--- conflicted
+++ resolved
@@ -25,18 +25,13 @@
 -
 
 ### Fixed
-<<<<<<< HEAD
-- Problem with exported frame stepped image task (https://github.com/opencv/cvat/issues/1613)
-- Fixed dataset filter item representation for imageless dataset items (https://github.com/opencv/cvat/pull/1593)
-- Fixed interpreter crash when trying to import `tensorflow` with no AVX instructions available (https://github.com/opencv/cvat/pull/1567)
-=======
+- Problem with exported frame stepped image task (<https://github.com/opencv/cvat/issues/1613>)
 - Fixed dataset filter item representation for imageless dataset items (<https://github.com/opencv/cvat/pull/1593>)
 - Fixed interpreter crash when trying to import `tensorflow` with no AVX instructions available (<https://github.com/opencv/cvat/pull/1567>)
 - Kibana wrong working time calculation with new annotation UI use (<https://github.com/opencv/cvat/pull/1654>)
 - Wrong rexex for account name validation (<https://github.com/opencv/cvat/pull/1667>)
 - Wrong description on register view for the username field (<https://github.com/opencv/cvat/pull/1667>)
 - Wrong resolution for resizing a shape (<https://github.com/opencv/cvat/pull/1667>)
->>>>>>> 2c70e8a4
 
 ### Security
 - SQL injection in Django `CVE-2020-9402` (<https://github.com/opencv/cvat/pull/1657>)
