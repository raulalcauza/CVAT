--- conflicted
+++ resolved
@@ -57,11 +57,8 @@
 - Wrong issue position when create a quick issue on a rotated shape (<https://github.com/opencv/cvat/pull/5162>)
 - Skeleton points exported out of order in the COCO Keypoints format
   (<https://github.com/opencv/cvat/issues/5048>)
-<<<<<<< HEAD
 - PASCAL VOC 1.1 can't import dataset (<https://github.com/opencv/cvat/pull/4647>)
-=======
 - Changing an object causes current z layer to be set to the maximum (<https://github.com/opencv/cvat/pull/5145>)
->>>>>>> 0b12a77a
 
 ### Security
 - TDB
