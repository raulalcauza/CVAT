--- conflicted
+++ resolved
@@ -28,11 +28,8 @@
 - User is able to customize information that text labels show (<https://github.com/openvinotoolkit/cvat/pull/4029>)
 - Support for uploading manifest with any name (<https://github.com/openvinotoolkit/cvat/pull/4041>)
 - Added information about OpenVINO toolkit to login page (<https://github.com/openvinotoolkit/cvat/pull/4077>)
-<<<<<<< HEAD
+- Support for working with ellipses (<https://github.com/openvinotoolkit/cvat/pull/4062>)
 - Add several flags to task creation CLI (<https://github.com/openvinotoolkit/cvat/pull/4119>)
-=======
-- Support for working with ellipses (<https://github.com/openvinotoolkit/cvat/pull/4062>)
->>>>>>> e9c00cd9
 
 ### Changed
 - Users don't have access to a task object anymore if they are assigneed only on some jobs of the task (<https://github.com/openvinotoolkit/cvat/pull/3788>)
