# Changelog

All notable changes to this project will be documented in this file.

The format is based on [Keep a Changelog](https://keepachangelog.com/en/1.0.0/),
and this project adheres to [Semantic Versioning](https://semver.org/spec/v2.0.0.html).

## \[Unreleased\]
### Added
- Ability to hide/show an object in review mode (<https://github.com/opencv/cvat/pull/6808>)

### Changed
- \[Helm\] Database migrations now run in a separate job instead of the server pod,
  in order to avoid data corruption when multiple replicas of the server are used
  (<https://github.com/opencv/cvat/pull/6780>)
<<<<<<< HEAD
- Using KeyDB with FLASH to cache data chunk instead of diskcache (<https://github.com/opencv/cvat/pull/6773>)
=======
- Repeated clicks on left sidebar icons now allow to close/reopen corresponding popovers
 (<https://github.com/opencv/cvat/pull/6817>)
>>>>>>> 84c0816e

### Deprecated
- TDB

### Removed
- Outdated using of hostname when access git/opencv/analytics from UI (<https://github.com/opencv/cvat/pull/6799>)
- Feedback/share component (<https://github.com/opencv/cvat/pull/6805>)

### Fixed
- Zooming canvas when scrooling comments list in an issue (<https://github.com/opencv/cvat/pull/6758>)
- Issues can be created many times when initial submit (<https://github.com/opencv/cvat/pull/6758>)
- Running deep learning models on non-jpeg compressed tif images (<https://github.com/opencv/cvat/pull/6789>)
- Paddings on tasks/projects/models pages (<https://github.com/opencv/cvat/pull/6778>)
- Memory leak in the logging system (<https://github.com/opencv/cvat/pull/6804>)
- A race condition during initial `secret_key.py` creation
  (<https://github.com/opencv/cvat/pull/6775>)

### Security
- TDB

## \[2.6.1\] - 2023-08-25
### Added

- More information about task progress on tasks page (<https://github.com/opencv/cvat/pull/5723>)
- Prefetching next chunk when user navigates by frames manually (<https://github.com/opencv/cvat/pull/6695>)

### Changed

- Bumped nuclio version to 1.11.24 and removed `/tmp` mounting in the nuclio container to adhere the update.
- Response code for empty cloud storage preview 204 -> 404 (<https://github.com/opencv/cvat/pull/6727>)
- Organization now opened immediately after it is created (<https://github.com/opencv/cvat/pull/6705>)
- More responsive automatic annotation progress bar (<https://github.com/opencv/cvat/pull/6734>)
- Improved message when invite more users to an organization (<https://github.com/opencv/cvat/pull/6731>)

### Fixed

- Exporting project when its tasks has not data (<https://github.com/opencv/cvat/pull/6658>)
- Removing job assignee (<https://github.com/opencv/cvat/pull/6712>)
- UI fail when select a mask or a skeleton with center-aligned text (<https://github.com/opencv/cvat/pull/6753>)
- Fixed switching from organization to sandbox while getting a resource (<https://github.com/opencv/cvat/pull/6689>)
- You do not have permissions when user is cancelling automatic annotation (<https://github.com/opencv/cvat/pull/6734>)
- Automatic annotation progress bar is invisible if the app initialized on the task page
 (<https://github.com/opencv/cvat/pull/6734>)
- Extra status check requests for automatic annotation (<https://github.com/opencv/cvat/pull/6734>)
- \[SDK\]: `FileExistsError` exception raised on Windows when a dataset is loaded from cache
  (<https://github.com/opencv/cvat/pull/6722>)

### Security

- Remote Code Execution (RCE) [SNYK-PYTHON-GITPYTHON-5840584](https://snyk.io/vuln/SNYK-PYTHON-GITPYTHON-5840584)

## \[2.6.0\] - 2023-08-11

### Added

- \[SDK\] Introduced the `DeferredTqdmProgressReporter` class,
  which avoids the glitchy output seen with the `TqdmProgressReporter` under certain circumstances
  (<https://github.com/opencv/cvat/pull/6556>)
- \[SDK, CLI\] Added the `cvat_sdk.auto_annotation`
  module, providing functionality to automatically annotate tasks
  by executing a user-provided function on the local machine.
  A corresponding CLI command (`auto-annotate`) is also available.
  Some predefined functions using torchvision are also available.
  (<https://github.com/opencv/cvat/pull/6483>,
  <https://github.com/opencv/cvat/pull/6649>)
- Included an indication for cached frames in the interface
  (<https://github.com/opencv/cvat/pull/6586>)

### Changed

- Raised the default guide assets limitations to 30 assets,
  with a maximum size of 10MB each
  (<https://github.com/opencv/cvat/pull/6575>)
- \[SDK\] Custom `ProgressReporter` implementations should now override `start2` instead of `start`
  The old implementation is still supported.
  (<https://github.com/opencv/cvat/pull/6556>)
- Improved memory optimization and code in the decoding module (<https://github.com/opencv/cvat/pull/6585>)

### Removed

- Removed the YOLOv5 serverless function
  (<https://github.com/opencv/cvat/pull/6618>)

### Fixed

- Corrected an issue where the prebuilt FFmpeg bundled in PyAV
  was being used instead of the custom build.
- Fixed the filename for labels in the CamVid format (<https://github.com/opencv/cvat/pull/6600>)

## \[2.5.2\] - 2023-07-27

### Added

- We've added support for multi-line text attributes (<https://github.com/opencv/cvat/pull/6458>)
- You can now set a default attribute value for SELECT, RADIO types on UI
  (<https://github.com/opencv/cvat/pull/6474>)
- \[SDK\] `cvat_sdk.datasets`, is now available, providing a framework-agnostic alternative to `cvat_sdk.pytorch`
  (<https://github.com/opencv/cvat/pull/6428>)
- We've introduced analytics for Jobs, Tasks, and Project (<https://github.com/opencv/cvat/pull/6371>)

### Changed

- \[Helm\] In Helm, we've added a configurable default storage option to the chart (<https://github.com/opencv/cvat/pull/6137>)

### Removed

- \[Helm\] In Helm, we've eliminated the obligatory use of hardcoded traefik ingress (<https://github.com/opencv/cvat/pull/6137>)

### Fixed

- Fixed an issue with calculating the number of objects on the annotation view when frames are deleted
  (<https://github.com/opencv/cvat/pull/6493>)
- \[SDK\] In SDK, we've fixed the issue with creating attributes with blank default values
  (<https://github.com/opencv/cvat/pull/6454>)
- \[SDK\] We've corrected a problem in SDK where it was altering input data in models (<https://github.com/opencv/cvat/pull/6455>)
- Fixed exporting of hash for shapes and tags in a specific corner case (<https://github.com/opencv/cvat/pull/6517>)
- Resolved the issue where 3D jobs couldn't be opened in validation mode (<https://github.com/opencv/cvat/pull/6507>)
- Fixed SAM plugin (403 code for workers in organizations) (<https://github.com/opencv/cvat/pull/6514>)
- Fixed the issue where initial frame from query parameter was not opening specific frame in a job
  (<https://github.com/opencv/cvat/pull/6506>)
- Corrected the issue with the removal of the first keyframe (<https://github.com/opencv/cvat/pull/6494>)
- Fixed the display of project previews on small screens and updated stylelint & rules (<https://github.com/opencv/cvat/pull/6551>)
- Implemented server-side validation for attribute specifications
  (<https://github.com/opencv/cvat/pull/6447>)
- \[API\] Fixed API issue related to file downloading failures for filenames with special characters (<https://github.com/opencv/cvat/pull/6492>)
- \[Helm\] In Helm, we've resolved an issue with multiple caches
  in the same RWX volume, which was preventing db migration from starting (<https://github.com/opencv/cvat/pull/6137>)

## \[2.5.1\] - 2023-07-19

### Fixed

- Memory leak related to unclosed av container (<https://github.com/opencv/cvat/pull/6501>)

## \[2.5.0] - 2023-07-05

### Added

- Now CVAT supports project/task markdown description with additional assets
  (png, jpeg, gif, webp images and pdf files) (<https://github.com/opencv/cvat/pull/6191>)
- Ground Truth jobs and quality analytics for tasks (<https://github.com/opencv/cvat/pull/6039>)

### Fixed

- The problem with manifest file in tasks restored from backup (<https://github.com/opencv/cvat/issues/5971>)
- The problem with task mode in a task restored from backup (<https://github.com/opencv/cvat/issues/5668>)
- Visible 'To background' button in review mode (<https://github.com/opencv/cvat/pull/6363>)
- Added missed auto_add argument to Issue model (<https://github.com/opencv/cvat/pull/6364>)
- \[API\] Performance of several API endpoints (<https://github.com/opencv/cvat/pull/6340>)
- \[API\] Invalid schema for the owner field in several endpoints (<https://github.com/opencv/cvat/pull/6343>)
- Some internal errors occurring during lambda function invocations
  could be mistakenly reported as invalid requests
  (<https://github.com/opencv/cvat/pull/6394>)
- \[SDK\] Loading tasks that have been cached with the PyTorch adapter
  (<https://github.com/opencv/cvat/issues/6047>)
- The problem with importing annotations if dataset has extra dots in filenames
  (<https://github.com/opencv/cvat/pull/6350>)

### Security

- More comprehensive SSRF mitigations were implemented.
  Previously, on task creation it was prohibited to specify remote data URLs
  with hosts that resolved to IP addresses in the private ranges.
  Now, redirects to such URLs are also prohibited.
  In addition, this restriction is now also applied to webhook URLs.
  System administrators can allow or deny custom IP address ranges
  with the `SMOKESCREEN_OPTS` environment variable.
  (<https://github.com/opencv/cvat/pull/6362>).

## \[2.4.9] - 2023-06-22

### Fixed

- Error related to calling serverless functions on some image formats (<https://github.com/opencv/cvat/pull/6384>)

## \[2.4.8] - 2023-06-22

### Fixed

- Getting original chunks for items in specific cases (<https://github.com/opencv/cvat/pull/6355>)

## \[2.4.7] - 2023-06-16

### Added

- \[API\] API Now supports the creation and removal of Ground Truth jobs. (<https://github.com/opencv/cvat/pull/6204>)
- \[API\] We've introduced task quality estimation endpoints. (<https://github.com/opencv/cvat/pull/6204>)
- \[CLI\] An option to select the organization. (<https://github.com/opencv/cvat/pull/6317>)

### Fixed

- Issues with running serverless models for EXIF-rotated images. (<https://github.com/opencv/cvat/pull/6275/>)
- File uploading issues when using https configuration. (<https://github.com/opencv/cvat/pull/6308>)
- Dataset export error with `outside` property of tracks. (<https://github.com/opencv/cvat/issues/5971>)
- Broken logging in the TransT serverless function. (<https://github.com/opencv/cvat/pull/6290>)

## \[2.4.6] - 2023-06-09

### Added

- \[Server API\] An option to supply custom file ordering for task data uploads (<https://github.com/opencv/cvat/pull/5083>)
- New option `semi-auto` is available as annotations source (<https://github.com/opencv/cvat/pull/6263>)

### Changed

- Allowed to use dataset manifest for the `predefined` sorting method for task data (<https://github.com/opencv/cvat/pull/5083>)

### Changed

- Replaced Apache mod_wsgi with Uvicorn ASGI server for backend use(<https://github.com/opencv/cvat/pull/6195>)

### Fixed

- Incorrect location of temporary file during job annotation import.(<https://github.com/opencv/cvat/pull/5909>)
- Deletion of uploaded file along with annotations/backups when an RQ job
  has been initiated, but no subsequent status check requests have been made.(<https://github.com/opencv/cvat/pull/5909>)
- Deletion of uploaded files, including annotations and backups,
  after they have been uploaded to the server using the TUS protocol but before an RQ job has been initiated. (<https://github.com/opencv/cvat/pull/5909>)
- Simultaneous creation of tasks or projects with identical names from backups by multiple users.(<https://github.com/opencv/cvat/pull/5909>)
- \[API\] The `predefined` sorting method for task data uploads (<https://github.com/opencv/cvat/pull/5083>)
- Allowed slashes in export filenames. (<https://github.com/opencv/cvat/pull/6265>)

## \[2.4.5] - 2023-06-02

### Added

- Integrated support for sharepoint and cloud storage files, along with
  directories to be omitted during task creation (server) (<https://github.com/opencv/cvat/pull/6074>)
- Enabled task creation with directories from cloud storage or sharepoint (<https://github.com/opencv/cvat/pull/6074>)
- Enhanced task creation to support any data type supported by the server
  by default, from cloud storage without the necessity for the `use_cache` option (<https://github.com/opencv/cvat/pull/6074>)
- Added capability for task creation with data from cloud storage without the `use_cache` option (<https://github.com/opencv/cvat/pull/6074>)

### Changed

- User can now access resource links from any organization or sandbox, granted it's available to them (<https://github.com/opencv/cvat/pull/5892>)
- Cloud storage manifest files have been made optional (<https://github.com/opencv/cvat/pull/6074>)
- Updated Django to the 4.2.x version (<https://github.com/opencv/cvat/pull/6122>)
- Renamed certain Nuclio functions to adhere to a common naming convention. For instance,
  `onnx-yolov7` -> `onnx-wongkinyiu-yolov7`, `ultralytics-yolov5` -> `pth-ultralytics-yolov5`
  (<https://github.com/opencv/cvat/pull/6140>)

### Deprecated

- Deprecated the endpoint `/cloudstorages/{id}/content` (<https://github.com/opencv/cvat/pull/6074>)

### Fixed

- Fixed the issue of skeletons dumping on created tasks/projects (<https://github.com/opencv/cvat/pull/6157>)
- Resolved an issue related to saving annotations for skeleton tracks (<https://github.com/opencv/cvat/pull/6075>)

## \[2.4.4] - 2023-05-18

### Added

- Introduced a new configuration option for controlling the invocation of Nuclio functions.
  (<https://github.com/opencv/cvat/pull/6146>)

### Changed

- Relocated SAM masks decoder to frontend operation.
  (<https://github.com/opencv/cvat/pull/6019>)
- Switched `person-reidentification-retail-0300` and `faster_rcnn_inception_v2_coco` Nuclio functions with `person-reidentification-retail-0277` and `faster_rcnn_inception_resnet_v2_atrous_coco` respectively.
  (<https://github.com/opencv/cvat/pull/6129>)
- Upgraded OpenVINO-based Nuclio functions to utilize the OpenVINO 2022.3 runtime.
  (<https://github.com/opencv/cvat/pull/6129>)

### Fixed

- Resolved issues with tracking multiple objects (30 and more) using the TransT tracker.
  (<https://github.com/opencv/cvat/pull/6073>)
- Addressed azure.core.exceptions.ResourceExistsError: The specified blob already exists.
  (<https://github.com/opencv/cvat/pull/6082>)
- Corrected image scaling issues when transitioning between images of different resolutions.
  (<https://github.com/opencv/cvat/pull/6081>)
- Fixed inaccurate reporting of completed job counts.
  (<https://github.com/opencv/cvat/issues/6098>)
- Allowed OpenVINO-based Nuclio functions to be deployed to Kubernetes.
  (<https://github.com/opencv/cvat/pull/6129>)
- Improved skeleton size checks after drawing.
  (<https://github.com/opencv/cvat/pull/6156>)
- Fixed HRNet CPU serverless function.
  (<https://github.com/opencv/cvat/pull/6150>)
- Prevented sending of empty list of events.
  (<https://github.com/opencv/cvat/pull/6154>)

## \[2.4.3] - 2023-04-24

### Changed

- Docker images no longer include Ubuntu package sources or FFmpeg/OpenH264 sources
  (<https://github.com/opencv/cvat/pull/6040>)
- TUS chunk size changed from 100 MB to 2 MB
  (<https://github.com/opencv/cvat/pull/6058>)

## \[2.4.2] - 2023-04-14

### Added

- Support for Azure Blob Storage connection string authentication(<https://github.com/openvinotoolkit/cvat/pull/4649>)
- Segment Anything interactor for CPU/GPU (<https://github.com/opencv/cvat/pull/6008>)

### Changed

- The capability to transfer a task from one project to another project has been disabled (<https://github.com/opencv/cvat/pull/5901>)
- The bounding rectangle in the skeleton annotation is visible solely when the skeleton is active (<https://github.com/opencv/cvat/pull/5911>)
- Base backend image upgraded from ubuntu:20.04 to ubuntu:22.04 (<https://github.com/opencv/cvat/pull/6021>)

### Deprecated

- TDB

### Removed

- Cloud storage `unique_together` limitation (<https://github.com/opencv/cvat/pull/5855>)
- Support for redundant request media types in the API
  (<https://github.com/opencv/cvat/pull/5874>)
- Static URLs and direct SDK support for the tus chunk endpoints.
  Clients must use the `Location` header from the response to the `Upload-Length` request,
  as per the tus creation protocol
  (<https://github.com/opencv/cvat/pull/5961>)

### Fixed

- An invalid project/org handling in webhooks (<https://github.com/opencv/cvat/pull/5707>)
- Warning `key` is undefined on project page (<https://github.com/opencv/cvat/pull/5876>)
- An invalid mask detected when performing automatic annotation on a task (<https://github.com/opencv/cvat/pull/5883>)
- The 'Reset zoom' option now retains the user's preferences upon reloading CVAT (<https://github.com/opencv/cvat/pull/5908>)
- Cloud storage content listing when the manifest name contains special characters
  (<https://github.com/opencv/cvat/pull/5873>)
- Width and height in CVAT dataset format mask annotations (<https://github.com/opencv/cvat/pull/5905>)
- Empty list of export formats for a project without tasks (<https://github.com/opencv/cvat/pull/5899>)
- Downgraded NumPy used by HRNet because `np.int` is no longer available (<https://github.com/opencv/cvat/pull/5574>)
- Empty previews responsive to page resize (<https://github.com/opencv/cvat/pull/5925>)
- Nuclio function invocations when deployed via the Helm chart
  (<https://github.com/opencv/cvat/issues/5626>)
- Export of a job from a task with multiple jobs (<https://github.com/opencv/cvat/pull/5928>)
- Points missing when exporting tracked skeleton (<https://github.com/opencv/cvat/issues/5497>)
- Escaping in the `filter` parameter in generated URLs
  (<https://github.com/opencv/cvat/issues/5566>)
- Rotation property lost during saving a mutable attribute (<https://github.com/opencv/cvat/pull/5968>)
- Optimized /api/jobs request (<https://github.com/opencv/cvat/pull/5962>)
- Server micro version support check in SDK/CLI (<https://github.com/opencv/cvat/pull/5991>)
- \[SDK\] Compatibility with upcoming urllib 2.1.0
  (<https://github.com/opencv/cvat/pull/6002>)
- Fix TUS file uploading if multiple apache processes are used (<https://github.com/opencv/cvat/pull/6006>)
- The issue related to webhook events not being sent has been resolved (<https://github.com/opencv/cvat/pull/5916>)

### Security

- Updated Redis (in the Compose file) to 7.0.x, and redis-py to 4.5.4
  (<https://github.com/opencv/cvat/pull/6016>)

## \[2.4.1] - 2023-04-05

### Fixed

- Optimized annotation fetching up to 10 times (<https://github.com/opencv/cvat/pull/5974>)
- Incorrect calculation of working time in analytics (<https://github.com/opencv/cvat/pull/5973>)

## \[2.4.0] - 2023-03-16

### Added

- \[SDK\] An arg to wait for data processing in the task data uploading function
  (<https://github.com/opencv/cvat/pull/5502>)
- Filename pattern to simplify uploading cloud storage data for a task (<https://github.com/opencv/cvat/pull/5498>, <https://github.com/opencv/cvat/pull/5525>)
- \[SDK\] Configuration setting to change the dataset cache directory
  (<https://github.com/opencv/cvat/pull/5535>)
- \[SDK\] Class to represent a project as a PyTorch dataset
  (<https://github.com/opencv/cvat/pull/5523>)
- Grid view and multiple context images supported (<https://github.com/opencv/cvat/pull/5542>)
- Interpolation is now supported for 3D cuboids.
- Tracks can be exported/imported to/from Datumaro and Sly Pointcloud formats (<https://github.com/opencv/cvat/pull/5629>)
- Support for custom file to job splits in tasks (server API & SDK only)
  (<https://github.com/opencv/cvat/pull/5536>)
- \[SDK\] A PyTorch adapter setting to disable cache updates
  (<https://github.com/opencv/cvat/pull/5549>)
- YOLO v7 serverless feature added using ONNX backend (<https://github.com/opencv/cvat/pull/5552>)
- Cypress test for social account authentication (<https://github.com/opencv/cvat/pull/5444>)
- Dummy github and google authentication servers (<https://github.com/opencv/cvat/pull/5444>)
- \[Server API\] Simple filters for object collection endpoints
  (<https://github.com/opencv/cvat/pull/5575>)
- Analytics based on Clickhouse, Vector and Grafana instead of the ELK stack (<https://github.com/opencv/cvat/pull/5646>)
- \[SDK\] High-level API for working with organizations
  (<https://github.com/opencv/cvat/pull/5718>)
- Use correct service name in LDAP authentication documentation (<https://github.com/opencv/cvat/pull/5848>)

### Changed

- The Docker Compose files now use the Compose Specification version
  of the format. This version is supported by Docker Compose 1.27.0+
  (<https://github.com/opencv/cvat/pull/5524>).
- \[SDK\] The `resource_type` args now have the default value of `local` in task creation functions.
  The corresponding arguments are keyword-only now.
  (<https://github.com/opencv/cvat/pull/5502>)
- \[Server API\] Added missing pagination or pagination parameters in
  `/jobs/{id}/commits`, `/organizations`
  (<https://github.com/opencv/cvat/pull/5557>)
- Windows Installation Instructions adjusted to work around <https://github.com/nuclio/nuclio/issues/1821>
- The contour detection function for semantic segmentation (<https://github.com/opencv/cvat/pull/4665>)
- Delete newline character when generating a webhook signature (<https://github.com/opencv/cvat/pull/5622>)
- DL models UI (<https://github.com/opencv/cvat/pull/5635>)
- \[Server API\], \[SDK\] Arbitrary-sized collections in endpoints:
  `/api/projects/{id}.tasks`, `/api/tasks/{id}.segments`, `/api/jobs/{id}.issues`,
  `/api/issues/{id}.comments`, `/api/projects | tasks | jobs/{id}.labels`
  (<https://github.com/opencv/cvat/pull/5662>)
- Hide analytics link from non-admin users (<https://github.com/opencv/cvat/pull/5789>)
- Hide notifications on login/logout/register (<https://github.com/opencv/cvat/pull/5788>)
- CVAT and CVAT SDK now use a custom `User-Agent` header in HTTP requests
  (<https://github.com/opencv/cvat/issues/5598>)

### Deprecated

- TBD

### Removed

- \[Server API\] Endpoints with collections are removed in favor of their full variants
  `/project/{id}/tasks`, `/tasks/{id}/jobs`, `/jobs/{id}/issues`, `/issues/{id}/comments`.
  Corresponding fields are added or changed to provide a link to the child collection
  in `/projects/{id}`, `/tasks/{id}`, `/jobs/{id}`, `/issues/{id}`
  (<https://github.com/opencv/cvat/pull/5575>)
- Limit on the maximum number of manifest files that can be added for cloud storage (<https://github.com/opencv/cvat/pull/5660>)

### Fixed

- Helm: Empty password for Redis (<https://github.com/opencv/cvat/pull/5520>)
- Resolved HRNet serverless function runtime error on images with an alpha channel (<https://github.com/opencv/cvat/pull/5570>)
- Addressed ignored preview & chunk cache settings (<https://github.com/opencv/cvat/pull/5569>)
- Fixed exporting annotations to Azure container (<https://github.com/opencv/cvat/pull/5596>)
- Corrected the type of the credentials parameter of `make_client` in the Python SDK
- Reduced noisy information in ortho views for 3D canvas (<https://github.com/opencv/cvat/pull/5608>)
- Cleared disk space after project removal (<https://github.com/opencv/cvat/pull/5632>, <https://github.com/opencv/cvat/pull/5752>)
- Locked submit button when file is not selected during dataset import (<https://github.com/opencv/cvat/pull/5757>)
- \[Server API\]Various errors in the generated schema (<https://github.com/opencv/cvat/pull/5575>)
- Resolved browser freezing when requesting a job with NaN id (<https://github.com/opencv/cvat/pull/5763>)
- Fixed SiamMask and TransT serverless functions (<https://github.com/opencv/cvat/pull/5658>)
- Addressed creation of a project or task with the same labels (<https://github.com/opencv/cvat/pull/5700>)
- \[Server API\] Fixed ability to rename label to an existing name (<https://github.com/opencv/cvat/pull/5662>)
- Resolved issue of resetting attributes when moving a task to a project (<https://github.com/opencv/cvat/pull/5764>)
- Fixed error in dataset export when parsing skeleton sublabels containing spaces (<https://github.com/opencv/cvat/pull/5794>)
- Added missing `CVAT_BASE_URL` in docker-compose.yml (<https://github.com/opencv/cvat/pull/5792>)
- Create cloud storage button size and models pagination (<https://github.com/opencv/cvat/pull/5858>)

### Security

- Fixed vulnerability with social authentication (<https://github.com/opencv/cvat/pull/5521>)

## \[2.3.0] - 2022-12-22

### Added

- SDK section in documentation (<https://github.com/opencv/cvat/pull/4928>)
- Option to enable or disable host certificate checking in CLI (<https://github.com/opencv/cvat/pull/4928>)
- REST API tests with skeletons (<https://github.com/opencv/cvat/pull/4987>)
- Host schema auto-detection in SDK (<https://github.com/opencv/cvat/pull/4910>)
- Server compatibility checks in SDK (<https://github.com/opencv/cvat/pull/4935>)
- Objects sorting option in the sidebar, by z-order. Additional visualization when sorting is applied
  (<https://github.com/opencv/cvat/pull/5145>)
- Added YOLOv5 serverless function with NVIDIA GPU support (<https://github.com/opencv/cvat/pull/4960>)
- Mask tools now supported (brush, eraser, polygon-plus,
  polygon-minus, returning masks from online detectors & interactors)
  (<https://github.com/opencv/cvat/pull/4543>)
- Added Webhooks (<https://github.com/opencv/cvat/pull/4863>)
- Authentication with social accounts: Google & GitHub (<https://github.com/opencv/cvat/pull/5147>, <https://github.com/opencv/cvat/pull/5181>, <https://github.com/opencv/cvat/pull/5295>)
- REST API tests for exporting job datasets & annotations and validating their structure (<https://github.com/opencv/cvat/pull/5160>)
- Backward propagation on UI (<https://github.com/opencv/cvat/pull/5355>)
- Keyboard shortcut to delete a frame (Alt + Del) (<https://github.com/opencv/cvat/pull/5369>)
- PyTorch dataset adapter layer in the SDK
  (<https://github.com/opencv/cvat/pull/5417>)
- Method for debugging the server deployed with Docker (<https://github.com/opencv/cvat/issues/5327>)

### Changed

- `api/docs`, `api/swagger`, `api/schema`, `server/about` endpoints now allow unauthorized access (<https://github.com/opencv/cvat/pull/4928>, <https://github.com/opencv/cvat/pull/4935>)
- 3D canvas now can be dragged in IDLE mode (<https://github.com/opencv/cvat/pull/5385>)
- Datumaro version is upgraded to 0.3 (dev) (<https://github.com/opencv/cvat/pull/4984>)
- Allowed trailing slashes in the SDK host address (<https://github.com/opencv/cvat/pull/5057>)
- Adjusted initial camera position, enabled 'Reset zoom' option for 3D canvas (<https://github.com/opencv/cvat/pull/5395>)
- Enabled authentication via email (<https://github.com/opencv/cvat/pull/5037>)
- Unified error handling with the cloud storage (<https://github.com/opencv/cvat/pull/5389>)
- In the SDK, functions taking paths as strings now also accept path-like objects
  (<https://github.com/opencv/cvat/pull/5435>)

### Removed

- The `--https` option of CLI (<https://github.com/opencv/cvat/pull/4910>)

### Fixed

- Significantly optimized access to DB for api/jobs, api/tasks, and api/projects.
- Removed a possibly duplicated encodeURI() calls in `server-proxy.ts` to prevent doubly encoding
  non-ascii paths while adding files from "Connected file share" (issue #4428)
- Removed unnecessary volumes defined in docker-compose.serverless.yml
  (<https://github.com/openvinotoolkit/cvat/pull/4659>)
- Added support for Image files that use the PIL.Image.mode 'I;16'
- Project import/export with skeletons (<https://github.com/opencv/cvat/pull/4867>,
  <https://github.com/opencv/cvat/pull/5004>)
- Shape color is not changed on canvas after changing a label (<https://github.com/opencv/cvat/pull/5045>)
- Unstable e2e restore tests (<https://github.com/opencv/cvat/pull/5010>)
- IOG and f-BRS serverless function (<https://github.com/opencv/cvat/pull/5039>)
- Invisible label item in label constructor when label color background is white,
  or close to it (<https://github.com/opencv/cvat/pull/5041>)
- Fixed cvat-core ESlint problems (<https://github.com/opencv/cvat/pull/5027>)
- Fixed task creation with non-local files via the SDK/CLI
  (<https://github.com/opencv/cvat/issues/4962>)
- HRNET serverless function (<https://github.com/opencv/cvat/pull/4944>)
- Invalid export of segmentation masks when the `background` label gets nonzero id (<https://github.com/opencv/cvat/pull/5056>)
- A trailing slash in hostname doesn't allow SDK to send some requests
  (<https://github.com/opencv/cvat/pull/5057>)
- Double modal export/backup a task/project (<https://github.com/opencv/cvat/pull/5075>)
- Fixed bug of computing Job's unsolved/resolved issues numbers (<https://github.com/opencv/cvat/pull/5101>)
- Dataset export for job (<https://github.com/opencv/cvat/pull/5052>)
- Angle is not propagated when use `propagate` feature (<https://github.com/opencv/cvat/pull/5139>)
- Could not fetch task in a corner case (<https://github.com/opencv/cvat/pull/5163>)
- Restoring CVAT in case of React-renderning fail (<https://github.com/opencv/cvat/pull/5134>)
- Deleted frames become restored if a user deletes frames from another job of the same task
  (<https://github.com/opencv/cvat/pull/5138>)
- Wrong issue position when create a quick issue on a rotated shape (<https://github.com/opencv/cvat/pull/5162>)
- Extra rerenders of different pages with each click (<https://github.com/opencv/cvat/pull/5178>)
- Skeleton points exported out of order in the COCO Keypoints format
  (<https://github.com/opencv/cvat/issues/5048>)
- PASCAL VOC 1.1 can't import dataset (<https://github.com/opencv/cvat/pull/4647>)
- Changing an object causes current z layer to be set to the maximum (<https://github.com/opencv/cvat/pull/5145>)
- Job assignee can not resolve an issue (<https://github.com/opencv/cvat/pull/5167>)
- Create manifest with cvat/server docker container command (<https://github.com/opencv/cvat/pull/5172>)
- Cannot assign a resource to a user who has an organization (<https://github.com/opencv/cvat/pull/5218>)
- Logs and annotations are not saved when logout from a job page (<https://github.com/opencv/cvat/pull/5266>)
- Added "type" field for all the labels, allows to reduce number of controls on annotation view (<https://github.com/opencv/cvat/pull/5273>)
- Occluded not applied on canvas instantly for a skeleton elements (<https://github.com/opencv/cvat/pull/5259>)
- Oriented bounding boxes broken with COCO format ss(<https://github.com/opencv/cvat/pull/5219>)
- Can't dump annotations with objects type is track from several jobs (<https://github.com/opencv/cvat/pull/5250>)
- Fixed upload resumption in production environments
  (<https://github.com/opencv/cvat/issues/4839>)
- Fixed job exporting (<https://github.com/opencv/cvat/pull/5282>)
- Visibility and ignored information fail to be loaded (MOT dataset format) (<https://github.com/opencv/cvat/pull/5270>)
- Added force logout on CVAT app start if token is missing (<https://github.com/opencv/cvat/pull/5331>)
- Drawing issues on 3D canvas (<https://github.com/opencv/cvat/pull/5410>)
- Missed token with using social account authentication (<https://github.com/opencv/cvat/pull/5344>)
- Redundant writing of skeleton annotations (CVAT for images) (<https://github.com/opencv/cvat/pull/5387>)
- The same object on 3D scene or `null` selected each click (PERFORMANCE) (<https://github.com/opencv/cvat/pull/5411>)
- An exception when run export for an empty task (<https://github.com/opencv/cvat/pull/5396>)
- Fixed FBRS serverless function runtime error on images with alpha channel (<https://github.com/opencv/cvat/pull/5384>)
- Attaching manifest with custom name (<https://github.com/opencv/cvat/pull/5377>)
- Uploading non-zip annotation files (<https://github.com/opencv/cvat/pull/5386>)
- Loss of rotation in CVAT format (<https://github.com/opencv/cvat/pull/5407>)
- A permission problem with interactive model launches for workers in orgs (<https://github.com/opencv/cvat/issues/4996>)
- Fix chart not being upgradable (<https://github.com/opencv/cvat/pull/5371>)
- Broken helm chart - if using custom release name (<https://github.com/opencv/cvat/pull/5403>)
- Missing source tag in project annotations (<https://github.com/opencv/cvat/pull/5408>)
- Creating a task with a Git repository via the SDK
  (<https://github.com/opencv/cvat/issues/4365>)
- Queries via the low-level API using the `multipart/form-data` Content-Type with string fields
  (<https://github.com/opencv/cvat/pull/5479>)
- Skeletons cannot be added to a task or project (<https://github.com/opencv/cvat/pull/5813>)

### Security

- `Project.import_dataset` not waiting for completion correctly
  (<https://github.com/opencv/cvat/pull/5459>)

## \[2.2.0] - 2022-09-12

### Added

- Added ability to delete frames from a job based on (<https://github.com/openvinotoolkit/cvat/pull/4194>)
- Support of attributes returned by serverless functions based on (<https://github.com/openvinotoolkit/cvat/pull/4506>)
- Project/task backups uploading via chunk uploads
- Fixed UX bug when jobs pagination is reset after changing a job
- Progressbars in CLI for file uploading and downloading
- `utils/cli` changed to `cvat-cli` package
- Support custom file name for backup
- Possibility to display tags on frame
- Support source and target storages (server part)
- Tests for import/export annotation, dataset, backup from/to cloud storage
- Added Python SDK package (`cvat-sdk`) (<https://github.com/opencv/cvat/pull/4813>)
- Previews for jobs
- Documentation for LDAP authentication (<https://github.com/cvat-ai/cvat/pull/39>)
- OpenCV.js caching and autoload (<https://github.com/cvat-ai/cvat/pull/30>)
- Publishing dev version of CVAT docker images (<https://github.com/cvat-ai/cvat/pull/53>)
- Support of Human Pose Estimation, Facial Landmarks (and similar) use-cases, new shape type:
- Skeleton (<https://github.com/cvat-ai/cvat/pull/1>), (<https://github.com/opencv/cvat/pull/4829>)
- Added helm chart support for serverless functions and analytics (<https://github.com/cvat-ai/cvat/pull/110>)
- Added confirmation when remove a track (<https://github.com/opencv/cvat/pull/4846>)
- [COCO Keypoints](https://cocodataset.org/#keypoints-2020) format support (<https://github.com/opencv/cvat/pull/4821>,
  <https://github.com/opencv/cvat/pull/4908>)
- Support for Oracle OCI Buckets (<https://github.com/opencv/cvat/pull/4876>)
- `cvat-sdk` and `cvat-cli` packages on PyPI (<https://github.com/opencv/cvat/pull/4903>)
- UI part for source and target storages (<https://github.com/opencv/cvat/pull/4842>)
- Backup import/export modals (<https://github.com/opencv/cvat/pull/4842>)
- Annotations import modal (<https://github.com/opencv/cvat/pull/4842>)

### Changed

- Bumped nuclio version to 1.8.14
- Simplified running REST API tests. Extended CI-nightly workflow
- REST API tests are partially moved to Python SDK (`users`, `projects`, `tasks`, `issues`)
- cvat-ui: Improve UI/UX on label, create task and create project forms (<https://github.com/cvat-ai/cvat/pull/7>)
- Removed link to OpenVINO documentation (<https://github.com/cvat-ai/cvat/pull/35>)
- Clarified meaning of chunking for videos

### Fixed

- Task creation progressbar bug
- Removed Python dependency `open3d` which brought different issues to the building process
- Analytics not accessible when https is enabled
- Dataset import in an organization
- Updated minimist npm package to v1.2.6
- Request Status Code 500 "StopIteration" when exporting dataset
- Generated OpenAPI schema for several endpoints
- Annotation window might have top offset if try to move a locked object
- Image search in cloud storage (<https://github.com/cvat-ai/cvat/pull/8>)
- Reset password functionality (<https://github.com/cvat-ai/cvat/pull/52>)
- Creating task with cloud storage data (<https://github.com/cvat-ai/cvat/pull/116>)
- Show empty tasks (<https://github.com/cvat-ai/cvat/pull/100>)
- Fixed project filtration (<https://github.com/opencv/cvat/pull/4878>)
- Maximum callstack exceed when create task with 100000+ files from cloud storage (<https://github.com/opencv/cvat/pull/4836>)
- Fixed invocation of serverless functions (<https://github.com/opencv/cvat/pull/4907>)
- Removing label attributes (<https://github.com/opencv/cvat/pull/4927>)
- Notification with a required manifest file (<https://github.com/opencv/cvat/pull/4921>)

## \[2.1.0] - 2022-04-08

### Added

- Task annotations importing via chunk uploads (<https://github.com/openvinotoolkit/cvat/pull/4327>)
- Advanced filtration and sorting for a list of tasks/projects/cloudstorages (<https://github.com/openvinotoolkit/cvat/pull/4403>)
- Project dataset importing via chunk uploads (<https://github.com/openvinotoolkit/cvat/pull/4485>)
- Support paginated list for job commits (<https://github.com/openvinotoolkit/cvat/pull/4482>)

### Changed

- Added missing geos dependency into Dockerfile (<https://github.com/openvinotoolkit/cvat/pull/4451>)
- Improved helm chart readme (<https://github.com/openvinotoolkit/cvat/pull/4366>)
- Added helm chart support for CVAT 2.X and made ingress compatible with Kubernetes >=1.22 (<https://github.com/openvinotoolkit/cvat/pull/4448>)

### Fixed

- Permission error occurred when accessing the JobCommits (<https://github.com/openvinotoolkit/cvat/pull/4435>)
- job assignee can remove or update any issue created by the task owner (<https://github.com/openvinotoolkit/cvat/pull/4436>)
- Bug: Incorrect point deletion with keyboard shortcut (<https://github.com/openvinotoolkit/cvat/pull/4420>)
- some AI Tools were not sending responses properly (<https://github.com/openvinotoolkit/cvat/issues/4432>)
- Unable to upload annotations (<https://github.com/openvinotoolkit/cvat/pull/4513>)
- Fix build dependencies for Siammask (<https://github.com/openvinotoolkit/cvat/pull/4486>)
- Bug: Exif orientation information handled incorrectly (<https://github.com/openvinotoolkit/cvat/pull/4529>)
- Fixed build of retinanet function image (<https://github.com/cvat-ai/cvat/pull/54>)
- Dataset import for Datumaro, KITTI and VGGFace2 formats (<https://github.com/opencv/cvat/pull/4544>)
- Bug: Import dataset of Imagenet format fail (<https://github.com/opencv/cvat/issues/4850>)

## \[2.0.0] - 2022-03-04

### Added

- Handle attributes coming from nuclio detectors (<https://github.com/openvinotoolkit/cvat/pull/3917>)
- Add additional environment variables for Nuclio configuration (<https://github.com/openvinotoolkit/cvat/pull/3894>)
- Add KITTI segmentation and detection format (<https://github.com/openvinotoolkit/cvat/pull/3757>)
- Add LFW format (<https://github.com/openvinotoolkit/cvat/pull/3770>)
- Add Cityscapes format (<https://github.com/openvinotoolkit/cvat/pull/3758>)
- Add Open Images V6 format (<https://github.com/openvinotoolkit/cvat/pull/3679>)
- Rotated bounding boxes (<https://github.com/openvinotoolkit/cvat/pull/3832>)
- Player option: Smooth image when zoom-in, enabled by default (<https://github.com/openvinotoolkit/cvat/pull/3933>)
- Google Cloud Storage support in UI (<https://github.com/openvinotoolkit/cvat/pull/3919>)
- Add project tasks pagination (<https://github.com/openvinotoolkit/cvat/pull/3910>)
- Add remove issue button (<https://github.com/openvinotoolkit/cvat/pull/3952>)
- Data sorting option (<https://github.com/openvinotoolkit/cvat/pull/3937>)
- Options to change font size & position of text labels on the canvas (<https://github.com/openvinotoolkit/cvat/pull/3972>)
- Add "tag" return type for automatic annotation in Nuclio (<https://github.com/openvinotoolkit/cvat/pull/3896>)
- Helm chart: Make user-data-permission-fix optional (<https://github.com/openvinotoolkit/cvat/pull/3994>)
- Advanced identity access management system, using open policy agent (<https://github.com/openvinotoolkit/cvat/pull/3788>)
- Organizations to create "shared space" for different groups of users (<https://github.com/openvinotoolkit/cvat/pull/3788>)
- Dataset importing to a project (<https://github.com/openvinotoolkit/cvat/pull/3790>)
- User is able to customize information that text labels show (<https://github.com/openvinotoolkit/cvat/pull/4029>)
- Support for uploading manifest with any name (<https://github.com/openvinotoolkit/cvat/pull/4041>)
- Added information about OpenVINO toolkit to login page (<https://github.com/openvinotoolkit/cvat/pull/4077>)
- Support for working with ellipses (<https://github.com/openvinotoolkit/cvat/pull/4062>)
- Add several flags to task creation CLI (<https://github.com/openvinotoolkit/cvat/pull/4119>)
- Add YOLOv5 serverless function for automatic annotation (<https://github.com/openvinotoolkit/cvat/pull/4178>)
- Add possibility to change git repository and git export format from already created task (<https://github.com/openvinotoolkit/cvat/pull/3886>)
- Basic page with jobs list, basic filtration to this list (<https://github.com/openvinotoolkit/cvat/pull/4258>)
- Added OpenCV.js TrackerMIL as tracking tool (<https://github.com/openvinotoolkit/cvat/pull/4200>)
- Ability to continue working from the latest frame where an annotator was before (<https://github.com/openvinotoolkit/cvat/pull/4297>)
- `GET /api/jobs/<id>/commits` was implemented (<https://github.com/openvinotoolkit/cvat/pull/4368>)
- Advanced filtration and sorting for a list of jobs (<https://github.com/openvinotoolkit/cvat/pull/4319>)

### Changed

- Users don't have access to a task object anymore if they are assigned only on some jobs of the task (<https://github.com/openvinotoolkit/cvat/pull/3788>)
- Different resources (tasks, projects) are not visible anymore for all CVAT instance users by default (<https://github.com/openvinotoolkit/cvat/pull/3788>)
- API versioning scheme: using accept header versioning instead of namespace versioning (<https://github.com/openvinotoolkit/cvat/pull/4239>)
- Replaced 'django_sendfile' with 'django_sendfile2' (<https://github.com/openvinotoolkit/cvat/pull/4267>)
- Use drf-spectacular instead of drf-yasg for swagger documentation (<https://github.com/openvinotoolkit/cvat/pull/4210>)
- Update development-environment manual to work under MacOS, supported Mac with Apple Silicon (<https://github.com/openvinotoolkit/cvat/pull/4414>)

### Deprecated

- Job field "status" is not used in UI anymore, but it has not been removed from the database yet (<https://github.com/openvinotoolkit/cvat/pull/3788>)

### Removed

- Review rating, reviewer field from the job instance (use assignee field together with stage field instead) (<https://github.com/openvinotoolkit/cvat/pull/3788>)
- Training django app (<https://github.com/openvinotoolkit/cvat/pull/4330>)
- v1 api version support (<https://github.com/openvinotoolkit/cvat/pull/4332>)

### Fixed

- Fixed Interaction handler keyboard handlers (<https://github.com/openvinotoolkit/cvat/pull/3881>)
- Points of invisible shapes are visible in autobordering (<https://github.com/openvinotoolkit/cvat/pull/3931>)
- Order of the label attributes in the object item details(<https://github.com/openvinotoolkit/cvat/pull/3945>)
- Order of labels in tasks and projects (<https://github.com/openvinotoolkit/cvat/pull/3987>)
- Fixed task creating with large files via webpage (<https://github.com/openvinotoolkit/cvat/pull/3692>)
- Added information to export CVAT_HOST when performing local installation for accessing over network (<https://github.com/openvinotoolkit/cvat/pull/4014>)
- Fixed possible color collisions in the generated colormap (<https://github.com/openvinotoolkit/cvat/pull/4007>)
- Original pdf file is deleted when using share (<https://github.com/openvinotoolkit/cvat/pull/3967>)
- Order in an annotation file(<https://github.com/openvinotoolkit/cvat/pull/4087>)
- Fixed task data upload progressbar (<https://github.com/openvinotoolkit/cvat/pull/4134>)
- Email in org invitations is case sensitive (<https://github.com/openvinotoolkit/cvat/pull/4153>)
- Caching for tasks and jobs can lead to an exception if its assignee user is removed (<https://github.com/openvinotoolkit/cvat/pull/4165>)
- Added intelligent function when paste labels to another task (<https://github.com/openvinotoolkit/cvat/pull/4161>)
- Uncaught TypeError: this.el.node.getScreenCTM() is null in Firefox (<https://github.com/openvinotoolkit/cvat/pull/4175>)
- Bug: canvas is busy when start playing, start resizing a shape and do not release the mouse cursor (<https://github.com/openvinotoolkit/cvat/pull/4151>)
- Bug: could not receive frame N. TypeError: Cannot read properties of undefined (reding "filename") (<https://github.com/openvinotoolkit/cvat/pull/4187>)
- Cannot choose a dataset format for a linked repository if a task type is annotation (<https://github.com/openvinotoolkit/cvat/pull/4203>)
- Fixed tus upload error over https (<https://github.com/openvinotoolkit/cvat/pull/4154>)
- Issues disappear when rescale a browser (<https://github.com/openvinotoolkit/cvat/pull/4189>)
- Auth token key is not returned when registering without email verification (<https://github.com/openvinotoolkit/cvat/pull/4092>)
- Error in create project from backup for standard 3D annotation (<https://github.com/openvinotoolkit/cvat/pull/4160>)
- Annotations search does not work correctly in some corner cases (when use complex properties with width, height) (<https://github.com/openvinotoolkit/cvat/pull/4198>)
- Kibana requests are not proxied due to django-revproxy incompatibility with Django >3.2.x (<https://github.com/openvinotoolkit/cvat/issues/4085>)
- Content type for getting frame with tasks/{id}/data/ endpoint (<https://github.com/openvinotoolkit/cvat/pull/4333>)
- Bug: Permission error occurred when accessing the comments of a specific issue (<https://github.com/openvinotoolkit/cvat/issues/4416>)

### Security

- Updated ELK to 6.8.23 which uses log4j 2.17.1 (<https://github.com/openvinotoolkit/cvat/pull/4206>)
- Added validation for URLs which used as remote data source (<https://github.com/openvinotoolkit/cvat/pull/4387>)

## \[1.7.0] - 2021-11-15

### Added

- cvat-ui: support cloud storages (<https://github.com/openvinotoolkit/cvat/pull/3372>)
- interactor: add HRNet interactive segmentation serverless function (<https://github.com/openvinotoolkit/cvat/pull/3740>)
- Added GPU implementation for SiamMask, reworked tracking approach (<https://github.com/openvinotoolkit/cvat/pull/3571>)
- Progress bar for manifest creating (<https://github.com/openvinotoolkit/cvat/pull/3712>)
- IAM: Open Policy Agent integration (<https://github.com/openvinotoolkit/cvat/pull/3788>)
- Add a tutorial on attaching cloud storage AWS-S3 (<https://github.com/openvinotoolkit/cvat/pull/3745>)
  and Azure Blob Container (<https://github.com/openvinotoolkit/cvat/pull/3778>)
- The feature to remove annotations in a specified range of frames (<https://github.com/openvinotoolkit/cvat/pull/3617>)
- Project backup/restore (<https://github.com/openvinotoolkit/cvat/pull/3852>)

### Changed

- UI tracking has been reworked (<https://github.com/openvinotoolkit/cvat/pull/3571>)
- Updated Django till 3.2.7 (automatic AppConfig discovery)
- Manifest generation: Reduce creating time (<https://github.com/openvinotoolkit/cvat/pull/3712>)
- Migration from NPM 6 to NPM 7 (<https://github.com/openvinotoolkit/cvat/pull/3773>)
- Update Datumaro dependency to 0.2.0 (<https://github.com/openvinotoolkit/cvat/pull/3813>)

### Fixed

- Fixed JSON transform issues in network requests (<https://github.com/openvinotoolkit/cvat/pull/3706>)
- Display a more user-friendly exception message (<https://github.com/openvinotoolkit/cvat/pull/3721>)
- Exception `DataCloneError: The object could not be cloned` (<https://github.com/openvinotoolkit/cvat/pull/3733>)
- Fixed extension comparison in task frames CLI (<https://github.com/openvinotoolkit/cvat/pull/3674>)
- Incorrect work when copy job list with "Copy" button (<https://github.com/openvinotoolkit/cvat/pull/3749>)
- Iterating over manifest (<https://github.com/openvinotoolkit/cvat/pull/3792>)
- Manifest removing (<https://github.com/openvinotoolkit/cvat/pull/3791>)
- Fixed project updated date (<https://github.com/openvinotoolkit/cvat/pull/3814>)
- Fixed dextr deployment (<https://github.com/openvinotoolkit/cvat/pull/3820>)
- Migration of `dataset_repo` application (<https://github.com/openvinotoolkit/cvat/pull/3827>)
- Helm settings for external psql database were unused by backend (<https://github.com/openvinotoolkit/cvat/pull/3779>)
- Updated WSL setup for development (<https://github.com/openvinotoolkit/cvat/pull/3828>)
- Helm chart config (<https://github.com/openvinotoolkit/cvat/pull/3784>)

### Security

- Fix security issues on the documentation website unsafe use of target blank
  and potential clickjacking on legacy browsers (<https://github.com/openvinotoolkit/cvat/pull/3789>)

## \[1.6.0] - 2021-09-17

### Added

- Added ability to import data from share with cli without copying the data (<https://github.com/openvinotoolkit/cvat/issues/2862>)
- Notification if the browser does not support necessary API
- Added ability to export project as a dataset (<https://github.com/openvinotoolkit/cvat/pull/3365>)
  and project with 3D tasks (<https://github.com/openvinotoolkit/cvat/pull/3502>)
- Additional inline tips in interactors with demo gifs (<https://github.com/openvinotoolkit/cvat/pull/3473>)
- Added intelligent scissors blocking feature (<https://github.com/openvinotoolkit/cvat/pull/3510>)
- Support cloud storage status (<https://github.com/openvinotoolkit/cvat/pull/3386>)
- Support cloud storage preview (<https://github.com/openvinotoolkit/cvat/pull/3386>)
- cvat-core: support cloud storages (<https://github.com/openvinotoolkit/cvat/pull/3313>)

### Changed

- Non-blocking UI when using interactors (<https://github.com/openvinotoolkit/cvat/pull/3473>)
- "Selected opacity" slider now defines opacity level for shapes being drawnSelected opacity (<https://github.com/openvinotoolkit/cvat/pull/3473>)
- Cloud storage creating and updating (<https://github.com/openvinotoolkit/cvat/pull/3386>)
- Way of working with cloud storage content (<https://github.com/openvinotoolkit/cvat/pull/3386>)

### Removed

- Support TEMP_KEY_SECRET_KEY_TOKEN_SET for AWS S3 cloud storage (<https://github.com/openvinotoolkit/cvat/pull/3386>)

### Fixed

- Fixed multiple tasks moving (<https://github.com/openvinotoolkit/cvat/pull/3517>)
- Fixed task creating CLI parameter (<https://github.com/openvinotoolkit/cvat/pull/3519>)
- Fixed import for MOTS format (<https://github.com/openvinotoolkit/cvat/pull/3612>)

## \[1.5.0] - 2021-08-02

### Added

- Support of context images for 2D image tasks (<https://github.com/openvinotoolkit/cvat/pull/3122>)
- Support of cloud storage without copying data into CVAT: server part (<https://github.com/openvinotoolkit/cvat/pull/2620>)
- Filter `is_active` for user list (<https://github.com/openvinotoolkit/cvat/pull/3235>)
- Ability to export/import tasks (<https://github.com/openvinotoolkit/cvat/pull/3056>)
- Add a tutorial for semi-automatic/automatic annotation (<https://github.com/openvinotoolkit/cvat/pull/3124>)
- Explicit "Done" button when drawing any polyshapes (<https://github.com/openvinotoolkit/cvat/pull/3417>)
- Histogram equalization with OpenCV javascript (<https://github.com/openvinotoolkit/cvat/pull/3447>)
- Client-side polyshapes approximation when using semi-automatic interactors & scissors (<https://github.com/openvinotoolkit/cvat/pull/3450>)
- Support of Google Cloud Storage for cloud storage (<https://github.com/openvinotoolkit/cvat/pull/3561>)

### Changed

- Updated manifest format, added meta with related images (<https://github.com/openvinotoolkit/cvat/pull/3122>)
- Update of COCO format documentation (<https://github.com/openvinotoolkit/cvat/pull/3197>)
- Updated Webpack Dev Server config to add proxy (<https://github.com/openvinotoolkit/cvat/pull/3368>)
- Update to Django 3.1.12 (<https://github.com/openvinotoolkit/cvat/pull/3378>)
- Updated visibility for removable points in AI tools (<https://github.com/openvinotoolkit/cvat/pull/3417>)
- Updated UI handling for IOG serverless function (<https://github.com/openvinotoolkit/cvat/pull/3417>)
- Changed Nginx proxy to Traefik in `docker-compose.yml` (<https://github.com/openvinotoolkit/cvat/pull/3409>)
- Simplify the process of deploying CVAT with HTTPS (<https://github.com/openvinotoolkit/cvat/pull/3409>)

### Fixed

- Project page requests took a long time and did many DB queries (<https://github.com/openvinotoolkit/cvat/pull/3223>)
- Fixed Python 3.6 support (<https://github.com/openvinotoolkit/cvat/pull/3258>)
- Incorrect attribute import in tracks (<https://github.com/openvinotoolkit/cvat/pull/3229>)
- Issue "is not a constructor" when create object, save, undo, save, redo save (<https://github.com/openvinotoolkit/cvat/pull/3292>)
- Fix CLI create an infinite loop if git repository responds with failure (<https://github.com/openvinotoolkit/cvat/pull/3267>)
- Bug with sidebar & fullscreen (<https://github.com/openvinotoolkit/cvat/pull/3289>)
- 504 Gateway Time-out on `data/meta` requests (<https://github.com/openvinotoolkit/cvat/pull/3269>)
- TypeError: Cannot read property 'clientX' of undefined when draw cuboids with hotkeys (<https://github.com/openvinotoolkit/cvat/pull/3308>)
- Duplication of the cuboids when redraw them (<https://github.com/openvinotoolkit/cvat/pull/3308>)
- Some code issues in Deep Extreme Cut handler code (<https://github.com/openvinotoolkit/cvat/pull/3325>)
- UI fails when inactive user is assigned to a task/job (<https://github.com/openvinotoolkit/cvat/pull/3343>)
- Calculate precise progress of decoding a video file (<https://github.com/openvinotoolkit/cvat/pull/3381>)
- Falsely successful `cvat_ui` image build in case of OOM error that leads to the default nginx welcome page
  (<https://github.com/openvinotoolkit/cvat/pull/3379>)
- Fixed issue when save filtered object in AAM (<https://github.com/openvinotoolkit/cvat/pull/3401>)
- Context image disappears after undo/redo (<https://github.com/openvinotoolkit/cvat/pull/3416>)
- Using combined data sources (directory and image) when create a task (<https://github.com/openvinotoolkit/cvat/pull/3424>)
- Creating task with labels in project (<https://github.com/openvinotoolkit/cvat/pull/3454>)
- Move task and autoannotation modals were invisible from project page (<https://github.com/openvinotoolkit/cvat/pull/3475>)

## \[1.4.0] - 2021-05-18

### Added

- Documentation on mask annotation (<https://github.com/openvinotoolkit/cvat/pull/3044>)
- Hotkeys to switch a label of existing object or to change default label (for objects created with N) (<https://github.com/openvinotoolkit/cvat/pull/3070>)
- A script to convert some kinds of DICOM files to regular images (<https://github.com/openvinotoolkit/cvat/pull/3095>)
- Helm chart prototype (<https://github.com/openvinotoolkit/cvat/pull/3102>)
- Initial implementation of moving tasks between projects (<https://github.com/openvinotoolkit/cvat/pull/3164>)

### Changed

- Place of migration logger initialization (<https://github.com/openvinotoolkit/cvat/pull/3170>)

### Removed

- Kubernetes templates from (<https://github.com/openvinotoolkit/cvat/pull/1962>) due to helm charts (<https://github.com/openvinotoolkit/cvat/pull/3171>)

### Fixed

- Export of instance masks with holes (<https://github.com/openvinotoolkit/cvat/pull/3044>)
- Changing a label on canvas does not work when 'Show object details' enabled (<https://github.com/openvinotoolkit/cvat/pull/3084>)
- Make sure frame unzip web worker correctly terminates after unzipping all images in a requested chunk (<https://github.com/openvinotoolkit/cvat/pull/3096>)
- Reset password link was unavailable before login (<https://github.com/openvinotoolkit/cvat/pull/3140>)
- Manifest: migration (<https://github.com/openvinotoolkit/cvat/pull/3146>)
- Fixed cropping polygon in some corner cases (<https://github.com/openvinotoolkit/cvat/pull/3184>)

## \[1.3.0] - 3/31/2021

### Added

- CLI: Add support for saving annotations in a git repository when creating a task.
- CVAT-3D: support lidar data on the server side (<https://github.com/openvinotoolkit/cvat/pull/2534>)
- GPU support for Mask-RCNN and improvement in its deployment time (<https://github.com/openvinotoolkit/cvat/pull/2714>)
- CVAT-3D: Load all frames corresponding to the job instance
  (<https://github.com/openvinotoolkit/cvat/pull/2645>)
- Intelligent scissors with OpenCV javascript (<https://github.com/openvinotoolkit/cvat/pull/2689>)
- CVAT-3D: Visualize 3D point cloud spaces in 3D View, Top View Side View and Front View (<https://github.com/openvinotoolkit/cvat/pull/2768>)
- [Inside Outside Guidance](https://github.com/shiyinzhang/Inside-Outside-Guidance) serverless
  function for interactive segmentation
- Pre-built [cvat_server](https://hub.docker.com/r/openvino/cvat_server) and
  [cvat_ui](https://hub.docker.com/r/openvino/cvat_ui) images were published on DockerHub (<https://github.com/openvinotoolkit/cvat/pull/2766>)
- Project task subsets (<https://github.com/openvinotoolkit/cvat/pull/2774>)
- Kubernetes templates and guide for their deployment (<https://github.com/openvinotoolkit/cvat/pull/1962>)
- [WiderFace](http://shuoyang1213.me/WIDERFACE/) format support (<https://github.com/openvinotoolkit/cvat/pull/2864>)
- [VGGFace2](https://github.com/ox-vgg/vgg_face2) format support (<https://github.com/openvinotoolkit/cvat/pull/2865>)
- [Backup/Restore guide](cvat/apps/documentation/backup_guide.md) (<https://github.com/openvinotoolkit/cvat/pull/2964>)
- Label deletion from tasks and projects (<https://github.com/openvinotoolkit/cvat/pull/2881>)
- CVAT-3D: Implemented initial cuboid placement in 3D View and select cuboid in Top, Side and Front views
  (<https://github.com/openvinotoolkit/cvat/pull/2891>)
- [Market-1501](https://www.aitribune.com/dataset/2018051063) format support (<https://github.com/openvinotoolkit/cvat/pull/2869>)
- Ability of upload manifest for dataset with images (<https://github.com/openvinotoolkit/cvat/pull/2763>)
- Annotations filters UI using react-awesome-query-builder (<https://github.com/openvinotoolkit/cvat/issues/1418>)
- Storing settings in local storage to keep them between browser sessions (<https://github.com/openvinotoolkit/cvat/pull/3017>)
- [ICDAR](https://rrc.cvc.uab.es/?ch=2) format support (<https://github.com/openvinotoolkit/cvat/pull/2866>)
- Added switcher to maintain polygon crop behavior (<https://github.com/openvinotoolkit/cvat/pull/3021>
- Filters and sorting options for job list, added tooltip for tasks filters (<https://github.com/openvinotoolkit/cvat/pull/3030>)

### Changed

- CLI - task list now returns a list of current tasks. (<https://github.com/openvinotoolkit/cvat/pull/2863>)
- Updated HTTPS install README section (cleanup and described more robust deploy)
- Logstash is improved for using with configurable elasticsearch outputs (<https://github.com/openvinotoolkit/cvat/pull/2531>)
- Bumped nuclio version to 1.5.16 (<https://github.com/openvinotoolkit/cvat/pull/2578>)
- All methods for interactive segmentation accept negative points as well
- Persistent queue added to logstash (<https://github.com/openvinotoolkit/cvat/pull/2744>)
- Improved maintenance of popups visibility (<https://github.com/openvinotoolkit/cvat/pull/2809>)
- Image visualizations settings on canvas for faster access (<https://github.com/openvinotoolkit/cvat/pull/2872>)
- Better scale management of left panel when screen is too small (<https://github.com/openvinotoolkit/cvat/pull/2880>)
- Improved error messages for annotation import (<https://github.com/openvinotoolkit/cvat/pull/2935>)
- Using manifest support instead video meta information and dummy chunks (<https://github.com/openvinotoolkit/cvat/pull/2763>)

### Fixed

- More robust execution of nuclio GPU functions by limiting the GPU memory consumption per worker (<https://github.com/openvinotoolkit/cvat/pull/2714>)
- Kibana startup initialization (<https://github.com/openvinotoolkit/cvat/pull/2659>)
- The cursor jumps to the end of the line when renaming a task (<https://github.com/openvinotoolkit/cvat/pull/2669>)
- SSLCertVerificationError when remote source is used (<https://github.com/openvinotoolkit/cvat/pull/2683>)
- Fixed filters select overflow (<https://github.com/openvinotoolkit/cvat/pull/2614>)
- Fixed tasks in project auto annotation (<https://github.com/openvinotoolkit/cvat/pull/2725>)
- Cuboids are missed in annotations statistics (<https://github.com/openvinotoolkit/cvat/pull/2704>)
- The list of files attached to the task is not displayed (<https://github.com/openvinotoolkit/cvat/pull/2706>)
- A couple of css-related issues (top bar disappear, wrong arrow position on collapse elements) (<https://github.com/openvinotoolkit/cvat/pull/2736>)
- Issue with point region doesn't work in Firefox (<https://github.com/openvinotoolkit/cvat/pull/2727>)
- Fixed cuboid perspective change (<https://github.com/openvinotoolkit/cvat/pull/2733>)
- Annotation page popups (ai tools, drawing) reset state after detecting, tracking, drawing (<https://github.com/openvinotoolkit/cvat/pull/2780>)
- Polygon editing using trailing point (<https://github.com/openvinotoolkit/cvat/pull/2808>)
- Updated the path to python for DL models inside automatic annotation documentation (<https://github.com/openvinotoolkit/cvat/pull/2847>)
- Fixed of receiving function variable (<https://github.com/openvinotoolkit/cvat/pull/2860>)
- Shortcuts with CAPSLOCK enabled and with non-US languages activated (<https://github.com/openvinotoolkit/cvat/pull/2872>)
- Prevented creating several issues for the same object (<https://github.com/openvinotoolkit/cvat/pull/2868>)
- Fixed label editor name field validator (<https://github.com/openvinotoolkit/cvat/pull/2879>)
- An error about track shapes outside of the task frames during export (<https://github.com/openvinotoolkit/cvat/pull/2890>)
- Fixed project search field updating (<https://github.com/openvinotoolkit/cvat/pull/2901>)
- Fixed export error when invalid polygons are present in overlapping frames (<https://github.com/openvinotoolkit/cvat/pull/2852>)
- Fixed image quality option for tasks created from images (<https://github.com/openvinotoolkit/cvat/pull/2963>)
- Incorrect text on the warning when specifying an incorrect link to the issue tracker (<https://github.com/openvinotoolkit/cvat/pull/2971>)
- Updating label attributes when label contains number attributes (<https://github.com/openvinotoolkit/cvat/pull/2969>)
- Crop a polygon if its points are outside the bounds of the image (<https://github.com/openvinotoolkit/cvat/pull/3025>)

## \[1.2.0] - 2021-01-08

### Fixed

- Memory consumption for the task creation process (<https://github.com/openvinotoolkit/cvat/pull/2582>)
- Frame preloading (<https://github.com/openvinotoolkit/cvat/pull/2608>)
- Project cannot be removed from the project page (<https://github.com/openvinotoolkit/cvat/pull/2626>)

## \[1.2.0-beta] - 2020-12-15

### Added

- GPU support and improved documentation for auto annotation (<https://github.com/openvinotoolkit/cvat/pull/2546>)
- Manual review pipeline: issues/comments/workspace (<https://github.com/openvinotoolkit/cvat/pull/2357>)
- Basic projects implementation (<https://github.com/openvinotoolkit/cvat/pull/2255>)
- Documentation on how to mount cloud starage(AWS S3 bucket, Azure container, Google Drive) as FUSE (<https://github.com/openvinotoolkit/cvat/pull/2377>)
- Ability to work with share files without copying inside (<https://github.com/openvinotoolkit/cvat/pull/2377>)
- Tooltips in label selectors (<https://github.com/openvinotoolkit/cvat/pull/2509>)
- Page redirect after login using `next` query parameter (<https://github.com/openvinotoolkit/cvat/pull/2527>)
- [ImageNet](http://www.image-net.org) format support (<https://github.com/openvinotoolkit/cvat/pull/2376>)
- [CamVid](http://mi.eng.cam.ac.uk/research/projects/VideoRec/CamVid/) format support (<https://github.com/openvinotoolkit/cvat/pull/2559>)

### Changed

- PATCH requests from cvat-core submit only changed fields (<https://github.com/openvinotoolkit/cvat/pull/2445>)
- deploy.sh in serverless folder is separated into deploy_cpu.sh and deploy_gpu.sh (<https://github.com/openvinotoolkit/cvat/pull/2546>)
- Bumped nuclio version to 1.5.8
- Migrated to Antd 4.9 (<https://github.com/openvinotoolkit/cvat/pull/2536>)

### Fixed

- Fixed FastRCNN inference bug for images with 4 channels i.e. png (<https://github.com/openvinotoolkit/cvat/pull/2546>)
- Django templates for email and user guide (<https://github.com/openvinotoolkit/cvat/pull/2412>)
- Saving relative paths in dummy chunks instead of absolute (<https://github.com/openvinotoolkit/cvat/pull/2424>)
- Objects with a specific label cannot be displayed if at least one tag with the label exist (<https://github.com/openvinotoolkit/cvat/pull/2435>)
- Wrong attribute can be removed in labels editor (<https://github.com/openvinotoolkit/cvat/pull/2436>)
- UI fails with the error "Cannot read property 'label' of undefined" (<https://github.com/openvinotoolkit/cvat/pull/2442>)
- Exception: "Value must be a user instance" (<https://github.com/openvinotoolkit/cvat/pull/2441>)
- Reset zoom option doesn't work in tag annotation mode (<https://github.com/openvinotoolkit/cvat/pull/2443>)
- Canvas is busy error (<https://github.com/openvinotoolkit/cvat/pull/2437>)
- Projects view layout fix (<https://github.com/openvinotoolkit/cvat/pull/2503>)
- Fixed the tasks view (infinite loading) when it is impossible to get a preview of the task (<https://github.com/openvinotoolkit/cvat/pull/2504>)
- Empty frames navigation (<https://github.com/openvinotoolkit/cvat/pull/2505>)
- TypeError: Cannot read property 'toString' of undefined (<https://github.com/openvinotoolkit/cvat/pull/2517>)
- Extra shapes are drawn after Esc, or G pressed while drawing a region in grouping (<https://github.com/openvinotoolkit/cvat/pull/2507>)
- Reset state (reviews, issues) after logout or changing a job (<https://github.com/openvinotoolkit/cvat/pull/2525>)
- TypeError: Cannot read property 'id' of undefined when updating a task (<https://github.com/openvinotoolkit/cvat/pull/2544>)

## \[1.2.0-alpha] - 2020-11-09

### Added

- Ability to login into CVAT-UI with token from api/v1/auth/login (<https://github.com/openvinotoolkit/cvat/pull/2234>)
- Added layout grids toggling ('ctrl + alt + Enter')
- Added password reset functionality (<https://github.com/opencv/cvat/pull/2058>)
- Ability to work with data on the fly (<https://github.com/opencv/cvat/pull/2007>)
- Annotation in process outline color wheel (<https://github.com/opencv/cvat/pull/2084>)
- On the fly annotation using DL detectors (<https://github.com/opencv/cvat/pull/2102>)
- Displaying automatic annotation progress on a task view (<https://github.com/opencv/cvat/pull/2148>)
- Automatic tracking of bounding boxes using serverless functions (<https://github.com/opencv/cvat/pull/2136>)
- \[Datumaro] CLI command for dataset equality comparison (<https://github.com/opencv/cvat/pull/1989>)
- \[Datumaro] Merging of datasets with different labels (<https://github.com/opencv/cvat/pull/2098>)
- Add FBRS interactive segmentation serverless function (<https://github.com/openvinotoolkit/cvat/pull/2094>)
- Ability to change default behaviour of previous/next buttons of a player.
  It supports regular navigation, searching a frame according to annotations
  filters and searching the nearest frame without any annotations (<https://github.com/openvinotoolkit/cvat/pull/2221>)
- MacOS users notes in CONTRIBUTING.md
- Ability to prepare meta information manually (<https://github.com/openvinotoolkit/cvat/pull/2217>)
- Ability to upload prepared meta information along with a video when creating a task (<https://github.com/openvinotoolkit/cvat/pull/2217>)
- Optional chaining plugin for cvat-canvas and cvat-ui (<https://github.com/openvinotoolkit/cvat/pull/2249>)
- MOTS png mask format support (<https://github.com/openvinotoolkit/cvat/pull/2198>)
- Ability to correct upload video with a rotation record in the metadata (<https://github.com/openvinotoolkit/cvat/pull/2218>)
- User search field for assignee fields (<https://github.com/openvinotoolkit/cvat/pull/2370>)
- Support of mxf videos (<https://github.com/openvinotoolkit/cvat/pull/2514>)

### Changed

- UI models (like DEXTR) were redesigned to be more interactive (<https://github.com/opencv/cvat/pull/2054>)
- Used Ubuntu:20.04 as a base image for CVAT Dockerfile (<https://github.com/opencv/cvat/pull/2101>)
- Right colors of label tags in label mapping when a user runs automatic detection (<https://github.com/openvinotoolkit/cvat/pull/2162>)
- Nuclio became an optional component of CVAT (<https://github.com/openvinotoolkit/cvat/pull/2192>)
- A key to remove a point from a polyshape (Ctrl => Alt) (<https://github.com/openvinotoolkit/cvat/pull/2204>)
- Updated `docker-compose` file version from `2.3` to `3.3`(<https://github.com/openvinotoolkit/cvat/pull/2235>)
- Added auto inference of url schema from host in CLI, if provided (<https://github.com/openvinotoolkit/cvat/pull/2240>)
- Track frames in skips between annotation is presented in MOT and MOTS formats are marked `outside` (<https://github.com/openvinotoolkit/cvat/pull/2198>)
- UI packages installation with `npm ci` instead of `npm install` (<https://github.com/openvinotoolkit/cvat/pull/2350>)

### Removed

- Removed Z-Order flag from task creation process

### Fixed

- Fixed multiple errors which arises when polygon is of length 5 or less (<https://github.com/opencv/cvat/pull/2100>)
- Fixed task creation from PDF (<https://github.com/opencv/cvat/pull/2141>)
- Fixed CVAT format import for frame stepped tasks (<https://github.com/openvinotoolkit/cvat/pull/2151>)
- Fixed the reading problem with large PDFs (<https://github.com/openvinotoolkit/cvat/pull/2154>)
- Fixed unnecessary pyhash dependency (<https://github.com/openvinotoolkit/cvat/pull/2170>)
- Fixed Data is not getting cleared, even after deleting the Task from Django Admin App(<https://github.com/openvinotoolkit/cvat/issues/1925>)
- Fixed blinking message: "Some tasks have not been showed because they do not have any data" (<https://github.com/openvinotoolkit/cvat/pull/2200>)
- Fixed case when a task with 0 jobs is shown as "Completed" in UI (<https://github.com/openvinotoolkit/cvat/pull/2200>)
- Fixed use case when UI throws exception: Cannot read property 'objectType' of undefined #2053 (<https://github.com/openvinotoolkit/cvat/pull/2203>)
- Fixed use case when logs could be saved twice or more times #2202 (<https://github.com/openvinotoolkit/cvat/pull/2203>)
- Fixed issues from #2112 (<https://github.com/openvinotoolkit/cvat/pull/2217>)
- Git application name (renamed to dataset_repo) (<https://github.com/openvinotoolkit/cvat/pull/2243>)
- A problem in exporting of tracks, where tracks could be truncated (<https://github.com/openvinotoolkit/cvat/issues/2129>)
- Fixed CVAT startup process if the user has `umask 077` in .bashrc file (<https://github.com/openvinotoolkit/cvat/pull/2293>)
- Exception: Cannot read property "each" of undefined after drawing a single point (<https://github.com/openvinotoolkit/cvat/pull/2307>)
- Cannot read property 'label' of undefined (Fixed?) (<https://github.com/openvinotoolkit/cvat/pull/2311>)
- Excluded track frames marked `outside` in `CVAT for Images` export (<https://github.com/openvinotoolkit/cvat/pull/2345>)
- 'List of tasks' Kibana visualization (<https://github.com/openvinotoolkit/cvat/pull/2361>)
- An error on exporting not `jpg` or `png` images in TF Detection API format (<https://github.com/openvinotoolkit/datumaro/issues/35>)

## \[1.1.0] - 2020-08-31

### Added

- Siammask tracker as DL serverless function (<https://github.com/opencv/cvat/pull/1988>)
- \[Datumaro] Added model info and source info commands (<https://github.com/opencv/cvat/pull/1973>)
- \[Datumaro] Dataset statistics (<https://github.com/opencv/cvat/pull/1668>)
- Ability to change label color in tasks and predefined labels (<https://github.com/opencv/cvat/pull/2014>)
- \[Datumaro] Multi-dataset merge (<https://github.com/opencv/cvat/pull/1695>)
- Ability to configure email verification for new users (<https://github.com/opencv/cvat/pull/1929>)
- Link to django admin page from UI (<https://github.com/opencv/cvat/pull/2068>)
- Notification message when users use wrong browser (<https://github.com/opencv/cvat/pull/2070>)

### Changed

- Shape coordinates are rounded to 2 digits in dumped annotations (<https://github.com/opencv/cvat/pull/1970>)
- COCO format does not produce polygon points for bbox annotations (<https://github.com/opencv/cvat/pull/1953>)

### Fixed

- Issue loading openvino models for semi-automatic and automatic annotation (<https://github.com/opencv/cvat/pull/1996>)
- Basic functions of CVAT works without activated nuclio dashboard
- Fixed a case in which exported masks could have wrong color order (<https://github.com/opencv/cvat/issues/2032>)
- Fixed error with creating task with labels with the same name (<https://github.com/opencv/cvat/pull/2031>)
- Django RQ dashboard view (<https://github.com/opencv/cvat/pull/2069>)
- Object's details menu settings (<https://github.com/opencv/cvat/pull/2084>)

## \[1.1.0-beta] - 2020-08-03

### Added

- DL models as serverless functions (<https://github.com/opencv/cvat/pull/1767>)
- Source type support for tags, shapes and tracks (<https://github.com/opencv/cvat/pull/1192>)
- Source type support for CVAT Dumper/Loader (<https://github.com/opencv/cvat/pull/1192>)
- Intelligent polygon editing (<https://github.com/opencv/cvat/pull/1921>)
- Support creating multiple jobs for each task through python cli (<https://github.com/opencv/cvat/pull/1950>)
- python cli over https (<https://github.com/opencv/cvat/pull/1942>)
- Error message when plugins weren't able to initialize instead of infinite loading (<https://github.com/opencv/cvat/pull/1966>)
- Ability to change user password (<https://github.com/opencv/cvat/pull/1954>)

### Changed

- Smaller object details (<https://github.com/opencv/cvat/pull/1877>)
- `COCO` format does not convert bboxes to polygons on export (<https://github.com/opencv/cvat/pull/1953>)
- It is impossible to submit a DL model in OpenVINO format using UI.
  Now you can deploy new models on the server using serverless functions
  (<https://github.com/opencv/cvat/pull/1767>)
- Files and folders under share path are now alphabetically sorted

### Removed

- Removed OpenVINO and CUDA components because they are not necessary anymore (<https://github.com/opencv/cvat/pull/1767>)
- Removed the old UI code (<https://github.com/opencv/cvat/pull/1964>)

### Fixed

- Some objects aren't shown on canvas sometimes. For example after propagation on of objects is invisible (<https://github.com/opencv/cvat/pull/1834>)
- CVAT doesn't offer to restore state after an error (<https://github.com/opencv/cvat/pull/1874>)
- Cannot read property 'shapeType' of undefined because of zOrder related issues (<https://github.com/opencv/cvat/pull/1874>)
- Cannot read property 'pinned' of undefined because of zOrder related issues (<https://github.com/opencv/cvat/pull/1874>)
- Do not iterate over hidden objects in aam (which are invisible because of zOrder) (<https://github.com/opencv/cvat/pull/1874>)
- Cursor position is reset after changing a text field (<https://github.com/opencv/cvat/pull/1874>)
- Hidden points and cuboids can be selected to be grouped (<https://github.com/opencv/cvat/pull/1874>)
- `outside` annotations should not be in exported images (<https://github.com/opencv/cvat/issues/1620>)
- `CVAT for video format` import error with interpolation (<https://github.com/opencv/cvat/issues/1893>)
- `Image compression` definition mismatch (<https://github.com/opencv/cvat/issues/1900>)
- Points are duplicated during polygon interpolation sometimes (<https://github.com/opencv/cvat/pull/1892>)
- When redraw a shape with activated autobordering, previous points are visible (<https://github.com/opencv/cvat/pull/1892>)
- No mapping between side object element and context menu in some attributes (<https://github.com/opencv/cvat/pull/1923>)
- Interpolated shapes exported as `keyframe = True` (<https://github.com/opencv/cvat/pull/1937>)
- Stylelint filetype scans (<https://github.com/opencv/cvat/pull/1952>)
- Fixed toolip closing issue (<https://github.com/opencv/cvat/pull/1955>)
- Clearing frame cache when close a task (<https://github.com/opencv/cvat/pull/1966>)
- Increase rate of throttling policy for unauthenticated users (<https://github.com/opencv/cvat/pull/1969>)

## \[1.1.0-alpha] - 2020-06-30

### Added

- Throttling policy for unauthenticated users (<https://github.com/opencv/cvat/pull/1531>)
- Added default label color table for mask export (<https://github.com/opencv/cvat/pull/1549>)
- Added environment variables for Redis and Postgres hosts for Kubernetes deployment support (<https://github.com/opencv/cvat/pull/1641>)
- Added visual identification for unavailable formats (<https://github.com/opencv/cvat/pull/1567>)
- Shortcut to change color of an activated shape in new UI (Enter) (<https://github.com/opencv/cvat/pull/1683>)
- Shortcut to switch split mode (<https://github.com/opencv/cvat/pull/1683>)
- Built-in search for labels when create an object or change a label (<https://github.com/opencv/cvat/pull/1683>)
- Better validation of labels and attributes in raw viewer (<https://github.com/opencv/cvat/pull/1727>)
- ClamAV antivirus integration (<https://github.com/opencv/cvat/pull/1712>)
- Added canvas background color selector (<https://github.com/opencv/cvat/pull/1705>)
- SCSS files linting with Stylelint tool (<https://github.com/opencv/cvat/pull/1766>)
- Supported import and export or single boxes in MOT format (<https://github.com/opencv/cvat/pull/1764>)
- \[Datumaro] Added `stats` command, which shows some dataset statistics
  like image mean and std (<https://github.com/opencv/cvat/pull/1734>)
- Add option to upload annotations upon task creation on CLI
- Polygon and polylines interpolation (<https://github.com/opencv/cvat/pull/1571>)
- Ability to redraw shape from scratch (Shift + N) for an activated shape (<https://github.com/opencv/cvat/pull/1571>)
- Highlights for the first point of a polygon/polyline and direction (<https://github.com/opencv/cvat/pull/1571>)
- Ability to change orientation for poylgons/polylines in context menu (<https://github.com/opencv/cvat/pull/1571>)
- Ability to set the first point for polygons in points context menu (<https://github.com/opencv/cvat/pull/1571>)
- Added new tag annotation workspace (<https://github.com/opencv/cvat/pull/1570>)
- Appearance block in attribute annotation mode (<https://github.com/opencv/cvat/pull/1820>)
- Keyframe navigations and some switchers in attribute annotation mode (<https://github.com/opencv/cvat/pull/1820>)
- \[Datumaro] Added `convert` command to convert datasets directly (<https://github.com/opencv/cvat/pull/1837>)
- \[Datumaro] Added an option to specify image extension when exporting datasets (<https://github.com/opencv/cvat/pull/1799>)
- \[Datumaro] Added image copying when exporting datasets, if possible (<https://github.com/opencv/cvat/pull/1799>)

### Changed

- Removed information about e-mail from the basic user information (<https://github.com/opencv/cvat/pull/1627>)
- Update https install manual. Makes it easier and more robust.
  Includes automatic renewing of lets encrypt certificates.
- Settings page move to the modal. (<https://github.com/opencv/cvat/pull/1705>)
- Implemented import and export of annotations with relative image paths (<https://github.com/opencv/cvat/pull/1463>)
- Using only single click to start editing or remove a point (<https://github.com/opencv/cvat/pull/1571>)
- Added support for attributes in VOC XML format (<https://github.com/opencv/cvat/pull/1792>)
- Added annotation attributes in COCO format (<https://github.com/opencv/cvat/pull/1782>)
- Colorized object items in the side panel (<https://github.com/opencv/cvat/pull/1753>)
- \[Datumaro] Annotation-less files are not generated anymore in COCO format, unless tasks explicitly requested (<https://github.com/opencv/cvat/pull/1799>)

### Fixed

- Problem with exported frame stepped image task (<https://github.com/opencv/cvat/issues/1613>)
- Fixed dataset filter item representation for imageless dataset items (<https://github.com/opencv/cvat/pull/1593>)
- Fixed interpreter crash when trying to import `tensorflow` with no AVX instructions available (<https://github.com/opencv/cvat/pull/1567>)
- Kibana wrong working time calculation with new annotation UI use (<https://github.com/opencv/cvat/pull/1654>)
- Wrong rexex for account name validation (<https://github.com/opencv/cvat/pull/1667>)
- Wrong description on register view for the username field (<https://github.com/opencv/cvat/pull/1667>)
- Wrong resolution for resizing a shape (<https://github.com/opencv/cvat/pull/1667>)
- React warning because of not unique keys in labels viewer (<https://github.com/opencv/cvat/pull/1727>)
- Fixed issue tracker (<https://github.com/opencv/cvat/pull/1705>)
- Fixed canvas fit after sidebar open/close event (<https://github.com/opencv/cvat/pull/1705>)
- A couple of exceptions in AAM related with early object activation (<https://github.com/opencv/cvat/pull/1755>)
- Propagation from the latest frame (<https://github.com/opencv/cvat/pull/1800>)
- Number attribute value validation (didn't work well with floats) (<https://github.com/opencv/cvat/pull/1800>)
- Logout doesn't work (<https://github.com/opencv/cvat/pull/1812>)
- Annotations aren't updated after reopening a task (<https://github.com/opencv/cvat/pull/1753>)
- Labels aren't updated after reopening a task (<https://github.com/opencv/cvat/pull/1753>)
- Canvas isn't fitted after collapsing side panel in attribute annotation mode (<https://github.com/opencv/cvat/pull/1753>)
- Error when interpolating polygons (<https://github.com/opencv/cvat/pull/1878>)

### Security

- SQL injection in Django `CVE-2020-9402` (<https://github.com/opencv/cvat/pull/1657>)

## \[1.0.0] - 2020-05-29

### Added

- cvat-ui: cookie policy drawer for login page (<https://github.com/opencv/cvat/pull/1511>)
- `datumaro_project` export format (<https://github.com/opencv/cvat/pull/1352>)
- Ability to configure user agreements for the user registration form (<https://github.com/opencv/cvat/pull/1464>)
- Cuboid interpolation and cuboid drawing from rectangles (<https://github.com/opencv/cvat/pull/1560>)
- Ability to configure custom pageViewHit, which can be useful for web analytics integration (<https://github.com/opencv/cvat/pull/1566>)
- Ability to configure access to the analytics page based on roles (<https://github.com/opencv/cvat/pull/1592>)

### Changed

- Downloaded file name in annotations export became more informative (<https://github.com/opencv/cvat/pull/1352>)
- Added auto trimming for trailing whitespaces style enforcement (<https://github.com/opencv/cvat/pull/1352>)
- REST API: updated `GET /task/<id>/annotations`: parameters are `format`, `filename`
  (now optional), `action` (optional) (<https://github.com/opencv/cvat/pull/1352>)
- REST API: removed `dataset/formats`, changed format of `annotation/formats` (<https://github.com/opencv/cvat/pull/1352>)
- Exported annotations are stored for N hours instead of indefinitely (<https://github.com/opencv/cvat/pull/1352>)
- Formats: CVAT format now accepts ZIP and XML (<https://github.com/opencv/cvat/pull/1352>)
- Formats: COCO format now accepts ZIP and JSON (<https://github.com/opencv/cvat/pull/1352>)
- Formats: most of formats renamed, no extension in title (<https://github.com/opencv/cvat/pull/1352>)
- Formats: definitions are changed, are not stored in DB anymore (<https://github.com/opencv/cvat/pull/1352>)
- cvat-core: session.annotations.put() now returns ids of added objects (<https://github.com/opencv/cvat/pull/1493>)
- Images without annotations now also included in dataset/annotations export (<https://github.com/opencv/cvat/issues/525>)

### Removed

- `annotation` application is replaced with `dataset_manager` (<https://github.com/opencv/cvat/pull/1352>)
- `_DATUMARO_INIT_LOGLEVEL` env. variable is removed in favor of regular `--loglevel` cli parameter (<https://github.com/opencv/cvat/pull/1583>)

### Fixed

- Categories for empty projects with no sources are taken from own dataset (<https://github.com/opencv/cvat/pull/1352>)
- Added directory removal on error during `extract` command (<https://github.com/opencv/cvat/pull/1352>)
- Added debug error message on incorrect XPath (<https://github.com/opencv/cvat/pull/1352>)
- Exporting frame stepped task
  (<https://github.com/opencv/cvat/issues/1294>, <https://github.com/opencv/cvat/issues/1334>)
- Fixed broken command line interface for `cvat` export format in Datumaro (<https://github.com/opencv/cvat/issues/1494>)
- Updated Rest API document, Swagger document serving instruction issue (<https://github.com/opencv/cvat/issues/1495>)
- Fixed cuboid occluded view (<https://github.com/opencv/cvat/pull/1500>)
- Non-informative lock icon (<https://github.com/opencv/cvat/pull/1434>)
- Sidebar in AAM has no hide/show button (<https://github.com/opencv/cvat/pull/1420>)
- Task/Job buttons has no "Open in new tab" option (<https://github.com/opencv/cvat/pull/1419>)
- Delete point context menu option has no shortcut hint (<https://github.com/opencv/cvat/pull/1416>)
- Fixed issue with unnecessary tag activation in cvat-canvas (<https://github.com/opencv/cvat/issues/1540>)
- Fixed an issue with large number of instances in instance mask (<https://github.com/opencv/cvat/issues/1539>)
- Fixed full COCO dataset import error with conflicting labels in keypoints and detection (<https://github.com/opencv/cvat/pull/1548>)
- Fixed COCO keypoints skeleton parsing and saving (<https://github.com/opencv/cvat/issues/1539>)
- `tf.placeholder() is not compatible with eager execution` exception for auto_segmentation (<https://github.com/opencv/cvat/pull/1562>)
- Canvas cannot be moved with move functionality on left mouse key (<https://github.com/opencv/cvat/pull/1573>)
- Deep extreme cut request is sent when draw any shape with Make AI polygon option enabled (<https://github.com/opencv/cvat/pull/1573>)
- Fixed an error when exporting a task with cuboids to any format except CVAT (<https://github.com/opencv/cvat/pull/1577>)
- Synchronization with remote git repo (<https://github.com/opencv/cvat/pull/1582>)
- A problem with mask to polygons conversion when polygons are too small (<https://github.com/opencv/cvat/pull/1581>)
- Unable to upload video with uneven size (<https://github.com/opencv/cvat/pull/1594>)
- Fixed an issue with `z_order` having no effect on segmentations (<https://github.com/opencv/cvat/pull/1589>)

### Security

- Permission group whitelist check for analytics view (<https://github.com/opencv/cvat/pull/1608>)

## \[1.0.0-beta.2] - 2020-04-30

### Added

- Re-Identification algorithm to merging bounding boxes automatically to the new UI (<https://github.com/opencv/cvat/pull/1406>)
- Methods `import` and `export` to import/export raw annotations for Job and Task in `cvat-core` (<https://github.com/opencv/cvat/pull/1406>)
- Versioning of client packages (`cvat-core`, `cvat-canvas`, `cvat-ui`). Initial versions are set to 1.0.0 (<https://github.com/opencv/cvat/pull/1448>)
- Cuboids feature was migrated from old UI to new one. (<https://github.com/opencv/cvat/pull/1451>)

### Removed

- Annotation conversion utils, currently supported natively via Datumaro framework
  (<https://github.com/opencv/cvat/pull/1477>)

### Fixed

- Auto annotation, TF annotation and Auto segmentation apps (<https://github.com/opencv/cvat/pull/1409>)
- Import works with truncated images now: "OSError:broken data stream" on corrupt images
  (<https://github.com/opencv/cvat/pull/1430>)
- Hide functionality (H) doesn't work (<https://github.com/opencv/cvat/pull/1445>)
- The highlighted attribute doesn't correspond to the chosen attribute in AAM (<https://github.com/opencv/cvat/pull/1445>)
- Inconvinient image shaking while drawing a polygon (hold Alt key during drawing/editing/grouping to drag an image) (<https://github.com/opencv/cvat/pull/1445>)
- Filter property "shape" doesn't work and extra operator in description (<https://github.com/opencv/cvat/pull/1445>)
- Block of text information doesn't disappear after deactivating for locked shapes (<https://github.com/opencv/cvat/pull/1445>)
- Annotation uploading fails in annotation view (<https://github.com/opencv/cvat/pull/1445>)
- UI freezes after canceling pasting with escape (<https://github.com/opencv/cvat/pull/1445>)
- Duplicating keypoints in COCO export (<https://github.com/opencv/cvat/pull/1435>)
- CVAT new UI: add arrows on a mouse cursor (<https://github.com/opencv/cvat/pull/1391>)
- Delete point bug (in new UI) (<https://github.com/opencv/cvat/pull/1440>)
- Fix apache startup after PC restart (<https://github.com/opencv/cvat/pull/1467>)
- Open task button doesn't work (<https://github.com/opencv/cvat/pull/1474>)

## \[1.0.0-beta.1] - 2020-04-15

### Added

- Special behaviour for attribute value `__undefined__` (invisibility, no shortcuts to be set in AAM)
- Dialog window with some helpful information about using filters
- Ability to display a bitmap in the new UI
- Button to reset colors settings (brightness, saturation, contrast) in the new UI
- Option to display shape text always
- Dedicated message with clarifications when share is unmounted (<https://github.com/opencv/cvat/pull/1373>)
- Ability to create one tracked point (<https://github.com/opencv/cvat/pull/1383>)
- Ability to draw/edit polygons and polylines with automatic bordering feature
  (<https://github.com/opencv/cvat/pull/1394>)
- Tutorial: instructions for CVAT over HTTPS
- Deep extreme cut (semi-automatic segmentation) to the new UI (<https://github.com/opencv/cvat/pull/1398>)

### Changed

- Increase preview size of a task till 256, 256 on the server
- Public ssh-keys are displayed in a dedicated window instead of console when create a task with a repository
- React UI is the primary UI

### Fixed

- Cleaned up memory in Auto Annotation to enable long running tasks on videos
- New shape is added when press `esc` when drawing instead of cancellation
- Dextr segmentation doesn't work.
- `FileNotFoundError` during dump after moving format files
- CVAT doesn't append outside shapes when merge polyshapes in old UI
- Layout sometimes shows double scroll bars on create task, dashboard and settings pages
- UI fails after trying to change frame during resizing, dragging, editing
- Hidden points (or outsided) are visible after changing a frame
- Merge is allowed for points, but clicks on points conflict with frame dragging logic
- Removed objects are visible for search
- Add missed task_id and job_id fields into exception logs for the new UI (<https://github.com/opencv/cvat/pull/1372>)
- UI fails when annotations saving occurs during drag/resize/edit (<https://github.com/opencv/cvat/pull/1383>)
- Multiple savings when hold Ctrl+S (a lot of the same copies of events were sent with the same working time)
  (<https://github.com/opencv/cvat/pull/1383>)
- UI doesn't have any reaction when git repos synchronization failed (<https://github.com/opencv/cvat/pull/1383>)
- Bug when annotations cannot be saved after (delete - save - undo - save) (<https://github.com/opencv/cvat/pull/1383>)
- VOC format exports Upper case labels correctly in lower case (<https://github.com/opencv/cvat/pull/1379>)
- Fixed polygon exporting bug in COCO dataset (<https://github.com/opencv/cvat/issues/1387>)
- Task creation from remote files (<https://github.com/opencv/cvat/pull/1392>)
- Job cannot be opened in some cases when the previous job was failed during opening
  (<https://github.com/opencv/cvat/issues/1403>)
- Deactivated shape is still highlighted on the canvas (<https://github.com/opencv/cvat/issues/1403>)
- AttributeError: 'tuple' object has no attribute 'read' in ReID algorithm (<https://github.com/opencv/cvat/issues/1403>)
- Wrong semi-automatic segmentation near edges of an image (<https://github.com/opencv/cvat/issues/1403>)
- Git repos paths (<https://github.com/opencv/cvat/pull/1400>)
- Uploading annotations for tasks with multiple jobs (<https://github.com/opencv/cvat/pull/1396>)

## \[1.0.0-alpha] - 2020-03-31

### Added

- Data streaming using chunks (<https://github.com/opencv/cvat/pull/1007>)
- New UI: showing file names in UI (<https://github.com/opencv/cvat/pull/1311>)
- New UI: delete a point from context menu (<https://github.com/opencv/cvat/pull/1292>)

### Fixed

- Git app cannot clone a repository (<https://github.com/opencv/cvat/pull/1330>)
- New UI: preview position in task details (<https://github.com/opencv/cvat/pull/1312>)
- AWS deployment (<https://github.com/opencv/cvat/pull/1316>)

## \[0.6.1] - 2020-03-21

### Changed

- VOC task export now does not use official label map by default, but takes one
  from the source task to avoid primary-class and class part name
  clashing ([#1275](https://github.com/opencv/cvat/issues/1275))

### Fixed

- File names in LabelMe format export are no longer truncated ([#1259](https://github.com/opencv/cvat/issues/1259))
- `occluded` and `z_order` annotation attributes are now correctly passed to Datumaro ([#1271](https://github.com/opencv/cvat/pull/1271))
- Annotation-less tasks now can be exported as empty datasets in COCO ([#1277](https://github.com/opencv/cvat/issues/1277))
- Frame name matching for video annotations import -
  allowed `frame_XXXXXX[.ext]` format ([#1274](https://github.com/opencv/cvat/pull/1274))

### Security

- Bump acorn from 6.3.0 to 6.4.1 in /cvat-ui ([#1270](https://github.com/opencv/cvat/pull/1270))

## \[0.6.0] - 2020-03-15

### Added

- Server only support for projects. Extend REST API v1 (/api/v1/projects\*)
- Ability to get basic information about users without admin permissions ([#750](https://github.com/opencv/cvat/issues/750))
- Changed REST API: removed PUT and added DELETE methods for /api/v1/users/ID
- Mask-RCNN Auto Annotation Script in OpenVINO format
- Yolo Auto Annotation Script
- Auto segmentation using Mask_RCNN component (Keras+Tensorflow Mask R-CNN Segmentation)
- REST API to export an annotation task (images + annotations)
  [Datumaro](https://github.com/opencv/cvat/tree/develop/datumaro) -
  a framework to build, analyze, debug and visualize datasets
- Text Detection Auto Annotation Script in OpenVINO format for version 4
- Added in OpenVINO Semantic Segmentation for roads
- Ability to visualize labels when using Auto Annotation runner
- MOT CSV format support ([#830](https://github.com/opencv/cvat/pull/830))
- LabelMe format support ([#844](https://github.com/opencv/cvat/pull/844))
- Segmentation MASK format import (as polygons) ([#1163](https://github.com/opencv/cvat/pull/1163))
- Git repositories can be specified with IPv4 address ([#827](https://github.com/opencv/cvat/pull/827))

### Changed

- page_size parameter for all REST API methods
- React & Redux & Antd based dashboard
- Yolov3 interpretation script fix and changes to mapping.json
- YOLO format support ([#1151](https://github.com/opencv/cvat/pull/1151))
- Added support for OpenVINO 2020

### Fixed

- Exception in Git plugin [#826](https://github.com/opencv/cvat/issues/826)
- Label ids in TFrecord format now start from 1 [#866](https://github.com/opencv/cvat/issues/866)
- Mask problem in COCO JSON style [#718](https://github.com/opencv/cvat/issues/718)
- Datasets (or tasks) can be joined and split to subsets with Datumaro [#791](https://github.com/opencv/cvat/issues/791)
- Output labels for VOC format can be specified with Datumaro [#942](https://github.com/opencv/cvat/issues/942)
- Annotations can be filtered before dumping with Datumaro [#994](https://github.com/opencv/cvat/issues/994)

## \[0.5.2] - 2019-12-15

### Fixed

- Frozen version of scikit-image==0.15 in requirements.txt because next releases don't support Python 3.5

## \[0.5.1] - 2019-10-17

### Added

- Integration with Zenodo.org (DOI)

## \[0.5.0] - 2019-09-12

### Added

- A converter to YOLO format
- Installation guide
- Linear interpolation for a single point
- Video frame filter
- Running functional tests for REST API during a build
- Admins are no longer limited to a subset of python commands in the auto annotation application
- Remote data source (list of URLs to create an annotation task)
- Auto annotation using Faster R-CNN with Inception v2 (utils/open_model_zoo)
- Auto annotation using Pixel Link mobilenet v2 - text detection (utils/open_model_zoo)
- Ability to create a custom extractors for unsupported media types
- Added in PDF extractor
- Added in a command line model manager tester
- Ability to dump/load annotations in several formats from UI (CVAT, Pascal VOC, YOLO, MS COCO, png mask, TFRecord)
- Auth for REST API (api/v1/auth/): login, logout, register, ...
- Preview for the new CVAT UI (dashboard only) is available: <http://localhost:9080/>
- Added command line tool for performing common task operations (/utils/cli/)

### Changed

- Outside and keyframe buttons in the side panel for all interpolation shapes (they were only for boxes before)
- Improved error messages on the client side (#511)

### Removed

- "Flip images" has been removed. UI now contains rotation features.

### Fixed

- Incorrect width of shapes borders in some cases
- Annotation parser for tracks with a start frame less than the first segment frame
- Interpolation on the server near outside frames
- Dump for case when task name has a slash
- Auto annotation fail for multijob tasks
- Installation of CVAT with OpenVINO on the Windows platform
- Background color was always black in utils/mask/converter.py
- Exception in attribute annotation mode when a label are switched to a value without any attributes
- Handling of wrong labelamp json file in auto annotation (<https://github.com/opencv/cvat/issues/554>)
- No default attributes in dumped annotation (<https://github.com/opencv/cvat/issues/601>)
- Required field "Frame Filter" on admin page during a task modifying (#666)
- Dump annotation errors for a task with several segments (#610, #500)
- Invalid label parsing during a task creating (#628)
- Button "Open Task" in the annotation view
- Creating a video task with 0 overlap

### Security

- Upgraded Django, djangorestframework, and other packages

## \[0.4.2] - 2019-06-03

### Fixed

- Fixed interaction with the server share in the auto annotation plugin

## \[0.4.1] - 2019-05-14

### Fixed

- JavaScript syntax incompatibility with Google Chrome versions less than 72

## \[0.4.0] - 2019-05-04

### Added

- OpenVINO auto annotation: it is possible to upload a custom model and annotate images automatically.
- Ability to rotate images/video in the client part (Ctrl+R, Shift+Ctrl+R shortcuts) (#305)
- The ReID application for automatic bounding box merging has been added (#299)
- Keyboard shortcuts to switch next/previous default shape type (box, polygon etc) (Alt + <, Alt + >) (#316)
- Converter for VOC now supports interpolation tracks
- REST API (/api/v1/\*, /api/docs)
- Semi-automatic semantic segmentation with the [Deep Extreme Cut](http://www.vision.ee.ethz.ch/~cvlsegmentation/dextr/) work

### Changed

- Propagation setup has been moved from settings to bottom player panel
- Additional events like "Debug Info" or "Fit Image" have been added for analitics
- Optional using LFS for git annotation storages (#314)

### Deprecated

- "Flip images" flag in the create task dialog will be removed.
  Rotation functionality in client part have been added instead.

### Fixed

- Django 2.1.5 (security fix, [CVE-2019-3498](https://nvd.nist.gov/vuln/detail/CVE-2019-3498))
- Several scenarious which cause code 400 after undo/redo/save have been fixed (#315)

## \[0.3.0] - 2018-12-29

### Added

- Ability to copy Object URL and Frame URL via object context menu and player context menu respectively.
- Ability to change opacity for selected shape with help "Selected Fill Opacity" slider.
- Ability to remove polyshapes points by double click.
- Ability to draw/change polyshapes (except for points) by slip method. Just press ENTER and moving a cursor.
- Ability to switch lock/hide properties via label UI element (in right menu) for all objects with same label.
- Shortcuts for outside/keyframe properties
- Support of Intel OpenVINO for accelerated model inference
- Tensorflow annotation now works without CUDA. It can use CPU only. OpenVINO and CUDA are supported optionally.
- Incremental saving of annotations.
- Tutorial for using polygons (screencast)
- Silk profiler to improve development process
- Admin panel can be used to edit labels and attributes for annotation tasks
- Analytics component to manage a data annotation team, monitor exceptions, collect client and server logs
- Changeable job and task statuses (annotation, validation, completed).
  A job status can be changed manually, a task status is computed automatically based on job statuses (#153)
- Backlink to a task from its job annotation view (#156)
- Buttons lock/hide for labels. They work for all objects with the same label on a current frame (#116)

### Changed

- Polyshape editing method has been improved. You can redraw part of shape instead of points cloning.
- Unified shortcut (Esc) for close any mode instead of different shortcuts (Alt+N, Alt+G, Alt+M etc.).
- Dump file contains information about data source (e.g. video name, archive name, ...)
- Update requests library due to [CVE-2018-18074](https://nvd.nist.gov/vuln/detail/CVE-2018-18074)
- Per task/job permissions to create/access/change/delete tasks and annotations
- Documentation was improved
- Timeout for creating tasks was increased (from 1h to 4h) (#136)
- Drawing has become more convenience. Now it is possible to draw outside an image.
  Shapes will be automatically truncated after drawing process (#202)

### Fixed

- Performance bottleneck has been fixed during you create new objects (draw, copy, merge etc).
- Label UI elements aren't updated after changelabel.
- Attribute annotation mode can use invalid shape position after resize or move shapes.
- Labels order is preserved now (#242)
- Uploading large XML files (#123)
- Django vulnerability (#121)
- Grammatical cleanup of README.md (#107)
- Dashboard loading has been accelerated (#156)
- Text drawing outside of a frame in some cases (#202)

## \[0.2.0] - 2018-09-28

### Added

- New annotation shapes: polygons, polylines, points
- Undo/redo feature
- Grid to estimate size of objects
- Context menu for shapes
- A converter to PASCAL VOC format
- A converter to MS COCO format
- A converter to mask format
- License header for most of all files
- .gitattribute to avoid problems with bash scripts inside a container
- CHANGELOG.md itself
- Drawing size of a bounding box during resize
- Color by instance, group, label
- Group objects
- Object propagation on next frames
- Full screen view

### Changed

- Documentation, screencasts, the primary screenshot
- Content-type for save_job request is application/json

### Fixed

- Player navigation if the browser's window is scrolled
- Filter doesn't support dash (-)
- Several memory leaks
- Inconsistent extensions between filenames in an annotation file and real filenames

## \[0.1.2] - 2018-08-07

### Added

- 7z archive support when creating a task
- .vscode/launch.json file for developing with VS code

### Fixed

- #14: docker-compose down command as written in the readme does not remove volumes
- #15: all checkboxes in temporary attributes are checked when reopening job after saving the job
- #18: extend CONTRIBUTING.md
- #19: using the same attribute for label twice -> stuck

### Changed

- More strict verification for labels with attributes

## \[0.1.1] - 2018-07-6

### Added

- Links on a screenshot, documentation, screencasts into README.md
- CONTRIBUTORS.md

### Fixed

- GitHub documentation

## \[0.1.0] - 2018-06-29

### Added

- Initial version

## Template

```
## \[Unreleased]
### Added
- TDB

### Changed
- TDB

### Deprecated
- TDB

### Removed
- TDB

### Fixed
- TDB

### Security
- TDB
```<|MERGE_RESOLUTION|>--- conflicted
+++ resolved
@@ -13,12 +13,9 @@
 - \[Helm\] Database migrations now run in a separate job instead of the server pod,
   in order to avoid data corruption when multiple replicas of the server are used
   (<https://github.com/opencv/cvat/pull/6780>)
-<<<<<<< HEAD
-- Using KeyDB with FLASH to cache data chunk instead of diskcache (<https://github.com/opencv/cvat/pull/6773>)
-=======
 - Repeated clicks on left sidebar icons now allow to close/reopen corresponding popovers
  (<https://github.com/opencv/cvat/pull/6817>)
->>>>>>> 84c0816e
+- Using KeyDB with FLASH to cache data chunk instead of diskcache (<https://github.com/opencv/cvat/pull/6773>)
 
 ### Deprecated
 - TDB
