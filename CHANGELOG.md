# Changelog

All notable changes to this project will be documented in this file.

The format is based on [Keep a Changelog](https://keepachangelog.com/en/1.0.0/),
and this project adheres to [Semantic Versioning](https://semver.org/spec/v2.0.0.html).

## \[2.0.0] - Unreleased
### Added
- Add additional environment variables for Nuclio configuration (<https://github.com/openvinotoolkit/cvat/pull/3894>)
- Add KITTI segmentation and detection format (<https://github.com/openvinotoolkit/cvat/pull/3757>)
- Add LFW format (<https://github.com/openvinotoolkit/cvat/pull/3770>)
- Add Cityscapes format (<https://github.com/openvinotoolkit/cvat/pull/3758>)
- Add Open Images V6 format (<https://github.com/openvinotoolkit/cvat/pull/3679>)
- Rotated bounding boxes (<https://github.com/openvinotoolkit/cvat/pull/3832>)
- Player option: Smooth image when zoom-in, enabled by default (<https://github.com/openvinotoolkit/cvat/pull/3933>)
- Google Cloud Storage support in UI (<https://github.com/openvinotoolkit/cvat/pull/3919>)
- Add project tasks paginations (<https://github.com/openvinotoolkit/cvat/pull/3910>)
- Add remove issue button (<https://github.com/openvinotoolkit/cvat/pull/3952>)
- Data sorting option (<https://github.com/openvinotoolkit/cvat/pull/3937>)
- Options to change font size & position of text labels on the canvas (<https://github.com/openvinotoolkit/cvat/pull/3972>)
- Add "tag" return type for automatic annotation in Nuclio (<https://github.com/openvinotoolkit/cvat/pull/3896>)
- Helm chart: Make user-data-permission-fix optional (<https://github.com/openvinotoolkit/cvat/pull/3994>)
- Advanced identity access management system, using open policy agent (<https://github.com/openvinotoolkit/cvat/pull/3788>)
- Organizations to create "shared space" for different groups of users (<https://github.com/openvinotoolkit/cvat/pull/3788>)
- Dataset importing to a project (<https://github.com/openvinotoolkit/cvat/pull/3790>)
- User is able to customize information that text labels show (<https://github.com/openvinotoolkit/cvat/pull/4029>)
- Support for uploading manifest with any name (<https://github.com/openvinotoolkit/cvat/pull/4041>)
- Added information about OpenVINO toolkit to login page (<https://github.com/openvinotoolkit/cvat/pull/4077>)
- Support for working with ellipses (<https://github.com/openvinotoolkit/cvat/pull/4062>)
- Add several flags to task creation CLI (<https://github.com/openvinotoolkit/cvat/pull/4119>)
- Add YOLOv5 serverless function for automatic annotation (<https://github.com/openvinotoolkit/cvat/pull/4178>)
- Basic page with jobs list, basic filtration to this list (<https://github.com/openvinotoolkit/cvat/pull/4258>)
<<<<<<< HEAD
- Add ability to delete frame from job (<https://github.com/openvinotoolkit/cvat/pull/4194>)
=======
- Added OpenCV.js TrackerMIL as tracking tool (<https://github.com/openvinotoolkit/cvat/pull/4200>)
>>>>>>> 87be7bcf

### Changed
- Users don't have access to a task object anymore if they are assigneed only on some jobs of the task (<https://github.com/openvinotoolkit/cvat/pull/3788>)
- Different resources (tasks, projects) are not visible anymore for all CVAT instance users by default (<https://github.com/openvinotoolkit/cvat/pull/3788>)
- API versioning scheme: using accept header versioning instead of namespace versioning (<https://github.com/openvinotoolkit/cvat/pull/4239>)
- Replaced 'django_sendfile' with 'django_sendfile2' (<https://github.com/openvinotoolkit/cvat/pull/4267>)

### Deprecated
- Job field "status" is not used in UI anymore, but it has not been removed from the database yet (<https://github.com/openvinotoolkit/cvat/pull/3788>)

### Removed
- Review rating, reviewer field from the job instance (use assignee field together with stage field instead) (<https://github.com/openvinotoolkit/cvat/pull/3788>)

### Fixed
- Fixed Interaction handler keyboard handlers (<https://github.com/openvinotoolkit/cvat/pull/3881>)
- Points of invisible shapes are visible in autobordering (<https://github.com/openvinotoolkit/cvat/pull/3931>)
- Order of the label attributes in the object item details(<https://github.com/openvinotoolkit/cvat/pull/3945>)
- Order of labels in tasks and projects (<https://github.com/openvinotoolkit/cvat/pull/3987>)
- Fixed task creating with large files via webpage (<https://github.com/openvinotoolkit/cvat/pull/3692>)
- Added information to export CVAT_HOST when performing local installation for accessing over network (<https://github.com/openvinotoolkit/cvat/pull/4014>)
- Fixed possible color collisions in the generated colormap (<https://github.com/openvinotoolkit/cvat/pull/4007>)
- Original pdf file is deleted when using share (<https://github.com/openvinotoolkit/cvat/pull/3967>)
- Order in an annotation file(<https://github.com/openvinotoolkit/cvat/pull/4087>)
- Fixed task data upload progressbar (<https://github.com/openvinotoolkit/cvat/pull/4134>)
- Email in org invitations is case sensitive (<https://github.com/openvinotoolkit/cvat/pull/4153>)
- Caching for tasks and jobs can lead to an exception if its assignee user is removed (<https://github.com/openvinotoolkit/cvat/pull/4165>)
- Added intelligent function when paste labels to another task (<https://github.com/openvinotoolkit/cvat/pull/4161>)
- Uncaught TypeError: this.el.node.getScreenCTM() is null in Firefox (<https://github.com/openvinotoolkit/cvat/pull/4175>)
- Bug: canvas is busy when start playing, start resizing a shape and do not release the mouse cursor (<https://github.com/openvinotoolkit/cvat/pull/4151>)
- Bug: could not receive frame N. TypeError: Cannot read properties of undefined (reding "filename") (<https://github.com/openvinotoolkit/cvat/pull/4187>)
- Cannot choose a dataset format for a linked repository if a task type is annotation (<https://github.com/openvinotoolkit/cvat/pull/4203>)
- Fixed tus upload error over https (<https://github.com/openvinotoolkit/cvat/pull/4154>)
- Issues disappear when rescale a browser (<https://github.com/openvinotoolkit/cvat/pull/4189>)
- Auth token key is not returned when registering without email verification (<https://github.com/openvinotoolkit/cvat/pull/4092>)
- Error in create project from backup for standard 3D annotation (<https://github.com/openvinotoolkit/cvat/pull/4160>)
- Annotations search does not work correctly in some corner cases (when use complex properties with width, height) (<https://github.com/openvinotoolkit/cvat/pull/4198>)
- Kibana requests are not proxied due to django-revproxy incompatibility with Django >3.2.x (<https://github.com/openvinotoolkit/cvat/issues/4085>)

### Security
- Updated ELK to 6.8.23 which uses log4j 2.17.1 (<https://github.com/openvinotoolkit/cvat/pull/4206>)

## \[1.7.0] - 2021-11-15

### Added

- cvat-ui: support cloud storages (<https://github.com/openvinotoolkit/cvat/pull/3372>)
- interactor: add HRNet interactive segmentation serverless function (<https://github.com/openvinotoolkit/cvat/pull/3740>)
- Added GPU implementation for SiamMask, reworked tracking approach (<https://github.com/openvinotoolkit/cvat/pull/3571>)
- Progress bar for manifest creating (<https://github.com/openvinotoolkit/cvat/pull/3712>)
- IAM: Open Policy Agent integration (<https://github.com/openvinotoolkit/cvat/pull/3788>)
- Add a tutorial on attaching cloud storage AWS-S3 (<https://github.com/openvinotoolkit/cvat/pull/3745>)
  and Azure Blob Container (<https://github.com/openvinotoolkit/cvat/pull/3778>)
- The feature to remove annotations in a specified range of frames (<https://github.com/openvinotoolkit/cvat/pull/3617>)
- Project backup/restore (<https://github.com/openvinotoolkit/cvat/pull/3852>)

### Changed

- UI tracking has been reworked (<https://github.com/openvinotoolkit/cvat/pull/3571>)
- Updated Django till 3.2.7 (automatic AppConfig discovery)
- Manifest generation: Reduce creating time (<https://github.com/openvinotoolkit/cvat/pull/3712>)
- Migration from NPM 6 to NPM 7 (<https://github.com/openvinotoolkit/cvat/pull/3773>)
- Update Datumaro dependency to 0.2.0 (<https://github.com/openvinotoolkit/cvat/pull/3813>)

### Fixed

- Fixed JSON transform issues in network requests (<https://github.com/openvinotoolkit/cvat/pull/3706>)
- Display a more user-friendly exception message (<https://github.com/openvinotoolkit/cvat/pull/3721>)
- Exception `DataCloneError: The object could not be cloned` (<https://github.com/openvinotoolkit/cvat/pull/3733>)
- Fixed extension comparison in task frames CLI (<https://github.com/openvinotoolkit/cvat/pull/3674>)
- Incorrect work when copy job list with "Copy" button (<https://github.com/openvinotoolkit/cvat/pull/3749>)
- Iterating over manifest (<https://github.com/openvinotoolkit/cvat/pull/3792>)
- Manifest removing (<https://github.com/openvinotoolkit/cvat/pull/3791>)
- Fixed project updated date (<https://github.com/openvinotoolkit/cvat/pull/3814>)
- Fixed dextr deployment (<https://github.com/openvinotoolkit/cvat/pull/3820>)
- Migration of `dataset_repo` application (<https://github.com/openvinotoolkit/cvat/pull/3827>)
- Helm settings for external psql database were unused by backend (<https://github.com/openvinotoolkit/cvat/pull/3779>)
- Updated WSL setup for development (<https://github.com/openvinotoolkit/cvat/pull/3828>)
- Helm chart config (<https://github.com/openvinotoolkit/cvat/pull/3784>)

### Security

- Fix security issues on the documentation website unsafe use of target blank
  and potential clickjacking on legacy browsers (<https://github.com/openvinotoolkit/cvat/pull/3789>)

## \[1.6.0] - 2021-09-17

### Added

- Added ability to import data from share with cli without copying the data (<https://github.com/openvinotoolkit/cvat/issues/2862>)
- Notification if the browser does not support nesassary API
- Added ability to export project as a dataset (<https://github.com/openvinotoolkit/cvat/pull/3365>)
  and project with 3D tasks (<https://github.com/openvinotoolkit/cvat/pull/3502>)
- Additional inline tips in interactors with demo gifs (<https://github.com/openvinotoolkit/cvat/pull/3473>)
- Added intelligent scissors blocking feature (<https://github.com/openvinotoolkit/cvat/pull/3510>)
- Support cloud storage status (<https://github.com/openvinotoolkit/cvat/pull/3386>)
- Support cloud storage preview (<https://github.com/openvinotoolkit/cvat/pull/3386>)
- cvat-core: support cloud storages (<https://github.com/openvinotoolkit/cvat/pull/3313>)

### Changed

- Non-blocking UI when using interactors (<https://github.com/openvinotoolkit/cvat/pull/3473>)
- "Selected opacity" slider now defines opacity level for shapes being drawnSelected opacity (<https://github.com/openvinotoolkit/cvat/pull/3473>)
- Cloud storage creating and updating (<https://github.com/openvinotoolkit/cvat/pull/3386>)
- Way of working with cloud storage content (<https://github.com/openvinotoolkit/cvat/pull/3386>)

### Removed

- Support TEMP_KEY_SECRET_KEY_TOKEN_SET for AWS S3 cloud storage (<https://github.com/openvinotoolkit/cvat/pull/3386>)

### Fixed

- Fixed multiple tasks moving (<https://github.com/openvinotoolkit/cvat/pull/3517>)
- Fixed task creating CLI parameter (<https://github.com/openvinotoolkit/cvat/pull/3519>)
- Fixed import for MOTS format (<https://github.com/openvinotoolkit/cvat/pull/3612>)

## \[1.5.0] - 2021-08-02

### Added

- Support of context images for 2D image tasks (<https://github.com/openvinotoolkit/cvat/pull/3122>)
- Support of cloud storage without copying data into CVAT: server part (<https://github.com/openvinotoolkit/cvat/pull/2620>)
- Filter `is_active` for user list (<https://github.com/openvinotoolkit/cvat/pull/3235>)
- Ability to export/import tasks (<https://github.com/openvinotoolkit/cvat/pull/3056>)
- Add a tutorial for semi-automatic/automatic annotation (<https://github.com/openvinotoolkit/cvat/pull/3124>)
- Explicit "Done" button when drawing any polyshapes (<https://github.com/openvinotoolkit/cvat/pull/3417>)
- Histogram equalization with OpenCV javascript (<https://github.com/openvinotoolkit/cvat/pull/3447>)
- Client-side polyshapes approximation when using semi-automatic interactors & scissors (<https://github.com/openvinotoolkit/cvat/pull/3450>)
- Support of Google Cloud Storage for cloud storage (<https://github.com/openvinotoolkit/cvat/pull/3561>)

### Changed

- Updated manifest format, added meta with related images (<https://github.com/openvinotoolkit/cvat/pull/3122>)
- Update of COCO format documentation (<https://github.com/openvinotoolkit/cvat/pull/3197>)
- Updated Webpack Dev Server config to add proxy (<https://github.com/openvinotoolkit/cvat/pull/3368>)
- Update to Django 3.1.12 (<https://github.com/openvinotoolkit/cvat/pull/3378>)
- Updated visibility for removable points in AI tools (<https://github.com/openvinotoolkit/cvat/pull/3417>)
- Updated UI handling for IOG serverless function (<https://github.com/openvinotoolkit/cvat/pull/3417>)
- Changed Nginx proxy to Traefik in `docker-compose.yml` (<https://github.com/openvinotoolkit/cvat/pull/3409>)
- Simplify the process of deploying CVAT with HTTPS (<https://github.com/openvinotoolkit/cvat/pull/3409>)

### Fixed

- Project page requests took a long time and did many DB queries (<https://github.com/openvinotoolkit/cvat/pull/3223>)
- Fixed Python 3.6 support (<https://github.com/openvinotoolkit/cvat/pull/3258>)
- Incorrect attribute import in tracks (<https://github.com/openvinotoolkit/cvat/pull/3229>)
- Issue "is not a constructor" when create object, save, undo, save, redo save (<https://github.com/openvinotoolkit/cvat/pull/3292>)
- Fix CLI create an infinite loop if git repository responds with failure (<https://github.com/openvinotoolkit/cvat/pull/3267>)
- Bug with sidebar & fullscreen (<https://github.com/openvinotoolkit/cvat/pull/3289>)
- 504 Gateway Time-out on `data/meta` requests (<https://github.com/openvinotoolkit/cvat/pull/3269>)
- TypeError: Cannot read property 'clientX' of undefined when draw cuboids with hotkeys (<https://github.com/openvinotoolkit/cvat/pull/3308>)
- Duplication of the cuboids when redraw them (<https://github.com/openvinotoolkit/cvat/pull/3308>)
- Some code issues in Deep Extreme Cut handler code (<https://github.com/openvinotoolkit/cvat/pull/3325>)
- UI fails when inactive user is assigned to a task/job (<https://github.com/openvinotoolkit/cvat/pull/3343>)
- Calculate precise progress of decoding a video file (<https://github.com/openvinotoolkit/cvat/pull/3381>)
- Falsely successful `cvat_ui` image build in case of OOM error that leads to the default nginx welcome page
  (<https://github.com/openvinotoolkit/cvat/pull/3379>)
- Fixed issue when save filtered object in AAM (<https://github.com/openvinotoolkit/cvat/pull/3401>)
- Context image disappears after undo/redo (<https://github.com/openvinotoolkit/cvat/pull/3416>)
- Using combined data sources (directory and image) when create a task (<https://github.com/openvinotoolkit/cvat/pull/3424>)
- Creating task with labels in project (<https://github.com/openvinotoolkit/cvat/pull/3454>)
- Move task and autoannotation modals were invisible from project page (<https://github.com/openvinotoolkit/cvat/pull/3475>)

## \[1.4.0] - 2021-05-18

### Added

- Documentation on mask annotation (<https://github.com/openvinotoolkit/cvat/pull/3044>)
- Hotkeys to switch a label of existing object or to change default label (for objects created with N) (<https://github.com/openvinotoolkit/cvat/pull/3070>)
- A script to convert some kinds of DICOM files to regular images (<https://github.com/openvinotoolkit/cvat/pull/3095>)
- Helm chart prototype (<https://github.com/openvinotoolkit/cvat/pull/3102>)
- Initial implementation of moving tasks between projects (<https://github.com/openvinotoolkit/cvat/pull/3164>)

### Changed

- Place of migration logger initialization (<https://github.com/openvinotoolkit/cvat/pull/3170>)

### Removed

- Kubernetes templates from (<https://github.com/openvinotoolkit/cvat/pull/1962>) due to helm charts (<https://github.com/openvinotoolkit/cvat/pull/3171>)

### Fixed

- Export of instance masks with holes (<https://github.com/openvinotoolkit/cvat/pull/3044>)
- Changing a label on canvas does not work when 'Show object details' enabled (<https://github.com/openvinotoolkit/cvat/pull/3084>)
- Make sure frame unzip web worker correctly terminates after unzipping all images in a requested chunk (<https://github.com/openvinotoolkit/cvat/pull/3096>)
- Reset password link was unavailable before login (<https://github.com/openvinotoolkit/cvat/pull/3140>)
- Manifest: migration (<https://github.com/openvinotoolkit/cvat/pull/3146>)
- Fixed cropping polygon in some corner cases (<https://github.com/openvinotoolkit/cvat/pull/3184>)

## \[1.3.0] - 3/31/2021

### Added

- CLI: Add support for saving annotations in a git repository when creating a task.
- CVAT-3D: support lidar data on the server side (<https://github.com/openvinotoolkit/cvat/pull/2534>)
- GPU support for Mask-RCNN and improvement in its deployment time (<https://github.com/openvinotoolkit/cvat/pull/2714>)
- CVAT-3D: Load all frames corresponding to the job instance
  (<https://github.com/openvinotoolkit/cvat/pull/2645>)
- Intelligent scissors with OpenCV javascript (<https://github.com/openvinotoolkit/cvat/pull/2689>)
- CVAT-3D: Visualize 3D point cloud spaces in 3D View, Top View Side View and Front View (<https://github.com/openvinotoolkit/cvat/pull/2768>)
- [Inside Outside Guidance](https://github.com/shiyinzhang/Inside-Outside-Guidance) serverless
  function for interactive segmentation
- Pre-built [cvat_server](https://hub.docker.com/r/openvino/cvat_server) and
  [cvat_ui](https://hub.docker.com/r/openvino/cvat_ui) images were published on DockerHub (<https://github.com/openvinotoolkit/cvat/pull/2766>)
- Project task subsets (<https://github.com/openvinotoolkit/cvat/pull/2774>)
- Kubernetes templates and guide for their deployment (<https://github.com/openvinotoolkit/cvat/pull/1962>)
- [WiderFace](http://shuoyang1213.me/WIDERFACE/) format support (<https://github.com/openvinotoolkit/cvat/pull/2864>)
- [VGGFace2](https://github.com/ox-vgg/vgg_face2) format support (<https://github.com/openvinotoolkit/cvat/pull/2865>)
- [Backup/Restore guide](cvat/apps/documentation/backup_guide.md) (<https://github.com/openvinotoolkit/cvat/pull/2964>)
- Label deletion from tasks and projects (<https://github.com/openvinotoolkit/cvat/pull/2881>)
- CVAT-3D: Implemented initial cuboid placement in 3D View and select cuboid in Top, Side and Front views
  (<https://github.com/openvinotoolkit/cvat/pull/2891>)
- [Market-1501](https://www.aitribune.com/dataset/2018051063) format support (<https://github.com/openvinotoolkit/cvat/pull/2869>)
- Ability of upload manifest for dataset with images (<https://github.com/openvinotoolkit/cvat/pull/2763>)
- Annotations filters UI using react-awesome-query-builder (<https://github.com/openvinotoolkit/cvat/issues/1418>)
- Storing settings in local storage to keep them between browser sessions (<https://github.com/openvinotoolkit/cvat/pull/3017>)
- [ICDAR](https://rrc.cvc.uab.es/?ch=2) format support (<https://github.com/openvinotoolkit/cvat/pull/2866>)
- Added switcher to maintain polygon crop behavior (<https://github.com/openvinotoolkit/cvat/pull/3021>
- Filters and sorting options for job list, added tooltip for tasks filters (<https://github.com/openvinotoolkit/cvat/pull/3030>)

### Changed

- CLI - task list now returns a list of current tasks. (<https://github.com/openvinotoolkit/cvat/pull/2863>)
- Updated HTTPS install README section (cleanup and described more robust deploy)
- Logstash is improved for using with configurable elasticsearch outputs (<https://github.com/openvinotoolkit/cvat/pull/2531>)
- Bumped nuclio version to 1.5.16 (<https://github.com/openvinotoolkit/cvat/pull/2578>)
- All methods for interactive segmentation accept negative points as well
- Persistent queue added to logstash (<https://github.com/openvinotoolkit/cvat/pull/2744>)
- Improved maintenance of popups visibility (<https://github.com/openvinotoolkit/cvat/pull/2809>)
- Image visualizations settings on canvas for faster access (<https://github.com/openvinotoolkit/cvat/pull/2872>)
- Better scale management of left panel when screen is too small (<https://github.com/openvinotoolkit/cvat/pull/2880>)
- Improved error messages for annotation import (<https://github.com/openvinotoolkit/cvat/pull/2935>)
- Using manifest support instead video meta information and dummy chunks (<https://github.com/openvinotoolkit/cvat/pull/2763>)

### Fixed

- More robust execution of nuclio GPU functions by limiting the GPU memory consumption per worker (<https://github.com/openvinotoolkit/cvat/pull/2714>)
- Kibana startup initialization (<https://github.com/openvinotoolkit/cvat/pull/2659>)
- The cursor jumps to the end of the line when renaming a task (<https://github.com/openvinotoolkit/cvat/pull/2669>)
- SSLCertVerificationError when remote source is used (<https://github.com/openvinotoolkit/cvat/pull/2683>)
- Fixed filters select overflow (<https://github.com/openvinotoolkit/cvat/pull/2614>)
- Fixed tasks in project auto annotation (<https://github.com/openvinotoolkit/cvat/pull/2725>)
- Cuboids are missed in annotations statistics (<https://github.com/openvinotoolkit/cvat/pull/2704>)
- The list of files attached to the task is not displayed (<https://github.com/openvinotoolkit/cvat/pull/2706>)
- A couple of css-related issues (top bar disappear, wrong arrow position on collapse elements) (<https://github.com/openvinotoolkit/cvat/pull/2736>)
- Issue with point region doesn't work in Firefox (<https://github.com/openvinotoolkit/cvat/pull/2727>)
- Fixed cuboid perspective change (<https://github.com/openvinotoolkit/cvat/pull/2733>)
- Annotation page popups (ai tools, drawing) reset state after detecting, tracking, drawing (<https://github.com/openvinotoolkit/cvat/pull/2780>)
- Polygon editing using trailing point (<https://github.com/openvinotoolkit/cvat/pull/2808>)
- Updated the path to python for DL models inside automatic annotation documentation (<https://github.com/openvinotoolkit/cvat/pull/2847>)
- Fixed of receiving function variable (<https://github.com/openvinotoolkit/cvat/pull/2860>)
- Shortcuts with CAPSLOCK enabled and with non-US languages activated (<https://github.com/openvinotoolkit/cvat/pull/2872>)
- Prevented creating several issues for the same object (<https://github.com/openvinotoolkit/cvat/pull/2868>)
- Fixed label editor name field validator (<https://github.com/openvinotoolkit/cvat/pull/2879>)
- An error about track shapes outside of the task frames during export (<https://github.com/openvinotoolkit/cvat/pull/2890>)
- Fixed project search field updating (<https://github.com/openvinotoolkit/cvat/pull/2901>)
- Fixed export error when invalid polygons are present in overlapping frames (<https://github.com/openvinotoolkit/cvat/pull/2852>)
- Fixed image quality option for tasks created from images (<https://github.com/openvinotoolkit/cvat/pull/2963>)
- Incorrect text on the warning when specifying an incorrect link to the issue tracker (<https://github.com/openvinotoolkit/cvat/pull/2971>)
- Updating label attributes when label contains number attributes (<https://github.com/openvinotoolkit/cvat/pull/2969>)
- Crop a polygon if its points are outside the bounds of the image (<https://github.com/openvinotoolkit/cvat/pull/3025>)

## \[1.2.0] - 2021-01-08

### Fixed

- Memory consumption for the task creation process (<https://github.com/openvinotoolkit/cvat/pull/2582>)
- Frame preloading (<https://github.com/openvinotoolkit/cvat/pull/2608>)
- Project cannot be removed from the project page (<https://github.com/openvinotoolkit/cvat/pull/2626>)

## \[1.2.0-beta] - 2020-12-15

### Added

- GPU support and improved documentation for auto annotation (<https://github.com/openvinotoolkit/cvat/pull/2546>)
- Manual review pipeline: issues/comments/workspace (<https://github.com/openvinotoolkit/cvat/pull/2357>)
- Basic projects implementation (<https://github.com/openvinotoolkit/cvat/pull/2255>)
- Documentation on how to mount cloud starage(AWS S3 bucket, Azure container, Google Drive) as FUSE (<https://github.com/openvinotoolkit/cvat/pull/2377>)
- Ability to work with share files without copying inside (<https://github.com/openvinotoolkit/cvat/pull/2377>)
- Tooltips in label selectors (<https://github.com/openvinotoolkit/cvat/pull/2509>)
- Page redirect after login using `next` query parameter (<https://github.com/openvinotoolkit/cvat/pull/2527>)
- [ImageNet](http://www.image-net.org) format support (<https://github.com/openvinotoolkit/cvat/pull/2376>)
- [CamVid](http://mi.eng.cam.ac.uk/research/projects/VideoRec/CamVid/) format support (<https://github.com/openvinotoolkit/cvat/pull/2559>)

### Changed

- PATCH requests from cvat-core submit only changed fields (<https://github.com/openvinotoolkit/cvat/pull/2445>)
- deploy.sh in serverless folder is separated into deploy_cpu.sh and deploy_gpu.sh (<https://github.com/openvinotoolkit/cvat/pull/2546>)
- Bumped nuclio version to 1.5.8
- Migrated to Antd 4.9 (<https://github.com/openvinotoolkit/cvat/pull/2536>)

### Fixed

- Fixed FastRCNN inference bug for images with 4 channels i.e. png (<https://github.com/openvinotoolkit/cvat/pull/2546>)
- Django templates for email and user guide (<https://github.com/openvinotoolkit/cvat/pull/2412>)
- Saving relative paths in dummy chunks instead of absolute (<https://github.com/openvinotoolkit/cvat/pull/2424>)
- Objects with a specific label cannot be displayed if at least one tag with the label exist (<https://github.com/openvinotoolkit/cvat/pull/2435>)
- Wrong attribute can be removed in labels editor (<https://github.com/openvinotoolkit/cvat/pull/2436>)
- UI fails with the error "Cannot read property 'label' of undefined" (<https://github.com/openvinotoolkit/cvat/pull/2442>)
- Exception: "Value must be a user instance" (<https://github.com/openvinotoolkit/cvat/pull/2441>)
- Reset zoom option doesn't work in tag annotation mode (<https://github.com/openvinotoolkit/cvat/pull/2443>)
- Canvas is busy error (<https://github.com/openvinotoolkit/cvat/pull/2437>)
- Projects view layout fix (<https://github.com/openvinotoolkit/cvat/pull/2503>)
- Fixed the tasks view (infinite loading) when it is impossible to get a preview of the task (<https://github.com/openvinotoolkit/cvat/pull/2504>)
- Empty frames navigation (<https://github.com/openvinotoolkit/cvat/pull/2505>)
- TypeError: Cannot read property 'toString' of undefined (<https://github.com/openvinotoolkit/cvat/pull/2517>)
- Extra shapes are drawn after Esc, or G pressed while drawing a region in grouping (<https://github.com/openvinotoolkit/cvat/pull/2507>)
- Reset state (reviews, issues) after logout or changing a job (<https://github.com/openvinotoolkit/cvat/pull/2525>)
- TypeError: Cannot read property 'id' of undefined when updating a task (<https://github.com/openvinotoolkit/cvat/pull/2544>)

## \[1.2.0-alpha] - 2020-11-09

### Added

- Ability to login into CVAT-UI with token from api/v1/auth/login (<https://github.com/openvinotoolkit/cvat/pull/2234>)
- Added layout grids toggling ('ctrl + alt + Enter')
- Added password reset functionality (<https://github.com/opencv/cvat/pull/2058>)
- Ability to work with data on the fly (<https://github.com/opencv/cvat/pull/2007>)
- Annotation in process outline color wheel (<https://github.com/opencv/cvat/pull/2084>)
- On the fly annotation using DL detectors (<https://github.com/opencv/cvat/pull/2102>)
- Displaying automatic annotation progress on a task view (<https://github.com/opencv/cvat/pull/2148>)
- Automatic tracking of bounding boxes using serverless functions (<https://github.com/opencv/cvat/pull/2136>)
- \[Datumaro] CLI command for dataset equality comparison (<https://github.com/opencv/cvat/pull/1989>)
- \[Datumaro] Merging of datasets with different labels (<https://github.com/opencv/cvat/pull/2098>)
- Add FBRS interactive segmentation serverless function (<https://github.com/openvinotoolkit/cvat/pull/2094>)
- Ability to change default behaviour of previous/next buttons of a player.
  It supports regular navigation, searching a frame according to annotations
  filters and searching the nearest frame without any annotations (<https://github.com/openvinotoolkit/cvat/pull/2221>)
- MacOS users notes in CONTRIBUTING.md
- Ability to prepare meta information manually (<https://github.com/openvinotoolkit/cvat/pull/2217>)
- Ability to upload prepared meta information along with a video when creating a task (<https://github.com/openvinotoolkit/cvat/pull/2217>)
- Optional chaining plugin for cvat-canvas and cvat-ui (<https://github.com/openvinotoolkit/cvat/pull/2249>)
- MOTS png mask format support (<https://github.com/openvinotoolkit/cvat/pull/2198>)
- Ability to correct upload video with a rotation record in the metadata (<https://github.com/openvinotoolkit/cvat/pull/2218>)
- User search field for assignee fields (<https://github.com/openvinotoolkit/cvat/pull/2370>)
- Support of mxf videos (<https://github.com/openvinotoolkit/cvat/pull/2514>)

### Changed

- UI models (like DEXTR) were redesigned to be more interactive (<https://github.com/opencv/cvat/pull/2054>)
- Used Ubuntu:20.04 as a base image for CVAT Dockerfile (<https://github.com/opencv/cvat/pull/2101>)
- Right colors of label tags in label mapping when a user runs automatic detection (<https://github.com/openvinotoolkit/cvat/pull/2162>)
- Nuclio became an optional component of CVAT (<https://github.com/openvinotoolkit/cvat/pull/2192>)
- A key to remove a point from a polyshape (Ctrl => Alt) (<https://github.com/openvinotoolkit/cvat/pull/2204>)
- Updated `docker-compose` file version from `2.3` to `3.3`(<https://github.com/openvinotoolkit/cvat/pull/2235>)
- Added auto inference of url schema from host in CLI, if provided (<https://github.com/openvinotoolkit/cvat/pull/2240>)
- Track frames in skips between annotation is presented in MOT and MOTS formats are marked `outside` (<https://github.com/openvinotoolkit/cvat/pull/2198>)
- UI packages installation with `npm ci` instead of `npm install` (<https://github.com/openvinotoolkit/cvat/pull/2350>)

### Removed

- Removed Z-Order flag from task creation process

### Fixed

- Fixed multiple errors which arises when polygon is of length 5 or less (<https://github.com/opencv/cvat/pull/2100>)
- Fixed task creation from PDF (<https://github.com/opencv/cvat/pull/2141>)
- Fixed CVAT format import for frame stepped tasks (<https://github.com/openvinotoolkit/cvat/pull/2151>)
- Fixed the reading problem with large PDFs (<https://github.com/openvinotoolkit/cvat/pull/2154>)
- Fixed unnecessary pyhash dependency (<https://github.com/openvinotoolkit/cvat/pull/2170>)
- Fixed Data is not getting cleared, even after deleting the Task from Django Admin App(<https://github.com/openvinotoolkit/cvat/issues/1925>)
- Fixed blinking message: "Some tasks have not been showed because they do not have any data" (<https://github.com/openvinotoolkit/cvat/pull/2200>)
- Fixed case when a task with 0 jobs is shown as "Completed" in UI (<https://github.com/openvinotoolkit/cvat/pull/2200>)
- Fixed use case when UI throws exception: Cannot read property 'objectType' of undefined #2053 (<https://github.com/openvinotoolkit/cvat/pull/2203>)
- Fixed use case when logs could be saved twice or more times #2202 (<https://github.com/openvinotoolkit/cvat/pull/2203>)
- Fixed issues from #2112 (<https://github.com/openvinotoolkit/cvat/pull/2217>)
- Git application name (renamed to dataset_repo) (<https://github.com/openvinotoolkit/cvat/pull/2243>)
- A problem in exporting of tracks, where tracks could be truncated (<https://github.com/openvinotoolkit/cvat/issues/2129>)
- Fixed CVAT startup process if the user has `umask 077` in .bashrc file (<https://github.com/openvinotoolkit/cvat/pull/2293>)
- Exception: Cannot read property "each" of undefined after drawing a single point (<https://github.com/openvinotoolkit/cvat/pull/2307>)
- Cannot read property 'label' of undefined (Fixed?) (<https://github.com/openvinotoolkit/cvat/pull/2311>)
- Excluded track frames marked `outside` in `CVAT for Images` export (<https://github.com/openvinotoolkit/cvat/pull/2345>)
- 'List of tasks' Kibana visualization (<https://github.com/openvinotoolkit/cvat/pull/2361>)
- An error on exporting not `jpg` or `png` images in TF Detection API format (<https://github.com/openvinotoolkit/datumaro/issues/35>)

## \[1.1.0] - 2020-08-31

### Added

- Siammask tracker as DL serverless function (<https://github.com/opencv/cvat/pull/1988>)
- \[Datumaro] Added model info and source info commands (<https://github.com/opencv/cvat/pull/1973>)
- \[Datumaro] Dataset statistics (<https://github.com/opencv/cvat/pull/1668>)
- Ability to change label color in tasks and predefined labels (<https://github.com/opencv/cvat/pull/2014>)
- \[Datumaro] Multi-dataset merge (<https://github.com/opencv/cvat/pull/1695>)
- Ability to configure email verification for new users (<https://github.com/opencv/cvat/pull/1929>)
- Link to django admin page from UI (<https://github.com/opencv/cvat/pull/2068>)
- Notification message when users use wrong browser (<https://github.com/opencv/cvat/pull/2070>)

### Changed

- Shape coordinates are rounded to 2 digits in dumped annotations (<https://github.com/opencv/cvat/pull/1970>)
- COCO format does not produce polygon points for bbox annotations (<https://github.com/opencv/cvat/pull/1953>)

### Fixed

- Issue loading openvino models for semi-automatic and automatic annotation (<https://github.com/opencv/cvat/pull/1996>)
- Basic functions of CVAT works without activated nuclio dashboard
- Fixed a case in which exported masks could have wrong color order (<https://github.com/opencv/cvat/issues/2032>)
- Fixed error with creating task with labels with the same name (<https://github.com/opencv/cvat/pull/2031>)
- Django RQ dashboard view (<https://github.com/opencv/cvat/pull/2069>)
- Object's details menu settings (<https://github.com/opencv/cvat/pull/2084>)

## \[1.1.0-beta] - 2020-08-03

### Added

- DL models as serverless functions (<https://github.com/opencv/cvat/pull/1767>)
- Source type support for tags, shapes and tracks (<https://github.com/opencv/cvat/pull/1192>)
- Source type support for CVAT Dumper/Loader (<https://github.com/opencv/cvat/pull/1192>)
- Intelligent polygon editing (<https://github.com/opencv/cvat/pull/1921>)
- Support creating multiple jobs for each task through python cli (<https://github.com/opencv/cvat/pull/1950>)
- python cli over https (<https://github.com/opencv/cvat/pull/1942>)
- Error message when plugins weren't able to initialize instead of infinite loading (<https://github.com/opencv/cvat/pull/1966>)
- Ability to change user password (<https://github.com/opencv/cvat/pull/1954>)

### Changed

- Smaller object details (<https://github.com/opencv/cvat/pull/1877>)
- `COCO` format does not convert bboxes to polygons on export (<https://github.com/opencv/cvat/pull/1953>)
- It is impossible to submit a DL model in OpenVINO format using UI.
  Now you can deploy new models on the server using serverless functions
  (<https://github.com/opencv/cvat/pull/1767>)
- Files and folders under share path are now alphabetically sorted

### Removed

- Removed OpenVINO and CUDA components because they are not necessary anymore (<https://github.com/opencv/cvat/pull/1767>)
- Removed the old UI code (<https://github.com/opencv/cvat/pull/1964>)

### Fixed

- Some objects aren't shown on canvas sometimes. For example after propagation on of objects is invisible (<https://github.com/opencv/cvat/pull/1834>)
- CVAT doesn't offer to restore state after an error (<https://github.com/opencv/cvat/pull/1874>)
- Cannot read property 'shapeType' of undefined because of zOrder related issues (<https://github.com/opencv/cvat/pull/1874>)
- Cannot read property 'pinned' of undefined because of zOrder related issues (<https://github.com/opencv/cvat/pull/1874>)
- Do not iterate over hidden objects in aam (which are invisible because of zOrder) (<https://github.com/opencv/cvat/pull/1874>)
- Cursor position is reset after changing a text field (<https://github.com/opencv/cvat/pull/1874>)
- Hidden points and cuboids can be selected to be grouped (<https://github.com/opencv/cvat/pull/1874>)
- `outside` annotations should not be in exported images (<https://github.com/opencv/cvat/issues/1620>)
- `CVAT for video format` import error with interpolation (<https://github.com/opencv/cvat/issues/1893>)
- `Image compression` definition mismatch (<https://github.com/opencv/cvat/issues/1900>)
- Points are duplicated during polygon interpolation sometimes (<https://github.com/opencv/cvat/pull/1892>)
- When redraw a shape with activated autobordering, previous points are visible (<https://github.com/opencv/cvat/pull/1892>)
- No mapping between side object element and context menu in some attributes (<https://github.com/opencv/cvat/pull/1923>)
- Interpolated shapes exported as `keyframe = True` (<https://github.com/opencv/cvat/pull/1937>)
- Stylelint filetype scans (<https://github.com/opencv/cvat/pull/1952>)
- Fixed toolip closing issue (<https://github.com/opencv/cvat/pull/1955>)
- Clearing frame cache when close a task (<https://github.com/opencv/cvat/pull/1966>)
- Increase rate of throttling policy for unauthenticated users (<https://github.com/opencv/cvat/pull/1969>)

## \[1.1.0-alpha] - 2020-06-30

### Added

- Throttling policy for unauthenticated users (<https://github.com/opencv/cvat/pull/1531>)
- Added default label color table for mask export (<https://github.com/opencv/cvat/pull/1549>)
- Added environment variables for Redis and Postgres hosts for Kubernetes deployment support (<https://github.com/opencv/cvat/pull/1641>)
- Added visual identification for unavailable formats (<https://github.com/opencv/cvat/pull/1567>)
- Shortcut to change color of an activated shape in new UI (Enter) (<https://github.com/opencv/cvat/pull/1683>)
- Shortcut to switch split mode (<https://github.com/opencv/cvat/pull/1683>)
- Built-in search for labels when create an object or change a label (<https://github.com/opencv/cvat/pull/1683>)
- Better validation of labels and attributes in raw viewer (<https://github.com/opencv/cvat/pull/1727>)
- ClamAV antivirus integration (<https://github.com/opencv/cvat/pull/1712>)
- Added canvas background color selector (<https://github.com/opencv/cvat/pull/1705>)
- SCSS files linting with Stylelint tool (<https://github.com/opencv/cvat/pull/1766>)
- Supported import and export or single boxes in MOT format (<https://github.com/opencv/cvat/pull/1764>)
- \[Datumaro] Added `stats` command, which shows some dataset statistics
  like image mean and std (<https://github.com/opencv/cvat/pull/1734>)
- Add option to upload annotations upon task creation on CLI
- Polygon and polylines interpolation (<https://github.com/opencv/cvat/pull/1571>)
- Ability to redraw shape from scratch (Shift + N) for an activated shape (<https://github.com/opencv/cvat/pull/1571>)
- Highlights for the first point of a polygon/polyline and direction (<https://github.com/opencv/cvat/pull/1571>)
- Ability to change orientation for poylgons/polylines in context menu (<https://github.com/opencv/cvat/pull/1571>)
- Ability to set the first point for polygons in points context menu (<https://github.com/opencv/cvat/pull/1571>)
- Added new tag annotation workspace (<https://github.com/opencv/cvat/pull/1570>)
- Appearance block in attribute annotation mode (<https://github.com/opencv/cvat/pull/1820>)
- Keyframe navigations and some switchers in attribute annotation mode (<https://github.com/opencv/cvat/pull/1820>)
- \[Datumaro] Added `convert` command to convert datasets directly (<https://github.com/opencv/cvat/pull/1837>)
- \[Datumaro] Added an option to specify image extension when exporting datasets (<https://github.com/opencv/cvat/pull/1799>)
- \[Datumaro] Added image copying when exporting datasets, if possible (<https://github.com/opencv/cvat/pull/1799>)

### Changed

- Removed information about e-mail from the basic user information (<https://github.com/opencv/cvat/pull/1627>)
- Update https install manual. Makes it easier and more robust.
  Includes automatic renewing of lets encrypt certificates.
- Settings page move to the modal. (<https://github.com/opencv/cvat/pull/1705>)
- Implemented import and export of annotations with relative image paths (<https://github.com/opencv/cvat/pull/1463>)
- Using only single click to start editing or remove a point (<https://github.com/opencv/cvat/pull/1571>)
- Added support for attributes in VOC XML format (<https://github.com/opencv/cvat/pull/1792>)
- Added annotation attributes in COCO format (<https://github.com/opencv/cvat/pull/1782>)
- Colorized object items in the side panel (<https://github.com/opencv/cvat/pull/1753>)
- \[Datumaro] Annotation-less files are not generated anymore in COCO format, unless tasks explicitly requested (<https://github.com/opencv/cvat/pull/1799>)

### Fixed

- Problem with exported frame stepped image task (<https://github.com/opencv/cvat/issues/1613>)
- Fixed dataset filter item representation for imageless dataset items (<https://github.com/opencv/cvat/pull/1593>)
- Fixed interpreter crash when trying to import `tensorflow` with no AVX instructions available (<https://github.com/opencv/cvat/pull/1567>)
- Kibana wrong working time calculation with new annotation UI use (<https://github.com/opencv/cvat/pull/1654>)
- Wrong rexex for account name validation (<https://github.com/opencv/cvat/pull/1667>)
- Wrong description on register view for the username field (<https://github.com/opencv/cvat/pull/1667>)
- Wrong resolution for resizing a shape (<https://github.com/opencv/cvat/pull/1667>)
- React warning because of not unique keys in labels viewer (<https://github.com/opencv/cvat/pull/1727>)
- Fixed issue tracker (<https://github.com/opencv/cvat/pull/1705>)
- Fixed canvas fit after sidebar open/close event (<https://github.com/opencv/cvat/pull/1705>)
- A couple of exceptions in AAM related with early object activation (<https://github.com/opencv/cvat/pull/1755>)
- Propagation from the latest frame (<https://github.com/opencv/cvat/pull/1800>)
- Number attribute value validation (didn't work well with floats) (<https://github.com/opencv/cvat/pull/1800>)
- Logout doesn't work (<https://github.com/opencv/cvat/pull/1812>)
- Annotations aren't updated after reopening a task (<https://github.com/opencv/cvat/pull/1753>)
- Labels aren't updated after reopening a task (<https://github.com/opencv/cvat/pull/1753>)
- Canvas isn't fitted after collapsing side panel in attribute annotation mode (<https://github.com/opencv/cvat/pull/1753>)
- Error when interpolating polygons (<https://github.com/opencv/cvat/pull/1878>)

### Security

- SQL injection in Django `CVE-2020-9402` (<https://github.com/opencv/cvat/pull/1657>)

## \[1.0.0] - 2020-05-29

### Added

- cvat-ui: cookie policy drawer for login page (<https://github.com/opencv/cvat/pull/1511>)
- `datumaro_project` export format (<https://github.com/opencv/cvat/pull/1352>)
- Ability to configure user agreements for the user registration form (<https://github.com/opencv/cvat/pull/1464>)
- Cuboid interpolation and cuboid drawing from rectangles (<https://github.com/opencv/cvat/pull/1560>)
- Ability to configure custom pageViewHit, which can be useful for web analytics integration (<https://github.com/opencv/cvat/pull/1566>)
- Ability to configure access to the analytics page based on roles (<https://github.com/opencv/cvat/pull/1592>)

### Changed

- Downloaded file name in annotations export became more informative (<https://github.com/opencv/cvat/pull/1352>)
- Added auto trimming for trailing whitespaces style enforcement (<https://github.com/opencv/cvat/pull/1352>)
- REST API: updated `GET /task/<id>/annotations`: parameters are `format`, `filename`
  (now optional), `action` (optional) (<https://github.com/opencv/cvat/pull/1352>)
- REST API: removed `dataset/formats`, changed format of `annotation/formats` (<https://github.com/opencv/cvat/pull/1352>)
- Exported annotations are stored for N hours instead of indefinitely (<https://github.com/opencv/cvat/pull/1352>)
- Formats: CVAT format now accepts ZIP and XML (<https://github.com/opencv/cvat/pull/1352>)
- Formats: COCO format now accepts ZIP and JSON (<https://github.com/opencv/cvat/pull/1352>)
- Formats: most of formats renamed, no extension in title (<https://github.com/opencv/cvat/pull/1352>)
- Formats: definitions are changed, are not stored in DB anymore (<https://github.com/opencv/cvat/pull/1352>)
- cvat-core: session.annotations.put() now returns ids of added objects (<https://github.com/opencv/cvat/pull/1493>)
- Images without annotations now also included in dataset/annotations export (<https://github.com/opencv/cvat/issues/525>)

### Removed

- `annotation` application is replaced with `dataset_manager` (<https://github.com/opencv/cvat/pull/1352>)
- `_DATUMARO_INIT_LOGLEVEL` env. variable is removed in favor of regular `--loglevel` cli parameter (<https://github.com/opencv/cvat/pull/1583>)

### Fixed

- Categories for empty projects with no sources are taken from own dataset (<https://github.com/opencv/cvat/pull/1352>)
- Added directory removal on error during `extract` command (<https://github.com/opencv/cvat/pull/1352>)
- Added debug error message on incorrect XPath (<https://github.com/opencv/cvat/pull/1352>)
- Exporting frame stepped task
  (<https://github.com/opencv/cvat/issues/1294>, <https://github.com/opencv/cvat/issues/1334>)
- Fixed broken command line interface for `cvat` export format in Datumaro (<https://github.com/opencv/cvat/issues/1494>)
- Updated Rest API document, Swagger document serving instruction issue (<https://github.com/opencv/cvat/issues/1495>)
- Fixed cuboid occluded view (<https://github.com/opencv/cvat/pull/1500>)
- Non-informative lock icon (<https://github.com/opencv/cvat/pull/1434>)
- Sidebar in AAM has no hide/show button (<https://github.com/opencv/cvat/pull/1420>)
- Task/Job buttons has no "Open in new tab" option (<https://github.com/opencv/cvat/pull/1419>)
- Delete point context menu option has no shortcut hint (<https://github.com/opencv/cvat/pull/1416>)
- Fixed issue with unnecessary tag activation in cvat-canvas (<https://github.com/opencv/cvat/issues/1540>)
- Fixed an issue with large number of instances in instance mask (<https://github.com/opencv/cvat/issues/1539>)
- Fixed full COCO dataset import error with conflicting labels in keypoints and detection (<https://github.com/opencv/cvat/pull/1548>)
- Fixed COCO keypoints skeleton parsing and saving (<https://github.com/opencv/cvat/issues/1539>)
- `tf.placeholder() is not compatible with eager execution` exception for auto_segmentation (<https://github.com/opencv/cvat/pull/1562>)
- Canvas cannot be moved with move functionality on left mouse key (<https://github.com/opencv/cvat/pull/1573>)
- Deep extreme cut request is sent when draw any shape with Make AI polygon option enabled (<https://github.com/opencv/cvat/pull/1573>)
- Fixed an error when exporting a task with cuboids to any format except CVAT (<https://github.com/opencv/cvat/pull/1577>)
- Synchronization with remote git repo (<https://github.com/opencv/cvat/pull/1582>)
- A problem with mask to polygons conversion when polygons are too small (<https://github.com/opencv/cvat/pull/1581>)
- Unable to upload video with uneven size (<https://github.com/opencv/cvat/pull/1594>)
- Fixed an issue with `z_order` having no effect on segmentations (<https://github.com/opencv/cvat/pull/1589>)

### Security

- Permission group whitelist check for analytics view (<https://github.com/opencv/cvat/pull/1608>)

## \[1.0.0-beta.2] - 2020-04-30

### Added

- Re-Identification algorithm to merging bounding boxes automatically to the new UI (<https://github.com/opencv/cvat/pull/1406>)
- Methods `import` and `export` to import/export raw annotations for Job and Task in `cvat-core` (<https://github.com/opencv/cvat/pull/1406>)
- Versioning of client packages (`cvat-core`, `cvat-canvas`, `cvat-ui`). Initial versions are set to 1.0.0 (<https://github.com/opencv/cvat/pull/1448>)
- Cuboids feature was migrated from old UI to new one. (<https://github.com/opencv/cvat/pull/1451>)

### Removed

- Annotation conversion utils, currently supported natively via Datumaro framework
  (<https://github.com/opencv/cvat/pull/1477>)

### Fixed

- Auto annotation, TF annotation and Auto segmentation apps (<https://github.com/opencv/cvat/pull/1409>)
- Import works with truncated images now: "OSError:broken data stream" on corrupt images
  (<https://github.com/opencv/cvat/pull/1430>)
- Hide functionality (H) doesn't work (<https://github.com/opencv/cvat/pull/1445>)
- The highlighted attribute doesn't correspond to the chosen attribute in AAM (<https://github.com/opencv/cvat/pull/1445>)
- Inconvinient image shaking while drawing a polygon (hold Alt key during drawing/editing/grouping to drag an image) (<https://github.com/opencv/cvat/pull/1445>)
- Filter property "shape" doesn't work and extra operator in description (<https://github.com/opencv/cvat/pull/1445>)
- Block of text information doesn't disappear after deactivating for locked shapes (<https://github.com/opencv/cvat/pull/1445>)
- Annotation uploading fails in annotation view (<https://github.com/opencv/cvat/pull/1445>)
- UI freezes after canceling pasting with escape (<https://github.com/opencv/cvat/pull/1445>)
- Duplicating keypoints in COCO export (<https://github.com/opencv/cvat/pull/1435>)
- CVAT new UI: add arrows on a mouse cursor (<https://github.com/opencv/cvat/pull/1391>)
- Delete point bug (in new UI) (<https://github.com/opencv/cvat/pull/1440>)
- Fix apache startup after PC restart (<https://github.com/opencv/cvat/pull/1467>)
- Open task button doesn't work (<https://github.com/opencv/cvat/pull/1474>)

## \[1.0.0-beta.1] - 2020-04-15

### Added

- Special behaviour for attribute value `__undefined__` (invisibility, no shortcuts to be set in AAM)
- Dialog window with some helpful information about using filters
- Ability to display a bitmap in the new UI
- Button to reset colors settings (brightness, saturation, contrast) in the new UI
- Option to display shape text always
- Dedicated message with clarifications when share is unmounted (<https://github.com/opencv/cvat/pull/1373>)
- Ability to create one tracked point (<https://github.com/opencv/cvat/pull/1383>)
- Ability to draw/edit polygons and polylines with automatic bordering feature
  (<https://github.com/opencv/cvat/pull/1394>)
- Tutorial: instructions for CVAT over HTTPS
- Deep extreme cut (semi-automatic segmentation) to the new UI (<https://github.com/opencv/cvat/pull/1398>)

### Changed

- Increase preview size of a task till 256, 256 on the server
- Public ssh-keys are displayed in a dedicated window instead of console when create a task with a repository
- React UI is the primary UI

### Fixed

- Cleaned up memory in Auto Annotation to enable long running tasks on videos
- New shape is added when press `esc` when drawing instead of cancellation
- Dextr segmentation doesn't work.
- `FileNotFoundError` during dump after moving format files
- CVAT doesn't append outside shapes when merge polyshapes in old UI
- Layout sometimes shows double scroll bars on create task, dashboard and settings pages
- UI fails after trying to change frame during resizing, dragging, editing
- Hidden points (or outsided) are visible after changing a frame
- Merge is allowed for points, but clicks on points conflict with frame dragging logic
- Removed objects are visible for search
- Add missed task_id and job_id fields into exception logs for the new UI (<https://github.com/opencv/cvat/pull/1372>)
- UI fails when annotations saving occurs during drag/resize/edit (<https://github.com/opencv/cvat/pull/1383>)
- Multiple savings when hold Ctrl+S (a lot of the same copies of events were sent with the same working time)
  (<https://github.com/opencv/cvat/pull/1383>)
- UI doesn't have any reaction when git repos synchronization failed (<https://github.com/opencv/cvat/pull/1383>)
- Bug when annotations cannot be saved after (delete - save - undo - save) (<https://github.com/opencv/cvat/pull/1383>)
- VOC format exports Upper case labels correctly in lower case (<https://github.com/opencv/cvat/pull/1379>)
- Fixed polygon exporting bug in COCO dataset (<https://github.com/opencv/cvat/issues/1387>)
- Task creation from remote files (<https://github.com/opencv/cvat/pull/1392>)
- Job cannot be opened in some cases when the previous job was failed during opening
  (<https://github.com/opencv/cvat/issues/1403>)
- Deactivated shape is still highlighted on the canvas (<https://github.com/opencv/cvat/issues/1403>)
- AttributeError: 'tuple' object has no attribute 'read' in ReID algorithm (<https://github.com/opencv/cvat/issues/1403>)
- Wrong semi-automatic segmentation near edges of an image (<https://github.com/opencv/cvat/issues/1403>)
- Git repos paths (<https://github.com/opencv/cvat/pull/1400>)
- Uploading annotations for tasks with multiple jobs (<https://github.com/opencv/cvat/pull/1396>)

## \[1.0.0-alpha] - 2020-03-31

### Added

- Data streaming using chunks (<https://github.com/opencv/cvat/pull/1007>)
- New UI: showing file names in UI (<https://github.com/opencv/cvat/pull/1311>)
- New UI: delete a point from context menu (<https://github.com/opencv/cvat/pull/1292>)

### Fixed

- Git app cannot clone a repository (<https://github.com/opencv/cvat/pull/1330>)
- New UI: preview position in task details (<https://github.com/opencv/cvat/pull/1312>)
- AWS deployment (<https://github.com/opencv/cvat/pull/1316>)

## \[0.6.1] - 2020-03-21

### Changed

- VOC task export now does not use official label map by default, but takes one
  from the source task to avoid primary-class and class part name
  clashing ([#1275](https://github.com/opencv/cvat/issues/1275))

### Fixed

- File names in LabelMe format export are no longer truncated ([#1259](https://github.com/opencv/cvat/issues/1259))
- `occluded` and `z_order` annotation attributes are now correctly passed to Datumaro ([#1271](https://github.com/opencv/cvat/pull/1271))
- Annotation-less tasks now can be exported as empty datasets in COCO ([#1277](https://github.com/opencv/cvat/issues/1277))
- Frame name matching for video annotations import -
  allowed `frame_XXXXXX[.ext]` format ([#1274](https://github.com/opencv/cvat/pull/1274))

### Security

- Bump acorn from 6.3.0 to 6.4.1 in /cvat-ui ([#1270](https://github.com/opencv/cvat/pull/1270))

## \[0.6.0] - 2020-03-15

### Added

- Server only support for projects. Extend REST API v1 (/api/v1/projects\*)
- Ability to get basic information about users without admin permissions ([#750](https://github.com/opencv/cvat/issues/750))
- Changed REST API: removed PUT and added DELETE methods for /api/v1/users/ID
- Mask-RCNN Auto Annotation Script in OpenVINO format
- Yolo Auto Annotation Script
- Auto segmentation using Mask_RCNN component (Keras+Tensorflow Mask R-CNN Segmentation)
- REST API to export an annotation task (images + annotations)
  [Datumaro](https://github.com/opencv/cvat/tree/develop/datumaro) -
  a framework to build, analyze, debug and visualize datasets
- Text Detection Auto Annotation Script in OpenVINO format for version 4
- Added in OpenVINO Semantic Segmentation for roads
- Ability to visualize labels when using Auto Annotation runner
- MOT CSV format support ([#830](https://github.com/opencv/cvat/pull/830))
- LabelMe format support ([#844](https://github.com/opencv/cvat/pull/844))
- Segmentation MASK format import (as polygons) ([#1163](https://github.com/opencv/cvat/pull/1163))
- Git repositories can be specified with IPv4 address ([#827](https://github.com/opencv/cvat/pull/827))

### Changed

- page_size parameter for all REST API methods
- React & Redux & Antd based dashboard
- Yolov3 interpretation script fix and changes to mapping.json
- YOLO format support ([#1151](https://github.com/opencv/cvat/pull/1151))
- Added support for OpenVINO 2020

### Fixed

- Exception in Git plugin [#826](https://github.com/opencv/cvat/issues/826)
- Label ids in TFrecord format now start from 1 [#866](https://github.com/opencv/cvat/issues/866)
- Mask problem in COCO JSON style [#718](https://github.com/opencv/cvat/issues/718)
- Datasets (or tasks) can be joined and split to subsets with Datumaro [#791](https://github.com/opencv/cvat/issues/791)
- Output labels for VOC format can be specified with Datumaro [#942](https://github.com/opencv/cvat/issues/942)
- Annotations can be filtered before dumping with Datumaro [#994](https://github.com/opencv/cvat/issues/994)

## \[0.5.2] - 2019-12-15

### Fixed

- Frozen version of scikit-image==0.15 in requirements.txt because next releases don't support Python 3.5

## \[0.5.1] - 2019-10-17

### Added

- Integration with Zenodo.org (DOI)

## \[0.5.0] - 2019-09-12

### Added

- A converter to YOLO format
- Installation guide
- Linear interpolation for a single point
- Video frame filter
- Running functional tests for REST API during a build
- Admins are no longer limited to a subset of python commands in the auto annotation application
- Remote data source (list of URLs to create an annotation task)
- Auto annotation using Faster R-CNN with Inception v2 (utils/open_model_zoo)
- Auto annotation using Pixel Link mobilenet v2 - text detection (utils/open_model_zoo)
- Ability to create a custom extractors for unsupported media types
- Added in PDF extractor
- Added in a command line model manager tester
- Ability to dump/load annotations in several formats from UI (CVAT, Pascal VOC, YOLO, MS COCO, png mask, TFRecord)
- Auth for REST API (api/v1/auth/): login, logout, register, ...
- Preview for the new CVAT UI (dashboard only) is available: <http://localhost:9080/>
- Added command line tool for performing common task operations (/utils/cli/)

### Changed

- Outside and keyframe buttons in the side panel for all interpolation shapes (they were only for boxes before)
- Improved error messages on the client side (#511)

### Removed

- "Flip images" has been removed. UI now contains rotation features.

### Fixed

- Incorrect width of shapes borders in some cases
- Annotation parser for tracks with a start frame less than the first segment frame
- Interpolation on the server near outside frames
- Dump for case when task name has a slash
- Auto annotation fail for multijob tasks
- Installation of CVAT with OpenVINO on the Windows platform
- Background color was always black in utils/mask/converter.py
- Exception in attribute annotation mode when a label are switched to a value without any attributes
- Handling of wrong labelamp json file in auto annotation (<https://github.com/opencv/cvat/issues/554>)
- No default attributes in dumped annotation (<https://github.com/opencv/cvat/issues/601>)
- Required field "Frame Filter" on admin page during a task modifying (#666)
- Dump annotation errors for a task with several segments (#610, #500)
- Invalid label parsing during a task creating (#628)
- Button "Open Task" in the annotation view
- Creating a video task with 0 overlap

### Security

- Upgraded Django, djangorestframework, and other packages

## \[0.4.2] - 2019-06-03

### Fixed

- Fixed interaction with the server share in the auto annotation plugin

## \[0.4.1] - 2019-05-14

### Fixed

- JavaScript syntax incompatibility with Google Chrome versions less than 72

## \[0.4.0] - 2019-05-04

### Added

- OpenVINO auto annotation: it is possible to upload a custom model and annotate images automatically.
- Ability to rotate images/video in the client part (Ctrl+R, Shift+Ctrl+R shortcuts) (#305)
- The ReID application for automatic bounding box merging has been added (#299)
- Keyboard shortcuts to switch next/previous default shape type (box, polygon etc) (Alt + <, Alt + >) (#316)
- Converter for VOC now supports interpolation tracks
- REST API (/api/v1/\*, /api/docs)
- Semi-automatic semantic segmentation with the [Deep Extreme Cut](http://www.vision.ee.ethz.ch/~cvlsegmentation/dextr/) work

### Changed

- Propagation setup has been moved from settings to bottom player panel
- Additional events like "Debug Info" or "Fit Image" have been added for analitics
- Optional using LFS for git annotation storages (#314)

### Deprecated

- "Flip images" flag in the create task dialog will be removed.
  Rotation functionality in client part have been added instead.

### Fixed

- Django 2.1.5 (security fix, [CVE-2019-3498](https://nvd.nist.gov/vuln/detail/CVE-2019-3498))
- Several scenarious which cause code 400 after undo/redo/save have been fixed (#315)

## \[0.3.0] - 2018-12-29

### Added

- Ability to copy Object URL and Frame URL via object context menu and player context menu respectively.
- Ability to change opacity for selected shape with help "Selected Fill Opacity" slider.
- Ability to remove polyshapes points by double click.
- Ability to draw/change polyshapes (except for points) by slip method. Just press ENTER and moving a cursor.
- Ability to switch lock/hide properties via label UI element (in right menu) for all objects with same label.
- Shortcuts for outside/keyframe properties
- Support of Intel OpenVINO for accelerated model inference
- Tensorflow annotation now works without CUDA. It can use CPU only. OpenVINO and CUDA are supported optionally.
- Incremental saving of annotations.
- Tutorial for using polygons (screencast)
- Silk profiler to improve development process
- Admin panel can be used to edit labels and attributes for annotation tasks
- Analytics component to manage a data annotation team, monitor exceptions, collect client and server logs
- Changeable job and task statuses (annotation, validation, completed).
  A job status can be changed manually, a task status is computed automatically based on job statuses (#153)
- Backlink to a task from its job annotation view (#156)
- Buttons lock/hide for labels. They work for all objects with the same label on a current frame (#116)

### Changed

- Polyshape editing method has been improved. You can redraw part of shape instead of points cloning.
- Unified shortcut (Esc) for close any mode instead of different shortcuts (Alt+N, Alt+G, Alt+M etc.).
- Dump file contains information about data source (e.g. video name, archive name, ...)
- Update requests library due to [CVE-2018-18074](https://nvd.nist.gov/vuln/detail/CVE-2018-18074)
- Per task/job permissions to create/access/change/delete tasks and annotations
- Documentation was improved
- Timeout for creating tasks was increased (from 1h to 4h) (#136)
- Drawing has become more convenience. Now it is possible to draw outside an image.
  Shapes will be automatically truncated after drawing process (#202)

### Fixed

- Performance bottleneck has been fixed during you create new objects (draw, copy, merge etc).
- Label UI elements aren't updated after changelabel.
- Attribute annotation mode can use invalid shape position after resize or move shapes.
- Labels order is preserved now (#242)
- Uploading large XML files (#123)
- Django vulnerability (#121)
- Grammatical cleanup of README.md (#107)
- Dashboard loading has been accelerated (#156)
- Text drawing outside of a frame in some cases (#202)

## \[0.2.0] - 2018-09-28

### Added

- New annotation shapes: polygons, polylines, points
- Undo/redo feature
- Grid to estimate size of objects
- Context menu for shapes
- A converter to PASCAL VOC format
- A converter to MS COCO format
- A converter to mask format
- License header for most of all files
- .gitattribute to avoid problems with bash scripts inside a container
- CHANGELOG.md itself
- Drawing size of a bounding box during resize
- Color by instance, group, label
- Group objects
- Object propagation on next frames
- Full screen view

### Changed

- Documentation, screencasts, the primary screenshot
- Content-type for save_job request is application/json

### Fixed

- Player navigation if the browser's window is scrolled
- Filter doesn't support dash (-)
- Several memory leaks
- Inconsistent extensions between filenames in an annotation file and real filenames

## \[0.1.2] - 2018-08-07

### Added

- 7z archive support when creating a task
- .vscode/launch.json file for developing with VS code

### Fixed

- #14: docker-compose down command as written in the readme does not remove volumes
- #15: all checkboxes in temporary attributes are checked when reopening job after saving the job
- #18: extend CONTRIBUTING.md
- #19: using the same attribute for label twice -> stuck

### Changed

- More strict verification for labels with attributes

## \[0.1.1] - 2018-07-6

### Added

- Links on a screenshot, documentation, screencasts into README.md
- CONTRIBUTORS.md

### Fixed

- GitHub documentation

## \[0.1.0] - 2018-06-29

### Added

- Initial version

## Template

```
## \[Unreleased]
### Added
- TDB

### Changed
- TDB

### Deprecated
- TDB

### Removed
- TDB

### Fixed
- TDB

### Security
- TDB
```<|MERGE_RESOLUTION|>--- conflicted
+++ resolved
@@ -31,11 +31,8 @@
 - Add several flags to task creation CLI (<https://github.com/openvinotoolkit/cvat/pull/4119>)
 - Add YOLOv5 serverless function for automatic annotation (<https://github.com/openvinotoolkit/cvat/pull/4178>)
 - Basic page with jobs list, basic filtration to this list (<https://github.com/openvinotoolkit/cvat/pull/4258>)
-<<<<<<< HEAD
+- Added OpenCV.js TrackerMIL as tracking tool (<https://github.com/openvinotoolkit/cvat/pull/4200>)
 - Add ability to delete frame from job (<https://github.com/openvinotoolkit/cvat/pull/4194>)
-=======
-- Added OpenCV.js TrackerMIL as tracking tool (<https://github.com/openvinotoolkit/cvat/pull/4200>)
->>>>>>> 87be7bcf
 
 ### Changed
 - Users don't have access to a task object anymore if they are assigneed only on some jobs of the task (<https://github.com/openvinotoolkit/cvat/pull/3788>)
