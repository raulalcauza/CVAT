--- conflicted
+++ resolved
@@ -19,12 +19,9 @@
 - TDB
 
 ### Fixed
-<<<<<<< HEAD
-- \[SDK\] SDK should not change input data in models (<https://github.com/opencv/cvat/pull/6455>)
-=======
 - \[SDK\] Ability to create attributes with blank default values
   (<https://github.com/opencv/cvat/pull/6454>)
->>>>>>> 1e18713a
+- \[SDK\] SDK should not change input data in models (<https://github.com/opencv/cvat/pull/6455>)
 
 ### Security
 - TDB
