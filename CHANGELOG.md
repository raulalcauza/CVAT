# Changelog
All notable changes to this project will be documented in this file.

The format is based on [Keep a Changelog](https://keepachangelog.com/en/1.0.0/),
and this project adheres to [Semantic Versioning](https://semver.org/spec/v2.0.0.html).

## [1.1.0-alpha] - Unreleased
### Added
- Throttling policy for unauthenticated users (<https://github.com/opencv/cvat/pull/1531>)
- Added default label color table for mask export (<https://github.com/opencv/cvat/pull/1549>)
- Added environment variables for Redis and Postgres hosts for Kubernetes deployment support (<https://github.com/opencv/cvat/pull/1641>)
- Added visual identification for unavailable formats (<https://github.com/opencv/cvat/pull/1567>)
- Shortcut to change color of an activated shape in new UI (Enter) (<https://github.com/opencv/cvat/pull/1683>)
- Shortcut to switch split mode (<https://github.com/opencv/cvat/pull/1683>)
- Built-in search for labels when create an object or change a label (<https://github.com/opencv/cvat/pull/1683>)
- Better validation of labels and attributes in raw viewer (<https://github.com/opencv/cvat/pull/1727>)
- ClamAV antivirus integration (<https://github.com/opencv/cvat/pull/1712>)
- Polygon and polylines interpolation (<https://github.com/opencv/cvat/pull/1571>)
- Ability to redraw shape from scratch (Shift + N) for an activated shape (<https://github.com/opencv/cvat/pull/1571>)
- Highlights for the first point of a polygon/polyline and direction (<https://github.com/opencv/cvat/pull/1571>)
- Ability to change orientation for poylgons/polylines in context menu (<https://github.com/opencv/cvat/pull/1571>)
- Ability to set the first point for polygons in points context menu (<https://github.com/opencv/cvat/pull/1571>)

### Changed
- Removed information about e-mail from the basic user information (<https://github.com/opencv/cvat/pull/1627>)
- Update https install manual. Makes it easier and more robust. Includes automatic renewing of lets encrypt certificates.
<<<<<<< HEAD
- Using only single click to start editing or remove a point (<https://github.com/opencv/cvat/pull/1571>)
=======
- Implemented import and export of annotations with relative image paths (<https://github.com/opencv/cvat/pull/1463>)
>>>>>>> 2a349d02

### Deprecated
-

### Removed
-

### Fixed
- Problem with exported frame stepped image task (<https://github.com/opencv/cvat/issues/1613>)
- Fixed dataset filter item representation for imageless dataset items (<https://github.com/opencv/cvat/pull/1593>)
- Fixed interpreter crash when trying to import `tensorflow` with no AVX instructions available (<https://github.com/opencv/cvat/pull/1567>)
- Kibana wrong working time calculation with new annotation UI use (<https://github.com/opencv/cvat/pull/1654>)
- Wrong rexex for account name validation (<https://github.com/opencv/cvat/pull/1667>)
- Wrong description on register view for the username field (<https://github.com/opencv/cvat/pull/1667>)
- Wrong resolution for resizing a shape (<https://github.com/opencv/cvat/pull/1667>)
- React warning because of not unique keys in labels viewer (<https://github.com/opencv/cvat/pull/1727>)
- A couple of exceptions in AAM related with early object activation (<https://github.com/opencv/cvat/pull/1755>)


### Security
- SQL injection in Django `CVE-2020-9402` (<https://github.com/opencv/cvat/pull/1657>)

## [1.0.0] - 2020-05-29
### Added
- cvat-ui: cookie policy drawer for login page (<https://github.com/opencv/cvat/pull/1511>)
- `datumaro_project` export format (<https://github.com/opencv/cvat/pull/1352>)
- Ability to configure user agreements for the user registration form (<https://github.com/opencv/cvat/pull/1464>)
- Cuboid interpolation and cuboid drawing from rectangles (<https://github.com/opencv/cvat/pull/1560>)
- Ability to configure custom pageViewHit, which can be useful for web analytics integration (<https://github.com/opencv/cvat/pull/1566>)
- Ability to configure access to the analytics page based on roles (<https://github.com/opencv/cvat/pull/1592>)

### Changed
- Downloaded file name in annotations export became more informative (<https://github.com/opencv/cvat/pull/1352>)
- Added auto trimming for trailing whitespaces style enforcement (<https://github.com/opencv/cvat/pull/1352>)
- REST API: updated `GET /task/<id>/annotations`: parameters are `format`, `filename` (now optional), `action` (optional) (<https://github.com/opencv/cvat/pull/1352>)
- REST API: removed `dataset/formats`, changed format of `annotation/formats` (<https://github.com/opencv/cvat/pull/1352>)
- Exported annotations are stored for N hours instead of indefinitely (<https://github.com/opencv/cvat/pull/1352>)
- Formats: CVAT format now accepts ZIP and XML (<https://github.com/opencv/cvat/pull/1352>)
- Formats: COCO format now accepts ZIP and JSON (<https://github.com/opencv/cvat/pull/1352>)
- Formats: most of formats renamed, no extension in title (<https://github.com/opencv/cvat/pull/1352>)
- Formats: definitions are changed, are not stored in DB anymore (<https://github.com/opencv/cvat/pull/1352>)
- cvat-core: session.annotations.put() now returns ids of added objects (<https://github.com/opencv/cvat/pull/1493>)
- Images without annotations now also included in dataset/annotations export (<https://github.com/opencv/cvat/issues/525>)

### Removed
- `annotation` application is replaced with `dataset_manager` (<https://github.com/opencv/cvat/pull/1352>)
- `_DATUMARO_INIT_LOGLEVEL` env. variable is removed in favor of regular `--loglevel` cli parameter (<https://github.com/opencv/cvat/pull/1583>)

### Fixed
- Categories for empty projects with no sources are taken from own dataset (<https://github.com/opencv/cvat/pull/1352>)
- Added directory removal on error during `extract` command (<https://github.com/opencv/cvat/pull/1352>)
- Added debug error message on incorrect XPath (<https://github.com/opencv/cvat/pull/1352>)
- Exporting frame stepped task (<https://github.com/opencv/cvat/issues/1294, https://github.com/opencv/cvat/issues/1334>)
- Fixed broken command line interface for `cvat` export format in Datumaro (<https://github.com/opencv/cvat/issues/1494>)
- Updated Rest API document, Swagger document serving instruction issue (<https://github.com/opencv/cvat/issues/1495>)
- Fixed cuboid occluded view (<https://github.com/opencv/cvat/pull/1500>)
- Non-informative lock icon (<https://github.com/opencv/cvat/pull/1434>)
- Sidebar in AAM has no hide/show button (<https://github.com/opencv/cvat/pull/1420>)
- Task/Job buttons has no "Open in new tab" option (<https://github.com/opencv/cvat/pull/1419>)
- Delete point context menu option has no shortcut hint (<https://github.com/opencv/cvat/pull/1416>)
- Fixed issue with unnecessary tag activation in cvat-canvas (<https://github.com/opencv/cvat/issues/1540>)
- Fixed an issue with large number of instances in instance mask (<https://github.com/opencv/cvat/issues/1539>)
- Fixed full COCO dataset import error with conflicting labels in keypoints and detection (<https://github.com/opencv/cvat/pull/1548>)
- Fixed COCO keypoints skeleton parsing and saving (<https://github.com/opencv/cvat/issues/1539>)
- `tf.placeholder() is not compatible with eager execution` exception for auto_segmentation (<https://github.com/opencv/cvat/pull/1562>)
- Canvas cannot be moved with move functionality on left mouse key (<https://github.com/opencv/cvat/pull/1573>)
- Deep extreme cut request is sent when draw any shape with Make AI polygon option enabled  (<https://github.com/opencv/cvat/pull/1573>)
- Fixed an error when exporting a task with cuboids to any format except CVAT (<https://github.com/opencv/cvat/pull/1577>)
- Synchronization with remote git repo (<https://github.com/opencv/cvat/pull/1582>)
- A problem with mask to polygons conversion when polygons are too small (<https://github.com/opencv/cvat/pull/1581>)
- Unable to upload video with uneven size (<https://github.com/opencv/cvat/pull/1594>)
- Fixed an issue with `z_order` having no effect on segmentations (<https://github.com/opencv/cvat/pull/1589>)

### Security
- Permission group whitelist check for analytics view (<https://github.com/opencv/cvat/pull/1608>)

## [1.0.0-beta.2] - 2020-04-30
### Added
- Re-Identification algorithm to merging bounding boxes automatically to the new UI (<https://github.com/opencv/cvat/pull/1406>)
- Methods ``import`` and ``export`` to import/export raw annotations for Job and Task in ``cvat-core`` (<https://github.com/opencv/cvat/pull/1406>)
- Versioning of client packages (``cvat-core``, ``cvat-canvas``, ``cvat-ui``). Initial versions are set to 1.0.0  (<https://github.com/opencv/cvat/pull/1448>)
- Cuboids feature was migrated from old UI to new one. (<https://github.com/opencv/cvat/pull/1451>)

### Removed
- Annotation convertation utils, currently supported natively via Datumaro framework (https://github.com/opencv/cvat/pull/1477)

### Fixed
- Auto annotation, TF annotation and Auto segmentation apps (https://github.com/opencv/cvat/pull/1409)
- Import works with truncated images now: "OSError:broken data stream" on corrupt images (https://github.com/opencv/cvat/pull/1430)
- Hide functionality (H) doesn't work (<https://github.com/opencv/cvat/pull/1445>)
- The highlighted attribute doesn't correspond to the chosen attribute in AAM (<https://github.com/opencv/cvat/pull/1445>)
- Inconvinient image shaking while drawing a polygon (hold Alt key during drawing/editing/grouping to drag an image) (<https://github.com/opencv/cvat/pull/1445>)
- Filter property "shape" doesn't work and extra operator in description (<https://github.com/opencv/cvat/pull/1445>)
- Block of text information doesn't disappear after deactivating for locked shapes (<https://github.com/opencv/cvat/pull/1445>)
- Annotation uploading fails in annotation view (<https://github.com/opencv/cvat/pull/1445>)
- UI freezes after canceling pasting with escape (<https://github.com/opencv/cvat/pull/1445>)
- Duplicating keypoints in COCO export (https://github.com/opencv/cvat/pull/1435)
- CVAT new UI: add arrows on a mouse cursor (<https://github.com/opencv/cvat/pull/1391>)
- Delete point bug (in new UI) (<https://github.com/opencv/cvat/pull/1440>)
- Fix apache startup after PC restart (https://github.com/opencv/cvat/pull/1467)
- Open task button doesn't work (https://github.com/opencv/cvat/pull/1474)

## [1.0.0-beta.1] - 2020-04-15
### Added
- Special behaviour for attribute value ``__undefined__`` (invisibility, no shortcuts to be set in AAM)
- Dialog window with some helpful information about using filters
- Ability to display a bitmap in the new UI
- Button to reset colors settings (brightness, saturation, contrast) in the new UI
- Option to display shape text always
- Dedicated message with clarifications when share is unmounted (https://github.com/opencv/cvat/pull/1373)
- Ability to create one tracked point (https://github.com/opencv/cvat/pull/1383)
- Ability to draw/edit polygons and polylines with automatic bordering feature (https://github.com/opencv/cvat/pull/1394)
- Tutorial: instructions for CVAT over HTTPS
- Deep extreme cut (semi-automatic segmentation) to the new UI (https://github.com/opencv/cvat/pull/1398)

### Changed
- Increase preview size of a task till 256, 256 on the server
- Public ssh-keys are displayed in a dedicated window instead of console when create a task with a repository
- React UI is the primary UI

### Fixed
- Cleaned up memory in Auto Annotation to enable long running tasks on videos
- New shape is added when press ``esc`` when drawing instead of cancellation
- Dextr segmentation doesn't work.
- `FileNotFoundError` during dump after moving format files
- CVAT doesn't append outside shapes when merge polyshapes in old UI
- Layout sometimes shows double scroll bars on create task, dashboard and settings pages
- UI fails after trying to change frame during resizing, dragging, editing
- Hidden points (or outsided) are visible after changing a frame
- Merge is allowed for points, but clicks on points conflict with frame dragging logic
- Removed objects are visible for search
- Add missed task_id and job_id fields into exception logs for the new UI (https://github.com/opencv/cvat/pull/1372)
- UI fails when annotations saving occurs during drag/resize/edit (https://github.com/opencv/cvat/pull/1383)
- Multiple savings when hold Ctrl+S (a lot of the same copies of events were sent with the same working time) (https://github.com/opencv/cvat/pull/1383)
- UI doesn't have any reaction when git repos synchronization failed (https://github.com/opencv/cvat/pull/1383)
- Bug when annotations cannot be saved after (delete - save - undo - save) (https://github.com/opencv/cvat/pull/1383)
- VOC format exports Upper case labels correctly in lower case (https://github.com/opencv/cvat/pull/1379)
- Fixed polygon exporting bug in COCO dataset (https://github.com/opencv/cvat/issues/1387)
- Task creation from remote files (https://github.com/opencv/cvat/pull/1392)
- Job cannot be opened in some cases when the previous job was failed during opening (https://github.com/opencv/cvat/issues/1403)
- Deactivated shape is still highlighted on the canvas (https://github.com/opencv/cvat/issues/1403)
- AttributeError: 'tuple' object has no attribute 'read' in ReID algorithm (https://github.com/opencv/cvat/issues/1403)
- Wrong semi-automatic segmentation near edges of an image (https://github.com/opencv/cvat/issues/1403)
- Git repos paths (https://github.com/opencv/cvat/pull/1400)
- Uploading annotations for tasks with multiple jobs (https://github.com/opencv/cvat/pull/1396)

## [1.0.0-alpha] - 2020-03-31
### Added
- Data streaming using chunks (https://github.com/opencv/cvat/pull/1007)
- New UI: showing file names in UI (https://github.com/opencv/cvat/pull/1311)
- New UI: delete a point from context menu (https://github.com/opencv/cvat/pull/1292)

### Fixed
- Git app cannot clone a repository (https://github.com/opencv/cvat/pull/1330)
- New UI: preview position in task details (https://github.com/opencv/cvat/pull/1312)
- AWS deployment (https://github.com/opencv/cvat/pull/1316)

## [0.6.1] - 2020-03-21
### Changed
- VOC task export now does not use official label map by default, but takes one
  from the source task to avoid primary-class and class part name
  clashing ([#1275](https://github.com/opencv/cvat/issues/1275))

### Fixed
- File names in LabelMe format export are no longer truncated ([#1259](https://github.com/opencv/cvat/issues/1259))
- `occluded` and `z_order` annotation attributes are now correctly passed to Datumaro ([#1271](https://github.com/opencv/cvat/pull/1271))
- Annotation-less tasks now can be exported as empty datasets in COCO ([#1277](https://github.com/opencv/cvat/issues/1277))
- Frame name matching for video annotations import -
  allowed `frame_XXXXXX[.ext]` format ([#1274](https://github.com/opencv/cvat/pull/1274))

### Security
- Bump acorn from 6.3.0 to 6.4.1 in /cvat-ui ([#1270](https://github.com/opencv/cvat/pull/1270))

## [0.6.0] - 2020-03-15
### Added
- Server only support for projects. Extend REST API v1 (/api/v1/projects*)
- Ability to get basic information about users without admin permissions ([#750](https://github.com/opencv/cvat/issues/750))
- Changed REST API: removed PUT and added DELETE methods for /api/v1/users/ID
- Mask-RCNN Auto Annotation Script in OpenVINO format
- Yolo Auto Annotation Script
- Auto segmentation using Mask_RCNN component (Keras+Tensorflow Mask R-CNN Segmentation)
- REST API to export an annotation task (images + annotations)
- [Datumaro](https://github.com/opencv/cvat/tree/develop/datumaro) - a framework to build, analyze, debug and visualize datasets
- Text Detection Auto Annotation Script in OpenVINO format for version 4
- Added in OpenVINO Semantic Segmentation for roads
- Ability to visualize labels when using Auto Annotation runner
- MOT CSV format support ([#830](https://github.com/opencv/cvat/pull/830))
- LabelMe format support ([#844](https://github.com/opencv/cvat/pull/844))
- Segmentation MASK format import (as polygons) ([#1163](https://github.com/opencv/cvat/pull/1163))
- Git repositories can be specified with IPv4 address ([#827](https://github.com/opencv/cvat/pull/827))

### Changed
- page_size parameter for all REST API methods
- React & Redux & Antd based dashboard
- Yolov3 interpretation script fix and changes to mapping.json
- YOLO format support ([#1151](https://github.com/opencv/cvat/pull/1151))
- Added support for OpenVINO 2020

### Fixed
- Exception in Git plugin [#826](https://github.com/opencv/cvat/issues/826)
- Label ids in TFrecord format now start from 1 [#866](https://github.com/opencv/cvat/issues/866)
- Mask problem in COCO JSON style [#718](https://github.com/opencv/cvat/issues/718)
- Datasets (or tasks) can be joined and split to subsets with Datumaro [#791](https://github.com/opencv/cvat/issues/791)
- Output labels for VOC format can be specified with Datumaro [#942](https://github.com/opencv/cvat/issues/942)
- Annotations can be filtered before dumping with Datumaro [#994](https://github.com/opencv/cvat/issues/994)

## [0.5.2] - 2019-12-15
### Fixed
- Frozen version of scikit-image==0.15 in requirements.txt because next releases don't support Python 3.5

## [0.5.1] - 2019-10-17
### Added
- Integration with Zenodo.org (DOI)

## [0.5.0] - 2019-09-12
### Added
- A converter to YOLO format
- Installation guide
- Linear interpolation for a single point
- Video frame filter
- Running functional tests for REST API during a build
- Admins are no longer limited to a subset of python commands in the auto annotation application
- Remote data source (list of URLs to create an annotation task)
- Auto annotation using Faster R-CNN with Inception v2 (utils/open_model_zoo)
- Auto annotation using Pixel Link mobilenet v2 - text detection (utils/open_model_zoo)
- Ability to create a custom extractors for unsupported media types
- Added in PDF extractor
- Added in a command line model manager tester
- Ability to dump/load annotations in several formats from UI (CVAT, Pascal VOC, YOLO, MS COCO, png mask, TFRecord)
- Auth for REST API (api/v1/auth/): login, logout, register, ...
- Preview for the new CVAT UI (dashboard only) is available: http://localhost:9080/
- Added command line tool for performing common task operations (/utils/cli/)

### Changed
- Outside and keyframe buttons in the side panel for all interpolation shapes (they were only for boxes before)
- Improved error messages on the client side (#511)

### Removed
- "Flip images" has been removed. UI now contains rotation features.

### Fixed
- Incorrect width of shapes borders in some cases
- Annotation parser for tracks with a start frame less than the first segment frame
- Interpolation on the server near outside frames
- Dump for case when task name has a slash
- Auto annotation fail for multijob tasks
- Installation of CVAT with OpenVINO on the Windows platform
- Background color was always black in utils/mask/converter.py
- Exception in attribute annotation mode when a label are switched to a value without any attributes
- Handling of wrong labelamp json file in auto annotation (<https://github.com/opencv/cvat/issues/554>)
- No default attributes in dumped annotation (<https://github.com/opencv/cvat/issues/601>)
- Required field "Frame Filter" on admin page during a task modifying (#666)
- Dump annotation errors for a task with several segments (#610, #500)
- Invalid label parsing during a task creating (#628)
- Button "Open Task" in the annotation view
- Creating a video task with 0 overlap

### Security
- Upgraded Django, djangorestframework, and other packages

## [0.4.2] - 2019-06-03
### Fixed
- Fixed interaction with the server share in the auto annotation plugin

## [0.4.1] - 2019-05-14
### Fixed
- JavaScript syntax incompatibility with Google Chrome versions less than 72

## [0.4.0] - 2019-05-04
### Added
- OpenVINO auto annotation: it is possible to upload a custom model and annotate images automatically.
- Ability to rotate images/video in the client part (Ctrl+R, Shift+Ctrl+R shortcuts) (#305)
- The ReID application for automatic bounding box merging has been added (#299)
- Keyboard shortcuts to switch next/previous default shape type (box, polygon etc) [Alt + <, Alt + >] (#316)
- Converter for VOC now supports interpolation tracks
- REST API (/api/v1/*, /api/docs)
- Semi-automatic semantic segmentation with the [Deep Extreme Cut](http://www.vision.ee.ethz.ch/~cvlsegmentation/dextr/) work

### Changed
- Propagation setup has been moved from settings to bottom player panel
- Additional events like "Debug Info" or "Fit Image" have been added for analitics
- Optional using LFS for git annotation storages (#314)

### Deprecated
- "Flip images" flag in the create task dialog will be removed. Rotation functionality in client part have been added instead.

### Removed
-

### Fixed
- Django 2.1.5 (security fix, https://nvd.nist.gov/vuln/detail/CVE-2019-3498)
- Several scenarious which cause code 400 after undo/redo/save have been fixed (#315)

## [0.3.0] - 2018-12-29
### Added
- Ability to copy Object URL and Frame URL via object context menu and player context menu respectively.
- Ability to change opacity for selected shape with help "Selected Fill Opacity" slider.
- Ability to remove polyshapes points by double click.
- Ability to draw/change polyshapes (except for points) by slip method. Just press ENTER and moving a cursor.
- Ability to switch lock/hide properties via label UI element (in right menu) for all objects with same label.
- Shortcuts for outside/keyframe properties
- Support of Intel OpenVINO for accelerated model inference
- Tensorflow annotation now works without CUDA. It can use CPU only. OpenVINO and CUDA are supported optionally.
- Incremental saving of annotations.
- Tutorial for using polygons (screencast)
- Silk profiler to improve development process
- Admin panel can be used to edit labels and attributes for annotation tasks
- Analytics component to manage a data annotation team, monitor exceptions, collect client and server logs
- Changeable job and task statuses (annotation, validation, completed). A job status can be changed manually, a task status is computed automatically based on job statuses (#153)
- Backlink to a task from its job annotation view (#156)
- Buttons lock/hide for labels. They work for all objects with the same label on a current frame (#116)

### Changed
- Polyshape editing method has been improved. You can redraw part of shape instead of points cloning.
- Unified shortcut (Esc) for close any mode instead of different shortcuts (Alt+N, Alt+G, Alt+M etc.).
- Dump file contains information about data source (e.g. video name, archive name, ...)
- Update requests library due to https://nvd.nist.gov/vuln/detail/CVE-2018-18074
- Per task/job permissions to create/access/change/delete tasks and annotations
- Documentation was improved
- Timeout for creating tasks was increased (from 1h to 4h) (#136)
- Drawing has become more convenience. Now it is possible to draw outside an image. Shapes will be automatically truncated after drawing process (#202)

### Fixed
- Performance bottleneck has been fixed during you create new objects (draw, copy, merge etc).
- Label UI elements aren't updated after changelabel.
- Attribute annotation mode can use invalid shape position after resize or move shapes.
- Labels order is preserved now (#242)
- Uploading large XML files (#123)
- Django vulnerability (#121)
- Grammatical cleanup of README.md (#107)
- Dashboard loading has been accelerated (#156)
- Text drawing outside of a frame in some cases (#202)

## [0.2.0] - 2018-09-28
### Added
- New annotation shapes: polygons, polylines, points
- Undo/redo feature
- Grid to estimate size of objects
- Context menu for shapes
- A converter to PASCAL VOC format
- A converter to MS COCO format
- A converter to mask format
- License header for most of all files
- .gitattribute to avoid problems with bash scripts inside a container
- CHANGELOG.md itself
- Drawing size of a bounding box during resize
- Color by instance, group, label
- Group objects
- Object propagation on next frames
- Full screen view

### Changed
- Documentation, screencasts, the primary screenshot
- Content-type for save_job request is application/json

### Fixed
- Player navigation if the browser's window is scrolled
- Filter doesn't support dash (-)
- Several memory leaks
- Inconsistent extensions between filenames in an annotation file and real filenames

## [0.1.2] - 2018-08-07
### Added
- 7z archive support when creating a task
- .vscode/launch.json file for developing with VS code

### Fixed
- #14: docker-compose down command as written in the readme does not remove volumes
- #15: all checkboxes in temporary attributes are checked when reopening job after saving the job
- #18: extend CONTRIBUTING.md
- #19: using the same attribute for label twice -> stuck

### Changed
- More strict verification for labels with attributes

## [0.1.1] - 2018-07-6
### Added
- Links on a screenshot, documentation, screencasts into README.md
- CONTRIBUTORS.md

### Fixed
- GitHub documentation

## 0.1.0 - 2018-06-29
### Added
- Initial version

## Template
```
## [Unreleased]
### Added
-

### Changed
-

### Deprecated
-

### Removed
-

### Fixed
-

### Security
-
```<|MERGE_RESOLUTION|>--- conflicted
+++ resolved
@@ -24,11 +24,8 @@
 ### Changed
 - Removed information about e-mail from the basic user information (<https://github.com/opencv/cvat/pull/1627>)
 - Update https install manual. Makes it easier and more robust. Includes automatic renewing of lets encrypt certificates.
-<<<<<<< HEAD
+- Implemented import and export of annotations with relative image paths (<https://github.com/opencv/cvat/pull/1463>)
 - Using only single click to start editing or remove a point (<https://github.com/opencv/cvat/pull/1571>)
-=======
-- Implemented import and export of annotations with relative image paths (<https://github.com/opencv/cvat/pull/1463>)
->>>>>>> 2a349d02
 
 ### Deprecated
 -
