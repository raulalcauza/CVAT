# Changelog
All notable changes to this project will be documented in this file.

The format is based on [Keep a Changelog](https://keepachangelog.com/en/1.0.0/),
and this project adheres to [Semantic Versioning](https://semver.org/spec/v2.0.0.html).

## [Unreleased]
### Added
- OpenVINO auto annotation: it is possible to upload a custom model and annotate images automatically.
<<<<<<< HEAD
- The ReID application for automatic bounding box merging has been added.
=======
- Ability to rotate images/video in the client part (Ctrl+R, Shift+Ctrl+R shortcuts) (#305)
>>>>>>> b4e6f22f

### Changed
- Propagation setup has been moved from settings to bottom player panel
- Additional events like "Debug Info" or "Fit Image" have been added for analitics

### Deprecated
-

### Removed
-

### Fixed
- Django 2.1.5 (security fix, https://nvd.nist.gov/vuln/detail/CVE-2019-3498)

### Security
-

## [0.3.0] - 2018-12-29
### Added
- Ability to copy Object URL and Frame URL via object context menu and player context menu respectively.
- Ability to change opacity for selected shape with help "Selected Fill Opacity" slider.
- Ability to remove polyshapes points by double click.
- Ability to draw/change polyshapes (except for points) by slip method. Just press ENTER and moving a cursor.
- Ability to switch lock/hide properties via label UI element (in right menu) for all objects with same label.
- Shortcuts for outside/keyframe properties
- Support of Intel OpenVINO for accelerated model inference
- Tensorflow annotation now works without CUDA. It can use CPU only. OpenVINO and CUDA are supported optionally.
- Incremental saving of annotations.
- Tutorial for using polygons (screencast)
- Silk profiler to improve development process
- Admin panel can be used to edit labels and attributes for annotation tasks
- Analytics component to manage a data annotation team, monitor exceptions, collect client and server logs
- Changeable job and task statuses (annotation, validation, completed). A job status can be changed manually, a task status is computed automatically based on job statuses (#153)
- Backlink to a task from its job annotation view (#156)
- Buttons lock/hide for labels. They work for all objects with the same label on a current frame (#116)

### Changed
- Polyshape editing method has been improved. You can redraw part of shape instead of points cloning.
- Unified shortcut (Esc) for close any mode instead of different shortcuts (Alt+N, Alt+G, Alt+M etc.).
- Dump file contains information about data source (e.g. video name, archive name, ...)
- Update requests library due to https://nvd.nist.gov/vuln/detail/CVE-2018-18074
- Per task/job permissions to create/access/change/delete tasks and annotations
- Documentation was improved
- Timeout for creating tasks was increased (from 1h to 4h) (#136)
- Drawing has become more convenience. Now it is possible to draw outside an image. Shapes will be automatically truncated after drawing process (#202)

### Fixed
- Performance bottleneck has been fixed during you create new objects (draw, copy, merge etc).
- Label UI elements aren't updated after changelabel.
- Attribute annotation mode can use invalid shape position after resize or move shapes.
- Labels order is preserved now (#242)
- Uploading large XML files (#123)
- Django vulnerability (#121)
- Grammatical cleanup of README.md (#107)
- Dashboard loading has been accelerated (#156)
- Text drawing outside of a frame in some cases (#202)

## [0.2.0] - 2018-09-28
### Added
- New annotation shapes: polygons, polylines, points
- Undo/redo feature
- Grid to estimate size of objects
- Context menu for shapes
- A converter to PASCAL VOC format
- A converter to MS COCO format
- A converter to mask format
- License header for most of all files
- .gitattribute to avoid problems with bash scripts inside a container
- CHANGELOG.md itself
- Drawing size of a bounding box during resize
- Color by instance, group, label
- Group objects
- Object propagation on next frames
- Full screen view

### Changed
- Documentation, screencasts, the primary screenshot
- Content-type for save_job request is application/json

### Fixed
- Player navigation if the browser's window is scrolled
- Filter doesn't support dash (-)
- Several memory leaks
- Inconsistent extensions between filenames in an annotation file and real filenames

## [0.1.2] - 2018-08-07
### Added
- 7z archive support when creating a task
- .vscode/launch.json file for developing with VS code

### Fixed
- #14: docker-compose down command as written in the readme does not remove volumes
- #15: all checkboxes in temporary attributes are checked when reopening job after saving the job
- #18: extend CONTRIBUTING.md
- #19: using the same attribute for label twice -> stuck

### Changed
- More strict verification for labels with attributes

## [0.1.1] - 2018-07-6
### Added
- Links on a screenshot, documentation, screencasts into README.md
- CONTRIBUTORS.md

### Fixed
- GitHub documentation

## 0.1.0 - 2018-06-29
### Added
- Initial version

## Template
```
## [Unreleased]
### Added
-

### Changed
-

### Deprecated
-

### Removed
-

### Fixed
-

### Security
-
```<|MERGE_RESOLUTION|>--- conflicted
+++ resolved
@@ -7,11 +7,8 @@
 ## [Unreleased]
 ### Added
 - OpenVINO auto annotation: it is possible to upload a custom model and annotate images automatically.
-<<<<<<< HEAD
-- The ReID application for automatic bounding box merging has been added.
-=======
 - Ability to rotate images/video in the client part (Ctrl+R, Shift+Ctrl+R shortcuts) (#305)
->>>>>>> b4e6f22f
+- The ReID application for automatic bounding box merging has been added (#299)
 
 ### Changed
 - Propagation setup has been moved from settings to bottom player panel
