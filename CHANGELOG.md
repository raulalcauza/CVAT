# Changelog

All notable changes to this project will be documented in this file.

The format is based on [Keep a Changelog](https://keepachangelog.com/en/1.0.0/),
and this project adheres to [Semantic Versioning](https://semver.org/spec/v2.0.0.html).

## \[2.1.0] - Unreleased
### Added
<<<<<<< HEAD
- Task annotations importing via chunk uploads (<https://github.com/openvinotoolkit/cvat/pull/4327>)
=======
- Advanced filtration and sorting for a list of tasks/projects/cloudstorages (<https://github.com/openvinotoolkit/cvat/pull/4403>)
>>>>>>> 1225fbb1

### Changed
- TDB

### Deprecated
- TDB

### Removed
- TDB

### Fixed
- Permission error occured when accessing the JobCommits (<https://github.com/openvinotoolkit/cvat/issues/4434>)
- job assignee can remove or update any issue created by the task owner (<https://github.com/openvinotoolkit/cvat/issues/4424>)
- Bug: Incorrect point deletion with keyboard shortcut (<https://github.com/openvinotoolkit/cvat/pull/4420>)

### Security
- TDB

## \[2.0.0] - 2022-03-04
### Added
- Handle attributes coming from nuclio detectors (<https://github.com/openvinotoolkit/cvat/pull/3917>)
- Add additional environment variables for Nuclio configuration (<https://github.com/openvinotoolkit/cvat/pull/3894>)
- Add KITTI segmentation and detection format (<https://github.com/openvinotoolkit/cvat/pull/3757>)
- Add LFW format (<https://github.com/openvinotoolkit/cvat/pull/3770>)
- Add Cityscapes format (<https://github.com/openvinotoolkit/cvat/pull/3758>)
- Add Open Images V6 format (<https://github.com/openvinotoolkit/cvat/pull/3679>)
- Rotated bounding boxes (<https://github.com/openvinotoolkit/cvat/pull/3832>)
- Player option: Smooth image when zoom-in, enabled by default (<https://github.com/openvinotoolkit/cvat/pull/3933>)
- Google Cloud Storage support in UI (<https://github.com/openvinotoolkit/cvat/pull/3919>)
- Add project tasks pagination (<https://github.com/openvinotoolkit/cvat/pull/3910>)
- Add remove issue button (<https://github.com/openvinotoolkit/cvat/pull/3952>)
- Data sorting option (<https://github.com/openvinotoolkit/cvat/pull/3937>)
- Options to change font size & position of text labels on the canvas (<https://github.com/openvinotoolkit/cvat/pull/3972>)
- Add "tag" return type for automatic annotation in Nuclio (<https://github.com/openvinotoolkit/cvat/pull/3896>)
- Helm chart: Make user-data-permission-fix optional (<https://github.com/openvinotoolkit/cvat/pull/3994>)
- Advanced identity access management system, using open policy agent (<https://github.com/openvinotoolkit/cvat/pull/3788>)
- Organizations to create "shared space" for different groups of users (<https://github.com/openvinotoolkit/cvat/pull/3788>)
- Dataset importing to a project (<https://github.com/openvinotoolkit/cvat/pull/3790>)
- User is able to customize information that text labels show (<https://github.com/openvinotoolkit/cvat/pull/4029>)
- Support for uploading manifest with any name (<https://github.com/openvinotoolkit/cvat/pull/4041>)
- Added information about OpenVINO toolkit to login page (<https://github.com/openvinotoolkit/cvat/pull/4077>)
- Support for working with ellipses (<https://github.com/openvinotoolkit/cvat/pull/4062>)
- Add several flags to task creation CLI (<https://github.com/openvinotoolkit/cvat/pull/4119>)
- Add YOLOv5 serverless function for automatic annotation (<https://github.com/openvinotoolkit/cvat/pull/4178>)
- Add possibility to change git repository and git export format from already created task (<https://github.com/openvinotoolkit/cvat/pull/3886>)
- Basic page with jobs list, basic filtration to this list (<https://github.com/openvinotoolkit/cvat/pull/4258>)
- Added OpenCV.js TrackerMIL as tracking tool (<https://github.com/openvinotoolkit/cvat/pull/4200>)
- Ability to continue working from the latest frame where an annotator was before (<https://github.com/openvinotoolkit/cvat/pull/4297>)
- `GET /api/jobs/<id>/commits` was implemented (<https://github.com/openvinotoolkit/cvat/pull/4368>)
- Advanced filtration and sorting for a list of jobs (<https://github.com/openvinotoolkit/cvat/pull/4319>)

### Changed
- Users don't have access to a task object anymore if they are assigned only on some jobs of the task (<https://github.com/openvinotoolkit/cvat/pull/3788>)
- Different resources (tasks, projects) are not visible anymore for all CVAT instance users by default (<https://github.com/openvinotoolkit/cvat/pull/3788>)
- API versioning scheme: using accept header versioning instead of namespace versioning (<https://github.com/openvinotoolkit/cvat/pull/4239>)
- Replaced 'django_sendfile' with 'django_sendfile2' (<https://github.com/openvinotoolkit/cvat/pull/4267>)
- Use drf-spectacular instead of drf-yasg for swagger documentation (<https://github.com/openvinotoolkit/cvat/pull/4210>)
- Update development-environment manual to work under MacOS, supported Mac with Apple Silicon (<https://github.com/openvinotoolkit/cvat/pull/4414>)

### Deprecated
- Job field "status" is not used in UI anymore, but it has not been removed from the database yet (<https://github.com/openvinotoolkit/cvat/pull/3788>)

### Removed
- Review rating, reviewer field from the job instance (use assignee field together with stage field instead) (<https://github.com/openvinotoolkit/cvat/pull/3788>)
- Training django app (<https://github.com/openvinotoolkit/cvat/pull/4330>)
- v1 api version support (<https://github.com/openvinotoolkit/cvat/pull/4332>)

### Fixed
- Fixed Interaction handler keyboard handlers (<https://github.com/openvinotoolkit/cvat/pull/3881>)
- Points of invisible shapes are visible in autobordering (<https://github.com/openvinotoolkit/cvat/pull/3931>)
- Order of the label attributes in the object item details(<https://github.com/openvinotoolkit/cvat/pull/3945>)
- Order of labels in tasks and projects (<https://github.com/openvinotoolkit/cvat/pull/3987>)
- Fixed task creating with large files via webpage (<https://github.com/openvinotoolkit/cvat/pull/3692>)
- Added information to export CVAT_HOST when performing local installation for accessing over network (<https://github.com/openvinotoolkit/cvat/pull/4014>)
- Fixed possible color collisions in the generated colormap (<https://github.com/openvinotoolkit/cvat/pull/4007>)
- Original pdf file is deleted when using share (<https://github.com/openvinotoolkit/cvat/pull/3967>)
- Order in an annotation file(<https://github.com/openvinotoolkit/cvat/pull/4087>)
- Fixed task data upload progressbar (<https://github.com/openvinotoolkit/cvat/pull/4134>)
- Email in org invitations is case sensitive (<https://github.com/openvinotoolkit/cvat/pull/4153>)
- Caching for tasks and jobs can lead to an exception if its assignee user is removed (<https://github.com/openvinotoolkit/cvat/pull/4165>)
- Added intelligent function when paste labels to another task (<https://github.com/openvinotoolkit/cvat/pull/4161>)
- Uncaught TypeError: this.el.node.getScreenCTM() is null in Firefox (<https://github.com/openvinotoolkit/cvat/pull/4175>)
- Bug: canvas is busy when start playing, start resizing a shape and do not release the mouse cursor (<https://github.com/openvinotoolkit/cvat/pull/4151>)
- Bug: could not receive frame N. TypeError: Cannot read properties of undefined (reding "filename") (<https://github.com/openvinotoolkit/cvat/pull/4187>)
- Cannot choose a dataset format for a linked repository if a task type is annotation (<https://github.com/openvinotoolkit/cvat/pull/4203>)
- Fixed tus upload error over https (<https://github.com/openvinotoolkit/cvat/pull/4154>)
- Issues disappear when rescale a browser (<https://github.com/openvinotoolkit/cvat/pull/4189>)
- Auth token key is not returned when registering without email verification (<https://github.com/openvinotoolkit/cvat/pull/4092>)
- Error in create project from backup for standard 3D annotation (<https://github.com/openvinotoolkit/cvat/pull/4160>)
- Annotations search does not work correctly in some corner cases (when use complex properties with width, height) (<https://github.com/openvinotoolkit/cvat/pull/4198>)
- Kibana requests are not proxied due to django-revproxy incompatibility with Django >3.2.x (<https://github.com/openvinotoolkit/cvat/issues/4085>)
- Content type for getting frame with tasks/{id}/data/ endpoint (<https://github.com/openvinotoolkit/cvat/pull/4333>)
- Bug: Permission error occured when accessing the comments of a specific issue (<https://github.com/openvinotoolkit/cvat/issues/4416>)


### Security
- Updated ELK to 6.8.23 which uses log4j 2.17.1 (<https://github.com/openvinotoolkit/cvat/pull/4206>)
- Added validation for URLs which used as remote data source (<https://github.com/openvinotoolkit/cvat/pull/4387>)

## \[1.7.0] - 2021-11-15

### Added

- cvat-ui: support cloud storages (<https://github.com/openvinotoolkit/cvat/pull/3372>)
- interactor: add HRNet interactive segmentation serverless function (<https://github.com/openvinotoolkit/cvat/pull/3740>)
- Added GPU implementation for SiamMask, reworked tracking approach (<https://github.com/openvinotoolkit/cvat/pull/3571>)
- Progress bar for manifest creating (<https://github.com/openvinotoolkit/cvat/pull/3712>)
- IAM: Open Policy Agent integration (<https://github.com/openvinotoolkit/cvat/pull/3788>)
- Add a tutorial on attaching cloud storage AWS-S3 (<https://github.com/openvinotoolkit/cvat/pull/3745>)
  and Azure Blob Container (<https://github.com/openvinotoolkit/cvat/pull/3778>)
- The feature to remove annotations in a specified range of frames (<https://github.com/openvinotoolkit/cvat/pull/3617>)
- Project backup/restore (<https://github.com/openvinotoolkit/cvat/pull/3852>)

### Changed

- UI tracking has been reworked (<https://github.com/openvinotoolkit/cvat/pull/3571>)
- Updated Django till 3.2.7 (automatic AppConfig discovery)
- Manifest generation: Reduce creating time (<https://github.com/openvinotoolkit/cvat/pull/3712>)
- Migration from NPM 6 to NPM 7 (<https://github.com/openvinotoolkit/cvat/pull/3773>)
- Update Datumaro dependency to 0.2.0 (<https://github.com/openvinotoolkit/cvat/pull/3813>)

### Fixed

- Fixed JSON transform issues in network requests (<https://github.com/openvinotoolkit/cvat/pull/3706>)
- Display a more user-friendly exception message (<https://github.com/openvinotoolkit/cvat/pull/3721>)
- Exception `DataCloneError: The object could not be cloned` (<https://github.com/openvinotoolkit/cvat/pull/3733>)
- Fixed extension comparison in task frames CLI (<https://github.com/openvinotoolkit/cvat/pull/3674>)
- Incorrect work when copy job list with "Copy" button (<https://github.com/openvinotoolkit/cvat/pull/3749>)
- Iterating over manifest (<https://github.com/openvinotoolkit/cvat/pull/3792>)
- Manifest removing (<https://github.com/openvinotoolkit/cvat/pull/3791>)
- Fixed project updated date (<https://github.com/openvinotoolkit/cvat/pull/3814>)
- Fixed dextr deployment (<https://github.com/openvinotoolkit/cvat/pull/3820>)
- Migration of `dataset_repo` application (<https://github.com/openvinotoolkit/cvat/pull/3827>)
- Helm settings for external psql database were unused by backend (<https://github.com/openvinotoolkit/cvat/pull/3779>)
- Updated WSL setup for development (<https://github.com/openvinotoolkit/cvat/pull/3828>)
- Helm chart config (<https://github.com/openvinotoolkit/cvat/pull/3784>)

### Security

- Fix security issues on the documentation website unsafe use of target blank
  and potential clickjacking on legacy browsers (<https://github.com/openvinotoolkit/cvat/pull/3789>)

## \[1.6.0] - 2021-09-17

### Added

- Added ability to import data from share with cli without copying the data (<https://github.com/openvinotoolkit/cvat/issues/2862>)
- Notification if the browser does not support nesassary API
- Added ability to export project as a dataset (<https://github.com/openvinotoolkit/cvat/pull/3365>)
  and project with 3D tasks (<https://github.com/openvinotoolkit/cvat/pull/3502>)
- Additional inline tips in interactors with demo gifs (<https://github.com/openvinotoolkit/cvat/pull/3473>)
- Added intelligent scissors blocking feature (<https://github.com/openvinotoolkit/cvat/pull/3510>)
- Support cloud storage status (<https://github.com/openvinotoolkit/cvat/pull/3386>)
- Support cloud storage preview (<https://github.com/openvinotoolkit/cvat/pull/3386>)
- cvat-core: support cloud storages (<https://github.com/openvinotoolkit/cvat/pull/3313>)

### Changed

- Non-blocking UI when using interactors (<https://github.com/openvinotoolkit/cvat/pull/3473>)
- "Selected opacity" slider now defines opacity level for shapes being drawnSelected opacity (<https://github.com/openvinotoolkit/cvat/pull/3473>)
- Cloud storage creating and updating (<https://github.com/openvinotoolkit/cvat/pull/3386>)
- Way of working with cloud storage content (<https://github.com/openvinotoolkit/cvat/pull/3386>)

### Removed

- Support TEMP_KEY_SECRET_KEY_TOKEN_SET for AWS S3 cloud storage (<https://github.com/openvinotoolkit/cvat/pull/3386>)

### Fixed

- Fixed multiple tasks moving (<https://github.com/openvinotoolkit/cvat/pull/3517>)
- Fixed task creating CLI parameter (<https://github.com/openvinotoolkit/cvat/pull/3519>)
- Fixed import for MOTS format (<https://github.com/openvinotoolkit/cvat/pull/3612>)

## \[1.5.0] - 2021-08-02

### Added

- Support of context images for 2D image tasks (<https://github.com/openvinotoolkit/cvat/pull/3122>)
- Support of cloud storage without copying data into CVAT: server part (<https://github.com/openvinotoolkit/cvat/pull/2620>)
- Filter `is_active` for user list (<https://github.com/openvinotoolkit/cvat/pull/3235>)
- Ability to export/import tasks (<https://github.com/openvinotoolkit/cvat/pull/3056>)
- Add a tutorial for semi-automatic/automatic annotation (<https://github.com/openvinotoolkit/cvat/pull/3124>)
- Explicit "Done" button when drawing any polyshapes (<https://github.com/openvinotoolkit/cvat/pull/3417>)
- Histogram equalization with OpenCV javascript (<https://github.com/openvinotoolkit/cvat/pull/3447>)
- Client-side polyshapes approximation when using semi-automatic interactors & scissors (<https://github.com/openvinotoolkit/cvat/pull/3450>)
- Support of Google Cloud Storage for cloud storage (<https://github.com/openvinotoolkit/cvat/pull/3561>)

### Changed

- Updated manifest format, added meta with related images (<https://github.com/openvinotoolkit/cvat/pull/3122>)
- Update of COCO format documentation (<https://github.com/openvinotoolkit/cvat/pull/3197>)
- Updated Webpack Dev Server config to add proxy (<https://github.com/openvinotoolkit/cvat/pull/3368>)
- Update to Django 3.1.12 (<https://github.com/openvinotoolkit/cvat/pull/3378>)
- Updated visibility for removable points in AI tools (<https://github.com/openvinotoolkit/cvat/pull/3417>)
- Updated UI handling for IOG serverless function (<https://github.com/openvinotoolkit/cvat/pull/3417>)
- Changed Nginx proxy to Traefik in `docker-compose.yml` (<https://github.com/openvinotoolkit/cvat/pull/3409>)
- Simplify the process of deploying CVAT with HTTPS (<https://github.com/openvinotoolkit/cvat/pull/3409>)

### Fixed

- Project page requests took a long time and did many DB queries (<https://github.com/openvinotoolkit/cvat/pull/3223>)
- Fixed Python 3.6 support (<https://github.com/openvinotoolkit/cvat/pull/3258>)
- Incorrect attribute import in tracks (<https://github.com/openvinotoolkit/cvat/pull/3229>)
- Issue "is not a constructor" when create object, save, undo, save, redo save (<https://github.com/openvinotoolkit/cvat/pull/3292>)
- Fix CLI create an infinite loop if git repository responds with failure (<https://github.com/openvinotoolkit/cvat/pull/3267>)
- Bug with sidebar & fullscreen (<https://github.com/openvinotoolkit/cvat/pull/3289>)
- 504 Gateway Time-out on `data/meta` requests (<https://github.com/openvinotoolkit/cvat/pull/3269>)
- TypeError: Cannot read property 'clientX' of undefined when draw cuboids with hotkeys (<https://github.com/openvinotoolkit/cvat/pull/3308>)
- Duplication of the cuboids when redraw them (<https://github.com/openvinotoolkit/cvat/pull/3308>)
- Some code issues in Deep Extreme Cut handler code (<https://github.com/openvinotoolkit/cvat/pull/3325>)
- UI fails when inactive user is assigned to a task/job (<https://github.com/openvinotoolkit/cvat/pull/3343>)
- Calculate precise progress of decoding a video file (<https://github.com/openvinotoolkit/cvat/pull/3381>)
- Falsely successful `cvat_ui` image build in case of OOM error that leads to the default nginx welcome page
  (<https://github.com/openvinotoolkit/cvat/pull/3379>)
- Fixed issue when save filtered object in AAM (<https://github.com/openvinotoolkit/cvat/pull/3401>)
- Context image disappears after undo/redo (<https://github.com/openvinotoolkit/cvat/pull/3416>)
- Using combined data sources (directory and image) when create a task (<https://github.com/openvinotoolkit/cvat/pull/3424>)
- Creating task with labels in project (<https://github.com/openvinotoolkit/cvat/pull/3454>)
- Move task and autoannotation modals were invisible from project page (<https://github.com/openvinotoolkit/cvat/pull/3475>)

## \[1.4.0] - 2021-05-18

### Added

- Documentation on mask annotation (<https://github.com/openvinotoolkit/cvat/pull/3044>)
- Hotkeys to switch a label of existing object or to change default label (for objects created with N) (<https://github.com/openvinotoolkit/cvat/pull/3070>)
- A script to convert some kinds of DICOM files to regular images (<https://github.com/openvinotoolkit/cvat/pull/3095>)
- Helm chart prototype (<https://github.com/openvinotoolkit/cvat/pull/3102>)
- Initial implementation of moving tasks between projects (<https://github.com/openvinotoolkit/cvat/pull/3164>)

### Changed

- Place of migration logger initialization (<https://github.com/openvinotoolkit/cvat/pull/3170>)

### Removed

- Kubernetes templates from (<https://github.com/openvinotoolkit/cvat/pull/1962>) due to helm charts (<https://github.com/openvinotoolkit/cvat/pull/3171>)

### Fixed

- Export of instance masks with holes (<https://github.com/openvinotoolkit/cvat/pull/3044>)
- Changing a label on canvas does not work when 'Show object details' enabled (<https://github.com/openvinotoolkit/cvat/pull/3084>)
- Make sure frame unzip web worker correctly terminates after unzipping all images in a requested chunk (<https://github.com/openvinotoolkit/cvat/pull/3096>)
- Reset password link was unavailable before login (<https://github.com/openvinotoolkit/cvat/pull/3140>)
- Manifest: migration (<https://github.com/openvinotoolkit/cvat/pull/3146>)
- Fixed cropping polygon in some corner cases (<https://github.com/openvinotoolkit/cvat/pull/3184>)

## \[1.3.0] - 3/31/2021

### Added

- CLI: Add support for saving annotations in a git repository when creating a task.
- CVAT-3D: support lidar data on the server side (<https://github.com/openvinotoolkit/cvat/pull/2534>)
- GPU support for Mask-RCNN and improvement in its deployment time (<https://github.com/openvinotoolkit/cvat/pull/2714>)
- CVAT-3D: Load all frames corresponding to the job instance
  (<https://github.com/openvinotoolkit/cvat/pull/2645>)
- Intelligent scissors with OpenCV javascript (<https://github.com/openvinotoolkit/cvat/pull/2689>)
- CVAT-3D: Visualize 3D point cloud spaces in 3D View, Top View Side View and Front View (<https://github.com/openvinotoolkit/cvat/pull/2768>)
- [Inside Outside Guidance](https://github.com/shiyinzhang/Inside-Outside-Guidance) serverless
  function for interactive segmentation
- Pre-built [cvat_server](https://hub.docker.com/r/openvino/cvat_server) and
  [cvat_ui](https://hub.docker.com/r/openvino/cvat_ui) images were published on DockerHub (<https://github.com/openvinotoolkit/cvat/pull/2766>)
- Project task subsets (<https://github.com/openvinotoolkit/cvat/pull/2774>)
- Kubernetes templates and guide for their deployment (<https://github.com/openvinotoolkit/cvat/pull/1962>)
- [WiderFace](http://shuoyang1213.me/WIDERFACE/) format support (<https://github.com/openvinotoolkit/cvat/pull/2864>)
- [VGGFace2](https://github.com/ox-vgg/vgg_face2) format support (<https://github.com/openvinotoolkit/cvat/pull/2865>)
- [Backup/Restore guide](cvat/apps/documentation/backup_guide.md) (<https://github.com/openvinotoolkit/cvat/pull/2964>)
- Label deletion from tasks and projects (<https://github.com/openvinotoolkit/cvat/pull/2881>)
- CVAT-3D: Implemented initial cuboid placement in 3D View and select cuboid in Top, Side and Front views
  (<https://github.com/openvinotoolkit/cvat/pull/2891>)
- [Market-1501](https://www.aitribune.com/dataset/2018051063) format support (<https://github.com/openvinotoolkit/cvat/pull/2869>)
- Ability of upload manifest for dataset with images (<https://github.com/openvinotoolkit/cvat/pull/2763>)
- Annotations filters UI using react-awesome-query-builder (<https://github.com/openvinotoolkit/cvat/issues/1418>)
- Storing settings in local storage to keep them between browser sessions (<https://github.com/openvinotoolkit/cvat/pull/3017>)
- [ICDAR](https://rrc.cvc.uab.es/?ch=2) format support (<https://github.com/openvinotoolkit/cvat/pull/2866>)
- Added switcher to maintain polygon crop behavior (<https://github.com/openvinotoolkit/cvat/pull/3021>
- Filters and sorting options for job list, added tooltip for tasks filters (<https://github.com/openvinotoolkit/cvat/pull/3030>)

### Changed

- CLI - task list now returns a list of current tasks. (<https://github.com/openvinotoolkit/cvat/pull/2863>)
- Updated HTTPS install README section (cleanup and described more robust deploy)
- Logstash is improved for using with configurable elasticsearch outputs (<https://github.com/openvinotoolkit/cvat/pull/2531>)
- Bumped nuclio version to 1.5.16 (<https://github.com/openvinotoolkit/cvat/pull/2578>)
- All methods for interactive segmentation accept negative points as well
- Persistent queue added to logstash (<https://github.com/openvinotoolkit/cvat/pull/2744>)
- Improved maintenance of popups visibility (<https://github.com/openvinotoolkit/cvat/pull/2809>)
- Image visualizations settings on canvas for faster access (<https://github.com/openvinotoolkit/cvat/pull/2872>)
- Better scale management of left panel when screen is too small (<https://github.com/openvinotoolkit/cvat/pull/2880>)
- Improved error messages for annotation import (<https://github.com/openvinotoolkit/cvat/pull/2935>)
- Using manifest support instead video meta information and dummy chunks (<https://github.com/openvinotoolkit/cvat/pull/2763>)

### Fixed

- More robust execution of nuclio GPU functions by limiting the GPU memory consumption per worker (<https://github.com/openvinotoolkit/cvat/pull/2714>)
- Kibana startup initialization (<https://github.com/openvinotoolkit/cvat/pull/2659>)
- The cursor jumps to the end of the line when renaming a task (<https://github.com/openvinotoolkit/cvat/pull/2669>)
- SSLCertVerificationError when remote source is used (<https://github.com/openvinotoolkit/cvat/pull/2683>)
- Fixed filters select overflow (<https://github.com/openvinotoolkit/cvat/pull/2614>)
- Fixed tasks in project auto annotation (<https://github.com/openvinotoolkit/cvat/pull/2725>)
- Cuboids are missed in annotations statistics (<https://github.com/openvinotoolkit/cvat/pull/2704>)
- The list of files attached to the task is not displayed (<https://github.com/openvinotoolkit/cvat/pull/2706>)
- A couple of css-related issues (top bar disappear, wrong arrow position on collapse elements) (<https://github.com/openvinotoolkit/cvat/pull/2736>)
- Issue with point region doesn't work in Firefox (<https://github.com/openvinotoolkit/cvat/pull/2727>)
- Fixed cuboid perspective change (<https://github.com/openvinotoolkit/cvat/pull/2733>)
- Annotation page popups (ai tools, drawing) reset state after detecting, tracking, drawing (<https://github.com/openvinotoolkit/cvat/pull/2780>)
- Polygon editing using trailing point (<https://github.com/openvinotoolkit/cvat/pull/2808>)
- Updated the path to python for DL models inside automatic annotation documentation (<https://github.com/openvinotoolkit/cvat/pull/2847>)
- Fixed of receiving function variable (<https://github.com/openvinotoolkit/cvat/pull/2860>)
- Shortcuts with CAPSLOCK enabled and with non-US languages activated (<https://github.com/openvinotoolkit/cvat/pull/2872>)
- Prevented creating several issues for the same object (<https://github.com/openvinotoolkit/cvat/pull/2868>)
- Fixed label editor name field validator (<https://github.com/openvinotoolkit/cvat/pull/2879>)
- An error about track shapes outside of the task frames during export (<https://github.com/openvinotoolkit/cvat/pull/2890>)
- Fixed project search field updating (<https://github.com/openvinotoolkit/cvat/pull/2901>)
- Fixed export error when invalid polygons are present in overlapping frames (<https://github.com/openvinotoolkit/cvat/pull/2852>)
- Fixed image quality option for tasks created from images (<https://github.com/openvinotoolkit/cvat/pull/2963>)
- Incorrect text on the warning when specifying an incorrect link to the issue tracker (<https://github.com/openvinotoolkit/cvat/pull/2971>)
- Updating label attributes when label contains number attributes (<https://github.com/openvinotoolkit/cvat/pull/2969>)
- Crop a polygon if its points are outside the bounds of the image (<https://github.com/openvinotoolkit/cvat/pull/3025>)

## \[1.2.0] - 2021-01-08

### Fixed

- Memory consumption for the task creation process (<https://github.com/openvinotoolkit/cvat/pull/2582>)
- Frame preloading (<https://github.com/openvinotoolkit/cvat/pull/2608>)
- Project cannot be removed from the project page (<https://github.com/openvinotoolkit/cvat/pull/2626>)

## \[1.2.0-beta] - 2020-12-15

### Added

- GPU support and improved documentation for auto annotation (<https://github.com/openvinotoolkit/cvat/pull/2546>)
- Manual review pipeline: issues/comments/workspace (<https://github.com/openvinotoolkit/cvat/pull/2357>)
- Basic projects implementation (<https://github.com/openvinotoolkit/cvat/pull/2255>)
- Documentation on how to mount cloud starage(AWS S3 bucket, Azure container, Google Drive) as FUSE (<https://github.com/openvinotoolkit/cvat/pull/2377>)
- Ability to work with share files without copying inside (<https://github.com/openvinotoolkit/cvat/pull/2377>)
- Tooltips in label selectors (<https://github.com/openvinotoolkit/cvat/pull/2509>)
- Page redirect after login using `next` query parameter (<https://github.com/openvinotoolkit/cvat/pull/2527>)
- [ImageNet](http://www.image-net.org) format support (<https://github.com/openvinotoolkit/cvat/pull/2376>)
- [CamVid](http://mi.eng.cam.ac.uk/research/projects/VideoRec/CamVid/) format support (<https://github.com/openvinotoolkit/cvat/pull/2559>)

### Changed

- PATCH requests from cvat-core submit only changed fields (<https://github.com/openvinotoolkit/cvat/pull/2445>)
- deploy.sh in serverless folder is separated into deploy_cpu.sh and deploy_gpu.sh (<https://github.com/openvinotoolkit/cvat/pull/2546>)
- Bumped nuclio version to 1.5.8
- Migrated to Antd 4.9 (<https://github.com/openvinotoolkit/cvat/pull/2536>)

### Fixed

- Fixed FastRCNN inference bug for images with 4 channels i.e. png (<https://github.com/openvinotoolkit/cvat/pull/2546>)
- Django templates for email and user guide (<https://github.com/openvinotoolkit/cvat/pull/2412>)
- Saving relative paths in dummy chunks instead of absolute (<https://github.com/openvinotoolkit/cvat/pull/2424>)
- Objects with a specific label cannot be displayed if at least one tag with the label exist (<https://github.com/openvinotoolkit/cvat/pull/2435>)
- Wrong attribute can be removed in labels editor (<https://github.com/openvinotoolkit/cvat/pull/2436>)
- UI fails with the error "Cannot read property 'label' of undefined" (<https://github.com/openvinotoolkit/cvat/pull/2442>)
- Exception: "Value must be a user instance" (<https://github.com/openvinotoolkit/cvat/pull/2441>)
- Reset zoom option doesn't work in tag annotation mode (<https://github.com/openvinotoolkit/cvat/pull/2443>)
- Canvas is busy error (<https://github.com/openvinotoolkit/cvat/pull/2437>)
- Projects view layout fix (<https://github.com/openvinotoolkit/cvat/pull/2503>)
- Fixed the tasks view (infinite loading) when it is impossible to get a preview of the task (<https://github.com/openvinotoolkit/cvat/pull/2504>)
- Empty frames navigation (<https://github.com/openvinotoolkit/cvat/pull/2505>)
- TypeError: Cannot read property 'toString' of undefined (<https://github.com/openvinotoolkit/cvat/pull/2517>)
- Extra shapes are drawn after Esc, or G pressed while drawing a region in grouping (<https://github.com/openvinotoolkit/cvat/pull/2507>)
- Reset state (reviews, issues) after logout or changing a job (<https://github.com/openvinotoolkit/cvat/pull/2525>)
- TypeError: Cannot read property 'id' of undefined when updating a task (<https://github.com/openvinotoolkit/cvat/pull/2544>)

## \[1.2.0-alpha] - 2020-11-09

### Added

- Ability to login into CVAT-UI with token from api/v1/auth/login (<https://github.com/openvinotoolkit/cvat/pull/2234>)
- Added layout grids toggling ('ctrl + alt + Enter')
- Added password reset functionality (<https://github.com/opencv/cvat/pull/2058>)
- Ability to work with data on the fly (<https://github.com/opencv/cvat/pull/2007>)
- Annotation in process outline color wheel (<https://github.com/opencv/cvat/pull/2084>)
- On the fly annotation using DL detectors (<https://github.com/opencv/cvat/pull/2102>)
- Displaying automatic annotation progress on a task view (<https://github.com/opencv/cvat/pull/2148>)
- Automatic tracking of bounding boxes using serverless functions (<https://github.com/opencv/cvat/pull/2136>)
- \[Datumaro] CLI command for dataset equality comparison (<https://github.com/opencv/cvat/pull/1989>)
- \[Datumaro] Merging of datasets with different labels (<https://github.com/opencv/cvat/pull/2098>)
- Add FBRS interactive segmentation serverless function (<https://github.com/openvinotoolkit/cvat/pull/2094>)
- Ability to change default behaviour of previous/next buttons of a player.
  It supports regular navigation, searching a frame according to annotations
  filters and searching the nearest frame without any annotations (<https://github.com/openvinotoolkit/cvat/pull/2221>)
- MacOS users notes in CONTRIBUTING.md
- Ability to prepare meta information manually (<https://github.com/openvinotoolkit/cvat/pull/2217>)
- Ability to upload prepared meta information along with a video when creating a task (<https://github.com/openvinotoolkit/cvat/pull/2217>)
- Optional chaining plugin for cvat-canvas and cvat-ui (<https://github.com/openvinotoolkit/cvat/pull/2249>)
- MOTS png mask format support (<https://github.com/openvinotoolkit/cvat/pull/2198>)
- Ability to correct upload video with a rotation record in the metadata (<https://github.com/openvinotoolkit/cvat/pull/2218>)
- User search field for assignee fields (<https://github.com/openvinotoolkit/cvat/pull/2370>)
- Support of mxf videos (<https://github.com/openvinotoolkit/cvat/pull/2514>)

### Changed

- UI models (like DEXTR) were redesigned to be more interactive (<https://github.com/opencv/cvat/pull/2054>)
- Used Ubuntu:20.04 as a base image for CVAT Dockerfile (<https://github.com/opencv/cvat/pull/2101>)
- Right colors of label tags in label mapping when a user runs automatic detection (<https://github.com/openvinotoolkit/cvat/pull/2162>)
- Nuclio became an optional component of CVAT (<https://github.com/openvinotoolkit/cvat/pull/2192>)
- A key to remove a point from a polyshape (Ctrl => Alt) (<https://github.com/openvinotoolkit/cvat/pull/2204>)
- Updated `docker-compose` file version from `2.3` to `3.3`(<https://github.com/openvinotoolkit/cvat/pull/2235>)
- Added auto inference of url schema from host in CLI, if provided (<https://github.com/openvinotoolkit/cvat/pull/2240>)
- Track frames in skips between annotation is presented in MOT and MOTS formats are marked `outside` (<https://github.com/openvinotoolkit/cvat/pull/2198>)
- UI packages installation with `npm ci` instead of `npm install` (<https://github.com/openvinotoolkit/cvat/pull/2350>)

### Removed

- Removed Z-Order flag from task creation process

### Fixed

- Fixed multiple errors which arises when polygon is of length 5 or less (<https://github.com/opencv/cvat/pull/2100>)
- Fixed task creation from PDF (<https://github.com/opencv/cvat/pull/2141>)
- Fixed CVAT format import for frame stepped tasks (<https://github.com/openvinotoolkit/cvat/pull/2151>)
- Fixed the reading problem with large PDFs (<https://github.com/openvinotoolkit/cvat/pull/2154>)
- Fixed unnecessary pyhash dependency (<https://github.com/openvinotoolkit/cvat/pull/2170>)
- Fixed Data is not getting cleared, even after deleting the Task from Django Admin App(<https://github.com/openvinotoolkit/cvat/issues/1925>)
- Fixed blinking message: "Some tasks have not been showed because they do not have any data" (<https://github.com/openvinotoolkit/cvat/pull/2200>)
- Fixed case when a task with 0 jobs is shown as "Completed" in UI (<https://github.com/openvinotoolkit/cvat/pull/2200>)
- Fixed use case when UI throws exception: Cannot read property 'objectType' of undefined #2053 (<https://github.com/openvinotoolkit/cvat/pull/2203>)
- Fixed use case when logs could be saved twice or more times #2202 (<https://github.com/openvinotoolkit/cvat/pull/2203>)
- Fixed issues from #2112 (<https://github.com/openvinotoolkit/cvat/pull/2217>)
- Git application name (renamed to dataset_repo) (<https://github.com/openvinotoolkit/cvat/pull/2243>)
- A problem in exporting of tracks, where tracks could be truncated (<https://github.com/openvinotoolkit/cvat/issues/2129>)
- Fixed CVAT startup process if the user has `umask 077` in .bashrc file (<https://github.com/openvinotoolkit/cvat/pull/2293>)
- Exception: Cannot read property "each" of undefined after drawing a single point (<https://github.com/openvinotoolkit/cvat/pull/2307>)
- Cannot read property 'label' of undefined (Fixed?) (<https://github.com/openvinotoolkit/cvat/pull/2311>)
- Excluded track frames marked `outside` in `CVAT for Images` export (<https://github.com/openvinotoolkit/cvat/pull/2345>)
- 'List of tasks' Kibana visualization (<https://github.com/openvinotoolkit/cvat/pull/2361>)
- An error on exporting not `jpg` or `png` images in TF Detection API format (<https://github.com/openvinotoolkit/datumaro/issues/35>)

## \[1.1.0] - 2020-08-31

### Added

- Siammask tracker as DL serverless function (<https://github.com/opencv/cvat/pull/1988>)
- \[Datumaro] Added model info and source info commands (<https://github.com/opencv/cvat/pull/1973>)
- \[Datumaro] Dataset statistics (<https://github.com/opencv/cvat/pull/1668>)
- Ability to change label color in tasks and predefined labels (<https://github.com/opencv/cvat/pull/2014>)
- \[Datumaro] Multi-dataset merge (<https://github.com/opencv/cvat/pull/1695>)
- Ability to configure email verification for new users (<https://github.com/opencv/cvat/pull/1929>)
- Link to django admin page from UI (<https://github.com/opencv/cvat/pull/2068>)
- Notification message when users use wrong browser (<https://github.com/opencv/cvat/pull/2070>)

### Changed

- Shape coordinates are rounded to 2 digits in dumped annotations (<https://github.com/opencv/cvat/pull/1970>)
- COCO format does not produce polygon points for bbox annotations (<https://github.com/opencv/cvat/pull/1953>)

### Fixed

- Issue loading openvino models for semi-automatic and automatic annotation (<https://github.com/opencv/cvat/pull/1996>)
- Basic functions of CVAT works without activated nuclio dashboard
- Fixed a case in which exported masks could have wrong color order (<https://github.com/opencv/cvat/issues/2032>)
- Fixed error with creating task with labels with the same name (<https://github.com/opencv/cvat/pull/2031>)
- Django RQ dashboard view (<https://github.com/opencv/cvat/pull/2069>)
- Object's details menu settings (<https://github.com/opencv/cvat/pull/2084>)

## \[1.1.0-beta] - 2020-08-03

### Added

- DL models as serverless functions (<https://github.com/opencv/cvat/pull/1767>)
- Source type support for tags, shapes and tracks (<https://github.com/opencv/cvat/pull/1192>)
- Source type support for CVAT Dumper/Loader (<https://github.com/opencv/cvat/pull/1192>)
- Intelligent polygon editing (<https://github.com/opencv/cvat/pull/1921>)
- Support creating multiple jobs for each task through python cli (<https://github.com/opencv/cvat/pull/1950>)
- python cli over https (<https://github.com/opencv/cvat/pull/1942>)
- Error message when plugins weren't able to initialize instead of infinite loading (<https://github.com/opencv/cvat/pull/1966>)
- Ability to change user password (<https://github.com/opencv/cvat/pull/1954>)

### Changed

- Smaller object details (<https://github.com/opencv/cvat/pull/1877>)
- `COCO` format does not convert bboxes to polygons on export (<https://github.com/opencv/cvat/pull/1953>)
- It is impossible to submit a DL model in OpenVINO format using UI.
  Now you can deploy new models on the server using serverless functions
  (<https://github.com/opencv/cvat/pull/1767>)
- Files and folders under share path are now alphabetically sorted

### Removed

- Removed OpenVINO and CUDA components because they are not necessary anymore (<https://github.com/opencv/cvat/pull/1767>)
- Removed the old UI code (<https://github.com/opencv/cvat/pull/1964>)

### Fixed

- Some objects aren't shown on canvas sometimes. For example after propagation on of objects is invisible (<https://github.com/opencv/cvat/pull/1834>)
- CVAT doesn't offer to restore state after an error (<https://github.com/opencv/cvat/pull/1874>)
- Cannot read property 'shapeType' of undefined because of zOrder related issues (<https://github.com/opencv/cvat/pull/1874>)
- Cannot read property 'pinned' of undefined because of zOrder related issues (<https://github.com/opencv/cvat/pull/1874>)
- Do not iterate over hidden objects in aam (which are invisible because of zOrder) (<https://github.com/opencv/cvat/pull/1874>)
- Cursor position is reset after changing a text field (<https://github.com/opencv/cvat/pull/1874>)
- Hidden points and cuboids can be selected to be grouped (<https://github.com/opencv/cvat/pull/1874>)
- `outside` annotations should not be in exported images (<https://github.com/opencv/cvat/issues/1620>)
- `CVAT for video format` import error with interpolation (<https://github.com/opencv/cvat/issues/1893>)
- `Image compression` definition mismatch (<https://github.com/opencv/cvat/issues/1900>)
- Points are duplicated during polygon interpolation sometimes (<https://github.com/opencv/cvat/pull/1892>)
- When redraw a shape with activated autobordering, previous points are visible (<https://github.com/opencv/cvat/pull/1892>)
- No mapping between side object element and context menu in some attributes (<https://github.com/opencv/cvat/pull/1923>)
- Interpolated shapes exported as `keyframe = True` (<https://github.com/opencv/cvat/pull/1937>)
- Stylelint filetype scans (<https://github.com/opencv/cvat/pull/1952>)
- Fixed toolip closing issue (<https://github.com/opencv/cvat/pull/1955>)
- Clearing frame cache when close a task (<https://github.com/opencv/cvat/pull/1966>)
- Increase rate of throttling policy for unauthenticated users (<https://github.com/opencv/cvat/pull/1969>)

## \[1.1.0-alpha] - 2020-06-30

### Added

- Throttling policy for unauthenticated users (<https://github.com/opencv/cvat/pull/1531>)
- Added default label color table for mask export (<https://github.com/opencv/cvat/pull/1549>)
- Added environment variables for Redis and Postgres hosts for Kubernetes deployment support (<https://github.com/opencv/cvat/pull/1641>)
- Added visual identification for unavailable formats (<https://github.com/opencv/cvat/pull/1567>)
- Shortcut to change color of an activated shape in new UI (Enter) (<https://github.com/opencv/cvat/pull/1683>)
- Shortcut to switch split mode (<https://github.com/opencv/cvat/pull/1683>)
- Built-in search for labels when create an object or change a label (<https://github.com/opencv/cvat/pull/1683>)
- Better validation of labels and attributes in raw viewer (<https://github.com/opencv/cvat/pull/1727>)
- ClamAV antivirus integration (<https://github.com/opencv/cvat/pull/1712>)
- Added canvas background color selector (<https://github.com/opencv/cvat/pull/1705>)
- SCSS files linting with Stylelint tool (<https://github.com/opencv/cvat/pull/1766>)
- Supported import and export or single boxes in MOT format (<https://github.com/opencv/cvat/pull/1764>)
- \[Datumaro] Added `stats` command, which shows some dataset statistics
  like image mean and std (<https://github.com/opencv/cvat/pull/1734>)
- Add option to upload annotations upon task creation on CLI
- Polygon and polylines interpolation (<https://github.com/opencv/cvat/pull/1571>)
- Ability to redraw shape from scratch (Shift + N) for an activated shape (<https://github.com/opencv/cvat/pull/1571>)
- Highlights for the first point of a polygon/polyline and direction (<https://github.com/opencv/cvat/pull/1571>)
- Ability to change orientation for poylgons/polylines in context menu (<https://github.com/opencv/cvat/pull/1571>)
- Ability to set the first point for polygons in points context menu (<https://github.com/opencv/cvat/pull/1571>)
- Added new tag annotation workspace (<https://github.com/opencv/cvat/pull/1570>)
- Appearance block in attribute annotation mode (<https://github.com/opencv/cvat/pull/1820>)
- Keyframe navigations and some switchers in attribute annotation mode (<https://github.com/opencv/cvat/pull/1820>)
- \[Datumaro] Added `convert` command to convert datasets directly (<https://github.com/opencv/cvat/pull/1837>)
- \[Datumaro] Added an option to specify image extension when exporting datasets (<https://github.com/opencv/cvat/pull/1799>)
- \[Datumaro] Added image copying when exporting datasets, if possible (<https://github.com/opencv/cvat/pull/1799>)

### Changed

- Removed information about e-mail from the basic user information (<https://github.com/opencv/cvat/pull/1627>)
- Update https install manual. Makes it easier and more robust.
  Includes automatic renewing of lets encrypt certificates.
- Settings page move to the modal. (<https://github.com/opencv/cvat/pull/1705>)
- Implemented import and export of annotations with relative image paths (<https://github.com/opencv/cvat/pull/1463>)
- Using only single click to start editing or remove a point (<https://github.com/opencv/cvat/pull/1571>)
- Added support for attributes in VOC XML format (<https://github.com/opencv/cvat/pull/1792>)
- Added annotation attributes in COCO format (<https://github.com/opencv/cvat/pull/1782>)
- Colorized object items in the side panel (<https://github.com/opencv/cvat/pull/1753>)
- \[Datumaro] Annotation-less files are not generated anymore in COCO format, unless tasks explicitly requested (<https://github.com/opencv/cvat/pull/1799>)

### Fixed

- Problem with exported frame stepped image task (<https://github.com/opencv/cvat/issues/1613>)
- Fixed dataset filter item representation for imageless dataset items (<https://github.com/opencv/cvat/pull/1593>)
- Fixed interpreter crash when trying to import `tensorflow` with no AVX instructions available (<https://github.com/opencv/cvat/pull/1567>)
- Kibana wrong working time calculation with new annotation UI use (<https://github.com/opencv/cvat/pull/1654>)
- Wrong rexex for account name validation (<https://github.com/opencv/cvat/pull/1667>)
- Wrong description on register view for the username field (<https://github.com/opencv/cvat/pull/1667>)
- Wrong resolution for resizing a shape (<https://github.com/opencv/cvat/pull/1667>)
- React warning because of not unique keys in labels viewer (<https://github.com/opencv/cvat/pull/1727>)
- Fixed issue tracker (<https://github.com/opencv/cvat/pull/1705>)
- Fixed canvas fit after sidebar open/close event (<https://github.com/opencv/cvat/pull/1705>)
- A couple of exceptions in AAM related with early object activation (<https://github.com/opencv/cvat/pull/1755>)
- Propagation from the latest frame (<https://github.com/opencv/cvat/pull/1800>)
- Number attribute value validation (didn't work well with floats) (<https://github.com/opencv/cvat/pull/1800>)
- Logout doesn't work (<https://github.com/opencv/cvat/pull/1812>)
- Annotations aren't updated after reopening a task (<https://github.com/opencv/cvat/pull/1753>)
- Labels aren't updated after reopening a task (<https://github.com/opencv/cvat/pull/1753>)
- Canvas isn't fitted after collapsing side panel in attribute annotation mode (<https://github.com/opencv/cvat/pull/1753>)
- Error when interpolating polygons (<https://github.com/opencv/cvat/pull/1878>)

### Security

- SQL injection in Django `CVE-2020-9402` (<https://github.com/opencv/cvat/pull/1657>)

## \[1.0.0] - 2020-05-29

### Added

- cvat-ui: cookie policy drawer for login page (<https://github.com/opencv/cvat/pull/1511>)
- `datumaro_project` export format (<https://github.com/opencv/cvat/pull/1352>)
- Ability to configure user agreements for the user registration form (<https://github.com/opencv/cvat/pull/1464>)
- Cuboid interpolation and cuboid drawing from rectangles (<https://github.com/opencv/cvat/pull/1560>)
- Ability to configure custom pageViewHit, which can be useful for web analytics integration (<https://github.com/opencv/cvat/pull/1566>)
- Ability to configure access to the analytics page based on roles (<https://github.com/opencv/cvat/pull/1592>)

### Changed

- Downloaded file name in annotations export became more informative (<https://github.com/opencv/cvat/pull/1352>)
- Added auto trimming for trailing whitespaces style enforcement (<https://github.com/opencv/cvat/pull/1352>)
- REST API: updated `GET /task/<id>/annotations`: parameters are `format`, `filename`
  (now optional), `action` (optional) (<https://github.com/opencv/cvat/pull/1352>)
- REST API: removed `dataset/formats`, changed format of `annotation/formats` (<https://github.com/opencv/cvat/pull/1352>)
- Exported annotations are stored for N hours instead of indefinitely (<https://github.com/opencv/cvat/pull/1352>)
- Formats: CVAT format now accepts ZIP and XML (<https://github.com/opencv/cvat/pull/1352>)
- Formats: COCO format now accepts ZIP and JSON (<https://github.com/opencv/cvat/pull/1352>)
- Formats: most of formats renamed, no extension in title (<https://github.com/opencv/cvat/pull/1352>)
- Formats: definitions are changed, are not stored in DB anymore (<https://github.com/opencv/cvat/pull/1352>)
- cvat-core: session.annotations.put() now returns ids of added objects (<https://github.com/opencv/cvat/pull/1493>)
- Images without annotations now also included in dataset/annotations export (<https://github.com/opencv/cvat/issues/525>)

### Removed

- `annotation` application is replaced with `dataset_manager` (<https://github.com/opencv/cvat/pull/1352>)
- `_DATUMARO_INIT_LOGLEVEL` env. variable is removed in favor of regular `--loglevel` cli parameter (<https://github.com/opencv/cvat/pull/1583>)

### Fixed

- Categories for empty projects with no sources are taken from own dataset (<https://github.com/opencv/cvat/pull/1352>)
- Added directory removal on error during `extract` command (<https://github.com/opencv/cvat/pull/1352>)
- Added debug error message on incorrect XPath (<https://github.com/opencv/cvat/pull/1352>)
- Exporting frame stepped task
  (<https://github.com/opencv/cvat/issues/1294>, <https://github.com/opencv/cvat/issues/1334>)
- Fixed broken command line interface for `cvat` export format in Datumaro (<https://github.com/opencv/cvat/issues/1494>)
- Updated Rest API document, Swagger document serving instruction issue (<https://github.com/opencv/cvat/issues/1495>)
- Fixed cuboid occluded view (<https://github.com/opencv/cvat/pull/1500>)
- Non-informative lock icon (<https://github.com/opencv/cvat/pull/1434>)
- Sidebar in AAM has no hide/show button (<https://github.com/opencv/cvat/pull/1420>)
- Task/Job buttons has no "Open in new tab" option (<https://github.com/opencv/cvat/pull/1419>)
- Delete point context menu option has no shortcut hint (<https://github.com/opencv/cvat/pull/1416>)
- Fixed issue with unnecessary tag activation in cvat-canvas (<https://github.com/opencv/cvat/issues/1540>)
- Fixed an issue with large number of instances in instance mask (<https://github.com/opencv/cvat/issues/1539>)
- Fixed full COCO dataset import error with conflicting labels in keypoints and detection (<https://github.com/opencv/cvat/pull/1548>)
- Fixed COCO keypoints skeleton parsing and saving (<https://github.com/opencv/cvat/issues/1539>)
- `tf.placeholder() is not compatible with eager execution` exception for auto_segmentation (<https://github.com/opencv/cvat/pull/1562>)
- Canvas cannot be moved with move functionality on left mouse key (<https://github.com/opencv/cvat/pull/1573>)
- Deep extreme cut request is sent when draw any shape with Make AI polygon option enabled (<https://github.com/opencv/cvat/pull/1573>)
- Fixed an error when exporting a task with cuboids to any format except CVAT (<https://github.com/opencv/cvat/pull/1577>)
- Synchronization with remote git repo (<https://github.com/opencv/cvat/pull/1582>)
- A problem with mask to polygons conversion when polygons are too small (<https://github.com/opencv/cvat/pull/1581>)
- Unable to upload video with uneven size (<https://github.com/opencv/cvat/pull/1594>)
- Fixed an issue with `z_order` having no effect on segmentations (<https://github.com/opencv/cvat/pull/1589>)

### Security

- Permission group whitelist check for analytics view (<https://github.com/opencv/cvat/pull/1608>)

## \[1.0.0-beta.2] - 2020-04-30

### Added

- Re-Identification algorithm to merging bounding boxes automatically to the new UI (<https://github.com/opencv/cvat/pull/1406>)
- Methods `import` and `export` to import/export raw annotations for Job and Task in `cvat-core` (<https://github.com/opencv/cvat/pull/1406>)
- Versioning of client packages (`cvat-core`, `cvat-canvas`, `cvat-ui`). Initial versions are set to 1.0.0 (<https://github.com/opencv/cvat/pull/1448>)
- Cuboids feature was migrated from old UI to new one. (<https://github.com/opencv/cvat/pull/1451>)

### Removed

- Annotation conversion utils, currently supported natively via Datumaro framework
  (<https://github.com/opencv/cvat/pull/1477>)

### Fixed

- Auto annotation, TF annotation and Auto segmentation apps (<https://github.com/opencv/cvat/pull/1409>)
- Import works with truncated images now: "OSError:broken data stream" on corrupt images
  (<https://github.com/opencv/cvat/pull/1430>)
- Hide functionality (H) doesn't work (<https://github.com/opencv/cvat/pull/1445>)
- The highlighted attribute doesn't correspond to the chosen attribute in AAM (<https://github.com/opencv/cvat/pull/1445>)
- Inconvinient image shaking while drawing a polygon (hold Alt key during drawing/editing/grouping to drag an image) (<https://github.com/opencv/cvat/pull/1445>)
- Filter property "shape" doesn't work and extra operator in description (<https://github.com/opencv/cvat/pull/1445>)
- Block of text information doesn't disappear after deactivating for locked shapes (<https://github.com/opencv/cvat/pull/1445>)
- Annotation uploading fails in annotation view (<https://github.com/opencv/cvat/pull/1445>)
- UI freezes after canceling pasting with escape (<https://github.com/opencv/cvat/pull/1445>)
- Duplicating keypoints in COCO export (<https://github.com/opencv/cvat/pull/1435>)
- CVAT new UI: add arrows on a mouse cursor (<https://github.com/opencv/cvat/pull/1391>)
- Delete point bug (in new UI) (<https://github.com/opencv/cvat/pull/1440>)
- Fix apache startup after PC restart (<https://github.com/opencv/cvat/pull/1467>)
- Open task button doesn't work (<https://github.com/opencv/cvat/pull/1474>)

## \[1.0.0-beta.1] - 2020-04-15

### Added

- Special behaviour for attribute value `__undefined__` (invisibility, no shortcuts to be set in AAM)
- Dialog window with some helpful information about using filters
- Ability to display a bitmap in the new UI
- Button to reset colors settings (brightness, saturation, contrast) in the new UI
- Option to display shape text always
- Dedicated message with clarifications when share is unmounted (<https://github.com/opencv/cvat/pull/1373>)
- Ability to create one tracked point (<https://github.com/opencv/cvat/pull/1383>)
- Ability to draw/edit polygons and polylines with automatic bordering feature
  (<https://github.com/opencv/cvat/pull/1394>)
- Tutorial: instructions for CVAT over HTTPS
- Deep extreme cut (semi-automatic segmentation) to the new UI (<https://github.com/opencv/cvat/pull/1398>)

### Changed

- Increase preview size of a task till 256, 256 on the server
- Public ssh-keys are displayed in a dedicated window instead of console when create a task with a repository
- React UI is the primary UI

### Fixed

- Cleaned up memory in Auto Annotation to enable long running tasks on videos
- New shape is added when press `esc` when drawing instead of cancellation
- Dextr segmentation doesn't work.
- `FileNotFoundError` during dump after moving format files
- CVAT doesn't append outside shapes when merge polyshapes in old UI
- Layout sometimes shows double scroll bars on create task, dashboard and settings pages
- UI fails after trying to change frame during resizing, dragging, editing
- Hidden points (or outsided) are visible after changing a frame
- Merge is allowed for points, but clicks on points conflict with frame dragging logic
- Removed objects are visible for search
- Add missed task_id and job_id fields into exception logs for the new UI (<https://github.com/opencv/cvat/pull/1372>)
- UI fails when annotations saving occurs during drag/resize/edit (<https://github.com/opencv/cvat/pull/1383>)
- Multiple savings when hold Ctrl+S (a lot of the same copies of events were sent with the same working time)
  (<https://github.com/opencv/cvat/pull/1383>)
- UI doesn't have any reaction when git repos synchronization failed (<https://github.com/opencv/cvat/pull/1383>)
- Bug when annotations cannot be saved after (delete - save - undo - save) (<https://github.com/opencv/cvat/pull/1383>)
- VOC format exports Upper case labels correctly in lower case (<https://github.com/opencv/cvat/pull/1379>)
- Fixed polygon exporting bug in COCO dataset (<https://github.com/opencv/cvat/issues/1387>)
- Task creation from remote files (<https://github.com/opencv/cvat/pull/1392>)
- Job cannot be opened in some cases when the previous job was failed during opening
  (<https://github.com/opencv/cvat/issues/1403>)
- Deactivated shape is still highlighted on the canvas (<https://github.com/opencv/cvat/issues/1403>)
- AttributeError: 'tuple' object has no attribute 'read' in ReID algorithm (<https://github.com/opencv/cvat/issues/1403>)
- Wrong semi-automatic segmentation near edges of an image (<https://github.com/opencv/cvat/issues/1403>)
- Git repos paths (<https://github.com/opencv/cvat/pull/1400>)
- Uploading annotations for tasks with multiple jobs (<https://github.com/opencv/cvat/pull/1396>)

## \[1.0.0-alpha] - 2020-03-31

### Added

- Data streaming using chunks (<https://github.com/opencv/cvat/pull/1007>)
- New UI: showing file names in UI (<https://github.com/opencv/cvat/pull/1311>)
- New UI: delete a point from context menu (<https://github.com/opencv/cvat/pull/1292>)

### Fixed

- Git app cannot clone a repository (<https://github.com/opencv/cvat/pull/1330>)
- New UI: preview position in task details (<https://github.com/opencv/cvat/pull/1312>)
- AWS deployment (<https://github.com/opencv/cvat/pull/1316>)

## \[0.6.1] - 2020-03-21

### Changed

- VOC task export now does not use official label map by default, but takes one
  from the source task to avoid primary-class and class part name
  clashing ([#1275](https://github.com/opencv/cvat/issues/1275))

### Fixed

- File names in LabelMe format export are no longer truncated ([#1259](https://github.com/opencv/cvat/issues/1259))
- `occluded` and `z_order` annotation attributes are now correctly passed to Datumaro ([#1271](https://github.com/opencv/cvat/pull/1271))
- Annotation-less tasks now can be exported as empty datasets in COCO ([#1277](https://github.com/opencv/cvat/issues/1277))
- Frame name matching for video annotations import -
  allowed `frame_XXXXXX[.ext]` format ([#1274](https://github.com/opencv/cvat/pull/1274))

### Security

- Bump acorn from 6.3.0 to 6.4.1 in /cvat-ui ([#1270](https://github.com/opencv/cvat/pull/1270))

## \[0.6.0] - 2020-03-15

### Added

- Server only support for projects. Extend REST API v1 (/api/v1/projects\*)
- Ability to get basic information about users without admin permissions ([#750](https://github.com/opencv/cvat/issues/750))
- Changed REST API: removed PUT and added DELETE methods for /api/v1/users/ID
- Mask-RCNN Auto Annotation Script in OpenVINO format
- Yolo Auto Annotation Script
- Auto segmentation using Mask_RCNN component (Keras+Tensorflow Mask R-CNN Segmentation)
- REST API to export an annotation task (images + annotations)
  [Datumaro](https://github.com/opencv/cvat/tree/develop/datumaro) -
  a framework to build, analyze, debug and visualize datasets
- Text Detection Auto Annotation Script in OpenVINO format for version 4
- Added in OpenVINO Semantic Segmentation for roads
- Ability to visualize labels when using Auto Annotation runner
- MOT CSV format support ([#830](https://github.com/opencv/cvat/pull/830))
- LabelMe format support ([#844](https://github.com/opencv/cvat/pull/844))
- Segmentation MASK format import (as polygons) ([#1163](https://github.com/opencv/cvat/pull/1163))
- Git repositories can be specified with IPv4 address ([#827](https://github.com/opencv/cvat/pull/827))

### Changed

- page_size parameter for all REST API methods
- React & Redux & Antd based dashboard
- Yolov3 interpretation script fix and changes to mapping.json
- YOLO format support ([#1151](https://github.com/opencv/cvat/pull/1151))
- Added support for OpenVINO 2020

### Fixed

- Exception in Git plugin [#826](https://github.com/opencv/cvat/issues/826)
- Label ids in TFrecord format now start from 1 [#866](https://github.com/opencv/cvat/issues/866)
- Mask problem in COCO JSON style [#718](https://github.com/opencv/cvat/issues/718)
- Datasets (or tasks) can be joined and split to subsets with Datumaro [#791](https://github.com/opencv/cvat/issues/791)
- Output labels for VOC format can be specified with Datumaro [#942](https://github.com/opencv/cvat/issues/942)
- Annotations can be filtered before dumping with Datumaro [#994](https://github.com/opencv/cvat/issues/994)

## \[0.5.2] - 2019-12-15

### Fixed

- Frozen version of scikit-image==0.15 in requirements.txt because next releases don't support Python 3.5

## \[0.5.1] - 2019-10-17

### Added

- Integration with Zenodo.org (DOI)

## \[0.5.0] - 2019-09-12

### Added

- A converter to YOLO format
- Installation guide
- Linear interpolation for a single point
- Video frame filter
- Running functional tests for REST API during a build
- Admins are no longer limited to a subset of python commands in the auto annotation application
- Remote data source (list of URLs to create an annotation task)
- Auto annotation using Faster R-CNN with Inception v2 (utils/open_model_zoo)
- Auto annotation using Pixel Link mobilenet v2 - text detection (utils/open_model_zoo)
- Ability to create a custom extractors for unsupported media types
- Added in PDF extractor
- Added in a command line model manager tester
- Ability to dump/load annotations in several formats from UI (CVAT, Pascal VOC, YOLO, MS COCO, png mask, TFRecord)
- Auth for REST API (api/v1/auth/): login, logout, register, ...
- Preview for the new CVAT UI (dashboard only) is available: <http://localhost:9080/>
- Added command line tool for performing common task operations (/utils/cli/)

### Changed

- Outside and keyframe buttons in the side panel for all interpolation shapes (they were only for boxes before)
- Improved error messages on the client side (#511)

### Removed

- "Flip images" has been removed. UI now contains rotation features.

### Fixed

- Incorrect width of shapes borders in some cases
- Annotation parser for tracks with a start frame less than the first segment frame
- Interpolation on the server near outside frames
- Dump for case when task name has a slash
- Auto annotation fail for multijob tasks
- Installation of CVAT with OpenVINO on the Windows platform
- Background color was always black in utils/mask/converter.py
- Exception in attribute annotation mode when a label are switched to a value without any attributes
- Handling of wrong labelamp json file in auto annotation (<https://github.com/opencv/cvat/issues/554>)
- No default attributes in dumped annotation (<https://github.com/opencv/cvat/issues/601>)
- Required field "Frame Filter" on admin page during a task modifying (#666)
- Dump annotation errors for a task with several segments (#610, #500)
- Invalid label parsing during a task creating (#628)
- Button "Open Task" in the annotation view
- Creating a video task with 0 overlap

### Security

- Upgraded Django, djangorestframework, and other packages

## \[0.4.2] - 2019-06-03

### Fixed

- Fixed interaction with the server share in the auto annotation plugin

## \[0.4.1] - 2019-05-14

### Fixed

- JavaScript syntax incompatibility with Google Chrome versions less than 72

## \[0.4.0] - 2019-05-04

### Added

- OpenVINO auto annotation: it is possible to upload a custom model and annotate images automatically.
- Ability to rotate images/video in the client part (Ctrl+R, Shift+Ctrl+R shortcuts) (#305)
- The ReID application for automatic bounding box merging has been added (#299)
- Keyboard shortcuts to switch next/previous default shape type (box, polygon etc) (Alt + <, Alt + >) (#316)
- Converter for VOC now supports interpolation tracks
- REST API (/api/v1/\*, /api/docs)
- Semi-automatic semantic segmentation with the [Deep Extreme Cut](http://www.vision.ee.ethz.ch/~cvlsegmentation/dextr/) work

### Changed

- Propagation setup has been moved from settings to bottom player panel
- Additional events like "Debug Info" or "Fit Image" have been added for analitics
- Optional using LFS for git annotation storages (#314)

### Deprecated

- "Flip images" flag in the create task dialog will be removed.
  Rotation functionality in client part have been added instead.

### Fixed

- Django 2.1.5 (security fix, [CVE-2019-3498](https://nvd.nist.gov/vuln/detail/CVE-2019-3498))
- Several scenarious which cause code 400 after undo/redo/save have been fixed (#315)

## \[0.3.0] - 2018-12-29

### Added

- Ability to copy Object URL and Frame URL via object context menu and player context menu respectively.
- Ability to change opacity for selected shape with help "Selected Fill Opacity" slider.
- Ability to remove polyshapes points by double click.
- Ability to draw/change polyshapes (except for points) by slip method. Just press ENTER and moving a cursor.
- Ability to switch lock/hide properties via label UI element (in right menu) for all objects with same label.
- Shortcuts for outside/keyframe properties
- Support of Intel OpenVINO for accelerated model inference
- Tensorflow annotation now works without CUDA. It can use CPU only. OpenVINO and CUDA are supported optionally.
- Incremental saving of annotations.
- Tutorial for using polygons (screencast)
- Silk profiler to improve development process
- Admin panel can be used to edit labels and attributes for annotation tasks
- Analytics component to manage a data annotation team, monitor exceptions, collect client and server logs
- Changeable job and task statuses (annotation, validation, completed).
  A job status can be changed manually, a task status is computed automatically based on job statuses (#153)
- Backlink to a task from its job annotation view (#156)
- Buttons lock/hide for labels. They work for all objects with the same label on a current frame (#116)

### Changed

- Polyshape editing method has been improved. You can redraw part of shape instead of points cloning.
- Unified shortcut (Esc) for close any mode instead of different shortcuts (Alt+N, Alt+G, Alt+M etc.).
- Dump file contains information about data source (e.g. video name, archive name, ...)
- Update requests library due to [CVE-2018-18074](https://nvd.nist.gov/vuln/detail/CVE-2018-18074)
- Per task/job permissions to create/access/change/delete tasks and annotations
- Documentation was improved
- Timeout for creating tasks was increased (from 1h to 4h) (#136)
- Drawing has become more convenience. Now it is possible to draw outside an image.
  Shapes will be automatically truncated after drawing process (#202)

### Fixed

- Performance bottleneck has been fixed during you create new objects (draw, copy, merge etc).
- Label UI elements aren't updated after changelabel.
- Attribute annotation mode can use invalid shape position after resize or move shapes.
- Labels order is preserved now (#242)
- Uploading large XML files (#123)
- Django vulnerability (#121)
- Grammatical cleanup of README.md (#107)
- Dashboard loading has been accelerated (#156)
- Text drawing outside of a frame in some cases (#202)

## \[0.2.0] - 2018-09-28

### Added

- New annotation shapes: polygons, polylines, points
- Undo/redo feature
- Grid to estimate size of objects
- Context menu for shapes
- A converter to PASCAL VOC format
- A converter to MS COCO format
- A converter to mask format
- License header for most of all files
- .gitattribute to avoid problems with bash scripts inside a container
- CHANGELOG.md itself
- Drawing size of a bounding box during resize
- Color by instance, group, label
- Group objects
- Object propagation on next frames
- Full screen view

### Changed

- Documentation, screencasts, the primary screenshot
- Content-type for save_job request is application/json

### Fixed

- Player navigation if the browser's window is scrolled
- Filter doesn't support dash (-)
- Several memory leaks
- Inconsistent extensions between filenames in an annotation file and real filenames

## \[0.1.2] - 2018-08-07

### Added

- 7z archive support when creating a task
- .vscode/launch.json file for developing with VS code

### Fixed

- #14: docker-compose down command as written in the readme does not remove volumes
- #15: all checkboxes in temporary attributes are checked when reopening job after saving the job
- #18: extend CONTRIBUTING.md
- #19: using the same attribute for label twice -> stuck

### Changed

- More strict verification for labels with attributes

## \[0.1.1] - 2018-07-6

### Added

- Links on a screenshot, documentation, screencasts into README.md
- CONTRIBUTORS.md

### Fixed

- GitHub documentation

## \[0.1.0] - 2018-06-29

### Added

- Initial version

## Template

```
## \[Unreleased]
### Added
- TDB

### Changed
- TDB

### Deprecated
- TDB

### Removed
- TDB

### Fixed
- TDB

### Security
- TDB
```<|MERGE_RESOLUTION|>--- conflicted
+++ resolved
@@ -7,11 +7,8 @@
 
 ## \[2.1.0] - Unreleased
 ### Added
-<<<<<<< HEAD
 - Task annotations importing via chunk uploads (<https://github.com/openvinotoolkit/cvat/pull/4327>)
-=======
 - Advanced filtration and sorting for a list of tasks/projects/cloudstorages (<https://github.com/openvinotoolkit/cvat/pull/4403>)
->>>>>>> 1225fbb1
 
 ### Changed
 - TDB
