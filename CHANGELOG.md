--- conflicted
+++ resolved
@@ -30,11 +30,8 @@
 - Project page requests took a long time and did many DB queries (<https://github.com/openvinotoolkit/cvat/pull/3223>)
 - Fixed Python 3.6 support (<https://github.com/openvinotoolkit/cvat/pull/3258>)
 - Incorrect attribute import in tracks (<https://github.com/openvinotoolkit/cvat/pull/3229>)
-<<<<<<< HEAD
 - Issue "is not a constructor" when create object, save, undo, save, redo save (<https://github.com/openvinotoolkit/cvat/pull/3292>)
-=======
 - Fix CLI create an infinite loop if git repository responds with failure (<https://github.com/openvinotoolkit/cvat/pull/3267>)
->>>>>>> 6abe39e0
 
 ### Security
 
