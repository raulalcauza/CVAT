--- conflicted
+++ resolved
@@ -24,11 +24,8 @@
 - Invalid mask when running automatic annotation on a task (<https://github.com/opencv/cvat/pull/5883>)
 - Cloud storage content listing when the manifest name contains special characters
   (<https://github.com/opencv/cvat/pull/5873>)
-<<<<<<< HEAD
+- Width and height in CVAT dataset format mask annotations (<https://github.com/opencv/cvat/pull/5905>)
 - Empty list of export formats for a project without tasks (<https://github.com/opencv/cvat/pull/5899>)
-=======
-- Width and height in CVAT dataset format mask annotations (<https://github.com/opencv/cvat/pull/5905>)
->>>>>>> e089a054
 
 ### Security
 - TDB
