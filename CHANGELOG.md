# Changelog
All notable changes to this project will be documented in this file.

The format is based on [Keep a Changelog](https://keepachangelog.com/en/1.0.0/),
and this project adheres to [Semantic Versioning](https://semver.org/spec/v2.0.0.html).

## [Unreleased]
### Added
<<<<<<< HEAD
- A converter to YOLO format
=======
- Installation guide
- Linear interpolation for a single point
>>>>>>> 80e8a7bf

### Changed
- Outside and keyframe buttons in the side panel for all interpolation shapes (they were only for boxes before)

### Deprecated
-

### Removed
-

### Fixed
- Fixed incorrect width of shapes borders in some cases
- Fixed annotation parser for tracks with a start frame less than the first segment frame
- Fixed interpolation on the server near outside frames

### Security
-

## [0.4.1] - 2019-05-14
### Fixed
- JavaScript syntax incompatibility with Google Chrome versions less than 72

## [0.4.0] - 2019-05-04
### Added
- OpenVINO auto annotation: it is possible to upload a custom model and annotate images automatically.
- Ability to rotate images/video in the client part (Ctrl+R, Shift+Ctrl+R shortcuts) (#305)
- The ReID application for automatic bounding box merging has been added (#299)
- Keyboard shortcuts to switch next/previous default shape type (box, polygon etc) [Alt + <, Alt + >] (#316)
- Converter for VOC now supports interpolation tracks
- REST API (/api/v1/*, /api/docs)
- Semi-automatic semantic segmentation with the [Deep Extreme Cut](http://www.vision.ee.ethz.ch/~cvlsegmentation/dextr/) work

### Changed
- Propagation setup has been moved from settings to bottom player panel
- Additional events like "Debug Info" or "Fit Image" have been added for analitics
- Optional using LFS for git annotation storages (#314)

### Deprecated
- "Flip images" flag in the create task dialog will be removed. Rotation functionality in client part have been added instead.

### Removed
-

### Fixed
- Django 2.1.5 (security fix, https://nvd.nist.gov/vuln/detail/CVE-2019-3498)
- Several scenarious which cause code 400 after undo/redo/save have been fixed (#315)

## [0.3.0] - 2018-12-29
### Added
- Ability to copy Object URL and Frame URL via object context menu and player context menu respectively.
- Ability to change opacity for selected shape with help "Selected Fill Opacity" slider.
- Ability to remove polyshapes points by double click.
- Ability to draw/change polyshapes (except for points) by slip method. Just press ENTER and moving a cursor.
- Ability to switch lock/hide properties via label UI element (in right menu) for all objects with same label.
- Shortcuts for outside/keyframe properties
- Support of Intel OpenVINO for accelerated model inference
- Tensorflow annotation now works without CUDA. It can use CPU only. OpenVINO and CUDA are supported optionally.
- Incremental saving of annotations.
- Tutorial for using polygons (screencast)
- Silk profiler to improve development process
- Admin panel can be used to edit labels and attributes for annotation tasks
- Analytics component to manage a data annotation team, monitor exceptions, collect client and server logs
- Changeable job and task statuses (annotation, validation, completed). A job status can be changed manually, a task status is computed automatically based on job statuses (#153)
- Backlink to a task from its job annotation view (#156)
- Buttons lock/hide for labels. They work for all objects with the same label on a current frame (#116)

### Changed
- Polyshape editing method has been improved. You can redraw part of shape instead of points cloning.
- Unified shortcut (Esc) for close any mode instead of different shortcuts (Alt+N, Alt+G, Alt+M etc.).
- Dump file contains information about data source (e.g. video name, archive name, ...)
- Update requests library due to https://nvd.nist.gov/vuln/detail/CVE-2018-18074
- Per task/job permissions to create/access/change/delete tasks and annotations
- Documentation was improved
- Timeout for creating tasks was increased (from 1h to 4h) (#136)
- Drawing has become more convenience. Now it is possible to draw outside an image. Shapes will be automatically truncated after drawing process (#202)

### Fixed
- Performance bottleneck has been fixed during you create new objects (draw, copy, merge etc).
- Label UI elements aren't updated after changelabel.
- Attribute annotation mode can use invalid shape position after resize or move shapes.
- Labels order is preserved now (#242)
- Uploading large XML files (#123)
- Django vulnerability (#121)
- Grammatical cleanup of README.md (#107)
- Dashboard loading has been accelerated (#156)
- Text drawing outside of a frame in some cases (#202)

## [0.2.0] - 2018-09-28
### Added
- New annotation shapes: polygons, polylines, points
- Undo/redo feature
- Grid to estimate size of objects
- Context menu for shapes
- A converter to PASCAL VOC format
- A converter to MS COCO format
- A converter to mask format
- License header for most of all files
- .gitattribute to avoid problems with bash scripts inside a container
- CHANGELOG.md itself
- Drawing size of a bounding box during resize
- Color by instance, group, label
- Group objects
- Object propagation on next frames
- Full screen view

### Changed
- Documentation, screencasts, the primary screenshot
- Content-type for save_job request is application/json

### Fixed
- Player navigation if the browser's window is scrolled
- Filter doesn't support dash (-)
- Several memory leaks
- Inconsistent extensions between filenames in an annotation file and real filenames

## [0.1.2] - 2018-08-07
### Added
- 7z archive support when creating a task
- .vscode/launch.json file for developing with VS code

### Fixed
- #14: docker-compose down command as written in the readme does not remove volumes
- #15: all checkboxes in temporary attributes are checked when reopening job after saving the job
- #18: extend CONTRIBUTING.md
- #19: using the same attribute for label twice -> stuck

### Changed
- More strict verification for labels with attributes

## [0.1.1] - 2018-07-6
### Added
- Links on a screenshot, documentation, screencasts into README.md
- CONTRIBUTORS.md

### Fixed
- GitHub documentation

## 0.1.0 - 2018-06-29
### Added
- Initial version

## Template
```
## [Unreleased]
### Added
-

### Changed
-

### Deprecated
-

### Removed
-

### Fixed
-

### Security
-
```<|MERGE_RESOLUTION|>--- conflicted
+++ resolved
@@ -6,12 +6,9 @@
 
 ## [Unreleased]
 ### Added
-<<<<<<< HEAD
 - A converter to YOLO format
-=======
 - Installation guide
 - Linear interpolation for a single point
->>>>>>> 80e8a7bf
 
 ### Changed
 - Outside and keyframe buttons in the side panel for all interpolation shapes (they were only for boxes before)
