--- conflicted
+++ resolved
@@ -9,13 +9,9 @@
 -
 
 ### Changed
-<<<<<<< HEAD
--
-=======
 - VOC task export now does not use official label map by default, but takes one
   from the source task to avoid primary-class and class part name
   clashing ([#1275](https://github.com/opencv/cvat/issues/1275))
->>>>>>> 08688b0c
 
 ### Deprecated
 -
@@ -24,14 +20,11 @@
 -
 
 ### Fixed
-<<<<<<< HEAD
-- File names in LabelMe format export are no more truncated ([#1259](https://github.com/opencv/cvat/issues/1259))
-=======
+- File names in LabelMe format export are no longer truncated ([#1259](https://github.com/opencv/cvat/issues/1259))
 - `occluded` and `z_order` annotation attributes are now correctly passed to Datumaro ([#1271](https://github.com/opencv/cvat/pull/1271))
 - Annotation-less tasks now can be exported as empty datasets in COCO ([#1277](https://github.com/opencv/cvat/issues/1277))
 - Frame name matching for video annotations import -
   allowed `frame_XXXXXX[.ext]` format ([#1274](https://github.com/opencv/cvat/pull/1274))
->>>>>>> 08688b0c
 
 ### Security
 - Bump acorn from 6.3.0 to 6.4.1 in /cvat-ui ([#1270](https://github.com/opencv/cvat/pull/1270))
