# Changelog
All notable changes to this project will be documented in this file.

The format is based on [Keep a Changelog](https://keepachangelog.com/en/1.0.0/),
and this project adheres to [Semantic Versioning](https://semver.org/spec/v2.0.0.html).

## [1.0.0] - Unreleased
### Added
<<<<<<< HEAD
- Added `datumaro_project` export format (https://github.com/opencv/cvat/pull/1352)
- Re-Identification algorithm to merging bounding boxes automatically to the new UI (<https://github.com/opencv/cvat/pull/1406>)
- Methods ``import`` and ``export`` to import/export raw annotations for Job and Task in ``cvat-core`` (<https://github.com/opencv/cvat/pull/1406>)
- Versioning of client packages (``cvat-core``, ``cvat-canvas``, ``cvat-ui``). Initial versions are set to 1.0.0  (<https://github.com/opencv/cvat/pull/1448>)

### Changed
- Downloaded file name in annotations export became more informative (https://github.com/opencv/cvat/pull/1352)
- Added auto trimming for trailing whitespaces style enforsement (https://github.com/opencv/cvat/pull/1352)
- REST API: updated `GET /task/<id>/annotations`: parameters are `format`, `filename` (now optional), `action` (optional) (https://github.com/opencv/cvat/pull/1352)
- REST API: removed `dataset/formats`, changed format of `annotation/formats` (https://github.com/opencv/cvat/pull/1352)
- Exported annotations are stored for N hours instead of indefinitely (https://github.com/opencv/cvat/pull/1352)
- Formats: CVAT format now accepts ZIP and XML (https://github.com/opencv/cvat/pull/1352)
- Formats: COCO format now accepts ZIP and JSON (https://github.com/opencv/cvat/pull/1352)
- Formats: most of formats renamed, no extension in title (https://github.com/opencv/cvat/pull/1352)
- Formats: definitions are changed, are not stored in DB anymore (https://github.com/opencv/cvat/pull/1352)
=======
-

### Changed
- cvat-core: session.annotations.put() now returns identificators of added objects (<https://github.com/opencv/cvat/pull/1493>)
>>>>>>> 8df5d615

### Deprecated
-

### Removed
- `annotation` application is replaced with `dataset_manager` (https://github.com/opencv/cvat/pull/1352)

### Fixed
<<<<<<< HEAD
- Categories for empty projects with no sources are taken from own dataset (https://github.com/opencv/cvat/pull/1352)
- Added directory removal on error during `extract` command (https://github.com/opencv/cvat/pull/1352)
- Added debug error message on incorrect XPath (https://github.com/opencv/cvat/pull/1352)
- Exporting frame stepped task (https://github.com/opencv/cvat/issues/1294, https://github.com/opencv/cvat/issues/1334)
=======
-

### Security
-

## [1.0.0-beta.2] - 2020-04-30
### Added
- Re-Identification algorithm to merging bounding boxes automatically to the new UI (<https://github.com/opencv/cvat/pull/1406>)
- Methods ``import`` and ``export`` to import/export raw annotations for Job and Task in ``cvat-core`` (<https://github.com/opencv/cvat/pull/1406>)
- Versioning of client packages (``cvat-core``, ``cvat-canvas``, ``cvat-ui``). Initial versions are set to 1.0.0  (<https://github.com/opencv/cvat/pull/1448>)
- Cuboids feature was migrated from old UI to new one. (<https://github.com/opencv/cvat/pull/1451>)

### Removed
- Annotation convertation utils, currently supported natively via Datumaro framework (https://github.com/opencv/cvat/pull/1477)

### Fixed
>>>>>>> 8df5d615
- Auto annotation, TF annotation and Auto segmentation apps (https://github.com/opencv/cvat/pull/1409)
- Import works with truncated images now: "OSError:broken data stream" on corrupt images (https://github.com/opencv/cvat/pull/1430)
- Hide functionality (H) doesn't work (<https://github.com/opencv/cvat/pull/1445>)
- The highlighted attribute doesn't correspond to the chosen attribute in AAM (<https://github.com/opencv/cvat/pull/1445>)
- Inconvinient image shaking while drawing a polygon (hold Alt key during drawing/editing/grouping to drag an image) (<https://github.com/opencv/cvat/pull/1445>)
- Filter property "shape" doesn't work and extra operator in description (<https://github.com/opencv/cvat/pull/1445>)
- Block of text information doesn't disappear after deactivating for locked shapes (<https://github.com/opencv/cvat/pull/1445>)
- Annotation uploading fails in annotation view (<https://github.com/opencv/cvat/pull/1445>)
- UI freezes after canceling pasting with escape (<https://github.com/opencv/cvat/pull/1445>)
- Duplicating keypoints in COCO export (https://github.com/opencv/cvat/pull/1435)
- CVAT new UI: add arrows on a mouse cursor (<https://github.com/opencv/cvat/pull/1391>)
- Delete point bug (in new UI) (<https://github.com/opencv/cvat/pull/1440>)
- Fix apache startup after PC restart (https://github.com/opencv/cvat/pull/1467)
- Open task button doesn't work (https://github.com/opencv/cvat/pull/1474)

## [1.0.0-beta.1] - 2020-04-15
### Added
- Special behaviour for attribute value ``__undefined__`` (invisibility, no shortcuts to be set in AAM)
- Dialog window with some helpful information about using filters
- Ability to display a bitmap in the new UI
- Button to reset colors settings (brightness, saturation, contrast) in the new UI
- Option to display shape text always
- Dedicated message with clarifications when share is unmounted (https://github.com/opencv/cvat/pull/1373)
- Ability to create one tracked point (https://github.com/opencv/cvat/pull/1383)
- Ability to draw/edit polygons and polylines with automatic bordering feature (https://github.com/opencv/cvat/pull/1394)
- Tutorial: instructions for CVAT over HTTPS
- Deep extreme cut (semi-automatic segmentation) to the new UI (https://github.com/opencv/cvat/pull/1398)

### Changed
- Increase preview size of a task till 256, 256 on the server
- Public ssh-keys are displayed in a dedicated window instead of console when create a task with a repository
- React UI is the primary UI

### Fixed
- Cleaned up memory in Auto Annotation to enable long running tasks on videos
- New shape is added when press ``esc`` when drawing instead of cancellation
- Dextr segmentation doesn't work.
- `FileNotFoundError` during dump after moving format files
- CVAT doesn't append outside shapes when merge polyshapes in old UI
- Layout sometimes shows double scroll bars on create task, dashboard and settings pages
- UI fails after trying to change frame during resizing, dragging, editing
- Hidden points (or outsided) are visible after changing a frame
- Merge is allowed for points, but clicks on points conflict with frame dragging logic
- Removed objects are visible for search
- Add missed task_id and job_id fields into exception logs for the new UI (https://github.com/opencv/cvat/pull/1372)
- UI fails when annotations saving occurs during drag/resize/edit (https://github.com/opencv/cvat/pull/1383)
- Multiple savings when hold Ctrl+S (a lot of the same copies of events were sent with the same working time) (https://github.com/opencv/cvat/pull/1383)
- UI doesn't have any reaction when git repos synchronization failed (https://github.com/opencv/cvat/pull/1383)
- Bug when annotations cannot be saved after (delete - save - undo - save) (https://github.com/opencv/cvat/pull/1383)
- VOC format exports Upper case labels correctly in lower case (https://github.com/opencv/cvat/pull/1379)
- Fixed polygon exporting bug in COCO dataset (https://github.com/opencv/cvat/issues/1387)
- Task creation from remote files (https://github.com/opencv/cvat/pull/1392)
- Job cannot be opened in some cases when the previous job was failed during opening (https://github.com/opencv/cvat/issues/1403)
- Deactivated shape is still highlighted on the canvas (https://github.com/opencv/cvat/issues/1403)
- AttributeError: 'tuple' object has no attribute 'read' in ReID algorithm (https://github.com/opencv/cvat/issues/1403)
- Wrong semi-automatic segmentation near edges of an image (https://github.com/opencv/cvat/issues/1403)
- Git repos paths (https://github.com/opencv/cvat/pull/1400)
- Uploading annotations for tasks with multiple jobs (https://github.com/opencv/cvat/pull/1396)

## [1.0.0-alpha] - 2020-03-31
### Added
- Data streaming using chunks (https://github.com/opencv/cvat/pull/1007)
- New UI: showing file names in UI (https://github.com/opencv/cvat/pull/1311)
- New UI: delete a point from context menu (https://github.com/opencv/cvat/pull/1292)

### Fixed
- Git app cannot clone a repository (https://github.com/opencv/cvat/pull/1330)
- New UI: preview position in task details (https://github.com/opencv/cvat/pull/1312)
- AWS deployment (https://github.com/opencv/cvat/pull/1316)

## [0.6.1] - 2020-03-21
### Changed
- VOC task export now does not use official label map by default, but takes one
  from the source task to avoid primary-class and class part name
  clashing ([#1275](https://github.com/opencv/cvat/issues/1275))

### Fixed
- File names in LabelMe format export are no longer truncated ([#1259](https://github.com/opencv/cvat/issues/1259))
- `occluded` and `z_order` annotation attributes are now correctly passed to Datumaro ([#1271](https://github.com/opencv/cvat/pull/1271))
- Annotation-less tasks now can be exported as empty datasets in COCO ([#1277](https://github.com/opencv/cvat/issues/1277))
- Frame name matching for video annotations import -
  allowed `frame_XXXXXX[.ext]` format ([#1274](https://github.com/opencv/cvat/pull/1274))

### Security
- Bump acorn from 6.3.0 to 6.4.1 in /cvat-ui ([#1270](https://github.com/opencv/cvat/pull/1270))

## [0.6.0] - 2020-03-15
### Added
- Server only support for projects. Extend REST API v1 (/api/v1/projects*)
- Ability to get basic information about users without admin permissions ([#750](https://github.com/opencv/cvat/issues/750))
- Changed REST API: removed PUT and added DELETE methods for /api/v1/users/ID
- Mask-RCNN Auto Annotation Script in OpenVINO format
- Yolo Auto Annotation Script
- Auto segmentation using Mask_RCNN component (Keras+Tensorflow Mask R-CNN Segmentation)
- REST API to export an annotation task (images + annotations)
- [Datumaro](https://github.com/opencv/cvat/tree/develop/datumaro) - a framework to build, analyze, debug and visualize datasets
- Text Detection Auto Annotation Script in OpenVINO format for version 4
- Added in OpenVINO Semantic Segmentation for roads
- Ability to visualize labels when using Auto Annotation runner
- MOT CSV format support ([#830](https://github.com/opencv/cvat/pull/830))
- LabelMe format support ([#844](https://github.com/opencv/cvat/pull/844))
- Segmentation MASK format import (as polygons) ([#1163](https://github.com/opencv/cvat/pull/1163))
- Git repositories can be specified with IPv4 address ([#827](https://github.com/opencv/cvat/pull/827))

### Changed
- page_size parameter for all REST API methods
- React & Redux & Antd based dashboard
- Yolov3 interpretation script fix and changes to mapping.json
- YOLO format support ([#1151](https://github.com/opencv/cvat/pull/1151))
- Added support for OpenVINO 2020

### Fixed
- Exception in Git plugin [#826](https://github.com/opencv/cvat/issues/826)
- Label ids in TFrecord format now start from 1 [#866](https://github.com/opencv/cvat/issues/866)
- Mask problem in COCO JSON style [#718](https://github.com/opencv/cvat/issues/718)
- Datasets (or tasks) can be joined and split to subsets with Datumaro [#791](https://github.com/opencv/cvat/issues/791)
- Output labels for VOC format can be specified with Datumaro [#942](https://github.com/opencv/cvat/issues/942)
- Annotations can be filtered before dumping with Datumaro [#994](https://github.com/opencv/cvat/issues/994)

## [0.5.2] - 2019-12-15
### Fixed
- Frozen version of scikit-image==0.15 in requirements.txt because next releases don't support Python 3.5

## [0.5.1] - 2019-10-17
### Added
- Integration with Zenodo.org (DOI)

## [0.5.0] - 2019-09-12
### Added
- A converter to YOLO format
- Installation guide
- Linear interpolation for a single point
- Video frame filter
- Running functional tests for REST API during a build
- Admins are no longer limited to a subset of python commands in the auto annotation application
- Remote data source (list of URLs to create an annotation task)
- Auto annotation using Faster R-CNN with Inception v2 (utils/open_model_zoo)
- Auto annotation using Pixel Link mobilenet v2 - text detection (utils/open_model_zoo)
- Ability to create a custom extractors for unsupported media types
- Added in PDF extractor
- Added in a command line model manager tester
- Ability to dump/load annotations in several formats from UI (CVAT, Pascal VOC, YOLO, MS COCO, png mask, TFRecord)
- Auth for REST API (api/v1/auth/): login, logout, register, ...
- Preview for the new CVAT UI (dashboard only) is available: http://localhost:9080/
- Added command line tool for performing common task operations (/utils/cli/)

### Changed
- Outside and keyframe buttons in the side panel for all interpolation shapes (they were only for boxes before)
- Improved error messages on the client side (#511)

### Removed
- "Flip images" has been removed. UI now contains rotation features.

### Fixed
- Incorrect width of shapes borders in some cases
- Annotation parser for tracks with a start frame less than the first segment frame
- Interpolation on the server near outside frames
- Dump for case when task name has a slash
- Auto annotation fail for multijob tasks
- Installation of CVAT with OpenVINO on the Windows platform
- Background color was always black in utils/mask/converter.py
- Exception in attribute annotation mode when a label are switched to a value without any attributes
- Handling of wrong labelamp json file in auto annotation (<https://github.com/opencv/cvat/issues/554>)
- No default attributes in dumped annotation (<https://github.com/opencv/cvat/issues/601>)
- Required field "Frame Filter" on admin page during a task modifying (#666)
- Dump annotation errors for a task with several segments (#610, #500)
- Invalid label parsing during a task creating (#628)
- Button "Open Task" in the annotation view
- Creating a video task with 0 overlap

### Security
- Upgraded Django, djangorestframework, and other packages

## [0.4.2] - 2019-06-03
### Fixed
- Fixed interaction with the server share in the auto annotation plugin

## [0.4.1] - 2019-05-14
### Fixed
- JavaScript syntax incompatibility with Google Chrome versions less than 72

## [0.4.0] - 2019-05-04
### Added
- OpenVINO auto annotation: it is possible to upload a custom model and annotate images automatically.
- Ability to rotate images/video in the client part (Ctrl+R, Shift+Ctrl+R shortcuts) (#305)
- The ReID application for automatic bounding box merging has been added (#299)
- Keyboard shortcuts to switch next/previous default shape type (box, polygon etc) [Alt + <, Alt + >] (#316)
- Converter for VOC now supports interpolation tracks
- REST API (/api/v1/*, /api/docs)
- Semi-automatic semantic segmentation with the [Deep Extreme Cut](http://www.vision.ee.ethz.ch/~cvlsegmentation/dextr/) work

### Changed
- Propagation setup has been moved from settings to bottom player panel
- Additional events like "Debug Info" or "Fit Image" have been added for analitics
- Optional using LFS for git annotation storages (#314)

### Deprecated
- "Flip images" flag in the create task dialog will be removed. Rotation functionality in client part have been added instead.

### Removed
-

### Fixed
- Django 2.1.5 (security fix, https://nvd.nist.gov/vuln/detail/CVE-2019-3498)
- Several scenarious which cause code 400 after undo/redo/save have been fixed (#315)

## [0.3.0] - 2018-12-29
### Added
- Ability to copy Object URL and Frame URL via object context menu and player context menu respectively.
- Ability to change opacity for selected shape with help "Selected Fill Opacity" slider.
- Ability to remove polyshapes points by double click.
- Ability to draw/change polyshapes (except for points) by slip method. Just press ENTER and moving a cursor.
- Ability to switch lock/hide properties via label UI element (in right menu) for all objects with same label.
- Shortcuts for outside/keyframe properties
- Support of Intel OpenVINO for accelerated model inference
- Tensorflow annotation now works without CUDA. It can use CPU only. OpenVINO and CUDA are supported optionally.
- Incremental saving of annotations.
- Tutorial for using polygons (screencast)
- Silk profiler to improve development process
- Admin panel can be used to edit labels and attributes for annotation tasks
- Analytics component to manage a data annotation team, monitor exceptions, collect client and server logs
- Changeable job and task statuses (annotation, validation, completed). A job status can be changed manually, a task status is computed automatically based on job statuses (#153)
- Backlink to a task from its job annotation view (#156)
- Buttons lock/hide for labels. They work for all objects with the same label on a current frame (#116)

### Changed
- Polyshape editing method has been improved. You can redraw part of shape instead of points cloning.
- Unified shortcut (Esc) for close any mode instead of different shortcuts (Alt+N, Alt+G, Alt+M etc.).
- Dump file contains information about data source (e.g. video name, archive name, ...)
- Update requests library due to https://nvd.nist.gov/vuln/detail/CVE-2018-18074
- Per task/job permissions to create/access/change/delete tasks and annotations
- Documentation was improved
- Timeout for creating tasks was increased (from 1h to 4h) (#136)
- Drawing has become more convenience. Now it is possible to draw outside an image. Shapes will be automatically truncated after drawing process (#202)

### Fixed
- Performance bottleneck has been fixed during you create new objects (draw, copy, merge etc).
- Label UI elements aren't updated after changelabel.
- Attribute annotation mode can use invalid shape position after resize or move shapes.
- Labels order is preserved now (#242)
- Uploading large XML files (#123)
- Django vulnerability (#121)
- Grammatical cleanup of README.md (#107)
- Dashboard loading has been accelerated (#156)
- Text drawing outside of a frame in some cases (#202)

## [0.2.0] - 2018-09-28
### Added
- New annotation shapes: polygons, polylines, points
- Undo/redo feature
- Grid to estimate size of objects
- Context menu for shapes
- A converter to PASCAL VOC format
- A converter to MS COCO format
- A converter to mask format
- License header for most of all files
- .gitattribute to avoid problems with bash scripts inside a container
- CHANGELOG.md itself
- Drawing size of a bounding box during resize
- Color by instance, group, label
- Group objects
- Object propagation on next frames
- Full screen view

### Changed
- Documentation, screencasts, the primary screenshot
- Content-type for save_job request is application/json

### Fixed
- Player navigation if the browser's window is scrolled
- Filter doesn't support dash (-)
- Several memory leaks
- Inconsistent extensions between filenames in an annotation file and real filenames

## [0.1.2] - 2018-08-07
### Added
- 7z archive support when creating a task
- .vscode/launch.json file for developing with VS code

### Fixed
- #14: docker-compose down command as written in the readme does not remove volumes
- #15: all checkboxes in temporary attributes are checked when reopening job after saving the job
- #18: extend CONTRIBUTING.md
- #19: using the same attribute for label twice -> stuck

### Changed
- More strict verification for labels with attributes

## [0.1.1] - 2018-07-6
### Added
- Links on a screenshot, documentation, screencasts into README.md
- CONTRIBUTORS.md

### Fixed
- GitHub documentation

## 0.1.0 - 2018-06-29
### Added
- Initial version

## Template
```
## [Unreleased]
### Added
-

### Changed
-

### Deprecated
-

### Removed
-

### Fixed
-

### Security
-
```<|MERGE_RESOLUTION|>--- conflicted
+++ resolved
@@ -6,7 +6,6 @@
 
 ## [1.0.0] - Unreleased
 ### Added
-<<<<<<< HEAD
 - Added `datumaro_project` export format (https://github.com/opencv/cvat/pull/1352)
 - Re-Identification algorithm to merging bounding boxes automatically to the new UI (<https://github.com/opencv/cvat/pull/1406>)
 - Methods ``import`` and ``export`` to import/export raw annotations for Job and Task in ``cvat-core`` (<https://github.com/opencv/cvat/pull/1406>)
@@ -22,12 +21,7 @@
 - Formats: COCO format now accepts ZIP and JSON (https://github.com/opencv/cvat/pull/1352)
 - Formats: most of formats renamed, no extension in title (https://github.com/opencv/cvat/pull/1352)
 - Formats: definitions are changed, are not stored in DB anymore (https://github.com/opencv/cvat/pull/1352)
-=======
--
-
-### Changed
-- cvat-core: session.annotations.put() now returns identificators of added objects (<https://github.com/opencv/cvat/pull/1493>)
->>>>>>> 8df5d615
+- cvat-core: session.annotations.put() now returns identificators of added objects (https://github.com/opencv/cvat/pull/1493)
 
 ### Deprecated
 -
@@ -36,12 +30,10 @@
 - `annotation` application is replaced with `dataset_manager` (https://github.com/opencv/cvat/pull/1352)
 
 ### Fixed
-<<<<<<< HEAD
 - Categories for empty projects with no sources are taken from own dataset (https://github.com/opencv/cvat/pull/1352)
 - Added directory removal on error during `extract` command (https://github.com/opencv/cvat/pull/1352)
 - Added debug error message on incorrect XPath (https://github.com/opencv/cvat/pull/1352)
 - Exporting frame stepped task (https://github.com/opencv/cvat/issues/1294, https://github.com/opencv/cvat/issues/1334)
-=======
 -
 
 ### Security
@@ -58,7 +50,6 @@
 - Annotation convertation utils, currently supported natively via Datumaro framework (https://github.com/opencv/cvat/pull/1477)
 
 ### Fixed
->>>>>>> 8df5d615
 - Auto annotation, TF annotation and Auto segmentation apps (https://github.com/opencv/cvat/pull/1409)
 - Import works with truncated images now: "OSError:broken data stream" on corrupt images (https://github.com/opencv/cvat/pull/1430)
 - Hide functionality (H) doesn't work (<https://github.com/opencv/cvat/pull/1445>)
