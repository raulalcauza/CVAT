# Changelog
All notable changes to this project will be documented in this file.

The format is based on [Keep a Changelog](https://keepachangelog.com/en/1.0.0/),
and this project adheres to [Semantic Versioning](https://semver.org/spec/v2.0.0.html).

## [1.1.0-alpha] - Unreleased
### Added
<<<<<<< HEAD
- cvat-ui: added cookie policy drawer for login page (<https://github.com/opencv/cvat/pull/1511>)
- Added `datumaro_project` export format (https://github.com/opencv/cvat/pull/1352)
- Ability to configure user agreements for the user registration form (https://github.com/opencv/cvat/pull/1464)
- Added new tag annotation workspace (<https://github.com/opencv/cvat/pull/1570>)
=======
- Throttling policy for unauthenticated users (<https://github.com/opencv/cvat/pull/1531>)
- Added default label color table for mask export (<https://github.com/opencv/cvat/pull/1549>)
- Added environment variables for Redis and Postgres hosts for Kubernetes deployment support (<https://github.com/opencv/cvat/pull/1641>)
- Added visual identification for unavailable formats (<https://github.com/opencv/cvat/pull/1567>)
- Shortcut to change color of an activated shape in new UI (Enter) (<https://github.com/opencv/cvat/pull/1683>)
- Shortcut to switch split mode (<https://github.com/opencv/cvat/pull/1683>)
- Built-in search for labels when create an object or change a label (<https://github.com/opencv/cvat/pull/1683>)
- Better validation of labels and attributes in raw viewer (<https://github.com/opencv/cvat/pull/1727>)
- ClamAV antivirus integration (<https://github.com/opencv/cvat/pull/1712>)
- SCSS files linting with Stylelint tool (<https://github.com/opencv/cvat/pull/1766>)
- Supported import and export or single boxes in MOT format (https://github.com/opencv/cvat/pull/1764)
- [Datumaro] Added `stats` command, which shows some dataset statistics like image mean and std (https://github.com/opencv/cvat/pull/1734)
- Add option to upload annotations upon task creation on CLI
- Polygon and polylines interpolation (<https://github.com/opencv/cvat/pull/1571>)
- Ability to redraw shape from scratch (Shift + N) for an activated shape (<https://github.com/opencv/cvat/pull/1571>)
- Highlights for the first point of a polygon/polyline and direction (<https://github.com/opencv/cvat/pull/1571>)
- Ability to change orientation for poylgons/polylines in context menu (<https://github.com/opencv/cvat/pull/1571>)
- Ability to set the first point for polygons in points context menu (<https://github.com/opencv/cvat/pull/1571>)
>>>>>>> ae3b06b4

### Changed
- Removed information about e-mail from the basic user information (<https://github.com/opencv/cvat/pull/1627>)
- Update https install manual. Makes it easier and more robust. Includes automatic renewing of lets encrypt certificates.
- Implemented import and export of annotations with relative image paths (<https://github.com/opencv/cvat/pull/1463>)
- Using only single click to start editing or remove a point (<https://github.com/opencv/cvat/pull/1571>)

### Deprecated
-

### Removed
-

### Fixed
- Problem with exported frame stepped image task (<https://github.com/opencv/cvat/issues/1613>)
- Fixed dataset filter item representation for imageless dataset items (<https://github.com/opencv/cvat/pull/1593>)
- Fixed interpreter crash when trying to import `tensorflow` with no AVX instructions available (<https://github.com/opencv/cvat/pull/1567>)
- Kibana wrong working time calculation with new annotation UI use (<https://github.com/opencv/cvat/pull/1654>)
- Wrong rexex for account name validation (<https://github.com/opencv/cvat/pull/1667>)
- Wrong description on register view for the username field (<https://github.com/opencv/cvat/pull/1667>)
- Wrong resolution for resizing a shape (<https://github.com/opencv/cvat/pull/1667>)
- React warning because of not unique keys in labels viewer (<https://github.com/opencv/cvat/pull/1727>)
- A couple of exceptions in AAM related with early object activation (<https://github.com/opencv/cvat/pull/1755>)


### Security
- SQL injection in Django `CVE-2020-9402` (<https://github.com/opencv/cvat/pull/1657>)

## [1.0.0] - 2020-05-29
### Added
- cvat-ui: cookie policy drawer for login page (<https://github.com/opencv/cvat/pull/1511>)
- `datumaro_project` export format (<https://github.com/opencv/cvat/pull/1352>)
- Ability to configure user agreements for the user registration form (<https://github.com/opencv/cvat/pull/1464>)
- Cuboid interpolation and cuboid drawing from rectangles (<https://github.com/opencv/cvat/pull/1560>)
- Ability to configure custom pageViewHit, which can be useful for web analytics integration (<https://github.com/opencv/cvat/pull/1566>)
- Ability to configure access to the analytics page based on roles (<https://github.com/opencv/cvat/pull/1592>)

### Changed
- Downloaded file name in annotations export became more informative (<https://github.com/opencv/cvat/pull/1352>)
- Added auto trimming for trailing whitespaces style enforcement (<https://github.com/opencv/cvat/pull/1352>)
- REST API: updated `GET /task/<id>/annotations`: parameters are `format`, `filename` (now optional), `action` (optional) (<https://github.com/opencv/cvat/pull/1352>)
- REST API: removed `dataset/formats`, changed format of `annotation/formats` (<https://github.com/opencv/cvat/pull/1352>)
- Exported annotations are stored for N hours instead of indefinitely (<https://github.com/opencv/cvat/pull/1352>)
- Formats: CVAT format now accepts ZIP and XML (<https://github.com/opencv/cvat/pull/1352>)
- Formats: COCO format now accepts ZIP and JSON (<https://github.com/opencv/cvat/pull/1352>)
- Formats: most of formats renamed, no extension in title (<https://github.com/opencv/cvat/pull/1352>)
- Formats: definitions are changed, are not stored in DB anymore (<https://github.com/opencv/cvat/pull/1352>)
- cvat-core: session.annotations.put() now returns ids of added objects (<https://github.com/opencv/cvat/pull/1493>)
- Images without annotations now also included in dataset/annotations export (<https://github.com/opencv/cvat/issues/525>)

### Removed
- `annotation` application is replaced with `dataset_manager` (<https://github.com/opencv/cvat/pull/1352>)
- `_DATUMARO_INIT_LOGLEVEL` env. variable is removed in favor of regular `--loglevel` cli parameter (<https://github.com/opencv/cvat/pull/1583>)

### Fixed
- Categories for empty projects with no sources are taken from own dataset (<https://github.com/opencv/cvat/pull/1352>)
- Added directory removal on error during `extract` command (<https://github.com/opencv/cvat/pull/1352>)
- Added debug error message on incorrect XPath (<https://github.com/opencv/cvat/pull/1352>)
- Exporting frame stepped task (<https://github.com/opencv/cvat/issues/1294, https://github.com/opencv/cvat/issues/1334>)
- Fixed broken command line interface for `cvat` export format in Datumaro (<https://github.com/opencv/cvat/issues/1494>)
- Updated Rest API document, Swagger document serving instruction issue (<https://github.com/opencv/cvat/issues/1495>)
- Fixed cuboid occluded view (<https://github.com/opencv/cvat/pull/1500>)
- Non-informative lock icon (<https://github.com/opencv/cvat/pull/1434>)
- Sidebar in AAM has no hide/show button (<https://github.com/opencv/cvat/pull/1420>)
- Task/Job buttons has no "Open in new tab" option (<https://github.com/opencv/cvat/pull/1419>)
- Delete point context menu option has no shortcut hint (<https://github.com/opencv/cvat/pull/1416>)
- Fixed issue with unnecessary tag activation in cvat-canvas (<https://github.com/opencv/cvat/issues/1540>)
- Fixed an issue with large number of instances in instance mask (<https://github.com/opencv/cvat/issues/1539>)
- Fixed full COCO dataset import error with conflicting labels in keypoints and detection (<https://github.com/opencv/cvat/pull/1548>)
- Fixed COCO keypoints skeleton parsing and saving (<https://github.com/opencv/cvat/issues/1539>)
- `tf.placeholder() is not compatible with eager execution` exception for auto_segmentation (<https://github.com/opencv/cvat/pull/1562>)
- Canvas cannot be moved with move functionality on left mouse key (<https://github.com/opencv/cvat/pull/1573>)
- Deep extreme cut request is sent when draw any shape with Make AI polygon option enabled  (<https://github.com/opencv/cvat/pull/1573>)
- Fixed an error when exporting a task with cuboids to any format except CVAT (<https://github.com/opencv/cvat/pull/1577>)
- Synchronization with remote git repo (<https://github.com/opencv/cvat/pull/1582>)
- A problem with mask to polygons conversion when polygons are too small (<https://github.com/opencv/cvat/pull/1581>)
- Unable to upload video with uneven size (<https://github.com/opencv/cvat/pull/1594>)
- Fixed an issue with `z_order` having no effect on segmentations (<https://github.com/opencv/cvat/pull/1589>)

### Security
- Permission group whitelist check for analytics view (<https://github.com/opencv/cvat/pull/1608>)

## [1.0.0-beta.2] - 2020-04-30
### Added
- Re-Identification algorithm to merging bounding boxes automatically to the new UI (<https://github.com/opencv/cvat/pull/1406>)
- Methods ``import`` and ``export`` to import/export raw annotations for Job and Task in ``cvat-core`` (<https://github.com/opencv/cvat/pull/1406>)
- Versioning of client packages (``cvat-core``, ``cvat-canvas``, ``cvat-ui``). Initial versions are set to 1.0.0  (<https://github.com/opencv/cvat/pull/1448>)
- Cuboids feature was migrated from old UI to new one. (<https://github.com/opencv/cvat/pull/1451>)

### Removed
- Annotation convertation utils, currently supported natively via Datumaro framework (https://github.com/opencv/cvat/pull/1477)

### Fixed
- Auto annotation, TF annotation and Auto segmentation apps (https://github.com/opencv/cvat/pull/1409)
- Import works with truncated images now: "OSError:broken data stream" on corrupt images (https://github.com/opencv/cvat/pull/1430)
- Hide functionality (H) doesn't work (<https://github.com/opencv/cvat/pull/1445>)
- The highlighted attribute doesn't correspond to the chosen attribute in AAM (<https://github.com/opencv/cvat/pull/1445>)
- Inconvinient image shaking while drawing a polygon (hold Alt key during drawing/editing/grouping to drag an image) (<https://github.com/opencv/cvat/pull/1445>)
- Filter property "shape" doesn't work and extra operator in description (<https://github.com/opencv/cvat/pull/1445>)
- Block of text information doesn't disappear after deactivating for locked shapes (<https://github.com/opencv/cvat/pull/1445>)
- Annotation uploading fails in annotation view (<https://github.com/opencv/cvat/pull/1445>)
- UI freezes after canceling pasting with escape (<https://github.com/opencv/cvat/pull/1445>)
- Duplicating keypoints in COCO export (https://github.com/opencv/cvat/pull/1435)
- CVAT new UI: add arrows on a mouse cursor (<https://github.com/opencv/cvat/pull/1391>)
- Delete point bug (in new UI) (<https://github.com/opencv/cvat/pull/1440>)
- Fix apache startup after PC restart (https://github.com/opencv/cvat/pull/1467)
- Open task button doesn't work (https://github.com/opencv/cvat/pull/1474)

## [1.0.0-beta.1] - 2020-04-15
### Added
- Special behaviour for attribute value ``__undefined__`` (invisibility, no shortcuts to be set in AAM)
- Dialog window with some helpful information about using filters
- Ability to display a bitmap in the new UI
- Button to reset colors settings (brightness, saturation, contrast) in the new UI
- Option to display shape text always
- Dedicated message with clarifications when share is unmounted (https://github.com/opencv/cvat/pull/1373)
- Ability to create one tracked point (https://github.com/opencv/cvat/pull/1383)
- Ability to draw/edit polygons and polylines with automatic bordering feature (https://github.com/opencv/cvat/pull/1394)
- Tutorial: instructions for CVAT over HTTPS
- Deep extreme cut (semi-automatic segmentation) to the new UI (https://github.com/opencv/cvat/pull/1398)

### Changed
- Increase preview size of a task till 256, 256 on the server
- Public ssh-keys are displayed in a dedicated window instead of console when create a task with a repository
- React UI is the primary UI

### Fixed
- Cleaned up memory in Auto Annotation to enable long running tasks on videos
- New shape is added when press ``esc`` when drawing instead of cancellation
- Dextr segmentation doesn't work.
- `FileNotFoundError` during dump after moving format files
- CVAT doesn't append outside shapes when merge polyshapes in old UI
- Layout sometimes shows double scroll bars on create task, dashboard and settings pages
- UI fails after trying to change frame during resizing, dragging, editing
- Hidden points (or outsided) are visible after changing a frame
- Merge is allowed for points, but clicks on points conflict with frame dragging logic
- Removed objects are visible for search
- Add missed task_id and job_id fields into exception logs for the new UI (https://github.com/opencv/cvat/pull/1372)
- UI fails when annotations saving occurs during drag/resize/edit (https://github.com/opencv/cvat/pull/1383)
- Multiple savings when hold Ctrl+S (a lot of the same copies of events were sent with the same working time) (https://github.com/opencv/cvat/pull/1383)
- UI doesn't have any reaction when git repos synchronization failed (https://github.com/opencv/cvat/pull/1383)
- Bug when annotations cannot be saved after (delete - save - undo - save) (https://github.com/opencv/cvat/pull/1383)
- VOC format exports Upper case labels correctly in lower case (https://github.com/opencv/cvat/pull/1379)
- Fixed polygon exporting bug in COCO dataset (https://github.com/opencv/cvat/issues/1387)
- Task creation from remote files (https://github.com/opencv/cvat/pull/1392)
- Job cannot be opened in some cases when the previous job was failed during opening (https://github.com/opencv/cvat/issues/1403)
- Deactivated shape is still highlighted on the canvas (https://github.com/opencv/cvat/issues/1403)
- AttributeError: 'tuple' object has no attribute 'read' in ReID algorithm (https://github.com/opencv/cvat/issues/1403)
- Wrong semi-automatic segmentation near edges of an image (https://github.com/opencv/cvat/issues/1403)
- Git repos paths (https://github.com/opencv/cvat/pull/1400)
- Uploading annotations for tasks with multiple jobs (https://github.com/opencv/cvat/pull/1396)

## [1.0.0-alpha] - 2020-03-31
### Added
- Data streaming using chunks (https://github.com/opencv/cvat/pull/1007)
- New UI: showing file names in UI (https://github.com/opencv/cvat/pull/1311)
- New UI: delete a point from context menu (https://github.com/opencv/cvat/pull/1292)

### Fixed
- Git app cannot clone a repository (https://github.com/opencv/cvat/pull/1330)
- New UI: preview position in task details (https://github.com/opencv/cvat/pull/1312)
- AWS deployment (https://github.com/opencv/cvat/pull/1316)

## [0.6.1] - 2020-03-21
### Changed
- VOC task export now does not use official label map by default, but takes one
  from the source task to avoid primary-class and class part name
  clashing ([#1275](https://github.com/opencv/cvat/issues/1275))

### Fixed
- File names in LabelMe format export are no longer truncated ([#1259](https://github.com/opencv/cvat/issues/1259))
- `occluded` and `z_order` annotation attributes are now correctly passed to Datumaro ([#1271](https://github.com/opencv/cvat/pull/1271))
- Annotation-less tasks now can be exported as empty datasets in COCO ([#1277](https://github.com/opencv/cvat/issues/1277))
- Frame name matching for video annotations import -
  allowed `frame_XXXXXX[.ext]` format ([#1274](https://github.com/opencv/cvat/pull/1274))

### Security
- Bump acorn from 6.3.0 to 6.4.1 in /cvat-ui ([#1270](https://github.com/opencv/cvat/pull/1270))

## [0.6.0] - 2020-03-15
### Added
- Server only support for projects. Extend REST API v1 (/api/v1/projects*)
- Ability to get basic information about users without admin permissions ([#750](https://github.com/opencv/cvat/issues/750))
- Changed REST API: removed PUT and added DELETE methods for /api/v1/users/ID
- Mask-RCNN Auto Annotation Script in OpenVINO format
- Yolo Auto Annotation Script
- Auto segmentation using Mask_RCNN component (Keras+Tensorflow Mask R-CNN Segmentation)
- REST API to export an annotation task (images + annotations)
- [Datumaro](https://github.com/opencv/cvat/tree/develop/datumaro) - a framework to build, analyze, debug and visualize datasets
- Text Detection Auto Annotation Script in OpenVINO format for version 4
- Added in OpenVINO Semantic Segmentation for roads
- Ability to visualize labels when using Auto Annotation runner
- MOT CSV format support ([#830](https://github.com/opencv/cvat/pull/830))
- LabelMe format support ([#844](https://github.com/opencv/cvat/pull/844))
- Segmentation MASK format import (as polygons) ([#1163](https://github.com/opencv/cvat/pull/1163))
- Git repositories can be specified with IPv4 address ([#827](https://github.com/opencv/cvat/pull/827))

### Changed
- page_size parameter for all REST API methods
- React & Redux & Antd based dashboard
- Yolov3 interpretation script fix and changes to mapping.json
- YOLO format support ([#1151](https://github.com/opencv/cvat/pull/1151))
- Added support for OpenVINO 2020

### Fixed
- Exception in Git plugin [#826](https://github.com/opencv/cvat/issues/826)
- Label ids in TFrecord format now start from 1 [#866](https://github.com/opencv/cvat/issues/866)
- Mask problem in COCO JSON style [#718](https://github.com/opencv/cvat/issues/718)
- Datasets (or tasks) can be joined and split to subsets with Datumaro [#791](https://github.com/opencv/cvat/issues/791)
- Output labels for VOC format can be specified with Datumaro [#942](https://github.com/opencv/cvat/issues/942)
- Annotations can be filtered before dumping with Datumaro [#994](https://github.com/opencv/cvat/issues/994)

## [0.5.2] - 2019-12-15
### Fixed
- Frozen version of scikit-image==0.15 in requirements.txt because next releases don't support Python 3.5

## [0.5.1] - 2019-10-17
### Added
- Integration with Zenodo.org (DOI)

## [0.5.0] - 2019-09-12
### Added
- A converter to YOLO format
- Installation guide
- Linear interpolation for a single point
- Video frame filter
- Running functional tests for REST API during a build
- Admins are no longer limited to a subset of python commands in the auto annotation application
- Remote data source (list of URLs to create an annotation task)
- Auto annotation using Faster R-CNN with Inception v2 (utils/open_model_zoo)
- Auto annotation using Pixel Link mobilenet v2 - text detection (utils/open_model_zoo)
- Ability to create a custom extractors for unsupported media types
- Added in PDF extractor
- Added in a command line model manager tester
- Ability to dump/load annotations in several formats from UI (CVAT, Pascal VOC, YOLO, MS COCO, png mask, TFRecord)
- Auth for REST API (api/v1/auth/): login, logout, register, ...
- Preview for the new CVAT UI (dashboard only) is available: http://localhost:9080/
- Added command line tool for performing common task operations (/utils/cli/)

### Changed
- Outside and keyframe buttons in the side panel for all interpolation shapes (they were only for boxes before)
- Improved error messages on the client side (#511)

### Removed
- "Flip images" has been removed. UI now contains rotation features.

### Fixed
- Incorrect width of shapes borders in some cases
- Annotation parser for tracks with a start frame less than the first segment frame
- Interpolation on the server near outside frames
- Dump for case when task name has a slash
- Auto annotation fail for multijob tasks
- Installation of CVAT with OpenVINO on the Windows platform
- Background color was always black in utils/mask/converter.py
- Exception in attribute annotation mode when a label are switched to a value without any attributes
- Handling of wrong labelamp json file in auto annotation (<https://github.com/opencv/cvat/issues/554>)
- No default attributes in dumped annotation (<https://github.com/opencv/cvat/issues/601>)
- Required field "Frame Filter" on admin page during a task modifying (#666)
- Dump annotation errors for a task with several segments (#610, #500)
- Invalid label parsing during a task creating (#628)
- Button "Open Task" in the annotation view
- Creating a video task with 0 overlap

### Security
- Upgraded Django, djangorestframework, and other packages

## [0.4.2] - 2019-06-03
### Fixed
- Fixed interaction with the server share in the auto annotation plugin

## [0.4.1] - 2019-05-14
### Fixed
- JavaScript syntax incompatibility with Google Chrome versions less than 72

## [0.4.0] - 2019-05-04
### Added
- OpenVINO auto annotation: it is possible to upload a custom model and annotate images automatically.
- Ability to rotate images/video in the client part (Ctrl+R, Shift+Ctrl+R shortcuts) (#305)
- The ReID application for automatic bounding box merging has been added (#299)
- Keyboard shortcuts to switch next/previous default shape type (box, polygon etc) [Alt + <, Alt + >] (#316)
- Converter for VOC now supports interpolation tracks
- REST API (/api/v1/*, /api/docs)
- Semi-automatic semantic segmentation with the [Deep Extreme Cut](http://www.vision.ee.ethz.ch/~cvlsegmentation/dextr/) work

### Changed
- Propagation setup has been moved from settings to bottom player panel
- Additional events like "Debug Info" or "Fit Image" have been added for analitics
- Optional using LFS for git annotation storages (#314)

### Deprecated
- "Flip images" flag in the create task dialog will be removed. Rotation functionality in client part have been added instead.

### Removed
-

### Fixed
- Django 2.1.5 (security fix, https://nvd.nist.gov/vuln/detail/CVE-2019-3498)
- Several scenarious which cause code 400 after undo/redo/save have been fixed (#315)

## [0.3.0] - 2018-12-29
### Added
- Ability to copy Object URL and Frame URL via object context menu and player context menu respectively.
- Ability to change opacity for selected shape with help "Selected Fill Opacity" slider.
- Ability to remove polyshapes points by double click.
- Ability to draw/change polyshapes (except for points) by slip method. Just press ENTER and moving a cursor.
- Ability to switch lock/hide properties via label UI element (in right menu) for all objects with same label.
- Shortcuts for outside/keyframe properties
- Support of Intel OpenVINO for accelerated model inference
- Tensorflow annotation now works without CUDA. It can use CPU only. OpenVINO and CUDA are supported optionally.
- Incremental saving of annotations.
- Tutorial for using polygons (screencast)
- Silk profiler to improve development process
- Admin panel can be used to edit labels and attributes for annotation tasks
- Analytics component to manage a data annotation team, monitor exceptions, collect client and server logs
- Changeable job and task statuses (annotation, validation, completed). A job status can be changed manually, a task status is computed automatically based on job statuses (#153)
- Backlink to a task from its job annotation view (#156)
- Buttons lock/hide for labels. They work for all objects with the same label on a current frame (#116)

### Changed
- Polyshape editing method has been improved. You can redraw part of shape instead of points cloning.
- Unified shortcut (Esc) for close any mode instead of different shortcuts (Alt+N, Alt+G, Alt+M etc.).
- Dump file contains information about data source (e.g. video name, archive name, ...)
- Update requests library due to https://nvd.nist.gov/vuln/detail/CVE-2018-18074
- Per task/job permissions to create/access/change/delete tasks and annotations
- Documentation was improved
- Timeout for creating tasks was increased (from 1h to 4h) (#136)
- Drawing has become more convenience. Now it is possible to draw outside an image. Shapes will be automatically truncated after drawing process (#202)

### Fixed
- Performance bottleneck has been fixed during you create new objects (draw, copy, merge etc).
- Label UI elements aren't updated after changelabel.
- Attribute annotation mode can use invalid shape position after resize or move shapes.
- Labels order is preserved now (#242)
- Uploading large XML files (#123)
- Django vulnerability (#121)
- Grammatical cleanup of README.md (#107)
- Dashboard loading has been accelerated (#156)
- Text drawing outside of a frame in some cases (#202)

## [0.2.0] - 2018-09-28
### Added
- New annotation shapes: polygons, polylines, points
- Undo/redo feature
- Grid to estimate size of objects
- Context menu for shapes
- A converter to PASCAL VOC format
- A converter to MS COCO format
- A converter to mask format
- License header for most of all files
- .gitattribute to avoid problems with bash scripts inside a container
- CHANGELOG.md itself
- Drawing size of a bounding box during resize
- Color by instance, group, label
- Group objects
- Object propagation on next frames
- Full screen view

### Changed
- Documentation, screencasts, the primary screenshot
- Content-type for save_job request is application/json

### Fixed
- Player navigation if the browser's window is scrolled
- Filter doesn't support dash (-)
- Several memory leaks
- Inconsistent extensions between filenames in an annotation file and real filenames

## [0.1.2] - 2018-08-07
### Added
- 7z archive support when creating a task
- .vscode/launch.json file for developing with VS code

### Fixed
- #14: docker-compose down command as written in the readme does not remove volumes
- #15: all checkboxes in temporary attributes are checked when reopening job after saving the job
- #18: extend CONTRIBUTING.md
- #19: using the same attribute for label twice -> stuck

### Changed
- More strict verification for labels with attributes

## [0.1.1] - 2018-07-6
### Added
- Links on a screenshot, documentation, screencasts into README.md
- CONTRIBUTORS.md

### Fixed
- GitHub documentation

## 0.1.0 - 2018-06-29
### Added
- Initial version

## Template
```
## [Unreleased]
### Added
-

### Changed
-

### Deprecated
-

### Removed
-

### Fixed
-

### Security
-
```<|MERGE_RESOLUTION|>--- conflicted
+++ resolved
@@ -6,12 +6,6 @@
 
 ## [1.1.0-alpha] - Unreleased
 ### Added
-<<<<<<< HEAD
-- cvat-ui: added cookie policy drawer for login page (<https://github.com/opencv/cvat/pull/1511>)
-- Added `datumaro_project` export format (https://github.com/opencv/cvat/pull/1352)
-- Ability to configure user agreements for the user registration form (https://github.com/opencv/cvat/pull/1464)
-- Added new tag annotation workspace (<https://github.com/opencv/cvat/pull/1570>)
-=======
 - Throttling policy for unauthenticated users (<https://github.com/opencv/cvat/pull/1531>)
 - Added default label color table for mask export (<https://github.com/opencv/cvat/pull/1549>)
 - Added environment variables for Redis and Postgres hosts for Kubernetes deployment support (<https://github.com/opencv/cvat/pull/1641>)
@@ -30,7 +24,7 @@
 - Highlights for the first point of a polygon/polyline and direction (<https://github.com/opencv/cvat/pull/1571>)
 - Ability to change orientation for poylgons/polylines in context menu (<https://github.com/opencv/cvat/pull/1571>)
 - Ability to set the first point for polygons in points context menu (<https://github.com/opencv/cvat/pull/1571>)
->>>>>>> ae3b06b4
+- Added new tag annotation workspace (<https://github.com/opencv/cvat/pull/1570>)
 
 ### Changed
 - Removed information about e-mail from the basic user information (<https://github.com/opencv/cvat/pull/1627>)
