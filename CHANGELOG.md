--- conflicted
+++ resolved
@@ -53,11 +53,9 @@
 - Order in an annotation file(<https://github.com/openvinotoolkit/cvat/pull/4087>)
 - Fixed task data upload progressbar (<https://github.com/openvinotoolkit/cvat/pull/4134>)
 - Email in org invitations is case sensitive (<https://github.com/openvinotoolkit/cvat/pull/4153>)
-<<<<<<< HEAD
 - Added intelligent function when paste labels to another task (<https://github.com/openvinotoolkit/cvat/pull/4161>)
-=======
 - Bug: canvas is busy when start playing, start resizing a shape and do not release the mouse cursor (<https://github.com/openvinotoolkit/cvat/pull/4151>)
->>>>>>> 1d084c48
+
 
 ### Security
 - Updated ELK to 6.8.22 which uses log4j 2.17.0 (<https://github.com/openvinotoolkit/cvat/pull/4052>)
