--- conflicted
+++ resolved
@@ -38,12 +38,9 @@
   (<https://github.com/opencv/cvat/pull/6129>).
 - [helm] fixed issue with multiple caches in same RWX volume, which prevents db migration to start(<https://github.com/opencv/cvat/pull/6137>)
 - HRNet CPU serverless function
-<<<<<<< HEAD
-=======
   (<https://github.com/opencv/cvat/pull/6150>)
 - Sending empty list of events
   (<https://github.com/opencv/cvat/pull/6154>)
->>>>>>> 4eb333e7
 
 ### Security
 - TDB
