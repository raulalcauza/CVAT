--- conflicted
+++ resolved
@@ -8,14 +8,11 @@
 ## \[Unreleased\]
 ### Added
 - Multi-line text attributes supported (<https://github.com/opencv/cvat/pull/6458>)
-<<<<<<< HEAD
 - Added YoloV8 serverless support for semi/automatic annotation (<https://github.com/opencv/cvat/pull/6491>)
-=======
 - Now you can configure default attribute value for SELECT, RADIO types on UI
  (<https://github.com/opencv/cvat/pull/6474>)
 - \[SDK\] `cvat_sdk.datasets`, a framework-agnostic equivalent of `cvat_sdk.pytorch`
   (<https://github.com/opencv/cvat/pull/6428>)
->>>>>>> 98adeb8a
 
 ### Changed
 - TDB
