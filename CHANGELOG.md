# Changelog

All notable changes to this project will be documented in this file.

The format is based on [Keep a Changelog](https://keepachangelog.com/en/1.0.0/),
and this project adheres to [Semantic Versioning](https://semver.org/spec/v2.0.0.html).

## \[2.4.0] - Unreleased
### Added
- Filename pattern to simplify uploading cloud storage data for a task (<https://github.com/opencv/cvat/pull/5498>)
<<<<<<< HEAD
- \[SDK\] An arg to wait for data processing in the task data uploading function
  (<https://github.com/opencv/cvat/pull/5502>)
=======
- \[SDK\] Configuration setting to change the dataset cache directory
  (<https://github.com/opencv/cvat/pull/5535>)
>>>>>>> 06f3359a

### Changed
- The Docker Compose files now use the Compose Specification version
  of the format. This version is supported by Docker Compose 1.27.0+
  (<https://github.com/opencv/cvat/pull/5524>).
- \[SDK\] The `resource_type` args now have the default value of `local` in task creation functions.
  The corresponding arguments are keyword-only now.
  (<https://github.com/opencv/cvat/pull/5502>)

### Deprecated
- TDB

### Removed
- TDB

### Fixed
- Helm: Empty password for Redis (<https://github.com/opencv/cvat/pull/5520>)

### Security
- Fixed vulnerability with social authentication (<https://github.com/opencv/cvat/pull/5521>)

## \[2.3.0] - 2022-12-22
### Added
- SDK section in docs (<https://github.com/opencv/cvat/pull/4928>)
- An option to enable or disable host certificate checking in CLI (<https://github.com/opencv/cvat/pull/4928>)
- REST API tests with skeletons (<https://github.com/opencv/cvat/pull/4987>)
- Host schema auto-detection in SDK (<https://github.com/opencv/cvat/pull/4910>)
- Server compatibility checks in SDK (<https://github.com/opencv/cvat/pull/4935>)
- Objects sorting option in the sidebar, by z order. Additional visualization when the sorting is applied
(<https://github.com/opencv/cvat/pull/5145>)
- Added YOLOv5 serverless function NVIDIA GPU support (<https://github.com/opencv/cvat/pull/4960>)
- Mask tools are supported now (brush, eraser, polygon-plus, polygon-minus, returning masks
from online detectors & interactors) (<https://github.com/opencv/cvat/pull/4543>)
- Added Webhooks (<https://github.com/opencv/cvat/pull/4863>)
- Authentication with social accounts google & github (<https://github.com/opencv/cvat/pull/5147>, <https://github.com/opencv/cvat/pull/5181>, <https://github.com/opencv/cvat/pull/5295>)
- REST API tests to export job datasets & annotations and validate their structure  (<https://github.com/opencv/cvat/pull/5160>)
- Propagation backward on UI (<https://github.com/opencv/cvat/pull/5355>)
- Keyboard shortcut to delete a frame (Alt + Del) (<https://github.com/opencv/cvat/pull/5369>)
- A PyTorch dataset adapter layer in the SDK
  (<https://github.com/opencv/cvat/pull/5417>)
- A way to debug the server deployed with Docker (<https://github.com/opencv/cvat/issues/5327>)

### Changed
- `api/docs`, `api/swagger`, `api/schema`, `server/about` endpoints now allow unauthorized access (<https://github.com/opencv/cvat/pull/4928>, <https://github.com/opencv/cvat/pull/4935>)
- 3D canvas now can be dragged in IDLE mode (<https://github.com/opencv/cvat/pull/5385>)
- Datumaro version is upgraded to 0.3 (dev) (<https://github.com/opencv/cvat/pull/4984>)
- Allowed trailing slashes in the SDK host address (<https://github.com/opencv/cvat/pull/5057>)
- Adjusted initial camera position, enabled 'Reset zoom' option for 3D canvas (<https://github.com/opencv/cvat/pull/5395>)
- Enabled authentication via email (<https://github.com/opencv/cvat/pull/5037>)
- Unify error handling with the cloud storage (<https://github.com/opencv/cvat/pull/5389>)
- In the SDK, functions taking paths as strings now also accept path-like objects
  (<https://github.com/opencv/cvat/pull/5435>)

### Removed
- The `--https` option of CLI (<https://github.com/opencv/cvat/pull/4910>)

### Fixed
- Significantly optimized access to DB for api/jobs, api/tasks, and api/projects.
- Removed a possibly duplicated encodeURI() calls in `server-proxy.ts` to prevent doubly encoding
non-ascii paths while adding files from "Connected file share" (issue #4428)
- Removed unnecessary volumes defined in docker-compose.serverless.yml
(<https://github.com/openvinotoolkit/cvat/pull/4659>)
- Project import/export with skeletons (<https://github.com/opencv/cvat/pull/4867>,
  <https://github.com/opencv/cvat/pull/5004>)
- Shape color is not changed on canvas after changing a label (<https://github.com/opencv/cvat/pull/5045>)
- Unstable e2e restore tests (<https://github.com/opencv/cvat/pull/5010>)
- IOG and f-BRS serverless function (<https://github.com/opencv/cvat/pull/5039>)
- Invisible label item in label constructor when label color background is white,
 or close to it (<https://github.com/opencv/cvat/pull/5041>)
- Fixed cvat-core ESlint problems (<https://github.com/opencv/cvat/pull/5027>)
- Fixed task creation with non-local files via the SDK/CLI
  (<https://github.com/opencv/cvat/issues/4962>)
- HRNET serverless function (<https://github.com/opencv/cvat/pull/4944>)
- Invalid export of segmentation masks when the `background` label gets nonzero id (<https://github.com/opencv/cvat/pull/5056>)
- A trailing slash in hostname does't allow SDK to send some requests
  (<https://github.com/opencv/cvat/pull/5057>)
- Double modal export/backup a task/project (<https://github.com/opencv/cvat/pull/5075>)
- Fixed bug of computing Job's unsolved/resolved issues numbers (<https://github.com/opencv/cvat/pull/5101>)
- Dataset export for job (<https://github.com/opencv/cvat/pull/5052>)
- Angle is not propagated when use ``propagate`` feature (<https://github.com/opencv/cvat/pull/5139>)
- Could not fetch task in a corner case (<https://github.com/opencv/cvat/pull/5163>)
- Restoring CVAT in case of React-renderning fail (<https://github.com/opencv/cvat/pull/5134>)
- Deleted frames become restored if a user deletes frames from another job of the same task
(<https://github.com/opencv/cvat/pull/5138>)
- Wrong issue position when create a quick issue on a rotated shape (<https://github.com/opencv/cvat/pull/5162>)
- Extra rerenders of different pages with each click (<https://github.com/opencv/cvat/pull/5178>)
- Skeleton points exported out of order in the COCO Keypoints format
  (<https://github.com/opencv/cvat/issues/5048>)
- PASCAL VOC 1.1 can't import dataset (<https://github.com/opencv/cvat/pull/4647>)
- Changing an object causes current z layer to be set to the maximum (<https://github.com/opencv/cvat/pull/5145>)
- Job assignee can not resolve an issue (<https://github.com/opencv/cvat/pull/5167>)
- Create manifest with cvat/server docker container command (<https://github.com/opencv/cvat/pull/5172>)
- Cannot assign a resource to a user who has an organization (<https://github.com/opencv/cvat/pull/5218>)
- Logs and annotations are not saved when logout from a job page (<https://github.com/opencv/cvat/pull/5266>)
- Added "type" field for all the labels, allows to reduce number of controls on annotation view (<https://github.com/opencv/cvat/pull/5273>)
- Occluded not applied on canvas instantly for a skeleton elements (<https://github.com/opencv/cvat/pull/5259>)
- Oriented bounding boxes broken with COCO format ss(<https://github.com/opencv/cvat/pull/5219>)
- Can't dump annotations with objects type is track from several jobs (<https://github.com/opencv/cvat/pull/5250>)
- Fixed upload resumption in production environments
  (<https://github.com/opencv/cvat/issues/4839>)
- Fixed job exporting (<https://github.com/opencv/cvat/pull/5282>)
- Visibility and ignored information fail to be loaded (MOT dataset format) (<https://github.com/opencv/cvat/pull/5270>)
- Added force logout on CVAT app start if token is missing (<https://github.com/opencv/cvat/pull/5331>)
- Drawing issues on 3D canvas (<https://github.com/opencv/cvat/pull/5410>)
- Missed token with using social account authentication (<https://github.com/opencv/cvat/pull/5344>)
- The same object on 3D scene or `null` selected each click (PERFORMANCE) (<https://github.com/opencv/cvat/pull/5411>)
- An exception when run export for an empty task (<https://github.com/opencv/cvat/pull/5396>)
- Fixed FBRS serverless function runtime error on images with alpha channel (<https://github.com/opencv/cvat/pull/5384>)
- Attaching manifest with custom name (<https://github.com/opencv/cvat/pull/5377>)
- Uploading non-zip annotaion files (<https://github.com/opencv/cvat/pull/5386>)
- Loss of rotation in CVAT format (<https://github.com/opencv/cvat/pull/5407>)
- A permission problem with interactive model launches for workers in orgs (<https://github.com/opencv/cvat/issues/4996>)
- Fix chart not being upgradable (<https://github.com/opencv/cvat/pull/5371>)
- Broken helm chart - if using custom release name (<https://github.com/opencv/cvat/pull/5403>)
- Missing source tag in project annotations (<https://github.com/opencv/cvat/pull/5408>)
- Creating a task with a Git repository via the SDK
  (<https://github.com/opencv/cvat/issues/4365>)
- `Project.import_dataset` not waiting for completion correctly
  (<https://github.com/opencv/cvat/pull/5459>)

## \[2.2.0] - 2022-09-12
### Added
- Added ability to delete frames from a job based on (<https://github.com/openvinotoolkit/cvat/pull/4194>)
- Support of attributes returned by serverless functions based on (<https://github.com/openvinotoolkit/cvat/pull/4506>)
- Project/task backups uploading via chunk uploads
- Fixed UX bug when jobs pagination is reset after changing a job
- Progressbars in CLI for file uploading and downloading
- `utils/cli` changed to `cvat-cli` package
- Support custom file name for backup
- Possibility to display tags on frame
- Support source and target storages (server part)
- Tests for import/export annotation, dataset, backup from/to cloud storage
- Added Python SDK package (`cvat-sdk`) (<https://github.com/opencv/cvat/pull/4813>)
- Previews for jobs
- Documentation for LDAP authentication (<https://github.com/cvat-ai/cvat/pull/39>)
- OpenCV.js caching and autoload (<https://github.com/cvat-ai/cvat/pull/30>)
- Publishing dev version of CVAT docker images (<https://github.com/cvat-ai/cvat/pull/53>)
- Support of Human Pose Estimation, Facial Landmarks (and similar) use-cases, new shape type:
Skeleton (<https://github.com/cvat-ai/cvat/pull/1>), (<https://github.com/opencv/cvat/pull/4829>)
- Added helm chart support for serverless functions and analytics (<https://github.com/cvat-ai/cvat/pull/110>)
- Added confirmation when remove a track (<https://github.com/opencv/cvat/pull/4846>)
- [COCO Keypoints](https://cocodataset.org/#keypoints-2020) format support (<https://github.com/opencv/cvat/pull/4821>,
  <https://github.com/opencv/cvat/pull/4908>)
- Support for Oracle OCI Buckets (<https://github.com/opencv/cvat/pull/4876>)
- `cvat-sdk` and `cvat-cli` packages on PyPI (<https://github.com/opencv/cvat/pull/4903>)
- UI part for source and target storages (<https://github.com/opencv/cvat/pull/4842>)
- Backup import/export modals (<https://github.com/opencv/cvat/pull/4842>)
- Annotations import modal (<https://github.com/opencv/cvat/pull/4842>)

### Changed
- Bumped nuclio version to 1.8.14
- Simplified running REST API tests. Extended CI-nightly workflow
- REST API tests are partially moved to Python SDK (`users`, `projects`, `tasks`, `issues`)
- cvat-ui: Improve UI/UX on label, create task and create project forms (<https://github.com/cvat-ai/cvat/pull/7>)
- Removed link to OpenVINO documentation (<https://github.com/cvat-ai/cvat/pull/35>)
- Clarified meaning of chunking for videos

### Fixed
- Task creation progressbar bug
- Removed Python dependency ``open3d`` which brought different issues to the building process
- Analytics not accessible when https is enabled
- Dataset import in an organization
- Updated minimist npm package to v1.2.6
- Request Status Code 500 "StopIteration" when exporting dataset
- Generated OpenAPI schema for several endpoints
- Annotation window might have top offset if try to move a locked object
- Image search in cloud storage (<https://github.com/cvat-ai/cvat/pull/8>)
- Reset password functionality (<https://github.com/cvat-ai/cvat/pull/52>)
- Creating task with cloud storage data (<https://github.com/cvat-ai/cvat/pull/116>)
- Show empty tasks (<https://github.com/cvat-ai/cvat/pull/100>)
- Fixed project filtration (<https://github.com/opencv/cvat/pull/4878>)
- Maximum callstack exceed when create task with 100000+ files from cloud storage (<https://github.com/opencv/cvat/pull/4836>)
- Fixed invocation of serverless functions (<https://github.com/opencv/cvat/pull/4907>)
- Removing label attributes (<https://github.com/opencv/cvat/pull/4927>)
- Notification with a required manifest file (<https://github.com/opencv/cvat/pull/4921>)

## \[2.1.0] - 2022-04-08
### Added
- Task annotations importing via chunk uploads (<https://github.com/openvinotoolkit/cvat/pull/4327>)
- Advanced filtration and sorting for a list of tasks/projects/cloudstorages (<https://github.com/openvinotoolkit/cvat/pull/4403>)
- Project dataset importing via chunk uploads (<https://github.com/openvinotoolkit/cvat/pull/4485>)
- Support paginated list for job commits (<https://github.com/openvinotoolkit/cvat/pull/4482>)

### Changed
- Added missing geos dependency into Dockerfile (<https://github.com/openvinotoolkit/cvat/pull/4451>)
- Improved helm chart readme (<https://github.com/openvinotoolkit/cvat/pull/4366>)
- Added helm chart support for CVAT 2.X and made ingress compatible with Kubernetes >=1.22 (<https://github.com/openvinotoolkit/cvat/pull/4448>)

### Fixed
- Permission error occured when accessing the JobCommits (<https://github.com/openvinotoolkit/cvat/pull/4435>)
- job assignee can remove or update any issue created by the task owner (<https://github.com/openvinotoolkit/cvat/pull/4436>)
- Bug: Incorrect point deletion with keyboard shortcut (<https://github.com/openvinotoolkit/cvat/pull/4420>)
- some AI Tools were not sending responses properly (<https://github.com/openvinotoolkit/cvat/issues/4432>)
- Unable to upload annotations (<https://github.com/openvinotoolkit/cvat/pull/4513>)
- Fix build dependencies for Siammask (<https://github.com/openvinotoolkit/cvat/pull/4486>)
- Bug: Exif orientation information handled incorrectly (<https://github.com/openvinotoolkit/cvat/pull/4529>)
- Fixed build of retinanet function image (<https://github.com/cvat-ai/cvat/pull/54>)
- Dataset import for Datumaro, KITTI and VGGFace2 formats (<https://github.com/opencv/cvat/pull/4544>)
- Bug: Import dataset of Imagenet format fail (<https://github.com/opencv/cvat/issues/4850>)

## \[2.0.0] - 2022-03-04
### Added
- Handle attributes coming from nuclio detectors (<https://github.com/openvinotoolkit/cvat/pull/3917>)
- Add additional environment variables for Nuclio configuration (<https://github.com/openvinotoolkit/cvat/pull/3894>)
- Add KITTI segmentation and detection format (<https://github.com/openvinotoolkit/cvat/pull/3757>)
- Add LFW format (<https://github.com/openvinotoolkit/cvat/pull/3770>)
- Add Cityscapes format (<https://github.com/openvinotoolkit/cvat/pull/3758>)
- Add Open Images V6 format (<https://github.com/openvinotoolkit/cvat/pull/3679>)
- Rotated bounding boxes (<https://github.com/openvinotoolkit/cvat/pull/3832>)
- Player option: Smooth image when zoom-in, enabled by default (<https://github.com/openvinotoolkit/cvat/pull/3933>)
- Google Cloud Storage support in UI (<https://github.com/openvinotoolkit/cvat/pull/3919>)
- Add project tasks pagination (<https://github.com/openvinotoolkit/cvat/pull/3910>)
- Add remove issue button (<https://github.com/openvinotoolkit/cvat/pull/3952>)
- Data sorting option (<https://github.com/openvinotoolkit/cvat/pull/3937>)
- Options to change font size & position of text labels on the canvas (<https://github.com/openvinotoolkit/cvat/pull/3972>)
- Add "tag" return type for automatic annotation in Nuclio (<https://github.com/openvinotoolkit/cvat/pull/3896>)
- Helm chart: Make user-data-permission-fix optional (<https://github.com/openvinotoolkit/cvat/pull/3994>)
- Advanced identity access management system, using open policy agent (<https://github.com/openvinotoolkit/cvat/pull/3788>)
- Organizations to create "shared space" for different groups of users (<https://github.com/openvinotoolkit/cvat/pull/3788>)
- Dataset importing to a project (<https://github.com/openvinotoolkit/cvat/pull/3790>)
- User is able to customize information that text labels show (<https://github.com/openvinotoolkit/cvat/pull/4029>)
- Support for uploading manifest with any name (<https://github.com/openvinotoolkit/cvat/pull/4041>)
- Added information about OpenVINO toolkit to login page (<https://github.com/openvinotoolkit/cvat/pull/4077>)
- Support for working with ellipses (<https://github.com/openvinotoolkit/cvat/pull/4062>)
- Add several flags to task creation CLI (<https://github.com/openvinotoolkit/cvat/pull/4119>)
- Add YOLOv5 serverless function for automatic annotation (<https://github.com/openvinotoolkit/cvat/pull/4178>)
- Add possibility to change git repository and git export format from already created task (<https://github.com/openvinotoolkit/cvat/pull/3886>)
- Basic page with jobs list, basic filtration to this list (<https://github.com/openvinotoolkit/cvat/pull/4258>)
- Added OpenCV.js TrackerMIL as tracking tool (<https://github.com/openvinotoolkit/cvat/pull/4200>)
- Ability to continue working from the latest frame where an annotator was before (<https://github.com/openvinotoolkit/cvat/pull/4297>)
- `GET /api/jobs/<id>/commits` was implemented (<https://github.com/openvinotoolkit/cvat/pull/4368>)
- Advanced filtration and sorting for a list of jobs (<https://github.com/openvinotoolkit/cvat/pull/4319>)

### Changed
- Users don't have access to a task object anymore if they are assigned only on some jobs of the task (<https://github.com/openvinotoolkit/cvat/pull/3788>)
- Different resources (tasks, projects) are not visible anymore for all CVAT instance users by default (<https://github.com/openvinotoolkit/cvat/pull/3788>)
- API versioning scheme: using accept header versioning instead of namespace versioning (<https://github.com/openvinotoolkit/cvat/pull/4239>)
- Replaced 'django_sendfile' with 'django_sendfile2' (<https://github.com/openvinotoolkit/cvat/pull/4267>)
- Use drf-spectacular instead of drf-yasg for swagger documentation (<https://github.com/openvinotoolkit/cvat/pull/4210>)
- Update development-environment manual to work under MacOS, supported Mac with Apple Silicon (<https://github.com/openvinotoolkit/cvat/pull/4414>)

### Deprecated
- Job field "status" is not used in UI anymore, but it has not been removed from the database yet (<https://github.com/openvinotoolkit/cvat/pull/3788>)

### Removed
- Review rating, reviewer field from the job instance (use assignee field together with stage field instead) (<https://github.com/openvinotoolkit/cvat/pull/3788>)
- Training django app (<https://github.com/openvinotoolkit/cvat/pull/4330>)
- v1 api version support (<https://github.com/openvinotoolkit/cvat/pull/4332>)

### Fixed
- Fixed Interaction handler keyboard handlers (<https://github.com/openvinotoolkit/cvat/pull/3881>)
- Points of invisible shapes are visible in autobordering (<https://github.com/openvinotoolkit/cvat/pull/3931>)
- Order of the label attributes in the object item details(<https://github.com/openvinotoolkit/cvat/pull/3945>)
- Order of labels in tasks and projects (<https://github.com/openvinotoolkit/cvat/pull/3987>)
- Fixed task creating with large files via webpage (<https://github.com/openvinotoolkit/cvat/pull/3692>)
- Added information to export CVAT_HOST when performing local installation for accessing over network (<https://github.com/openvinotoolkit/cvat/pull/4014>)
- Fixed possible color collisions in the generated colormap (<https://github.com/openvinotoolkit/cvat/pull/4007>)
- Original pdf file is deleted when using share (<https://github.com/openvinotoolkit/cvat/pull/3967>)
- Order in an annotation file(<https://github.com/openvinotoolkit/cvat/pull/4087>)
- Fixed task data upload progressbar (<https://github.com/openvinotoolkit/cvat/pull/4134>)
- Email in org invitations is case sensitive (<https://github.com/openvinotoolkit/cvat/pull/4153>)
- Caching for tasks and jobs can lead to an exception if its assignee user is removed (<https://github.com/openvinotoolkit/cvat/pull/4165>)
- Added intelligent function when paste labels to another task (<https://github.com/openvinotoolkit/cvat/pull/4161>)
- Uncaught TypeError: this.el.node.getScreenCTM() is null in Firefox (<https://github.com/openvinotoolkit/cvat/pull/4175>)
- Bug: canvas is busy when start playing, start resizing a shape and do not release the mouse cursor (<https://github.com/openvinotoolkit/cvat/pull/4151>)
- Bug: could not receive frame N. TypeError: Cannot read properties of undefined (reding "filename") (<https://github.com/openvinotoolkit/cvat/pull/4187>)
- Cannot choose a dataset format for a linked repository if a task type is annotation (<https://github.com/openvinotoolkit/cvat/pull/4203>)
- Fixed tus upload error over https (<https://github.com/openvinotoolkit/cvat/pull/4154>)
- Issues disappear when rescale a browser (<https://github.com/openvinotoolkit/cvat/pull/4189>)
- Auth token key is not returned when registering without email verification (<https://github.com/openvinotoolkit/cvat/pull/4092>)
- Error in create project from backup for standard 3D annotation (<https://github.com/openvinotoolkit/cvat/pull/4160>)
- Annotations search does not work correctly in some corner cases (when use complex properties with width, height) (<https://github.com/openvinotoolkit/cvat/pull/4198>)
- Kibana requests are not proxied due to django-revproxy incompatibility with Django >3.2.x (<https://github.com/openvinotoolkit/cvat/issues/4085>)
- Content type for getting frame with tasks/{id}/data/ endpoint (<https://github.com/openvinotoolkit/cvat/pull/4333>)
- Bug: Permission error occured when accessing the comments of a specific issue (<https://github.com/openvinotoolkit/cvat/issues/4416>)


### Security
- Updated ELK to 6.8.23 which uses log4j 2.17.1 (<https://github.com/openvinotoolkit/cvat/pull/4206>)
- Added validation for URLs which used as remote data source (<https://github.com/openvinotoolkit/cvat/pull/4387>)

## \[1.7.0] - 2021-11-15

### Added

- cvat-ui: support cloud storages (<https://github.com/openvinotoolkit/cvat/pull/3372>)
- interactor: add HRNet interactive segmentation serverless function (<https://github.com/openvinotoolkit/cvat/pull/3740>)
- Added GPU implementation for SiamMask, reworked tracking approach (<https://github.com/openvinotoolkit/cvat/pull/3571>)
- Progress bar for manifest creating (<https://github.com/openvinotoolkit/cvat/pull/3712>)
- IAM: Open Policy Agent integration (<https://github.com/openvinotoolkit/cvat/pull/3788>)
- Add a tutorial on attaching cloud storage AWS-S3 (<https://github.com/openvinotoolkit/cvat/pull/3745>)
  and Azure Blob Container (<https://github.com/openvinotoolkit/cvat/pull/3778>)
- The feature to remove annotations in a specified range of frames (<https://github.com/openvinotoolkit/cvat/pull/3617>)
- Project backup/restore (<https://github.com/openvinotoolkit/cvat/pull/3852>)

### Changed

- UI tracking has been reworked (<https://github.com/openvinotoolkit/cvat/pull/3571>)
- Updated Django till 3.2.7 (automatic AppConfig discovery)
- Manifest generation: Reduce creating time (<https://github.com/openvinotoolkit/cvat/pull/3712>)
- Migration from NPM 6 to NPM 7 (<https://github.com/openvinotoolkit/cvat/pull/3773>)
- Update Datumaro dependency to 0.2.0 (<https://github.com/openvinotoolkit/cvat/pull/3813>)

### Fixed

- Fixed JSON transform issues in network requests (<https://github.com/openvinotoolkit/cvat/pull/3706>)
- Display a more user-friendly exception message (<https://github.com/openvinotoolkit/cvat/pull/3721>)
- Exception `DataCloneError: The object could not be cloned` (<https://github.com/openvinotoolkit/cvat/pull/3733>)
- Fixed extension comparison in task frames CLI (<https://github.com/openvinotoolkit/cvat/pull/3674>)
- Incorrect work when copy job list with "Copy" button (<https://github.com/openvinotoolkit/cvat/pull/3749>)
- Iterating over manifest (<https://github.com/openvinotoolkit/cvat/pull/3792>)
- Manifest removing (<https://github.com/openvinotoolkit/cvat/pull/3791>)
- Fixed project updated date (<https://github.com/openvinotoolkit/cvat/pull/3814>)
- Fixed dextr deployment (<https://github.com/openvinotoolkit/cvat/pull/3820>)
- Migration of `dataset_repo` application (<https://github.com/openvinotoolkit/cvat/pull/3827>)
- Helm settings for external psql database were unused by backend (<https://github.com/openvinotoolkit/cvat/pull/3779>)
- Updated WSL setup for development (<https://github.com/openvinotoolkit/cvat/pull/3828>)
- Helm chart config (<https://github.com/openvinotoolkit/cvat/pull/3784>)

### Security

- Fix security issues on the documentation website unsafe use of target blank
  and potential clickjacking on legacy browsers (<https://github.com/openvinotoolkit/cvat/pull/3789>)

## \[1.6.0] - 2021-09-17

### Added

- Added ability to import data from share with cli without copying the data (<https://github.com/openvinotoolkit/cvat/issues/2862>)
- Notification if the browser does not support nesassary API
- Added ability to export project as a dataset (<https://github.com/openvinotoolkit/cvat/pull/3365>)
  and project with 3D tasks (<https://github.com/openvinotoolkit/cvat/pull/3502>)
- Additional inline tips in interactors with demo gifs (<https://github.com/openvinotoolkit/cvat/pull/3473>)
- Added intelligent scissors blocking feature (<https://github.com/openvinotoolkit/cvat/pull/3510>)
- Support cloud storage status (<https://github.com/openvinotoolkit/cvat/pull/3386>)
- Support cloud storage preview (<https://github.com/openvinotoolkit/cvat/pull/3386>)
- cvat-core: support cloud storages (<https://github.com/openvinotoolkit/cvat/pull/3313>)

### Changed

- Non-blocking UI when using interactors (<https://github.com/openvinotoolkit/cvat/pull/3473>)
- "Selected opacity" slider now defines opacity level for shapes being drawnSelected opacity (<https://github.com/openvinotoolkit/cvat/pull/3473>)
- Cloud storage creating and updating (<https://github.com/openvinotoolkit/cvat/pull/3386>)
- Way of working with cloud storage content (<https://github.com/openvinotoolkit/cvat/pull/3386>)

### Removed

- Support TEMP_KEY_SECRET_KEY_TOKEN_SET for AWS S3 cloud storage (<https://github.com/openvinotoolkit/cvat/pull/3386>)

### Fixed

- Fixed multiple tasks moving (<https://github.com/openvinotoolkit/cvat/pull/3517>)
- Fixed task creating CLI parameter (<https://github.com/openvinotoolkit/cvat/pull/3519>)
- Fixed import for MOTS format (<https://github.com/openvinotoolkit/cvat/pull/3612>)

## \[1.5.0] - 2021-08-02

### Added

- Support of context images for 2D image tasks (<https://github.com/openvinotoolkit/cvat/pull/3122>)
- Support of cloud storage without copying data into CVAT: server part (<https://github.com/openvinotoolkit/cvat/pull/2620>)
- Filter `is_active` for user list (<https://github.com/openvinotoolkit/cvat/pull/3235>)
- Ability to export/import tasks (<https://github.com/openvinotoolkit/cvat/pull/3056>)
- Add a tutorial for semi-automatic/automatic annotation (<https://github.com/openvinotoolkit/cvat/pull/3124>)
- Explicit "Done" button when drawing any polyshapes (<https://github.com/openvinotoolkit/cvat/pull/3417>)
- Histogram equalization with OpenCV javascript (<https://github.com/openvinotoolkit/cvat/pull/3447>)
- Client-side polyshapes approximation when using semi-automatic interactors & scissors (<https://github.com/openvinotoolkit/cvat/pull/3450>)
- Support of Google Cloud Storage for cloud storage (<https://github.com/openvinotoolkit/cvat/pull/3561>)

### Changed

- Updated manifest format, added meta with related images (<https://github.com/openvinotoolkit/cvat/pull/3122>)
- Update of COCO format documentation (<https://github.com/openvinotoolkit/cvat/pull/3197>)
- Updated Webpack Dev Server config to add proxy (<https://github.com/openvinotoolkit/cvat/pull/3368>)
- Update to Django 3.1.12 (<https://github.com/openvinotoolkit/cvat/pull/3378>)
- Updated visibility for removable points in AI tools (<https://github.com/openvinotoolkit/cvat/pull/3417>)
- Updated UI handling for IOG serverless function (<https://github.com/openvinotoolkit/cvat/pull/3417>)
- Changed Nginx proxy to Traefik in `docker-compose.yml` (<https://github.com/openvinotoolkit/cvat/pull/3409>)
- Simplify the process of deploying CVAT with HTTPS (<https://github.com/openvinotoolkit/cvat/pull/3409>)

### Fixed

- Project page requests took a long time and did many DB queries (<https://github.com/openvinotoolkit/cvat/pull/3223>)
- Fixed Python 3.6 support (<https://github.com/openvinotoolkit/cvat/pull/3258>)
- Incorrect attribute import in tracks (<https://github.com/openvinotoolkit/cvat/pull/3229>)
- Issue "is not a constructor" when create object, save, undo, save, redo save (<https://github.com/openvinotoolkit/cvat/pull/3292>)
- Fix CLI create an infinite loop if git repository responds with failure (<https://github.com/openvinotoolkit/cvat/pull/3267>)
- Bug with sidebar & fullscreen (<https://github.com/openvinotoolkit/cvat/pull/3289>)
- 504 Gateway Time-out on `data/meta` requests (<https://github.com/openvinotoolkit/cvat/pull/3269>)
- TypeError: Cannot read property 'clientX' of undefined when draw cuboids with hotkeys (<https://github.com/openvinotoolkit/cvat/pull/3308>)
- Duplication of the cuboids when redraw them (<https://github.com/openvinotoolkit/cvat/pull/3308>)
- Some code issues in Deep Extreme Cut handler code (<https://github.com/openvinotoolkit/cvat/pull/3325>)
- UI fails when inactive user is assigned to a task/job (<https://github.com/openvinotoolkit/cvat/pull/3343>)
- Calculate precise progress of decoding a video file (<https://github.com/openvinotoolkit/cvat/pull/3381>)
- Falsely successful `cvat_ui` image build in case of OOM error that leads to the default nginx welcome page
  (<https://github.com/openvinotoolkit/cvat/pull/3379>)
- Fixed issue when save filtered object in AAM (<https://github.com/openvinotoolkit/cvat/pull/3401>)
- Context image disappears after undo/redo (<https://github.com/openvinotoolkit/cvat/pull/3416>)
- Using combined data sources (directory and image) when create a task (<https://github.com/openvinotoolkit/cvat/pull/3424>)
- Creating task with labels in project (<https://github.com/openvinotoolkit/cvat/pull/3454>)
- Move task and autoannotation modals were invisible from project page (<https://github.com/openvinotoolkit/cvat/pull/3475>)

## \[1.4.0] - 2021-05-18

### Added

- Documentation on mask annotation (<https://github.com/openvinotoolkit/cvat/pull/3044>)
- Hotkeys to switch a label of existing object or to change default label (for objects created with N) (<https://github.com/openvinotoolkit/cvat/pull/3070>)
- A script to convert some kinds of DICOM files to regular images (<https://github.com/openvinotoolkit/cvat/pull/3095>)
- Helm chart prototype (<https://github.com/openvinotoolkit/cvat/pull/3102>)
- Initial implementation of moving tasks between projects (<https://github.com/openvinotoolkit/cvat/pull/3164>)

### Changed

- Place of migration logger initialization (<https://github.com/openvinotoolkit/cvat/pull/3170>)

### Removed

- Kubernetes templates from (<https://github.com/openvinotoolkit/cvat/pull/1962>) due to helm charts (<https://github.com/openvinotoolkit/cvat/pull/3171>)

### Fixed

- Export of instance masks with holes (<https://github.com/openvinotoolkit/cvat/pull/3044>)
- Changing a label on canvas does not work when 'Show object details' enabled (<https://github.com/openvinotoolkit/cvat/pull/3084>)
- Make sure frame unzip web worker correctly terminates after unzipping all images in a requested chunk (<https://github.com/openvinotoolkit/cvat/pull/3096>)
- Reset password link was unavailable before login (<https://github.com/openvinotoolkit/cvat/pull/3140>)
- Manifest: migration (<https://github.com/openvinotoolkit/cvat/pull/3146>)
- Fixed cropping polygon in some corner cases (<https://github.com/openvinotoolkit/cvat/pull/3184>)

## \[1.3.0] - 3/31/2021

### Added

- CLI: Add support for saving annotations in a git repository when creating a task.
- CVAT-3D: support lidar data on the server side (<https://github.com/openvinotoolkit/cvat/pull/2534>)
- GPU support for Mask-RCNN and improvement in its deployment time (<https://github.com/openvinotoolkit/cvat/pull/2714>)
- CVAT-3D: Load all frames corresponding to the job instance
  (<https://github.com/openvinotoolkit/cvat/pull/2645>)
- Intelligent scissors with OpenCV javascript (<https://github.com/openvinotoolkit/cvat/pull/2689>)
- CVAT-3D: Visualize 3D point cloud spaces in 3D View, Top View Side View and Front View (<https://github.com/openvinotoolkit/cvat/pull/2768>)
- [Inside Outside Guidance](https://github.com/shiyinzhang/Inside-Outside-Guidance) serverless
  function for interactive segmentation
- Pre-built [cvat_server](https://hub.docker.com/r/openvino/cvat_server) and
  [cvat_ui](https://hub.docker.com/r/openvino/cvat_ui) images were published on DockerHub (<https://github.com/openvinotoolkit/cvat/pull/2766>)
- Project task subsets (<https://github.com/openvinotoolkit/cvat/pull/2774>)
- Kubernetes templates and guide for their deployment (<https://github.com/openvinotoolkit/cvat/pull/1962>)
- [WiderFace](http://shuoyang1213.me/WIDERFACE/) format support (<https://github.com/openvinotoolkit/cvat/pull/2864>)
- [VGGFace2](https://github.com/ox-vgg/vgg_face2) format support (<https://github.com/openvinotoolkit/cvat/pull/2865>)
- [Backup/Restore guide](cvat/apps/documentation/backup_guide.md) (<https://github.com/openvinotoolkit/cvat/pull/2964>)
- Label deletion from tasks and projects (<https://github.com/openvinotoolkit/cvat/pull/2881>)
- CVAT-3D: Implemented initial cuboid placement in 3D View and select cuboid in Top, Side and Front views
  (<https://github.com/openvinotoolkit/cvat/pull/2891>)
- [Market-1501](https://www.aitribune.com/dataset/2018051063) format support (<https://github.com/openvinotoolkit/cvat/pull/2869>)
- Ability of upload manifest for dataset with images (<https://github.com/openvinotoolkit/cvat/pull/2763>)
- Annotations filters UI using react-awesome-query-builder (<https://github.com/openvinotoolkit/cvat/issues/1418>)
- Storing settings in local storage to keep them between browser sessions (<https://github.com/openvinotoolkit/cvat/pull/3017>)
- [ICDAR](https://rrc.cvc.uab.es/?ch=2) format support (<https://github.com/openvinotoolkit/cvat/pull/2866>)
- Added switcher to maintain polygon crop behavior (<https://github.com/openvinotoolkit/cvat/pull/3021>
- Filters and sorting options for job list, added tooltip for tasks filters (<https://github.com/openvinotoolkit/cvat/pull/3030>)

### Changed

- CLI - task list now returns a list of current tasks. (<https://github.com/openvinotoolkit/cvat/pull/2863>)
- Updated HTTPS install README section (cleanup and described more robust deploy)
- Logstash is improved for using with configurable elasticsearch outputs (<https://github.com/openvinotoolkit/cvat/pull/2531>)
- Bumped nuclio version to 1.5.16 (<https://github.com/openvinotoolkit/cvat/pull/2578>)
- All methods for interactive segmentation accept negative points as well
- Persistent queue added to logstash (<https://github.com/openvinotoolkit/cvat/pull/2744>)
- Improved maintenance of popups visibility (<https://github.com/openvinotoolkit/cvat/pull/2809>)
- Image visualizations settings on canvas for faster access (<https://github.com/openvinotoolkit/cvat/pull/2872>)
- Better scale management of left panel when screen is too small (<https://github.com/openvinotoolkit/cvat/pull/2880>)
- Improved error messages for annotation import (<https://github.com/openvinotoolkit/cvat/pull/2935>)
- Using manifest support instead video meta information and dummy chunks (<https://github.com/openvinotoolkit/cvat/pull/2763>)

### Fixed

- More robust execution of nuclio GPU functions by limiting the GPU memory consumption per worker (<https://github.com/openvinotoolkit/cvat/pull/2714>)
- Kibana startup initialization (<https://github.com/openvinotoolkit/cvat/pull/2659>)
- The cursor jumps to the end of the line when renaming a task (<https://github.com/openvinotoolkit/cvat/pull/2669>)
- SSLCertVerificationError when remote source is used (<https://github.com/openvinotoolkit/cvat/pull/2683>)
- Fixed filters select overflow (<https://github.com/openvinotoolkit/cvat/pull/2614>)
- Fixed tasks in project auto annotation (<https://github.com/openvinotoolkit/cvat/pull/2725>)
- Cuboids are missed in annotations statistics (<https://github.com/openvinotoolkit/cvat/pull/2704>)
- The list of files attached to the task is not displayed (<https://github.com/openvinotoolkit/cvat/pull/2706>)
- A couple of css-related issues (top bar disappear, wrong arrow position on collapse elements) (<https://github.com/openvinotoolkit/cvat/pull/2736>)
- Issue with point region doesn't work in Firefox (<https://github.com/openvinotoolkit/cvat/pull/2727>)
- Fixed cuboid perspective change (<https://github.com/openvinotoolkit/cvat/pull/2733>)
- Annotation page popups (ai tools, drawing) reset state after detecting, tracking, drawing (<https://github.com/openvinotoolkit/cvat/pull/2780>)
- Polygon editing using trailing point (<https://github.com/openvinotoolkit/cvat/pull/2808>)
- Updated the path to python for DL models inside automatic annotation documentation (<https://github.com/openvinotoolkit/cvat/pull/2847>)
- Fixed of receiving function variable (<https://github.com/openvinotoolkit/cvat/pull/2860>)
- Shortcuts with CAPSLOCK enabled and with non-US languages activated (<https://github.com/openvinotoolkit/cvat/pull/2872>)
- Prevented creating several issues for the same object (<https://github.com/openvinotoolkit/cvat/pull/2868>)
- Fixed label editor name field validator (<https://github.com/openvinotoolkit/cvat/pull/2879>)
- An error about track shapes outside of the task frames during export (<https://github.com/openvinotoolkit/cvat/pull/2890>)
- Fixed project search field updating (<https://github.com/openvinotoolkit/cvat/pull/2901>)
- Fixed export error when invalid polygons are present in overlapping frames (<https://github.com/openvinotoolkit/cvat/pull/2852>)
- Fixed image quality option for tasks created from images (<https://github.com/openvinotoolkit/cvat/pull/2963>)
- Incorrect text on the warning when specifying an incorrect link to the issue tracker (<https://github.com/openvinotoolkit/cvat/pull/2971>)
- Updating label attributes when label contains number attributes (<https://github.com/openvinotoolkit/cvat/pull/2969>)
- Crop a polygon if its points are outside the bounds of the image (<https://github.com/openvinotoolkit/cvat/pull/3025>)

## \[1.2.0] - 2021-01-08

### Fixed

- Memory consumption for the task creation process (<https://github.com/openvinotoolkit/cvat/pull/2582>)
- Frame preloading (<https://github.com/openvinotoolkit/cvat/pull/2608>)
- Project cannot be removed from the project page (<https://github.com/openvinotoolkit/cvat/pull/2626>)

## \[1.2.0-beta] - 2020-12-15

### Added

- GPU support and improved documentation for auto annotation (<https://github.com/openvinotoolkit/cvat/pull/2546>)
- Manual review pipeline: issues/comments/workspace (<https://github.com/openvinotoolkit/cvat/pull/2357>)
- Basic projects implementation (<https://github.com/openvinotoolkit/cvat/pull/2255>)
- Documentation on how to mount cloud starage(AWS S3 bucket, Azure container, Google Drive) as FUSE (<https://github.com/openvinotoolkit/cvat/pull/2377>)
- Ability to work with share files without copying inside (<https://github.com/openvinotoolkit/cvat/pull/2377>)
- Tooltips in label selectors (<https://github.com/openvinotoolkit/cvat/pull/2509>)
- Page redirect after login using `next` query parameter (<https://github.com/openvinotoolkit/cvat/pull/2527>)
- [ImageNet](http://www.image-net.org) format support (<https://github.com/openvinotoolkit/cvat/pull/2376>)
- [CamVid](http://mi.eng.cam.ac.uk/research/projects/VideoRec/CamVid/) format support (<https://github.com/openvinotoolkit/cvat/pull/2559>)

### Changed

- PATCH requests from cvat-core submit only changed fields (<https://github.com/openvinotoolkit/cvat/pull/2445>)
- deploy.sh in serverless folder is separated into deploy_cpu.sh and deploy_gpu.sh (<https://github.com/openvinotoolkit/cvat/pull/2546>)
- Bumped nuclio version to 1.5.8
- Migrated to Antd 4.9 (<https://github.com/openvinotoolkit/cvat/pull/2536>)

### Fixed

- Fixed FastRCNN inference bug for images with 4 channels i.e. png (<https://github.com/openvinotoolkit/cvat/pull/2546>)
- Django templates for email and user guide (<https://github.com/openvinotoolkit/cvat/pull/2412>)
- Saving relative paths in dummy chunks instead of absolute (<https://github.com/openvinotoolkit/cvat/pull/2424>)
- Objects with a specific label cannot be displayed if at least one tag with the label exist (<https://github.com/openvinotoolkit/cvat/pull/2435>)
- Wrong attribute can be removed in labels editor (<https://github.com/openvinotoolkit/cvat/pull/2436>)
- UI fails with the error "Cannot read property 'label' of undefined" (<https://github.com/openvinotoolkit/cvat/pull/2442>)
- Exception: "Value must be a user instance" (<https://github.com/openvinotoolkit/cvat/pull/2441>)
- Reset zoom option doesn't work in tag annotation mode (<https://github.com/openvinotoolkit/cvat/pull/2443>)
- Canvas is busy error (<https://github.com/openvinotoolkit/cvat/pull/2437>)
- Projects view layout fix (<https://github.com/openvinotoolkit/cvat/pull/2503>)
- Fixed the tasks view (infinite loading) when it is impossible to get a preview of the task (<https://github.com/openvinotoolkit/cvat/pull/2504>)
- Empty frames navigation (<https://github.com/openvinotoolkit/cvat/pull/2505>)
- TypeError: Cannot read property 'toString' of undefined (<https://github.com/openvinotoolkit/cvat/pull/2517>)
- Extra shapes are drawn after Esc, or G pressed while drawing a region in grouping (<https://github.com/openvinotoolkit/cvat/pull/2507>)
- Reset state (reviews, issues) after logout or changing a job (<https://github.com/openvinotoolkit/cvat/pull/2525>)
- TypeError: Cannot read property 'id' of undefined when updating a task (<https://github.com/openvinotoolkit/cvat/pull/2544>)

## \[1.2.0-alpha] - 2020-11-09

### Added

- Ability to login into CVAT-UI with token from api/v1/auth/login (<https://github.com/openvinotoolkit/cvat/pull/2234>)
- Added layout grids toggling ('ctrl + alt + Enter')
- Added password reset functionality (<https://github.com/opencv/cvat/pull/2058>)
- Ability to work with data on the fly (<https://github.com/opencv/cvat/pull/2007>)
- Annotation in process outline color wheel (<https://github.com/opencv/cvat/pull/2084>)
- On the fly annotation using DL detectors (<https://github.com/opencv/cvat/pull/2102>)
- Displaying automatic annotation progress on a task view (<https://github.com/opencv/cvat/pull/2148>)
- Automatic tracking of bounding boxes using serverless functions (<https://github.com/opencv/cvat/pull/2136>)
- \[Datumaro] CLI command for dataset equality comparison (<https://github.com/opencv/cvat/pull/1989>)
- \[Datumaro] Merging of datasets with different labels (<https://github.com/opencv/cvat/pull/2098>)
- Add FBRS interactive segmentation serverless function (<https://github.com/openvinotoolkit/cvat/pull/2094>)
- Ability to change default behaviour of previous/next buttons of a player.
  It supports regular navigation, searching a frame according to annotations
  filters and searching the nearest frame without any annotations (<https://github.com/openvinotoolkit/cvat/pull/2221>)
- MacOS users notes in CONTRIBUTING.md
- Ability to prepare meta information manually (<https://github.com/openvinotoolkit/cvat/pull/2217>)
- Ability to upload prepared meta information along with a video when creating a task (<https://github.com/openvinotoolkit/cvat/pull/2217>)
- Optional chaining plugin for cvat-canvas and cvat-ui (<https://github.com/openvinotoolkit/cvat/pull/2249>)
- MOTS png mask format support (<https://github.com/openvinotoolkit/cvat/pull/2198>)
- Ability to correct upload video with a rotation record in the metadata (<https://github.com/openvinotoolkit/cvat/pull/2218>)
- User search field for assignee fields (<https://github.com/openvinotoolkit/cvat/pull/2370>)
- Support of mxf videos (<https://github.com/openvinotoolkit/cvat/pull/2514>)

### Changed

- UI models (like DEXTR) were redesigned to be more interactive (<https://github.com/opencv/cvat/pull/2054>)
- Used Ubuntu:20.04 as a base image for CVAT Dockerfile (<https://github.com/opencv/cvat/pull/2101>)
- Right colors of label tags in label mapping when a user runs automatic detection (<https://github.com/openvinotoolkit/cvat/pull/2162>)
- Nuclio became an optional component of CVAT (<https://github.com/openvinotoolkit/cvat/pull/2192>)
- A key to remove a point from a polyshape (Ctrl => Alt) (<https://github.com/openvinotoolkit/cvat/pull/2204>)
- Updated `docker-compose` file version from `2.3` to `3.3`(<https://github.com/openvinotoolkit/cvat/pull/2235>)
- Added auto inference of url schema from host in CLI, if provided (<https://github.com/openvinotoolkit/cvat/pull/2240>)
- Track frames in skips between annotation is presented in MOT and MOTS formats are marked `outside` (<https://github.com/openvinotoolkit/cvat/pull/2198>)
- UI packages installation with `npm ci` instead of `npm install` (<https://github.com/openvinotoolkit/cvat/pull/2350>)

### Removed

- Removed Z-Order flag from task creation process

### Fixed

- Fixed multiple errors which arises when polygon is of length 5 or less (<https://github.com/opencv/cvat/pull/2100>)
- Fixed task creation from PDF (<https://github.com/opencv/cvat/pull/2141>)
- Fixed CVAT format import for frame stepped tasks (<https://github.com/openvinotoolkit/cvat/pull/2151>)
- Fixed the reading problem with large PDFs (<https://github.com/openvinotoolkit/cvat/pull/2154>)
- Fixed unnecessary pyhash dependency (<https://github.com/openvinotoolkit/cvat/pull/2170>)
- Fixed Data is not getting cleared, even after deleting the Task from Django Admin App(<https://github.com/openvinotoolkit/cvat/issues/1925>)
- Fixed blinking message: "Some tasks have not been showed because they do not have any data" (<https://github.com/openvinotoolkit/cvat/pull/2200>)
- Fixed case when a task with 0 jobs is shown as "Completed" in UI (<https://github.com/openvinotoolkit/cvat/pull/2200>)
- Fixed use case when UI throws exception: Cannot read property 'objectType' of undefined #2053 (<https://github.com/openvinotoolkit/cvat/pull/2203>)
- Fixed use case when logs could be saved twice or more times #2202 (<https://github.com/openvinotoolkit/cvat/pull/2203>)
- Fixed issues from #2112 (<https://github.com/openvinotoolkit/cvat/pull/2217>)
- Git application name (renamed to dataset_repo) (<https://github.com/openvinotoolkit/cvat/pull/2243>)
- A problem in exporting of tracks, where tracks could be truncated (<https://github.com/openvinotoolkit/cvat/issues/2129>)
- Fixed CVAT startup process if the user has `umask 077` in .bashrc file (<https://github.com/openvinotoolkit/cvat/pull/2293>)
- Exception: Cannot read property "each" of undefined after drawing a single point (<https://github.com/openvinotoolkit/cvat/pull/2307>)
- Cannot read property 'label' of undefined (Fixed?) (<https://github.com/openvinotoolkit/cvat/pull/2311>)
- Excluded track frames marked `outside` in `CVAT for Images` export (<https://github.com/openvinotoolkit/cvat/pull/2345>)
- 'List of tasks' Kibana visualization (<https://github.com/openvinotoolkit/cvat/pull/2361>)
- An error on exporting not `jpg` or `png` images in TF Detection API format (<https://github.com/openvinotoolkit/datumaro/issues/35>)

## \[1.1.0] - 2020-08-31

### Added

- Siammask tracker as DL serverless function (<https://github.com/opencv/cvat/pull/1988>)
- \[Datumaro] Added model info and source info commands (<https://github.com/opencv/cvat/pull/1973>)
- \[Datumaro] Dataset statistics (<https://github.com/opencv/cvat/pull/1668>)
- Ability to change label color in tasks and predefined labels (<https://github.com/opencv/cvat/pull/2014>)
- \[Datumaro] Multi-dataset merge (<https://github.com/opencv/cvat/pull/1695>)
- Ability to configure email verification for new users (<https://github.com/opencv/cvat/pull/1929>)
- Link to django admin page from UI (<https://github.com/opencv/cvat/pull/2068>)
- Notification message when users use wrong browser (<https://github.com/opencv/cvat/pull/2070>)

### Changed

- Shape coordinates are rounded to 2 digits in dumped annotations (<https://github.com/opencv/cvat/pull/1970>)
- COCO format does not produce polygon points for bbox annotations (<https://github.com/opencv/cvat/pull/1953>)

### Fixed

- Issue loading openvino models for semi-automatic and automatic annotation (<https://github.com/opencv/cvat/pull/1996>)
- Basic functions of CVAT works without activated nuclio dashboard
- Fixed a case in which exported masks could have wrong color order (<https://github.com/opencv/cvat/issues/2032>)
- Fixed error with creating task with labels with the same name (<https://github.com/opencv/cvat/pull/2031>)
- Django RQ dashboard view (<https://github.com/opencv/cvat/pull/2069>)
- Object's details menu settings (<https://github.com/opencv/cvat/pull/2084>)

## \[1.1.0-beta] - 2020-08-03

### Added

- DL models as serverless functions (<https://github.com/opencv/cvat/pull/1767>)
- Source type support for tags, shapes and tracks (<https://github.com/opencv/cvat/pull/1192>)
- Source type support for CVAT Dumper/Loader (<https://github.com/opencv/cvat/pull/1192>)
- Intelligent polygon editing (<https://github.com/opencv/cvat/pull/1921>)
- Support creating multiple jobs for each task through python cli (<https://github.com/opencv/cvat/pull/1950>)
- python cli over https (<https://github.com/opencv/cvat/pull/1942>)
- Error message when plugins weren't able to initialize instead of infinite loading (<https://github.com/opencv/cvat/pull/1966>)
- Ability to change user password (<https://github.com/opencv/cvat/pull/1954>)

### Changed

- Smaller object details (<https://github.com/opencv/cvat/pull/1877>)
- `COCO` format does not convert bboxes to polygons on export (<https://github.com/opencv/cvat/pull/1953>)
- It is impossible to submit a DL model in OpenVINO format using UI.
  Now you can deploy new models on the server using serverless functions
  (<https://github.com/opencv/cvat/pull/1767>)
- Files and folders under share path are now alphabetically sorted

### Removed

- Removed OpenVINO and CUDA components because they are not necessary anymore (<https://github.com/opencv/cvat/pull/1767>)
- Removed the old UI code (<https://github.com/opencv/cvat/pull/1964>)

### Fixed

- Some objects aren't shown on canvas sometimes. For example after propagation on of objects is invisible (<https://github.com/opencv/cvat/pull/1834>)
- CVAT doesn't offer to restore state after an error (<https://github.com/opencv/cvat/pull/1874>)
- Cannot read property 'shapeType' of undefined because of zOrder related issues (<https://github.com/opencv/cvat/pull/1874>)
- Cannot read property 'pinned' of undefined because of zOrder related issues (<https://github.com/opencv/cvat/pull/1874>)
- Do not iterate over hidden objects in aam (which are invisible because of zOrder) (<https://github.com/opencv/cvat/pull/1874>)
- Cursor position is reset after changing a text field (<https://github.com/opencv/cvat/pull/1874>)
- Hidden points and cuboids can be selected to be grouped (<https://github.com/opencv/cvat/pull/1874>)
- `outside` annotations should not be in exported images (<https://github.com/opencv/cvat/issues/1620>)
- `CVAT for video format` import error with interpolation (<https://github.com/opencv/cvat/issues/1893>)
- `Image compression` definition mismatch (<https://github.com/opencv/cvat/issues/1900>)
- Points are duplicated during polygon interpolation sometimes (<https://github.com/opencv/cvat/pull/1892>)
- When redraw a shape with activated autobordering, previous points are visible (<https://github.com/opencv/cvat/pull/1892>)
- No mapping between side object element and context menu in some attributes (<https://github.com/opencv/cvat/pull/1923>)
- Interpolated shapes exported as `keyframe = True` (<https://github.com/opencv/cvat/pull/1937>)
- Stylelint filetype scans (<https://github.com/opencv/cvat/pull/1952>)
- Fixed toolip closing issue (<https://github.com/opencv/cvat/pull/1955>)
- Clearing frame cache when close a task (<https://github.com/opencv/cvat/pull/1966>)
- Increase rate of throttling policy for unauthenticated users (<https://github.com/opencv/cvat/pull/1969>)

## \[1.1.0-alpha] - 2020-06-30

### Added

- Throttling policy for unauthenticated users (<https://github.com/opencv/cvat/pull/1531>)
- Added default label color table for mask export (<https://github.com/opencv/cvat/pull/1549>)
- Added environment variables for Redis and Postgres hosts for Kubernetes deployment support (<https://github.com/opencv/cvat/pull/1641>)
- Added visual identification for unavailable formats (<https://github.com/opencv/cvat/pull/1567>)
- Shortcut to change color of an activated shape in new UI (Enter) (<https://github.com/opencv/cvat/pull/1683>)
- Shortcut to switch split mode (<https://github.com/opencv/cvat/pull/1683>)
- Built-in search for labels when create an object or change a label (<https://github.com/opencv/cvat/pull/1683>)
- Better validation of labels and attributes in raw viewer (<https://github.com/opencv/cvat/pull/1727>)
- ClamAV antivirus integration (<https://github.com/opencv/cvat/pull/1712>)
- Added canvas background color selector (<https://github.com/opencv/cvat/pull/1705>)
- SCSS files linting with Stylelint tool (<https://github.com/opencv/cvat/pull/1766>)
- Supported import and export or single boxes in MOT format (<https://github.com/opencv/cvat/pull/1764>)
- \[Datumaro] Added `stats` command, which shows some dataset statistics
  like image mean and std (<https://github.com/opencv/cvat/pull/1734>)
- Add option to upload annotations upon task creation on CLI
- Polygon and polylines interpolation (<https://github.com/opencv/cvat/pull/1571>)
- Ability to redraw shape from scratch (Shift + N) for an activated shape (<https://github.com/opencv/cvat/pull/1571>)
- Highlights for the first point of a polygon/polyline and direction (<https://github.com/opencv/cvat/pull/1571>)
- Ability to change orientation for poylgons/polylines in context menu (<https://github.com/opencv/cvat/pull/1571>)
- Ability to set the first point for polygons in points context menu (<https://github.com/opencv/cvat/pull/1571>)
- Added new tag annotation workspace (<https://github.com/opencv/cvat/pull/1570>)
- Appearance block in attribute annotation mode (<https://github.com/opencv/cvat/pull/1820>)
- Keyframe navigations and some switchers in attribute annotation mode (<https://github.com/opencv/cvat/pull/1820>)
- \[Datumaro] Added `convert` command to convert datasets directly (<https://github.com/opencv/cvat/pull/1837>)
- \[Datumaro] Added an option to specify image extension when exporting datasets (<https://github.com/opencv/cvat/pull/1799>)
- \[Datumaro] Added image copying when exporting datasets, if possible (<https://github.com/opencv/cvat/pull/1799>)

### Changed

- Removed information about e-mail from the basic user information (<https://github.com/opencv/cvat/pull/1627>)
- Update https install manual. Makes it easier and more robust.
  Includes automatic renewing of lets encrypt certificates.
- Settings page move to the modal. (<https://github.com/opencv/cvat/pull/1705>)
- Implemented import and export of annotations with relative image paths (<https://github.com/opencv/cvat/pull/1463>)
- Using only single click to start editing or remove a point (<https://github.com/opencv/cvat/pull/1571>)
- Added support for attributes in VOC XML format (<https://github.com/opencv/cvat/pull/1792>)
- Added annotation attributes in COCO format (<https://github.com/opencv/cvat/pull/1782>)
- Colorized object items in the side panel (<https://github.com/opencv/cvat/pull/1753>)
- \[Datumaro] Annotation-less files are not generated anymore in COCO format, unless tasks explicitly requested (<https://github.com/opencv/cvat/pull/1799>)

### Fixed

- Problem with exported frame stepped image task (<https://github.com/opencv/cvat/issues/1613>)
- Fixed dataset filter item representation for imageless dataset items (<https://github.com/opencv/cvat/pull/1593>)
- Fixed interpreter crash when trying to import `tensorflow` with no AVX instructions available (<https://github.com/opencv/cvat/pull/1567>)
- Kibana wrong working time calculation with new annotation UI use (<https://github.com/opencv/cvat/pull/1654>)
- Wrong rexex for account name validation (<https://github.com/opencv/cvat/pull/1667>)
- Wrong description on register view for the username field (<https://github.com/opencv/cvat/pull/1667>)
- Wrong resolution for resizing a shape (<https://github.com/opencv/cvat/pull/1667>)
- React warning because of not unique keys in labels viewer (<https://github.com/opencv/cvat/pull/1727>)
- Fixed issue tracker (<https://github.com/opencv/cvat/pull/1705>)
- Fixed canvas fit after sidebar open/close event (<https://github.com/opencv/cvat/pull/1705>)
- A couple of exceptions in AAM related with early object activation (<https://github.com/opencv/cvat/pull/1755>)
- Propagation from the latest frame (<https://github.com/opencv/cvat/pull/1800>)
- Number attribute value validation (didn't work well with floats) (<https://github.com/opencv/cvat/pull/1800>)
- Logout doesn't work (<https://github.com/opencv/cvat/pull/1812>)
- Annotations aren't updated after reopening a task (<https://github.com/opencv/cvat/pull/1753>)
- Labels aren't updated after reopening a task (<https://github.com/opencv/cvat/pull/1753>)
- Canvas isn't fitted after collapsing side panel in attribute annotation mode (<https://github.com/opencv/cvat/pull/1753>)
- Error when interpolating polygons (<https://github.com/opencv/cvat/pull/1878>)

### Security

- SQL injection in Django `CVE-2020-9402` (<https://github.com/opencv/cvat/pull/1657>)

## \[1.0.0] - 2020-05-29

### Added

- cvat-ui: cookie policy drawer for login page (<https://github.com/opencv/cvat/pull/1511>)
- `datumaro_project` export format (<https://github.com/opencv/cvat/pull/1352>)
- Ability to configure user agreements for the user registration form (<https://github.com/opencv/cvat/pull/1464>)
- Cuboid interpolation and cuboid drawing from rectangles (<https://github.com/opencv/cvat/pull/1560>)
- Ability to configure custom pageViewHit, which can be useful for web analytics integration (<https://github.com/opencv/cvat/pull/1566>)
- Ability to configure access to the analytics page based on roles (<https://github.com/opencv/cvat/pull/1592>)

### Changed

- Downloaded file name in annotations export became more informative (<https://github.com/opencv/cvat/pull/1352>)
- Added auto trimming for trailing whitespaces style enforcement (<https://github.com/opencv/cvat/pull/1352>)
- REST API: updated `GET /task/<id>/annotations`: parameters are `format`, `filename`
  (now optional), `action` (optional) (<https://github.com/opencv/cvat/pull/1352>)
- REST API: removed `dataset/formats`, changed format of `annotation/formats` (<https://github.com/opencv/cvat/pull/1352>)
- Exported annotations are stored for N hours instead of indefinitely (<https://github.com/opencv/cvat/pull/1352>)
- Formats: CVAT format now accepts ZIP and XML (<https://github.com/opencv/cvat/pull/1352>)
- Formats: COCO format now accepts ZIP and JSON (<https://github.com/opencv/cvat/pull/1352>)
- Formats: most of formats renamed, no extension in title (<https://github.com/opencv/cvat/pull/1352>)
- Formats: definitions are changed, are not stored in DB anymore (<https://github.com/opencv/cvat/pull/1352>)
- cvat-core: session.annotations.put() now returns ids of added objects (<https://github.com/opencv/cvat/pull/1493>)
- Images without annotations now also included in dataset/annotations export (<https://github.com/opencv/cvat/issues/525>)

### Removed

- `annotation` application is replaced with `dataset_manager` (<https://github.com/opencv/cvat/pull/1352>)
- `_DATUMARO_INIT_LOGLEVEL` env. variable is removed in favor of regular `--loglevel` cli parameter (<https://github.com/opencv/cvat/pull/1583>)

### Fixed

- Categories for empty projects with no sources are taken from own dataset (<https://github.com/opencv/cvat/pull/1352>)
- Added directory removal on error during `extract` command (<https://github.com/opencv/cvat/pull/1352>)
- Added debug error message on incorrect XPath (<https://github.com/opencv/cvat/pull/1352>)
- Exporting frame stepped task
  (<https://github.com/opencv/cvat/issues/1294>, <https://github.com/opencv/cvat/issues/1334>)
- Fixed broken command line interface for `cvat` export format in Datumaro (<https://github.com/opencv/cvat/issues/1494>)
- Updated Rest API document, Swagger document serving instruction issue (<https://github.com/opencv/cvat/issues/1495>)
- Fixed cuboid occluded view (<https://github.com/opencv/cvat/pull/1500>)
- Non-informative lock icon (<https://github.com/opencv/cvat/pull/1434>)
- Sidebar in AAM has no hide/show button (<https://github.com/opencv/cvat/pull/1420>)
- Task/Job buttons has no "Open in new tab" option (<https://github.com/opencv/cvat/pull/1419>)
- Delete point context menu option has no shortcut hint (<https://github.com/opencv/cvat/pull/1416>)
- Fixed issue with unnecessary tag activation in cvat-canvas (<https://github.com/opencv/cvat/issues/1540>)
- Fixed an issue with large number of instances in instance mask (<https://github.com/opencv/cvat/issues/1539>)
- Fixed full COCO dataset import error with conflicting labels in keypoints and detection (<https://github.com/opencv/cvat/pull/1548>)
- Fixed COCO keypoints skeleton parsing and saving (<https://github.com/opencv/cvat/issues/1539>)
- `tf.placeholder() is not compatible with eager execution` exception for auto_segmentation (<https://github.com/opencv/cvat/pull/1562>)
- Canvas cannot be moved with move functionality on left mouse key (<https://github.com/opencv/cvat/pull/1573>)
- Deep extreme cut request is sent when draw any shape with Make AI polygon option enabled (<https://github.com/opencv/cvat/pull/1573>)
- Fixed an error when exporting a task with cuboids to any format except CVAT (<https://github.com/opencv/cvat/pull/1577>)
- Synchronization with remote git repo (<https://github.com/opencv/cvat/pull/1582>)
- A problem with mask to polygons conversion when polygons are too small (<https://github.com/opencv/cvat/pull/1581>)
- Unable to upload video with uneven size (<https://github.com/opencv/cvat/pull/1594>)
- Fixed an issue with `z_order` having no effect on segmentations (<https://github.com/opencv/cvat/pull/1589>)

### Security

- Permission group whitelist check for analytics view (<https://github.com/opencv/cvat/pull/1608>)

## \[1.0.0-beta.2] - 2020-04-30

### Added

- Re-Identification algorithm to merging bounding boxes automatically to the new UI (<https://github.com/opencv/cvat/pull/1406>)
- Methods `import` and `export` to import/export raw annotations for Job and Task in `cvat-core` (<https://github.com/opencv/cvat/pull/1406>)
- Versioning of client packages (`cvat-core`, `cvat-canvas`, `cvat-ui`). Initial versions are set to 1.0.0 (<https://github.com/opencv/cvat/pull/1448>)
- Cuboids feature was migrated from old UI to new one. (<https://github.com/opencv/cvat/pull/1451>)

### Removed

- Annotation conversion utils, currently supported natively via Datumaro framework
  (<https://github.com/opencv/cvat/pull/1477>)

### Fixed

- Auto annotation, TF annotation and Auto segmentation apps (<https://github.com/opencv/cvat/pull/1409>)
- Import works with truncated images now: "OSError:broken data stream" on corrupt images
  (<https://github.com/opencv/cvat/pull/1430>)
- Hide functionality (H) doesn't work (<https://github.com/opencv/cvat/pull/1445>)
- The highlighted attribute doesn't correspond to the chosen attribute in AAM (<https://github.com/opencv/cvat/pull/1445>)
- Inconvinient image shaking while drawing a polygon (hold Alt key during drawing/editing/grouping to drag an image) (<https://github.com/opencv/cvat/pull/1445>)
- Filter property "shape" doesn't work and extra operator in description (<https://github.com/opencv/cvat/pull/1445>)
- Block of text information doesn't disappear after deactivating for locked shapes (<https://github.com/opencv/cvat/pull/1445>)
- Annotation uploading fails in annotation view (<https://github.com/opencv/cvat/pull/1445>)
- UI freezes after canceling pasting with escape (<https://github.com/opencv/cvat/pull/1445>)
- Duplicating keypoints in COCO export (<https://github.com/opencv/cvat/pull/1435>)
- CVAT new UI: add arrows on a mouse cursor (<https://github.com/opencv/cvat/pull/1391>)
- Delete point bug (in new UI) (<https://github.com/opencv/cvat/pull/1440>)
- Fix apache startup after PC restart (<https://github.com/opencv/cvat/pull/1467>)
- Open task button doesn't work (<https://github.com/opencv/cvat/pull/1474>)

## \[1.0.0-beta.1] - 2020-04-15

### Added

- Special behaviour for attribute value `__undefined__` (invisibility, no shortcuts to be set in AAM)
- Dialog window with some helpful information about using filters
- Ability to display a bitmap in the new UI
- Button to reset colors settings (brightness, saturation, contrast) in the new UI
- Option to display shape text always
- Dedicated message with clarifications when share is unmounted (<https://github.com/opencv/cvat/pull/1373>)
- Ability to create one tracked point (<https://github.com/opencv/cvat/pull/1383>)
- Ability to draw/edit polygons and polylines with automatic bordering feature
  (<https://github.com/opencv/cvat/pull/1394>)
- Tutorial: instructions for CVAT over HTTPS
- Deep extreme cut (semi-automatic segmentation) to the new UI (<https://github.com/opencv/cvat/pull/1398>)

### Changed

- Increase preview size of a task till 256, 256 on the server
- Public ssh-keys are displayed in a dedicated window instead of console when create a task with a repository
- React UI is the primary UI

### Fixed

- Cleaned up memory in Auto Annotation to enable long running tasks on videos
- New shape is added when press `esc` when drawing instead of cancellation
- Dextr segmentation doesn't work.
- `FileNotFoundError` during dump after moving format files
- CVAT doesn't append outside shapes when merge polyshapes in old UI
- Layout sometimes shows double scroll bars on create task, dashboard and settings pages
- UI fails after trying to change frame during resizing, dragging, editing
- Hidden points (or outsided) are visible after changing a frame
- Merge is allowed for points, but clicks on points conflict with frame dragging logic
- Removed objects are visible for search
- Add missed task_id and job_id fields into exception logs for the new UI (<https://github.com/opencv/cvat/pull/1372>)
- UI fails when annotations saving occurs during drag/resize/edit (<https://github.com/opencv/cvat/pull/1383>)
- Multiple savings when hold Ctrl+S (a lot of the same copies of events were sent with the same working time)
  (<https://github.com/opencv/cvat/pull/1383>)
- UI doesn't have any reaction when git repos synchronization failed (<https://github.com/opencv/cvat/pull/1383>)
- Bug when annotations cannot be saved after (delete - save - undo - save) (<https://github.com/opencv/cvat/pull/1383>)
- VOC format exports Upper case labels correctly in lower case (<https://github.com/opencv/cvat/pull/1379>)
- Fixed polygon exporting bug in COCO dataset (<https://github.com/opencv/cvat/issues/1387>)
- Task creation from remote files (<https://github.com/opencv/cvat/pull/1392>)
- Job cannot be opened in some cases when the previous job was failed during opening
  (<https://github.com/opencv/cvat/issues/1403>)
- Deactivated shape is still highlighted on the canvas (<https://github.com/opencv/cvat/issues/1403>)
- AttributeError: 'tuple' object has no attribute 'read' in ReID algorithm (<https://github.com/opencv/cvat/issues/1403>)
- Wrong semi-automatic segmentation near edges of an image (<https://github.com/opencv/cvat/issues/1403>)
- Git repos paths (<https://github.com/opencv/cvat/pull/1400>)
- Uploading annotations for tasks with multiple jobs (<https://github.com/opencv/cvat/pull/1396>)

## \[1.0.0-alpha] - 2020-03-31

### Added

- Data streaming using chunks (<https://github.com/opencv/cvat/pull/1007>)
- New UI: showing file names in UI (<https://github.com/opencv/cvat/pull/1311>)
- New UI: delete a point from context menu (<https://github.com/opencv/cvat/pull/1292>)

### Fixed

- Git app cannot clone a repository (<https://github.com/opencv/cvat/pull/1330>)
- New UI: preview position in task details (<https://github.com/opencv/cvat/pull/1312>)
- AWS deployment (<https://github.com/opencv/cvat/pull/1316>)

## \[0.6.1] - 2020-03-21

### Changed

- VOC task export now does not use official label map by default, but takes one
  from the source task to avoid primary-class and class part name
  clashing ([#1275](https://github.com/opencv/cvat/issues/1275))

### Fixed

- File names in LabelMe format export are no longer truncated ([#1259](https://github.com/opencv/cvat/issues/1259))
- `occluded` and `z_order` annotation attributes are now correctly passed to Datumaro ([#1271](https://github.com/opencv/cvat/pull/1271))
- Annotation-less tasks now can be exported as empty datasets in COCO ([#1277](https://github.com/opencv/cvat/issues/1277))
- Frame name matching for video annotations import -
  allowed `frame_XXXXXX[.ext]` format ([#1274](https://github.com/opencv/cvat/pull/1274))

### Security

- Bump acorn from 6.3.0 to 6.4.1 in /cvat-ui ([#1270](https://github.com/opencv/cvat/pull/1270))

## \[0.6.0] - 2020-03-15

### Added

- Server only support for projects. Extend REST API v1 (/api/v1/projects\*)
- Ability to get basic information about users without admin permissions ([#750](https://github.com/opencv/cvat/issues/750))
- Changed REST API: removed PUT and added DELETE methods for /api/v1/users/ID
- Mask-RCNN Auto Annotation Script in OpenVINO format
- Yolo Auto Annotation Script
- Auto segmentation using Mask_RCNN component (Keras+Tensorflow Mask R-CNN Segmentation)
- REST API to export an annotation task (images + annotations)
  [Datumaro](https://github.com/opencv/cvat/tree/develop/datumaro) -
  a framework to build, analyze, debug and visualize datasets
- Text Detection Auto Annotation Script in OpenVINO format for version 4
- Added in OpenVINO Semantic Segmentation for roads
- Ability to visualize labels when using Auto Annotation runner
- MOT CSV format support ([#830](https://github.com/opencv/cvat/pull/830))
- LabelMe format support ([#844](https://github.com/opencv/cvat/pull/844))
- Segmentation MASK format import (as polygons) ([#1163](https://github.com/opencv/cvat/pull/1163))
- Git repositories can be specified with IPv4 address ([#827](https://github.com/opencv/cvat/pull/827))

### Changed

- page_size parameter for all REST API methods
- React & Redux & Antd based dashboard
- Yolov3 interpretation script fix and changes to mapping.json
- YOLO format support ([#1151](https://github.com/opencv/cvat/pull/1151))
- Added support for OpenVINO 2020

### Fixed

- Exception in Git plugin [#826](https://github.com/opencv/cvat/issues/826)
- Label ids in TFrecord format now start from 1 [#866](https://github.com/opencv/cvat/issues/866)
- Mask problem in COCO JSON style [#718](https://github.com/opencv/cvat/issues/718)
- Datasets (or tasks) can be joined and split to subsets with Datumaro [#791](https://github.com/opencv/cvat/issues/791)
- Output labels for VOC format can be specified with Datumaro [#942](https://github.com/opencv/cvat/issues/942)
- Annotations can be filtered before dumping with Datumaro [#994](https://github.com/opencv/cvat/issues/994)

## \[0.5.2] - 2019-12-15

### Fixed

- Frozen version of scikit-image==0.15 in requirements.txt because next releases don't support Python 3.5

## \[0.5.1] - 2019-10-17

### Added

- Integration with Zenodo.org (DOI)

## \[0.5.0] - 2019-09-12

### Added

- A converter to YOLO format
- Installation guide
- Linear interpolation for a single point
- Video frame filter
- Running functional tests for REST API during a build
- Admins are no longer limited to a subset of python commands in the auto annotation application
- Remote data source (list of URLs to create an annotation task)
- Auto annotation using Faster R-CNN with Inception v2 (utils/open_model_zoo)
- Auto annotation using Pixel Link mobilenet v2 - text detection (utils/open_model_zoo)
- Ability to create a custom extractors for unsupported media types
- Added in PDF extractor
- Added in a command line model manager tester
- Ability to dump/load annotations in several formats from UI (CVAT, Pascal VOC, YOLO, MS COCO, png mask, TFRecord)
- Auth for REST API (api/v1/auth/): login, logout, register, ...
- Preview for the new CVAT UI (dashboard only) is available: <http://localhost:9080/>
- Added command line tool for performing common task operations (/utils/cli/)

### Changed

- Outside and keyframe buttons in the side panel for all interpolation shapes (they were only for boxes before)
- Improved error messages on the client side (#511)

### Removed

- "Flip images" has been removed. UI now contains rotation features.

### Fixed

- Incorrect width of shapes borders in some cases
- Annotation parser for tracks with a start frame less than the first segment frame
- Interpolation on the server near outside frames
- Dump for case when task name has a slash
- Auto annotation fail for multijob tasks
- Installation of CVAT with OpenVINO on the Windows platform
- Background color was always black in utils/mask/converter.py
- Exception in attribute annotation mode when a label are switched to a value without any attributes
- Handling of wrong labelamp json file in auto annotation (<https://github.com/opencv/cvat/issues/554>)
- No default attributes in dumped annotation (<https://github.com/opencv/cvat/issues/601>)
- Required field "Frame Filter" on admin page during a task modifying (#666)
- Dump annotation errors for a task with several segments (#610, #500)
- Invalid label parsing during a task creating (#628)
- Button "Open Task" in the annotation view
- Creating a video task with 0 overlap

### Security

- Upgraded Django, djangorestframework, and other packages

## \[0.4.2] - 2019-06-03

### Fixed

- Fixed interaction with the server share in the auto annotation plugin

## \[0.4.1] - 2019-05-14

### Fixed

- JavaScript syntax incompatibility with Google Chrome versions less than 72

## \[0.4.0] - 2019-05-04

### Added

- OpenVINO auto annotation: it is possible to upload a custom model and annotate images automatically.
- Ability to rotate images/video in the client part (Ctrl+R, Shift+Ctrl+R shortcuts) (#305)
- The ReID application for automatic bounding box merging has been added (#299)
- Keyboard shortcuts to switch next/previous default shape type (box, polygon etc) (Alt + <, Alt + >) (#316)
- Converter for VOC now supports interpolation tracks
- REST API (/api/v1/\*, /api/docs)
- Semi-automatic semantic segmentation with the [Deep Extreme Cut](http://www.vision.ee.ethz.ch/~cvlsegmentation/dextr/) work

### Changed

- Propagation setup has been moved from settings to bottom player panel
- Additional events like "Debug Info" or "Fit Image" have been added for analitics
- Optional using LFS for git annotation storages (#314)

### Deprecated

- "Flip images" flag in the create task dialog will be removed.
  Rotation functionality in client part have been added instead.

### Fixed

- Django 2.1.5 (security fix, [CVE-2019-3498](https://nvd.nist.gov/vuln/detail/CVE-2019-3498))
- Several scenarious which cause code 400 after undo/redo/save have been fixed (#315)

## \[0.3.0] - 2018-12-29

### Added

- Ability to copy Object URL and Frame URL via object context menu and player context menu respectively.
- Ability to change opacity for selected shape with help "Selected Fill Opacity" slider.
- Ability to remove polyshapes points by double click.
- Ability to draw/change polyshapes (except for points) by slip method. Just press ENTER and moving a cursor.
- Ability to switch lock/hide properties via label UI element (in right menu) for all objects with same label.
- Shortcuts for outside/keyframe properties
- Support of Intel OpenVINO for accelerated model inference
- Tensorflow annotation now works without CUDA. It can use CPU only. OpenVINO and CUDA are supported optionally.
- Incremental saving of annotations.
- Tutorial for using polygons (screencast)
- Silk profiler to improve development process
- Admin panel can be used to edit labels and attributes for annotation tasks
- Analytics component to manage a data annotation team, monitor exceptions, collect client and server logs
- Changeable job and task statuses (annotation, validation, completed).
  A job status can be changed manually, a task status is computed automatically based on job statuses (#153)
- Backlink to a task from its job annotation view (#156)
- Buttons lock/hide for labels. They work for all objects with the same label on a current frame (#116)

### Changed

- Polyshape editing method has been improved. You can redraw part of shape instead of points cloning.
- Unified shortcut (Esc) for close any mode instead of different shortcuts (Alt+N, Alt+G, Alt+M etc.).
- Dump file contains information about data source (e.g. video name, archive name, ...)
- Update requests library due to [CVE-2018-18074](https://nvd.nist.gov/vuln/detail/CVE-2018-18074)
- Per task/job permissions to create/access/change/delete tasks and annotations
- Documentation was improved
- Timeout for creating tasks was increased (from 1h to 4h) (#136)
- Drawing has become more convenience. Now it is possible to draw outside an image.
  Shapes will be automatically truncated after drawing process (#202)

### Fixed

- Performance bottleneck has been fixed during you create new objects (draw, copy, merge etc).
- Label UI elements aren't updated after changelabel.
- Attribute annotation mode can use invalid shape position after resize or move shapes.
- Labels order is preserved now (#242)
- Uploading large XML files (#123)
- Django vulnerability (#121)
- Grammatical cleanup of README.md (#107)
- Dashboard loading has been accelerated (#156)
- Text drawing outside of a frame in some cases (#202)

## \[0.2.0] - 2018-09-28

### Added

- New annotation shapes: polygons, polylines, points
- Undo/redo feature
- Grid to estimate size of objects
- Context menu for shapes
- A converter to PASCAL VOC format
- A converter to MS COCO format
- A converter to mask format
- License header for most of all files
- .gitattribute to avoid problems with bash scripts inside a container
- CHANGELOG.md itself
- Drawing size of a bounding box during resize
- Color by instance, group, label
- Group objects
- Object propagation on next frames
- Full screen view

### Changed

- Documentation, screencasts, the primary screenshot
- Content-type for save_job request is application/json

### Fixed

- Player navigation if the browser's window is scrolled
- Filter doesn't support dash (-)
- Several memory leaks
- Inconsistent extensions between filenames in an annotation file and real filenames

## \[0.1.2] - 2018-08-07

### Added

- 7z archive support when creating a task
- .vscode/launch.json file for developing with VS code

### Fixed

- #14: docker-compose down command as written in the readme does not remove volumes
- #15: all checkboxes in temporary attributes are checked when reopening job after saving the job
- #18: extend CONTRIBUTING.md
- #19: using the same attribute for label twice -> stuck

### Changed

- More strict verification for labels with attributes

## \[0.1.1] - 2018-07-6

### Added

- Links on a screenshot, documentation, screencasts into README.md
- CONTRIBUTORS.md

### Fixed

- GitHub documentation

## \[0.1.0] - 2018-06-29

### Added

- Initial version

## Template

```
## \[Unreleased]
### Added
- TDB

### Changed
- TDB

### Deprecated
- TDB

### Removed
- TDB

### Fixed
- TDB

### Security
- TDB
```<|MERGE_RESOLUTION|>--- conflicted
+++ resolved
@@ -8,13 +8,10 @@
 ## \[2.4.0] - Unreleased
 ### Added
 - Filename pattern to simplify uploading cloud storage data for a task (<https://github.com/opencv/cvat/pull/5498>)
-<<<<<<< HEAD
 - \[SDK\] An arg to wait for data processing in the task data uploading function
   (<https://github.com/opencv/cvat/pull/5502>)
-=======
 - \[SDK\] Configuration setting to change the dataset cache directory
   (<https://github.com/opencv/cvat/pull/5535>)
->>>>>>> 06f3359a
 
 ### Changed
 - The Docker Compose files now use the Compose Specification version
