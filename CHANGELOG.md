# Changelog

All notable changes to this project will be documented in this file.

The format is based on [Keep a Changelog](https://keepachangelog.com/en/1.0.0/),
and this project adheres to [Semantic Versioning](https://semver.org/spec/v2.0.0.html).

## \[2.3.0] - Unreleased
### Added
- SDK section in docs (<https://github.com/opencv/cvat/pull/4928>)
- An option to enable or disable host certificate checking in CLI (<https://github.com/opencv/cvat/pull/4928>)
- REST API tests with skeletons (<https://github.com/opencv/cvat/pull/4987>)
- Host schema auto-detection in SDK (<https://github.com/opencv/cvat/pull/4910>)
- Server compatibility checks in SDK (<https://github.com/opencv/cvat/pull/4935>)
- Objects sorting option in the sidebar, by z order. Additional visualization when the sorting is applied
(<https://github.com/opencv/cvat/pull/5145>)
- Added YOLOv5 serverless function NVIDIA GPU support (<https://github.com/opencv/cvat/pull/4960>)
- Mask tools are supported now (brush, eraser, polygon-plus, polygon-minus, returning masks
from online detectors & interactors) (<https://github.com/opencv/cvat/pull/4543>)
- Added Webhooks (<https://github.com/opencv/cvat/pull/4863>)
- Authentication with social accounts google & github (<https://github.com/opencv/cvat/pull/5147>, <https://github.com/opencv/cvat/pull/5181>, <https://github.com/opencv/cvat/pull/5295>)
- REST API tests to export job datasets & annotations and validate their structure  (<https://github.com/opencv/cvat/pull/5160>)
- Propagation backward on UI (<https://github.com/opencv/cvat/pull/5355>)

### Changed
- `api/docs`, `api/swagger`, `api/schema`, `server/about` endpoints now allow unauthorized access (<https://github.com/opencv/cvat/pull/4928>, <https://github.com/opencv/cvat/pull/4935>)
- 3D canvas now can be dragged in IDLE mode (<https://github.com/opencv/cvat/pull/5385>)
- Datumaro version is upgraded to 0.3 (dev) (<https://github.com/opencv/cvat/pull/4984>)
- Allowed trailing slashes in the SDK host address (<https://github.com/opencv/cvat/pull/5057>)
- Enabled authentication via email (<https://github.com/opencv/cvat/pull/5037>)

### Deprecated
- TDB

### Removed
- The `--https` option of CLI (<https://github.com/opencv/cvat/pull/4910>)

### Fixed
- Significantly optimized access to DB for api/jobs, api/tasks, and api/projects.
- Removed a possibly duplicated encodeURI() calls in `server-proxy.ts` to prevent doubly encoding
non-ascii paths while adding files from "Connected file share" (issue #4428)
- Removed unnecessary volumes defined in docker-compose.serverless.yml
(<https://github.com/openvinotoolkit/cvat/pull/4659>)
- Project import/export with skeletons (<https://github.com/opencv/cvat/pull/4867>,
  <https://github.com/opencv/cvat/pull/5004>)
- Shape color is not changed on canvas after changing a label (<https://github.com/opencv/cvat/pull/5045>)
- Unstable e2e restore tests (<https://github.com/opencv/cvat/pull/5010>)
- IOG and f-BRS serverless function (<https://github.com/opencv/cvat/pull/5039>)
- Invisible label item in label constructor when label color background is white,
 or close to it (<https://github.com/opencv/cvat/pull/5041>)
- Fixed cvat-core ESlint problems (<https://github.com/opencv/cvat/pull/5027>)
- Fixed task creation with non-local files via the SDK/CLI
  (<https://github.com/opencv/cvat/issues/4962>)
- HRNET serverless function (<https://github.com/opencv/cvat/pull/4944>)
- Invalid export of segmentation masks when the `background` label gets nonzero id (<https://github.com/opencv/cvat/pull/5056>)
- A trailing slash in hostname does't allow SDK to send some requests
  (<https://github.com/opencv/cvat/pull/5057>)
- Double modal export/backup a task/project (<https://github.com/opencv/cvat/pull/5075>)
- Fixed bug of computing Job's unsolved/resolved issues numbers (<https://github.com/opencv/cvat/pull/5101>)
- Dataset export for job (<https://github.com/opencv/cvat/pull/5052>)
- Angle is not propagated when use ``propagate`` feature (<https://github.com/opencv/cvat/pull/5139>)
- Could not fetch task in a corner case (<https://github.com/opencv/cvat/pull/5163>)
- Restoring CVAT in case of React-renderning fail (<https://github.com/opencv/cvat/pull/5134>)
- Deleted frames become restored if a user deletes frames from another job of the same task
(<https://github.com/opencv/cvat/pull/5138>)
- Wrong issue position when create a quick issue on a rotated shape (<https://github.com/opencv/cvat/pull/5162>)
- Extra rerenders of different pages with each click (<https://github.com/opencv/cvat/pull/5178>)
- Skeleton points exported out of order in the COCO Keypoints format
  (<https://github.com/opencv/cvat/issues/5048>)
- PASCAL VOC 1.1 can't import dataset (<https://github.com/opencv/cvat/pull/4647>)
- Changing an object causes current z layer to be set to the maximum (<https://github.com/opencv/cvat/pull/5145>)
- Job assignee can not resolve an issue (<https://github.com/opencv/cvat/pull/5167>)
- Create manifest with cvat/server docker container command (<https://github.com/opencv/cvat/pull/5172>)
- Cannot assign a resource to a user who has an organization (<https://github.com/opencv/cvat/pull/5218>)
- Logs and annotations are not saved when logout from a job page (<https://github.com/opencv/cvat/pull/5266>)
- Added "type" field for all the labels, allows to reduce number of controls on annotation view (<https://github.com/opencv/cvat/pull/5273>)
- Occluded not applied on canvas instantly for a skeleton elements (<https://github.com/opencv/cvat/pull/5259>)
- Oriented bounding boxes broken with COCO format ss(<https://github.com/opencv/cvat/pull/5219>)
- Can't dump annotations with objects type is track from several jobs (<https://github.com/opencv/cvat/pull/5250>)
- Fixed upload resumption in production environments
  (<https://github.com/opencv/cvat/issues/4839>)
- Fixed job exporting (<https://github.com/opencv/cvat/pull/5282>)
- Visibility and ignored information fail to be loaded (MOT dataset format) (<https://github.com/opencv/cvat/pull/5270>)
- Added force logout on CVAT app start if token is missing (<https://github.com/opencv/cvat/pull/5331>)
- Missed token with using social account authentication (<https://github.com/opencv/cvat/pull/5344>)
- Fixed FBRS serverless function runtime error on images with alpha channel (<https://github.com/opencv/cvat/pull/5384>)
- Attaching manifest with custom name (<https://github.com/opencv/cvat/pull/5377>)
- Uploading non-zip annotaion files (<https://github.com/opencv/cvat/pull/5386>)
<<<<<<< HEAD
- Broken helm chart - if using custom release name (<https://github.com/opencv/cvat/pull/5403>)
=======
- Missing source tag in project annotations (<https://github.com/opencv/cvat/pull/5408>)
>>>>>>> 0943de9d

### Security
- TDB

## \[2.2.0] - 2022-09-12
### Added
- Added ability to delete frames from a job based on (<https://github.com/openvinotoolkit/cvat/pull/4194>)
- Support of attributes returned by serverless functions based on (<https://github.com/openvinotoolkit/cvat/pull/4506>)
- Project/task backups uploading via chunk uploads
- Fixed UX bug when jobs pagination is reset after changing a job
- Progressbars in CLI for file uploading and downloading
- `utils/cli` changed to `cvat-cli` package
- Support custom file name for backup
- Possibility to display tags on frame
- Support source and target storages (server part)
- Tests for import/export annotation, dataset, backup from/to cloud storage
- Added Python SDK package (`cvat-sdk`) (<https://github.com/opencv/cvat/pull/4813>)
- Previews for jobs
- Documentation for LDAP authentication (<https://github.com/cvat-ai/cvat/pull/39>)
- OpenCV.js caching and autoload (<https://github.com/cvat-ai/cvat/pull/30>)
- Publishing dev version of CVAT docker images (<https://github.com/cvat-ai/cvat/pull/53>)
- Support of Human Pose Estimation, Facial Landmarks (and similar) use-cases, new shape type:
Skeleton (<https://github.com/cvat-ai/cvat/pull/1>), (<https://github.com/opencv/cvat/pull/4829>)
- Added helm chart support for serverless functions and analytics (<https://github.com/cvat-ai/cvat/pull/110>)
- Added confirmation when remove a track (<https://github.com/opencv/cvat/pull/4846>)
- [COCO Keypoints](https://cocodataset.org/#keypoints-2020) format support (<https://github.com/opencv/cvat/pull/4821>,
  <https://github.com/opencv/cvat/pull/4908>)
- Support for Oracle OCI Buckets (<https://github.com/opencv/cvat/pull/4876>)
- `cvat-sdk` and `cvat-cli` packages on PyPI (<https://github.com/opencv/cvat/pull/4903>)
- UI part for source and target storages (<https://github.com/opencv/cvat/pull/4842>)
- Backup import/export modals (<https://github.com/opencv/cvat/pull/4842>)
- Annotations import modal (<https://github.com/opencv/cvat/pull/4842>)

### Changed
- Bumped nuclio version to 1.8.14
- Simplified running REST API tests. Extended CI-nightly workflow
- REST API tests are partially moved to Python SDK (`users`, `projects`, `tasks`, `issues`)
- cvat-ui: Improve UI/UX on label, create task and create project forms (<https://github.com/cvat-ai/cvat/pull/7>)
- Removed link to OpenVINO documentation (<https://github.com/cvat-ai/cvat/pull/35>)
- Clarified meaning of chunking for videos

### Fixed
- Task creation progressbar bug
- Removed Python dependency ``open3d`` which brought different issues to the building process
- Analytics not accessible when https is enabled
- Dataset import in an organization
- Updated minimist npm package to v1.2.6
- Request Status Code 500 "StopIteration" when exporting dataset
- Generated OpenAPI schema for several endpoints
- Annotation window might have top offset if try to move a locked object
- Image search in cloud storage (<https://github.com/cvat-ai/cvat/pull/8>)
- Reset password functionality (<https://github.com/cvat-ai/cvat/pull/52>)
- Creating task with cloud storage data (<https://github.com/cvat-ai/cvat/pull/116>)
- Show empty tasks (<https://github.com/cvat-ai/cvat/pull/100>)
- Fixed project filtration (<https://github.com/opencv/cvat/pull/4878>)
- Maximum callstack exceed when create task with 100000+ files from cloud storage (<https://github.com/opencv/cvat/pull/4836>)
- Fixed invocation of serverless functions (<https://github.com/opencv/cvat/pull/4907>)
- Removing label attributes (<https://github.com/opencv/cvat/pull/4927>)
- Notification with a required manifest file (<https://github.com/opencv/cvat/pull/4921>)

## \[2.1.0] - 2022-04-08
### Added
- Task annotations importing via chunk uploads (<https://github.com/openvinotoolkit/cvat/pull/4327>)
- Advanced filtration and sorting for a list of tasks/projects/cloudstorages (<https://github.com/openvinotoolkit/cvat/pull/4403>)
- Project dataset importing via chunk uploads (<https://github.com/openvinotoolkit/cvat/pull/4485>)
- Support paginated list for job commits (<https://github.com/openvinotoolkit/cvat/pull/4482>)

### Changed
- Added missing geos dependency into Dockerfile (<https://github.com/openvinotoolkit/cvat/pull/4451>)
- Improved helm chart readme (<https://github.com/openvinotoolkit/cvat/pull/4366>)
- Added helm chart support for CVAT 2.X and made ingress compatible with Kubernetes >=1.22 (<https://github.com/openvinotoolkit/cvat/pull/4448>)

### Fixed
- Permission error occured when accessing the JobCommits (<https://github.com/openvinotoolkit/cvat/pull/4435>)
- job assignee can remove or update any issue created by the task owner (<https://github.com/openvinotoolkit/cvat/pull/4436>)
- Bug: Incorrect point deletion with keyboard shortcut (<https://github.com/openvinotoolkit/cvat/pull/4420>)
- some AI Tools were not sending responses properly (<https://github.com/openvinotoolkit/cvat/issues/4432>)
- Unable to upload annotations (<https://github.com/openvinotoolkit/cvat/pull/4513>)
- Fix build dependencies for Siammask (<https://github.com/openvinotoolkit/cvat/pull/4486>)
- Bug: Exif orientation information handled incorrectly (<https://github.com/openvinotoolkit/cvat/pull/4529>)
- Fixed build of retinanet function image (<https://github.com/cvat-ai/cvat/pull/54>)
- Dataset import for Datumaro, KITTI and VGGFace2 formats (<https://github.com/opencv/cvat/pull/4544>)
- Bug: Import dataset of Imagenet format fail (<https://github.com/opencv/cvat/issues/4850>)

## \[2.0.0] - 2022-03-04
### Added
- Handle attributes coming from nuclio detectors (<https://github.com/openvinotoolkit/cvat/pull/3917>)
- Add additional environment variables for Nuclio configuration (<https://github.com/openvinotoolkit/cvat/pull/3894>)
- Add KITTI segmentation and detection format (<https://github.com/openvinotoolkit/cvat/pull/3757>)
- Add LFW format (<https://github.com/openvinotoolkit/cvat/pull/3770>)
- Add Cityscapes format (<https://github.com/openvinotoolkit/cvat/pull/3758>)
- Add Open Images V6 format (<https://github.com/openvinotoolkit/cvat/pull/3679>)
- Rotated bounding boxes (<https://github.com/openvinotoolkit/cvat/pull/3832>)
- Player option: Smooth image when zoom-in, enabled by default (<https://github.com/openvinotoolkit/cvat/pull/3933>)
- Google Cloud Storage support in UI (<https://github.com/openvinotoolkit/cvat/pull/3919>)
- Add project tasks pagination (<https://github.com/openvinotoolkit/cvat/pull/3910>)
- Add remove issue button (<https://github.com/openvinotoolkit/cvat/pull/3952>)
- Data sorting option (<https://github.com/openvinotoolkit/cvat/pull/3937>)
- Options to change font size & position of text labels on the canvas (<https://github.com/openvinotoolkit/cvat/pull/3972>)
- Add "tag" return type for automatic annotation in Nuclio (<https://github.com/openvinotoolkit/cvat/pull/3896>)
- Helm chart: Make user-data-permission-fix optional (<https://github.com/openvinotoolkit/cvat/pull/3994>)
- Advanced identity access management system, using open policy agent (<https://github.com/openvinotoolkit/cvat/pull/3788>)
- Organizations to create "shared space" for different groups of users (<https://github.com/openvinotoolkit/cvat/pull/3788>)
- Dataset importing to a project (<https://github.com/openvinotoolkit/cvat/pull/3790>)
- User is able to customize information that text labels show (<https://github.com/openvinotoolkit/cvat/pull/4029>)
- Support for uploading manifest with any name (<https://github.com/openvinotoolkit/cvat/pull/4041>)
- Added information about OpenVINO toolkit to login page (<https://github.com/openvinotoolkit/cvat/pull/4077>)
- Support for working with ellipses (<https://github.com/openvinotoolkit/cvat/pull/4062>)
- Add several flags to task creation CLI (<https://github.com/openvinotoolkit/cvat/pull/4119>)
- Add YOLOv5 serverless function for automatic annotation (<https://github.com/openvinotoolkit/cvat/pull/4178>)
- Add possibility to change git repository and git export format from already created task (<https://github.com/openvinotoolkit/cvat/pull/3886>)
- Basic page with jobs list, basic filtration to this list (<https://github.com/openvinotoolkit/cvat/pull/4258>)
- Added OpenCV.js TrackerMIL as tracking tool (<https://github.com/openvinotoolkit/cvat/pull/4200>)
- Ability to continue working from the latest frame where an annotator was before (<https://github.com/openvinotoolkit/cvat/pull/4297>)
- `GET /api/jobs/<id>/commits` was implemented (<https://github.com/openvinotoolkit/cvat/pull/4368>)
- Advanced filtration and sorting for a list of jobs (<https://github.com/openvinotoolkit/cvat/pull/4319>)

### Changed
- Users don't have access to a task object anymore if they are assigned only on some jobs of the task (<https://github.com/openvinotoolkit/cvat/pull/3788>)
- Different resources (tasks, projects) are not visible anymore for all CVAT instance users by default (<https://github.com/openvinotoolkit/cvat/pull/3788>)
- API versioning scheme: using accept header versioning instead of namespace versioning (<https://github.com/openvinotoolkit/cvat/pull/4239>)
- Replaced 'django_sendfile' with 'django_sendfile2' (<https://github.com/openvinotoolkit/cvat/pull/4267>)
- Use drf-spectacular instead of drf-yasg for swagger documentation (<https://github.com/openvinotoolkit/cvat/pull/4210>)
- Update development-environment manual to work under MacOS, supported Mac with Apple Silicon (<https://github.com/openvinotoolkit/cvat/pull/4414>)

### Deprecated
- Job field "status" is not used in UI anymore, but it has not been removed from the database yet (<https://github.com/openvinotoolkit/cvat/pull/3788>)

### Removed
- Review rating, reviewer field from the job instance (use assignee field together with stage field instead) (<https://github.com/openvinotoolkit/cvat/pull/3788>)
- Training django app (<https://github.com/openvinotoolkit/cvat/pull/4330>)
- v1 api version support (<https://github.com/openvinotoolkit/cvat/pull/4332>)

### Fixed
- Fixed Interaction handler keyboard handlers (<https://github.com/openvinotoolkit/cvat/pull/3881>)
- Points of invisible shapes are visible in autobordering (<https://github.com/openvinotoolkit/cvat/pull/3931>)
- Order of the label attributes in the object item details(<https://github.com/openvinotoolkit/cvat/pull/3945>)
- Order of labels in tasks and projects (<https://github.com/openvinotoolkit/cvat/pull/3987>)
- Fixed task creating with large files via webpage (<https://github.com/openvinotoolkit/cvat/pull/3692>)
- Added information to export CVAT_HOST when performing local installation for accessing over network (<https://github.com/openvinotoolkit/cvat/pull/4014>)
- Fixed possible color collisions in the generated colormap (<https://github.com/openvinotoolkit/cvat/pull/4007>)
- Original pdf file is deleted when using share (<https://github.com/openvinotoolkit/cvat/pull/3967>)
- Order in an annotation file(<https://github.com/openvinotoolkit/cvat/pull/4087>)
- Fixed task data upload progressbar (<https://github.com/openvinotoolkit/cvat/pull/4134>)
- Email in org invitations is case sensitive (<https://github.com/openvinotoolkit/cvat/pull/4153>)
- Caching for tasks and jobs can lead to an exception if its assignee user is removed (<https://github.com/openvinotoolkit/cvat/pull/4165>)
- Added intelligent function when paste labels to another task (<https://github.com/openvinotoolkit/cvat/pull/4161>)
- Uncaught TypeError: this.el.node.getScreenCTM() is null in Firefox (<https://github.com/openvinotoolkit/cvat/pull/4175>)
- Bug: canvas is busy when start playing, start resizing a shape and do not release the mouse cursor (<https://github.com/openvinotoolkit/cvat/pull/4151>)
- Bug: could not receive frame N. TypeError: Cannot read properties of undefined (reding "filename") (<https://github.com/openvinotoolkit/cvat/pull/4187>)
- Cannot choose a dataset format for a linked repository if a task type is annotation (<https://github.com/openvinotoolkit/cvat/pull/4203>)
- Fixed tus upload error over https (<https://github.com/openvinotoolkit/cvat/pull/4154>)
- Issues disappear when rescale a browser (<https://github.com/openvinotoolkit/cvat/pull/4189>)
- Auth token key is not returned when registering without email verification (<https://github.com/openvinotoolkit/cvat/pull/4092>)
- Error in create project from backup for standard 3D annotation (<https://github.com/openvinotoolkit/cvat/pull/4160>)
- Annotations search does not work correctly in some corner cases (when use complex properties with width, height) (<https://github.com/openvinotoolkit/cvat/pull/4198>)
- Kibana requests are not proxied due to django-revproxy incompatibility with Django >3.2.x (<https://github.com/openvinotoolkit/cvat/issues/4085>)
- Content type for getting frame with tasks/{id}/data/ endpoint (<https://github.com/openvinotoolkit/cvat/pull/4333>)
- Bug: Permission error occured when accessing the comments of a specific issue (<https://github.com/openvinotoolkit/cvat/issues/4416>)


### Security
- Updated ELK to 6.8.23 which uses log4j 2.17.1 (<https://github.com/openvinotoolkit/cvat/pull/4206>)
- Added validation for URLs which used as remote data source (<https://github.com/openvinotoolkit/cvat/pull/4387>)

## \[1.7.0] - 2021-11-15

### Added

- cvat-ui: support cloud storages (<https://github.com/openvinotoolkit/cvat/pull/3372>)
- interactor: add HRNet interactive segmentation serverless function (<https://github.com/openvinotoolkit/cvat/pull/3740>)
- Added GPU implementation for SiamMask, reworked tracking approach (<https://github.com/openvinotoolkit/cvat/pull/3571>)
- Progress bar for manifest creating (<https://github.com/openvinotoolkit/cvat/pull/3712>)
- IAM: Open Policy Agent integration (<https://github.com/openvinotoolkit/cvat/pull/3788>)
- Add a tutorial on attaching cloud storage AWS-S3 (<https://github.com/openvinotoolkit/cvat/pull/3745>)
  and Azure Blob Container (<https://github.com/openvinotoolkit/cvat/pull/3778>)
- The feature to remove annotations in a specified range of frames (<https://github.com/openvinotoolkit/cvat/pull/3617>)
- Project backup/restore (<https://github.com/openvinotoolkit/cvat/pull/3852>)

### Changed

- UI tracking has been reworked (<https://github.com/openvinotoolkit/cvat/pull/3571>)
- Updated Django till 3.2.7 (automatic AppConfig discovery)
- Manifest generation: Reduce creating time (<https://github.com/openvinotoolkit/cvat/pull/3712>)
- Migration from NPM 6 to NPM 7 (<https://github.com/openvinotoolkit/cvat/pull/3773>)
- Update Datumaro dependency to 0.2.0 (<https://github.com/openvinotoolkit/cvat/pull/3813>)

### Fixed

- Fixed JSON transform issues in network requests (<https://github.com/openvinotoolkit/cvat/pull/3706>)
- Display a more user-friendly exception message (<https://github.com/openvinotoolkit/cvat/pull/3721>)
- Exception `DataCloneError: The object could not be cloned` (<https://github.com/openvinotoolkit/cvat/pull/3733>)
- Fixed extension comparison in task frames CLI (<https://github.com/openvinotoolkit/cvat/pull/3674>)
- Incorrect work when copy job list with "Copy" button (<https://github.com/openvinotoolkit/cvat/pull/3749>)
- Iterating over manifest (<https://github.com/openvinotoolkit/cvat/pull/3792>)
- Manifest removing (<https://github.com/openvinotoolkit/cvat/pull/3791>)
- Fixed project updated date (<https://github.com/openvinotoolkit/cvat/pull/3814>)
- Fixed dextr deployment (<https://github.com/openvinotoolkit/cvat/pull/3820>)
- Migration of `dataset_repo` application (<https://github.com/openvinotoolkit/cvat/pull/3827>)
- Helm settings for external psql database were unused by backend (<https://github.com/openvinotoolkit/cvat/pull/3779>)
- Updated WSL setup for development (<https://github.com/openvinotoolkit/cvat/pull/3828>)
- Helm chart config (<https://github.com/openvinotoolkit/cvat/pull/3784>)

### Security

- Fix security issues on the documentation website unsafe use of target blank
  and potential clickjacking on legacy browsers (<https://github.com/openvinotoolkit/cvat/pull/3789>)

## \[1.6.0] - 2021-09-17

### Added

- Added ability to import data from share with cli without copying the data (<https://github.com/openvinotoolkit/cvat/issues/2862>)
- Notification if the browser does not support nesassary API
- Added ability to export project as a dataset (<https://github.com/openvinotoolkit/cvat/pull/3365>)
  and project with 3D tasks (<https://github.com/openvinotoolkit/cvat/pull/3502>)
- Additional inline tips in interactors with demo gifs (<https://github.com/openvinotoolkit/cvat/pull/3473>)
- Added intelligent scissors blocking feature (<https://github.com/openvinotoolkit/cvat/pull/3510>)
- Support cloud storage status (<https://github.com/openvinotoolkit/cvat/pull/3386>)
- Support cloud storage preview (<https://github.com/openvinotoolkit/cvat/pull/3386>)
- cvat-core: support cloud storages (<https://github.com/openvinotoolkit/cvat/pull/3313>)

### Changed

- Non-blocking UI when using interactors (<https://github.com/openvinotoolkit/cvat/pull/3473>)
- "Selected opacity" slider now defines opacity level for shapes being drawnSelected opacity (<https://github.com/openvinotoolkit/cvat/pull/3473>)
- Cloud storage creating and updating (<https://github.com/openvinotoolkit/cvat/pull/3386>)
- Way of working with cloud storage content (<https://github.com/openvinotoolkit/cvat/pull/3386>)

### Removed

- Support TEMP_KEY_SECRET_KEY_TOKEN_SET for AWS S3 cloud storage (<https://github.com/openvinotoolkit/cvat/pull/3386>)

### Fixed

- Fixed multiple tasks moving (<https://github.com/openvinotoolkit/cvat/pull/3517>)
- Fixed task creating CLI parameter (<https://github.com/openvinotoolkit/cvat/pull/3519>)
- Fixed import for MOTS format (<https://github.com/openvinotoolkit/cvat/pull/3612>)

## \[1.5.0] - 2021-08-02

### Added

- Support of context images for 2D image tasks (<https://github.com/openvinotoolkit/cvat/pull/3122>)
- Support of cloud storage without copying data into CVAT: server part (<https://github.com/openvinotoolkit/cvat/pull/2620>)
- Filter `is_active` for user list (<https://github.com/openvinotoolkit/cvat/pull/3235>)
- Ability to export/import tasks (<https://github.com/openvinotoolkit/cvat/pull/3056>)
- Add a tutorial for semi-automatic/automatic annotation (<https://github.com/openvinotoolkit/cvat/pull/3124>)
- Explicit "Done" button when drawing any polyshapes (<https://github.com/openvinotoolkit/cvat/pull/3417>)
- Histogram equalization with OpenCV javascript (<https://github.com/openvinotoolkit/cvat/pull/3447>)
- Client-side polyshapes approximation when using semi-automatic interactors & scissors (<https://github.com/openvinotoolkit/cvat/pull/3450>)
- Support of Google Cloud Storage for cloud storage (<https://github.com/openvinotoolkit/cvat/pull/3561>)

### Changed

- Updated manifest format, added meta with related images (<https://github.com/openvinotoolkit/cvat/pull/3122>)
- Update of COCO format documentation (<https://github.com/openvinotoolkit/cvat/pull/3197>)
- Updated Webpack Dev Server config to add proxy (<https://github.com/openvinotoolkit/cvat/pull/3368>)
- Update to Django 3.1.12 (<https://github.com/openvinotoolkit/cvat/pull/3378>)
- Updated visibility for removable points in AI tools (<https://github.com/openvinotoolkit/cvat/pull/3417>)
- Updated UI handling for IOG serverless function (<https://github.com/openvinotoolkit/cvat/pull/3417>)
- Changed Nginx proxy to Traefik in `docker-compose.yml` (<https://github.com/openvinotoolkit/cvat/pull/3409>)
- Simplify the process of deploying CVAT with HTTPS (<https://github.com/openvinotoolkit/cvat/pull/3409>)

### Fixed

- Project page requests took a long time and did many DB queries (<https://github.com/openvinotoolkit/cvat/pull/3223>)
- Fixed Python 3.6 support (<https://github.com/openvinotoolkit/cvat/pull/3258>)
- Incorrect attribute import in tracks (<https://github.com/openvinotoolkit/cvat/pull/3229>)
- Issue "is not a constructor" when create object, save, undo, save, redo save (<https://github.com/openvinotoolkit/cvat/pull/3292>)
- Fix CLI create an infinite loop if git repository responds with failure (<https://github.com/openvinotoolkit/cvat/pull/3267>)
- Bug with sidebar & fullscreen (<https://github.com/openvinotoolkit/cvat/pull/3289>)
- 504 Gateway Time-out on `data/meta` requests (<https://github.com/openvinotoolkit/cvat/pull/3269>)
- TypeError: Cannot read property 'clientX' of undefined when draw cuboids with hotkeys (<https://github.com/openvinotoolkit/cvat/pull/3308>)
- Duplication of the cuboids when redraw them (<https://github.com/openvinotoolkit/cvat/pull/3308>)
- Some code issues in Deep Extreme Cut handler code (<https://github.com/openvinotoolkit/cvat/pull/3325>)
- UI fails when inactive user is assigned to a task/job (<https://github.com/openvinotoolkit/cvat/pull/3343>)
- Calculate precise progress of decoding a video file (<https://github.com/openvinotoolkit/cvat/pull/3381>)
- Falsely successful `cvat_ui` image build in case of OOM error that leads to the default nginx welcome page
  (<https://github.com/openvinotoolkit/cvat/pull/3379>)
- Fixed issue when save filtered object in AAM (<https://github.com/openvinotoolkit/cvat/pull/3401>)
- Context image disappears after undo/redo (<https://github.com/openvinotoolkit/cvat/pull/3416>)
- Using combined data sources (directory and image) when create a task (<https://github.com/openvinotoolkit/cvat/pull/3424>)
- Creating task with labels in project (<https://github.com/openvinotoolkit/cvat/pull/3454>)
- Move task and autoannotation modals were invisible from project page (<https://github.com/openvinotoolkit/cvat/pull/3475>)

## \[1.4.0] - 2021-05-18

### Added

- Documentation on mask annotation (<https://github.com/openvinotoolkit/cvat/pull/3044>)
- Hotkeys to switch a label of existing object or to change default label (for objects created with N) (<https://github.com/openvinotoolkit/cvat/pull/3070>)
- A script to convert some kinds of DICOM files to regular images (<https://github.com/openvinotoolkit/cvat/pull/3095>)
- Helm chart prototype (<https://github.com/openvinotoolkit/cvat/pull/3102>)
- Initial implementation of moving tasks between projects (<https://github.com/openvinotoolkit/cvat/pull/3164>)

### Changed

- Place of migration logger initialization (<https://github.com/openvinotoolkit/cvat/pull/3170>)

### Removed

- Kubernetes templates from (<https://github.com/openvinotoolkit/cvat/pull/1962>) due to helm charts (<https://github.com/openvinotoolkit/cvat/pull/3171>)

### Fixed

- Export of instance masks with holes (<https://github.com/openvinotoolkit/cvat/pull/3044>)
- Changing a label on canvas does not work when 'Show object details' enabled (<https://github.com/openvinotoolkit/cvat/pull/3084>)
- Make sure frame unzip web worker correctly terminates after unzipping all images in a requested chunk (<https://github.com/openvinotoolkit/cvat/pull/3096>)
- Reset password link was unavailable before login (<https://github.com/openvinotoolkit/cvat/pull/3140>)
- Manifest: migration (<https://github.com/openvinotoolkit/cvat/pull/3146>)
- Fixed cropping polygon in some corner cases (<https://github.com/openvinotoolkit/cvat/pull/3184>)

## \[1.3.0] - 3/31/2021

### Added

- CLI: Add support for saving annotations in a git repository when creating a task.
- CVAT-3D: support lidar data on the server side (<https://github.com/openvinotoolkit/cvat/pull/2534>)
- GPU support for Mask-RCNN and improvement in its deployment time (<https://github.com/openvinotoolkit/cvat/pull/2714>)
- CVAT-3D: Load all frames corresponding to the job instance
  (<https://github.com/openvinotoolkit/cvat/pull/2645>)
- Intelligent scissors with OpenCV javascript (<https://github.com/openvinotoolkit/cvat/pull/2689>)
- CVAT-3D: Visualize 3D point cloud spaces in 3D View, Top View Side View and Front View (<https://github.com/openvinotoolkit/cvat/pull/2768>)
- [Inside Outside Guidance](https://github.com/shiyinzhang/Inside-Outside-Guidance) serverless
  function for interactive segmentation
- Pre-built [cvat_server](https://hub.docker.com/r/openvino/cvat_server) and
  [cvat_ui](https://hub.docker.com/r/openvino/cvat_ui) images were published on DockerHub (<https://github.com/openvinotoolkit/cvat/pull/2766>)
- Project task subsets (<https://github.com/openvinotoolkit/cvat/pull/2774>)
- Kubernetes templates and guide for their deployment (<https://github.com/openvinotoolkit/cvat/pull/1962>)
- [WiderFace](http://shuoyang1213.me/WIDERFACE/) format support (<https://github.com/openvinotoolkit/cvat/pull/2864>)
- [VGGFace2](https://github.com/ox-vgg/vgg_face2) format support (<https://github.com/openvinotoolkit/cvat/pull/2865>)
- [Backup/Restore guide](cvat/apps/documentation/backup_guide.md) (<https://github.com/openvinotoolkit/cvat/pull/2964>)
- Label deletion from tasks and projects (<https://github.com/openvinotoolkit/cvat/pull/2881>)
- CVAT-3D: Implemented initial cuboid placement in 3D View and select cuboid in Top, Side and Front views
  (<https://github.com/openvinotoolkit/cvat/pull/2891>)
- [Market-1501](https://www.aitribune.com/dataset/2018051063) format support (<https://github.com/openvinotoolkit/cvat/pull/2869>)
- Ability of upload manifest for dataset with images (<https://github.com/openvinotoolkit/cvat/pull/2763>)
- Annotations filters UI using react-awesome-query-builder (<https://github.com/openvinotoolkit/cvat/issues/1418>)
- Storing settings in local storage to keep them between browser sessions (<https://github.com/openvinotoolkit/cvat/pull/3017>)
- [ICDAR](https://rrc.cvc.uab.es/?ch=2) format support (<https://github.com/openvinotoolkit/cvat/pull/2866>)
- Added switcher to maintain polygon crop behavior (<https://github.com/openvinotoolkit/cvat/pull/3021>
- Filters and sorting options for job list, added tooltip for tasks filters (<https://github.com/openvinotoolkit/cvat/pull/3030>)

### Changed

- CLI - task list now returns a list of current tasks. (<https://github.com/openvinotoolkit/cvat/pull/2863>)
- Updated HTTPS install README section (cleanup and described more robust deploy)
- Logstash is improved for using with configurable elasticsearch outputs (<https://github.com/openvinotoolkit/cvat/pull/2531>)
- Bumped nuclio version to 1.5.16 (<https://github.com/openvinotoolkit/cvat/pull/2578>)
- All methods for interactive segmentation accept negative points as well
- Persistent queue added to logstash (<https://github.com/openvinotoolkit/cvat/pull/2744>)
- Improved maintenance of popups visibility (<https://github.com/openvinotoolkit/cvat/pull/2809>)
- Image visualizations settings on canvas for faster access (<https://github.com/openvinotoolkit/cvat/pull/2872>)
- Better scale management of left panel when screen is too small (<https://github.com/openvinotoolkit/cvat/pull/2880>)
- Improved error messages for annotation import (<https://github.com/openvinotoolkit/cvat/pull/2935>)
- Using manifest support instead video meta information and dummy chunks (<https://github.com/openvinotoolkit/cvat/pull/2763>)

### Fixed

- More robust execution of nuclio GPU functions by limiting the GPU memory consumption per worker (<https://github.com/openvinotoolkit/cvat/pull/2714>)
- Kibana startup initialization (<https://github.com/openvinotoolkit/cvat/pull/2659>)
- The cursor jumps to the end of the line when renaming a task (<https://github.com/openvinotoolkit/cvat/pull/2669>)
- SSLCertVerificationError when remote source is used (<https://github.com/openvinotoolkit/cvat/pull/2683>)
- Fixed filters select overflow (<https://github.com/openvinotoolkit/cvat/pull/2614>)
- Fixed tasks in project auto annotation (<https://github.com/openvinotoolkit/cvat/pull/2725>)
- Cuboids are missed in annotations statistics (<https://github.com/openvinotoolkit/cvat/pull/2704>)
- The list of files attached to the task is not displayed (<https://github.com/openvinotoolkit/cvat/pull/2706>)
- A couple of css-related issues (top bar disappear, wrong arrow position on collapse elements) (<https://github.com/openvinotoolkit/cvat/pull/2736>)
- Issue with point region doesn't work in Firefox (<https://github.com/openvinotoolkit/cvat/pull/2727>)
- Fixed cuboid perspective change (<https://github.com/openvinotoolkit/cvat/pull/2733>)
- Annotation page popups (ai tools, drawing) reset state after detecting, tracking, drawing (<https://github.com/openvinotoolkit/cvat/pull/2780>)
- Polygon editing using trailing point (<https://github.com/openvinotoolkit/cvat/pull/2808>)
- Updated the path to python for DL models inside automatic annotation documentation (<https://github.com/openvinotoolkit/cvat/pull/2847>)
- Fixed of receiving function variable (<https://github.com/openvinotoolkit/cvat/pull/2860>)
- Shortcuts with CAPSLOCK enabled and with non-US languages activated (<https://github.com/openvinotoolkit/cvat/pull/2872>)
- Prevented creating several issues for the same object (<https://github.com/openvinotoolkit/cvat/pull/2868>)
- Fixed label editor name field validator (<https://github.com/openvinotoolkit/cvat/pull/2879>)
- An error about track shapes outside of the task frames during export (<https://github.com/openvinotoolkit/cvat/pull/2890>)
- Fixed project search field updating (<https://github.com/openvinotoolkit/cvat/pull/2901>)
- Fixed export error when invalid polygons are present in overlapping frames (<https://github.com/openvinotoolkit/cvat/pull/2852>)
- Fixed image quality option for tasks created from images (<https://github.com/openvinotoolkit/cvat/pull/2963>)
- Incorrect text on the warning when specifying an incorrect link to the issue tracker (<https://github.com/openvinotoolkit/cvat/pull/2971>)
- Updating label attributes when label contains number attributes (<https://github.com/openvinotoolkit/cvat/pull/2969>)
- Crop a polygon if its points are outside the bounds of the image (<https://github.com/openvinotoolkit/cvat/pull/3025>)

## \[1.2.0] - 2021-01-08

### Fixed

- Memory consumption for the task creation process (<https://github.com/openvinotoolkit/cvat/pull/2582>)
- Frame preloading (<https://github.com/openvinotoolkit/cvat/pull/2608>)
- Project cannot be removed from the project page (<https://github.com/openvinotoolkit/cvat/pull/2626>)

## \[1.2.0-beta] - 2020-12-15

### Added

- GPU support and improved documentation for auto annotation (<https://github.com/openvinotoolkit/cvat/pull/2546>)
- Manual review pipeline: issues/comments/workspace (<https://github.com/openvinotoolkit/cvat/pull/2357>)
- Basic projects implementation (<https://github.com/openvinotoolkit/cvat/pull/2255>)
- Documentation on how to mount cloud starage(AWS S3 bucket, Azure container, Google Drive) as FUSE (<https://github.com/openvinotoolkit/cvat/pull/2377>)
- Ability to work with share files without copying inside (<https://github.com/openvinotoolkit/cvat/pull/2377>)
- Tooltips in label selectors (<https://github.com/openvinotoolkit/cvat/pull/2509>)
- Page redirect after login using `next` query parameter (<https://github.com/openvinotoolkit/cvat/pull/2527>)
- [ImageNet](http://www.image-net.org) format support (<https://github.com/openvinotoolkit/cvat/pull/2376>)
- [CamVid](http://mi.eng.cam.ac.uk/research/projects/VideoRec/CamVid/) format support (<https://github.com/openvinotoolkit/cvat/pull/2559>)

### Changed

- PATCH requests from cvat-core submit only changed fields (<https://github.com/openvinotoolkit/cvat/pull/2445>)
- deploy.sh in serverless folder is separated into deploy_cpu.sh and deploy_gpu.sh (<https://github.com/openvinotoolkit/cvat/pull/2546>)
- Bumped nuclio version to 1.5.8
- Migrated to Antd 4.9 (<https://github.com/openvinotoolkit/cvat/pull/2536>)

### Fixed

- Fixed FastRCNN inference bug for images with 4 channels i.e. png (<https://github.com/openvinotoolkit/cvat/pull/2546>)
- Django templates for email and user guide (<https://github.com/openvinotoolkit/cvat/pull/2412>)
- Saving relative paths in dummy chunks instead of absolute (<https://github.com/openvinotoolkit/cvat/pull/2424>)
- Objects with a specific label cannot be displayed if at least one tag with the label exist (<https://github.com/openvinotoolkit/cvat/pull/2435>)
- Wrong attribute can be removed in labels editor (<https://github.com/openvinotoolkit/cvat/pull/2436>)
- UI fails with the error "Cannot read property 'label' of undefined" (<https://github.com/openvinotoolkit/cvat/pull/2442>)
- Exception: "Value must be a user instance" (<https://github.com/openvinotoolkit/cvat/pull/2441>)
- Reset zoom option doesn't work in tag annotation mode (<https://github.com/openvinotoolkit/cvat/pull/2443>)
- Canvas is busy error (<https://github.com/openvinotoolkit/cvat/pull/2437>)
- Projects view layout fix (<https://github.com/openvinotoolkit/cvat/pull/2503>)
- Fixed the tasks view (infinite loading) when it is impossible to get a preview of the task (<https://github.com/openvinotoolkit/cvat/pull/2504>)
- Empty frames navigation (<https://github.com/openvinotoolkit/cvat/pull/2505>)
- TypeError: Cannot read property 'toString' of undefined (<https://github.com/openvinotoolkit/cvat/pull/2517>)
- Extra shapes are drawn after Esc, or G pressed while drawing a region in grouping (<https://github.com/openvinotoolkit/cvat/pull/2507>)
- Reset state (reviews, issues) after logout or changing a job (<https://github.com/openvinotoolkit/cvat/pull/2525>)
- TypeError: Cannot read property 'id' of undefined when updating a task (<https://github.com/openvinotoolkit/cvat/pull/2544>)

## \[1.2.0-alpha] - 2020-11-09

### Added

- Ability to login into CVAT-UI with token from api/v1/auth/login (<https://github.com/openvinotoolkit/cvat/pull/2234>)
- Added layout grids toggling ('ctrl + alt + Enter')
- Added password reset functionality (<https://github.com/opencv/cvat/pull/2058>)
- Ability to work with data on the fly (<https://github.com/opencv/cvat/pull/2007>)
- Annotation in process outline color wheel (<https://github.com/opencv/cvat/pull/2084>)
- On the fly annotation using DL detectors (<https://github.com/opencv/cvat/pull/2102>)
- Displaying automatic annotation progress on a task view (<https://github.com/opencv/cvat/pull/2148>)
- Automatic tracking of bounding boxes using serverless functions (<https://github.com/opencv/cvat/pull/2136>)
- \[Datumaro] CLI command for dataset equality comparison (<https://github.com/opencv/cvat/pull/1989>)
- \[Datumaro] Merging of datasets with different labels (<https://github.com/opencv/cvat/pull/2098>)
- Add FBRS interactive segmentation serverless function (<https://github.com/openvinotoolkit/cvat/pull/2094>)
- Ability to change default behaviour of previous/next buttons of a player.
  It supports regular navigation, searching a frame according to annotations
  filters and searching the nearest frame without any annotations (<https://github.com/openvinotoolkit/cvat/pull/2221>)
- MacOS users notes in CONTRIBUTING.md
- Ability to prepare meta information manually (<https://github.com/openvinotoolkit/cvat/pull/2217>)
- Ability to upload prepared meta information along with a video when creating a task (<https://github.com/openvinotoolkit/cvat/pull/2217>)
- Optional chaining plugin for cvat-canvas and cvat-ui (<https://github.com/openvinotoolkit/cvat/pull/2249>)
- MOTS png mask format support (<https://github.com/openvinotoolkit/cvat/pull/2198>)
- Ability to correct upload video with a rotation record in the metadata (<https://github.com/openvinotoolkit/cvat/pull/2218>)
- User search field for assignee fields (<https://github.com/openvinotoolkit/cvat/pull/2370>)
- Support of mxf videos (<https://github.com/openvinotoolkit/cvat/pull/2514>)

### Changed

- UI models (like DEXTR) were redesigned to be more interactive (<https://github.com/opencv/cvat/pull/2054>)
- Used Ubuntu:20.04 as a base image for CVAT Dockerfile (<https://github.com/opencv/cvat/pull/2101>)
- Right colors of label tags in label mapping when a user runs automatic detection (<https://github.com/openvinotoolkit/cvat/pull/2162>)
- Nuclio became an optional component of CVAT (<https://github.com/openvinotoolkit/cvat/pull/2192>)
- A key to remove a point from a polyshape (Ctrl => Alt) (<https://github.com/openvinotoolkit/cvat/pull/2204>)
- Updated `docker-compose` file version from `2.3` to `3.3`(<https://github.com/openvinotoolkit/cvat/pull/2235>)
- Added auto inference of url schema from host in CLI, if provided (<https://github.com/openvinotoolkit/cvat/pull/2240>)
- Track frames in skips between annotation is presented in MOT and MOTS formats are marked `outside` (<https://github.com/openvinotoolkit/cvat/pull/2198>)
- UI packages installation with `npm ci` instead of `npm install` (<https://github.com/openvinotoolkit/cvat/pull/2350>)

### Removed

- Removed Z-Order flag from task creation process

### Fixed

- Fixed multiple errors which arises when polygon is of length 5 or less (<https://github.com/opencv/cvat/pull/2100>)
- Fixed task creation from PDF (<https://github.com/opencv/cvat/pull/2141>)
- Fixed CVAT format import for frame stepped tasks (<https://github.com/openvinotoolkit/cvat/pull/2151>)
- Fixed the reading problem with large PDFs (<https://github.com/openvinotoolkit/cvat/pull/2154>)
- Fixed unnecessary pyhash dependency (<https://github.com/openvinotoolkit/cvat/pull/2170>)
- Fixed Data is not getting cleared, even after deleting the Task from Django Admin App(<https://github.com/openvinotoolkit/cvat/issues/1925>)
- Fixed blinking message: "Some tasks have not been showed because they do not have any data" (<https://github.com/openvinotoolkit/cvat/pull/2200>)
- Fixed case when a task with 0 jobs is shown as "Completed" in UI (<https://github.com/openvinotoolkit/cvat/pull/2200>)
- Fixed use case when UI throws exception: Cannot read property 'objectType' of undefined #2053 (<https://github.com/openvinotoolkit/cvat/pull/2203>)
- Fixed use case when logs could be saved twice or more times #2202 (<https://github.com/openvinotoolkit/cvat/pull/2203>)
- Fixed issues from #2112 (<https://github.com/openvinotoolkit/cvat/pull/2217>)
- Git application name (renamed to dataset_repo) (<https://github.com/openvinotoolkit/cvat/pull/2243>)
- A problem in exporting of tracks, where tracks could be truncated (<https://github.com/openvinotoolkit/cvat/issues/2129>)
- Fixed CVAT startup process if the user has `umask 077` in .bashrc file (<https://github.com/openvinotoolkit/cvat/pull/2293>)
- Exception: Cannot read property "each" of undefined after drawing a single point (<https://github.com/openvinotoolkit/cvat/pull/2307>)
- Cannot read property 'label' of undefined (Fixed?) (<https://github.com/openvinotoolkit/cvat/pull/2311>)
- Excluded track frames marked `outside` in `CVAT for Images` export (<https://github.com/openvinotoolkit/cvat/pull/2345>)
- 'List of tasks' Kibana visualization (<https://github.com/openvinotoolkit/cvat/pull/2361>)
- An error on exporting not `jpg` or `png` images in TF Detection API format (<https://github.com/openvinotoolkit/datumaro/issues/35>)

## \[1.1.0] - 2020-08-31

### Added

- Siammask tracker as DL serverless function (<https://github.com/opencv/cvat/pull/1988>)
- \[Datumaro] Added model info and source info commands (<https://github.com/opencv/cvat/pull/1973>)
- \[Datumaro] Dataset statistics (<https://github.com/opencv/cvat/pull/1668>)
- Ability to change label color in tasks and predefined labels (<https://github.com/opencv/cvat/pull/2014>)
- \[Datumaro] Multi-dataset merge (<https://github.com/opencv/cvat/pull/1695>)
- Ability to configure email verification for new users (<https://github.com/opencv/cvat/pull/1929>)
- Link to django admin page from UI (<https://github.com/opencv/cvat/pull/2068>)
- Notification message when users use wrong browser (<https://github.com/opencv/cvat/pull/2070>)

### Changed

- Shape coordinates are rounded to 2 digits in dumped annotations (<https://github.com/opencv/cvat/pull/1970>)
- COCO format does not produce polygon points for bbox annotations (<https://github.com/opencv/cvat/pull/1953>)

### Fixed

- Issue loading openvino models for semi-automatic and automatic annotation (<https://github.com/opencv/cvat/pull/1996>)
- Basic functions of CVAT works without activated nuclio dashboard
- Fixed a case in which exported masks could have wrong color order (<https://github.com/opencv/cvat/issues/2032>)
- Fixed error with creating task with labels with the same name (<https://github.com/opencv/cvat/pull/2031>)
- Django RQ dashboard view (<https://github.com/opencv/cvat/pull/2069>)
- Object's details menu settings (<https://github.com/opencv/cvat/pull/2084>)

## \[1.1.0-beta] - 2020-08-03

### Added

- DL models as serverless functions (<https://github.com/opencv/cvat/pull/1767>)
- Source type support for tags, shapes and tracks (<https://github.com/opencv/cvat/pull/1192>)
- Source type support for CVAT Dumper/Loader (<https://github.com/opencv/cvat/pull/1192>)
- Intelligent polygon editing (<https://github.com/opencv/cvat/pull/1921>)
- Support creating multiple jobs for each task through python cli (<https://github.com/opencv/cvat/pull/1950>)
- python cli over https (<https://github.com/opencv/cvat/pull/1942>)
- Error message when plugins weren't able to initialize instead of infinite loading (<https://github.com/opencv/cvat/pull/1966>)
- Ability to change user password (<https://github.com/opencv/cvat/pull/1954>)

### Changed

- Smaller object details (<https://github.com/opencv/cvat/pull/1877>)
- `COCO` format does not convert bboxes to polygons on export (<https://github.com/opencv/cvat/pull/1953>)
- It is impossible to submit a DL model in OpenVINO format using UI.
  Now you can deploy new models on the server using serverless functions
  (<https://github.com/opencv/cvat/pull/1767>)
- Files and folders under share path are now alphabetically sorted

### Removed

- Removed OpenVINO and CUDA components because they are not necessary anymore (<https://github.com/opencv/cvat/pull/1767>)
- Removed the old UI code (<https://github.com/opencv/cvat/pull/1964>)

### Fixed

- Some objects aren't shown on canvas sometimes. For example after propagation on of objects is invisible (<https://github.com/opencv/cvat/pull/1834>)
- CVAT doesn't offer to restore state after an error (<https://github.com/opencv/cvat/pull/1874>)
- Cannot read property 'shapeType' of undefined because of zOrder related issues (<https://github.com/opencv/cvat/pull/1874>)
- Cannot read property 'pinned' of undefined because of zOrder related issues (<https://github.com/opencv/cvat/pull/1874>)
- Do not iterate over hidden objects in aam (which are invisible because of zOrder) (<https://github.com/opencv/cvat/pull/1874>)
- Cursor position is reset after changing a text field (<https://github.com/opencv/cvat/pull/1874>)
- Hidden points and cuboids can be selected to be grouped (<https://github.com/opencv/cvat/pull/1874>)
- `outside` annotations should not be in exported images (<https://github.com/opencv/cvat/issues/1620>)
- `CVAT for video format` import error with interpolation (<https://github.com/opencv/cvat/issues/1893>)
- `Image compression` definition mismatch (<https://github.com/opencv/cvat/issues/1900>)
- Points are duplicated during polygon interpolation sometimes (<https://github.com/opencv/cvat/pull/1892>)
- When redraw a shape with activated autobordering, previous points are visible (<https://github.com/opencv/cvat/pull/1892>)
- No mapping between side object element and context menu in some attributes (<https://github.com/opencv/cvat/pull/1923>)
- Interpolated shapes exported as `keyframe = True` (<https://github.com/opencv/cvat/pull/1937>)
- Stylelint filetype scans (<https://github.com/opencv/cvat/pull/1952>)
- Fixed toolip closing issue (<https://github.com/opencv/cvat/pull/1955>)
- Clearing frame cache when close a task (<https://github.com/opencv/cvat/pull/1966>)
- Increase rate of throttling policy for unauthenticated users (<https://github.com/opencv/cvat/pull/1969>)

## \[1.1.0-alpha] - 2020-06-30

### Added

- Throttling policy for unauthenticated users (<https://github.com/opencv/cvat/pull/1531>)
- Added default label color table for mask export (<https://github.com/opencv/cvat/pull/1549>)
- Added environment variables for Redis and Postgres hosts for Kubernetes deployment support (<https://github.com/opencv/cvat/pull/1641>)
- Added visual identification for unavailable formats (<https://github.com/opencv/cvat/pull/1567>)
- Shortcut to change color of an activated shape in new UI (Enter) (<https://github.com/opencv/cvat/pull/1683>)
- Shortcut to switch split mode (<https://github.com/opencv/cvat/pull/1683>)
- Built-in search for labels when create an object or change a label (<https://github.com/opencv/cvat/pull/1683>)
- Better validation of labels and attributes in raw viewer (<https://github.com/opencv/cvat/pull/1727>)
- ClamAV antivirus integration (<https://github.com/opencv/cvat/pull/1712>)
- Added canvas background color selector (<https://github.com/opencv/cvat/pull/1705>)
- SCSS files linting with Stylelint tool (<https://github.com/opencv/cvat/pull/1766>)
- Supported import and export or single boxes in MOT format (<https://github.com/opencv/cvat/pull/1764>)
- \[Datumaro] Added `stats` command, which shows some dataset statistics
  like image mean and std (<https://github.com/opencv/cvat/pull/1734>)
- Add option to upload annotations upon task creation on CLI
- Polygon and polylines interpolation (<https://github.com/opencv/cvat/pull/1571>)
- Ability to redraw shape from scratch (Shift + N) for an activated shape (<https://github.com/opencv/cvat/pull/1571>)
- Highlights for the first point of a polygon/polyline and direction (<https://github.com/opencv/cvat/pull/1571>)
- Ability to change orientation for poylgons/polylines in context menu (<https://github.com/opencv/cvat/pull/1571>)
- Ability to set the first point for polygons in points context menu (<https://github.com/opencv/cvat/pull/1571>)
- Added new tag annotation workspace (<https://github.com/opencv/cvat/pull/1570>)
- Appearance block in attribute annotation mode (<https://github.com/opencv/cvat/pull/1820>)
- Keyframe navigations and some switchers in attribute annotation mode (<https://github.com/opencv/cvat/pull/1820>)
- \[Datumaro] Added `convert` command to convert datasets directly (<https://github.com/opencv/cvat/pull/1837>)
- \[Datumaro] Added an option to specify image extension when exporting datasets (<https://github.com/opencv/cvat/pull/1799>)
- \[Datumaro] Added image copying when exporting datasets, if possible (<https://github.com/opencv/cvat/pull/1799>)

### Changed

- Removed information about e-mail from the basic user information (<https://github.com/opencv/cvat/pull/1627>)
- Update https install manual. Makes it easier and more robust.
  Includes automatic renewing of lets encrypt certificates.
- Settings page move to the modal. (<https://github.com/opencv/cvat/pull/1705>)
- Implemented import and export of annotations with relative image paths (<https://github.com/opencv/cvat/pull/1463>)
- Using only single click to start editing or remove a point (<https://github.com/opencv/cvat/pull/1571>)
- Added support for attributes in VOC XML format (<https://github.com/opencv/cvat/pull/1792>)
- Added annotation attributes in COCO format (<https://github.com/opencv/cvat/pull/1782>)
- Colorized object items in the side panel (<https://github.com/opencv/cvat/pull/1753>)
- \[Datumaro] Annotation-less files are not generated anymore in COCO format, unless tasks explicitly requested (<https://github.com/opencv/cvat/pull/1799>)

### Fixed

- Problem with exported frame stepped image task (<https://github.com/opencv/cvat/issues/1613>)
- Fixed dataset filter item representation for imageless dataset items (<https://github.com/opencv/cvat/pull/1593>)
- Fixed interpreter crash when trying to import `tensorflow` with no AVX instructions available (<https://github.com/opencv/cvat/pull/1567>)
- Kibana wrong working time calculation with new annotation UI use (<https://github.com/opencv/cvat/pull/1654>)
- Wrong rexex for account name validation (<https://github.com/opencv/cvat/pull/1667>)
- Wrong description on register view for the username field (<https://github.com/opencv/cvat/pull/1667>)
- Wrong resolution for resizing a shape (<https://github.com/opencv/cvat/pull/1667>)
- React warning because of not unique keys in labels viewer (<https://github.com/opencv/cvat/pull/1727>)
- Fixed issue tracker (<https://github.com/opencv/cvat/pull/1705>)
- Fixed canvas fit after sidebar open/close event (<https://github.com/opencv/cvat/pull/1705>)
- A couple of exceptions in AAM related with early object activation (<https://github.com/opencv/cvat/pull/1755>)
- Propagation from the latest frame (<https://github.com/opencv/cvat/pull/1800>)
- Number attribute value validation (didn't work well with floats) (<https://github.com/opencv/cvat/pull/1800>)
- Logout doesn't work (<https://github.com/opencv/cvat/pull/1812>)
- Annotations aren't updated after reopening a task (<https://github.com/opencv/cvat/pull/1753>)
- Labels aren't updated after reopening a task (<https://github.com/opencv/cvat/pull/1753>)
- Canvas isn't fitted after collapsing side panel in attribute annotation mode (<https://github.com/opencv/cvat/pull/1753>)
- Error when interpolating polygons (<https://github.com/opencv/cvat/pull/1878>)

### Security

- SQL injection in Django `CVE-2020-9402` (<https://github.com/opencv/cvat/pull/1657>)

## \[1.0.0] - 2020-05-29

### Added

- cvat-ui: cookie policy drawer for login page (<https://github.com/opencv/cvat/pull/1511>)
- `datumaro_project` export format (<https://github.com/opencv/cvat/pull/1352>)
- Ability to configure user agreements for the user registration form (<https://github.com/opencv/cvat/pull/1464>)
- Cuboid interpolation and cuboid drawing from rectangles (<https://github.com/opencv/cvat/pull/1560>)
- Ability to configure custom pageViewHit, which can be useful for web analytics integration (<https://github.com/opencv/cvat/pull/1566>)
- Ability to configure access to the analytics page based on roles (<https://github.com/opencv/cvat/pull/1592>)

### Changed

- Downloaded file name in annotations export became more informative (<https://github.com/opencv/cvat/pull/1352>)
- Added auto trimming for trailing whitespaces style enforcement (<https://github.com/opencv/cvat/pull/1352>)
- REST API: updated `GET /task/<id>/annotations`: parameters are `format`, `filename`
  (now optional), `action` (optional) (<https://github.com/opencv/cvat/pull/1352>)
- REST API: removed `dataset/formats`, changed format of `annotation/formats` (<https://github.com/opencv/cvat/pull/1352>)
- Exported annotations are stored for N hours instead of indefinitely (<https://github.com/opencv/cvat/pull/1352>)
- Formats: CVAT format now accepts ZIP and XML (<https://github.com/opencv/cvat/pull/1352>)
- Formats: COCO format now accepts ZIP and JSON (<https://github.com/opencv/cvat/pull/1352>)
- Formats: most of formats renamed, no extension in title (<https://github.com/opencv/cvat/pull/1352>)
- Formats: definitions are changed, are not stored in DB anymore (<https://github.com/opencv/cvat/pull/1352>)
- cvat-core: session.annotations.put() now returns ids of added objects (<https://github.com/opencv/cvat/pull/1493>)
- Images without annotations now also included in dataset/annotations export (<https://github.com/opencv/cvat/issues/525>)

### Removed

- `annotation` application is replaced with `dataset_manager` (<https://github.com/opencv/cvat/pull/1352>)
- `_DATUMARO_INIT_LOGLEVEL` env. variable is removed in favor of regular `--loglevel` cli parameter (<https://github.com/opencv/cvat/pull/1583>)

### Fixed

- Categories for empty projects with no sources are taken from own dataset (<https://github.com/opencv/cvat/pull/1352>)
- Added directory removal on error during `extract` command (<https://github.com/opencv/cvat/pull/1352>)
- Added debug error message on incorrect XPath (<https://github.com/opencv/cvat/pull/1352>)
- Exporting frame stepped task
  (<https://github.com/opencv/cvat/issues/1294>, <https://github.com/opencv/cvat/issues/1334>)
- Fixed broken command line interface for `cvat` export format in Datumaro (<https://github.com/opencv/cvat/issues/1494>)
- Updated Rest API document, Swagger document serving instruction issue (<https://github.com/opencv/cvat/issues/1495>)
- Fixed cuboid occluded view (<https://github.com/opencv/cvat/pull/1500>)
- Non-informative lock icon (<https://github.com/opencv/cvat/pull/1434>)
- Sidebar in AAM has no hide/show button (<https://github.com/opencv/cvat/pull/1420>)
- Task/Job buttons has no "Open in new tab" option (<https://github.com/opencv/cvat/pull/1419>)
- Delete point context menu option has no shortcut hint (<https://github.com/opencv/cvat/pull/1416>)
- Fixed issue with unnecessary tag activation in cvat-canvas (<https://github.com/opencv/cvat/issues/1540>)
- Fixed an issue with large number of instances in instance mask (<https://github.com/opencv/cvat/issues/1539>)
- Fixed full COCO dataset import error with conflicting labels in keypoints and detection (<https://github.com/opencv/cvat/pull/1548>)
- Fixed COCO keypoints skeleton parsing and saving (<https://github.com/opencv/cvat/issues/1539>)
- `tf.placeholder() is not compatible with eager execution` exception for auto_segmentation (<https://github.com/opencv/cvat/pull/1562>)
- Canvas cannot be moved with move functionality on left mouse key (<https://github.com/opencv/cvat/pull/1573>)
- Deep extreme cut request is sent when draw any shape with Make AI polygon option enabled (<https://github.com/opencv/cvat/pull/1573>)
- Fixed an error when exporting a task with cuboids to any format except CVAT (<https://github.com/opencv/cvat/pull/1577>)
- Synchronization with remote git repo (<https://github.com/opencv/cvat/pull/1582>)
- A problem with mask to polygons conversion when polygons are too small (<https://github.com/opencv/cvat/pull/1581>)
- Unable to upload video with uneven size (<https://github.com/opencv/cvat/pull/1594>)
- Fixed an issue with `z_order` having no effect on segmentations (<https://github.com/opencv/cvat/pull/1589>)

### Security

- Permission group whitelist check for analytics view (<https://github.com/opencv/cvat/pull/1608>)

## \[1.0.0-beta.2] - 2020-04-30

### Added

- Re-Identification algorithm to merging bounding boxes automatically to the new UI (<https://github.com/opencv/cvat/pull/1406>)
- Methods `import` and `export` to import/export raw annotations for Job and Task in `cvat-core` (<https://github.com/opencv/cvat/pull/1406>)
- Versioning of client packages (`cvat-core`, `cvat-canvas`, `cvat-ui`). Initial versions are set to 1.0.0 (<https://github.com/opencv/cvat/pull/1448>)
- Cuboids feature was migrated from old UI to new one. (<https://github.com/opencv/cvat/pull/1451>)

### Removed

- Annotation conversion utils, currently supported natively via Datumaro framework
  (<https://github.com/opencv/cvat/pull/1477>)

### Fixed

- Auto annotation, TF annotation and Auto segmentation apps (<https://github.com/opencv/cvat/pull/1409>)
- Import works with truncated images now: "OSError:broken data stream" on corrupt images
  (<https://github.com/opencv/cvat/pull/1430>)
- Hide functionality (H) doesn't work (<https://github.com/opencv/cvat/pull/1445>)
- The highlighted attribute doesn't correspond to the chosen attribute in AAM (<https://github.com/opencv/cvat/pull/1445>)
- Inconvinient image shaking while drawing a polygon (hold Alt key during drawing/editing/grouping to drag an image) (<https://github.com/opencv/cvat/pull/1445>)
- Filter property "shape" doesn't work and extra operator in description (<https://github.com/opencv/cvat/pull/1445>)
- Block of text information doesn't disappear after deactivating for locked shapes (<https://github.com/opencv/cvat/pull/1445>)
- Annotation uploading fails in annotation view (<https://github.com/opencv/cvat/pull/1445>)
- UI freezes after canceling pasting with escape (<https://github.com/opencv/cvat/pull/1445>)
- Duplicating keypoints in COCO export (<https://github.com/opencv/cvat/pull/1435>)
- CVAT new UI: add arrows on a mouse cursor (<https://github.com/opencv/cvat/pull/1391>)
- Delete point bug (in new UI) (<https://github.com/opencv/cvat/pull/1440>)
- Fix apache startup after PC restart (<https://github.com/opencv/cvat/pull/1467>)
- Open task button doesn't work (<https://github.com/opencv/cvat/pull/1474>)

## \[1.0.0-beta.1] - 2020-04-15

### Added

- Special behaviour for attribute value `__undefined__` (invisibility, no shortcuts to be set in AAM)
- Dialog window with some helpful information about using filters
- Ability to display a bitmap in the new UI
- Button to reset colors settings (brightness, saturation, contrast) in the new UI
- Option to display shape text always
- Dedicated message with clarifications when share is unmounted (<https://github.com/opencv/cvat/pull/1373>)
- Ability to create one tracked point (<https://github.com/opencv/cvat/pull/1383>)
- Ability to draw/edit polygons and polylines with automatic bordering feature
  (<https://github.com/opencv/cvat/pull/1394>)
- Tutorial: instructions for CVAT over HTTPS
- Deep extreme cut (semi-automatic segmentation) to the new UI (<https://github.com/opencv/cvat/pull/1398>)

### Changed

- Increase preview size of a task till 256, 256 on the server
- Public ssh-keys are displayed in a dedicated window instead of console when create a task with a repository
- React UI is the primary UI

### Fixed

- Cleaned up memory in Auto Annotation to enable long running tasks on videos
- New shape is added when press `esc` when drawing instead of cancellation
- Dextr segmentation doesn't work.
- `FileNotFoundError` during dump after moving format files
- CVAT doesn't append outside shapes when merge polyshapes in old UI
- Layout sometimes shows double scroll bars on create task, dashboard and settings pages
- UI fails after trying to change frame during resizing, dragging, editing
- Hidden points (or outsided) are visible after changing a frame
- Merge is allowed for points, but clicks on points conflict with frame dragging logic
- Removed objects are visible for search
- Add missed task_id and job_id fields into exception logs for the new UI (<https://github.com/opencv/cvat/pull/1372>)
- UI fails when annotations saving occurs during drag/resize/edit (<https://github.com/opencv/cvat/pull/1383>)
- Multiple savings when hold Ctrl+S (a lot of the same copies of events were sent with the same working time)
  (<https://github.com/opencv/cvat/pull/1383>)
- UI doesn't have any reaction when git repos synchronization failed (<https://github.com/opencv/cvat/pull/1383>)
- Bug when annotations cannot be saved after (delete - save - undo - save) (<https://github.com/opencv/cvat/pull/1383>)
- VOC format exports Upper case labels correctly in lower case (<https://github.com/opencv/cvat/pull/1379>)
- Fixed polygon exporting bug in COCO dataset (<https://github.com/opencv/cvat/issues/1387>)
- Task creation from remote files (<https://github.com/opencv/cvat/pull/1392>)
- Job cannot be opened in some cases when the previous job was failed during opening
  (<https://github.com/opencv/cvat/issues/1403>)
- Deactivated shape is still highlighted on the canvas (<https://github.com/opencv/cvat/issues/1403>)
- AttributeError: 'tuple' object has no attribute 'read' in ReID algorithm (<https://github.com/opencv/cvat/issues/1403>)
- Wrong semi-automatic segmentation near edges of an image (<https://github.com/opencv/cvat/issues/1403>)
- Git repos paths (<https://github.com/opencv/cvat/pull/1400>)
- Uploading annotations for tasks with multiple jobs (<https://github.com/opencv/cvat/pull/1396>)

## \[1.0.0-alpha] - 2020-03-31

### Added

- Data streaming using chunks (<https://github.com/opencv/cvat/pull/1007>)
- New UI: showing file names in UI (<https://github.com/opencv/cvat/pull/1311>)
- New UI: delete a point from context menu (<https://github.com/opencv/cvat/pull/1292>)

### Fixed

- Git app cannot clone a repository (<https://github.com/opencv/cvat/pull/1330>)
- New UI: preview position in task details (<https://github.com/opencv/cvat/pull/1312>)
- AWS deployment (<https://github.com/opencv/cvat/pull/1316>)

## \[0.6.1] - 2020-03-21

### Changed

- VOC task export now does not use official label map by default, but takes one
  from the source task to avoid primary-class and class part name
  clashing ([#1275](https://github.com/opencv/cvat/issues/1275))

### Fixed

- File names in LabelMe format export are no longer truncated ([#1259](https://github.com/opencv/cvat/issues/1259))
- `occluded` and `z_order` annotation attributes are now correctly passed to Datumaro ([#1271](https://github.com/opencv/cvat/pull/1271))
- Annotation-less tasks now can be exported as empty datasets in COCO ([#1277](https://github.com/opencv/cvat/issues/1277))
- Frame name matching for video annotations import -
  allowed `frame_XXXXXX[.ext]` format ([#1274](https://github.com/opencv/cvat/pull/1274))

### Security

- Bump acorn from 6.3.0 to 6.4.1 in /cvat-ui ([#1270](https://github.com/opencv/cvat/pull/1270))

## \[0.6.0] - 2020-03-15

### Added

- Server only support for projects. Extend REST API v1 (/api/v1/projects\*)
- Ability to get basic information about users without admin permissions ([#750](https://github.com/opencv/cvat/issues/750))
- Changed REST API: removed PUT and added DELETE methods for /api/v1/users/ID
- Mask-RCNN Auto Annotation Script in OpenVINO format
- Yolo Auto Annotation Script
- Auto segmentation using Mask_RCNN component (Keras+Tensorflow Mask R-CNN Segmentation)
- REST API to export an annotation task (images + annotations)
  [Datumaro](https://github.com/opencv/cvat/tree/develop/datumaro) -
  a framework to build, analyze, debug and visualize datasets
- Text Detection Auto Annotation Script in OpenVINO format for version 4
- Added in OpenVINO Semantic Segmentation for roads
- Ability to visualize labels when using Auto Annotation runner
- MOT CSV format support ([#830](https://github.com/opencv/cvat/pull/830))
- LabelMe format support ([#844](https://github.com/opencv/cvat/pull/844))
- Segmentation MASK format import (as polygons) ([#1163](https://github.com/opencv/cvat/pull/1163))
- Git repositories can be specified with IPv4 address ([#827](https://github.com/opencv/cvat/pull/827))

### Changed

- page_size parameter for all REST API methods
- React & Redux & Antd based dashboard
- Yolov3 interpretation script fix and changes to mapping.json
- YOLO format support ([#1151](https://github.com/opencv/cvat/pull/1151))
- Added support for OpenVINO 2020

### Fixed

- Exception in Git plugin [#826](https://github.com/opencv/cvat/issues/826)
- Label ids in TFrecord format now start from 1 [#866](https://github.com/opencv/cvat/issues/866)
- Mask problem in COCO JSON style [#718](https://github.com/opencv/cvat/issues/718)
- Datasets (or tasks) can be joined and split to subsets with Datumaro [#791](https://github.com/opencv/cvat/issues/791)
- Output labels for VOC format can be specified with Datumaro [#942](https://github.com/opencv/cvat/issues/942)
- Annotations can be filtered before dumping with Datumaro [#994](https://github.com/opencv/cvat/issues/994)

## \[0.5.2] - 2019-12-15

### Fixed

- Frozen version of scikit-image==0.15 in requirements.txt because next releases don't support Python 3.5

## \[0.5.1] - 2019-10-17

### Added

- Integration with Zenodo.org (DOI)

## \[0.5.0] - 2019-09-12

### Added

- A converter to YOLO format
- Installation guide
- Linear interpolation for a single point
- Video frame filter
- Running functional tests for REST API during a build
- Admins are no longer limited to a subset of python commands in the auto annotation application
- Remote data source (list of URLs to create an annotation task)
- Auto annotation using Faster R-CNN with Inception v2 (utils/open_model_zoo)
- Auto annotation using Pixel Link mobilenet v2 - text detection (utils/open_model_zoo)
- Ability to create a custom extractors for unsupported media types
- Added in PDF extractor
- Added in a command line model manager tester
- Ability to dump/load annotations in several formats from UI (CVAT, Pascal VOC, YOLO, MS COCO, png mask, TFRecord)
- Auth for REST API (api/v1/auth/): login, logout, register, ...
- Preview for the new CVAT UI (dashboard only) is available: <http://localhost:9080/>
- Added command line tool for performing common task operations (/utils/cli/)

### Changed

- Outside and keyframe buttons in the side panel for all interpolation shapes (they were only for boxes before)
- Improved error messages on the client side (#511)

### Removed

- "Flip images" has been removed. UI now contains rotation features.

### Fixed

- Incorrect width of shapes borders in some cases
- Annotation parser for tracks with a start frame less than the first segment frame
- Interpolation on the server near outside frames
- Dump for case when task name has a slash
- Auto annotation fail for multijob tasks
- Installation of CVAT with OpenVINO on the Windows platform
- Background color was always black in utils/mask/converter.py
- Exception in attribute annotation mode when a label are switched to a value without any attributes
- Handling of wrong labelamp json file in auto annotation (<https://github.com/opencv/cvat/issues/554>)
- No default attributes in dumped annotation (<https://github.com/opencv/cvat/issues/601>)
- Required field "Frame Filter" on admin page during a task modifying (#666)
- Dump annotation errors for a task with several segments (#610, #500)
- Invalid label parsing during a task creating (#628)
- Button "Open Task" in the annotation view
- Creating a video task with 0 overlap

### Security

- Upgraded Django, djangorestframework, and other packages

## \[0.4.2] - 2019-06-03

### Fixed

- Fixed interaction with the server share in the auto annotation plugin

## \[0.4.1] - 2019-05-14

### Fixed

- JavaScript syntax incompatibility with Google Chrome versions less than 72

## \[0.4.0] - 2019-05-04

### Added

- OpenVINO auto annotation: it is possible to upload a custom model and annotate images automatically.
- Ability to rotate images/video in the client part (Ctrl+R, Shift+Ctrl+R shortcuts) (#305)
- The ReID application for automatic bounding box merging has been added (#299)
- Keyboard shortcuts to switch next/previous default shape type (box, polygon etc) (Alt + <, Alt + >) (#316)
- Converter for VOC now supports interpolation tracks
- REST API (/api/v1/\*, /api/docs)
- Semi-automatic semantic segmentation with the [Deep Extreme Cut](http://www.vision.ee.ethz.ch/~cvlsegmentation/dextr/) work

### Changed

- Propagation setup has been moved from settings to bottom player panel
- Additional events like "Debug Info" or "Fit Image" have been added for analitics
- Optional using LFS for git annotation storages (#314)

### Deprecated

- "Flip images" flag in the create task dialog will be removed.
  Rotation functionality in client part have been added instead.

### Fixed

- Django 2.1.5 (security fix, [CVE-2019-3498](https://nvd.nist.gov/vuln/detail/CVE-2019-3498))
- Several scenarious which cause code 400 after undo/redo/save have been fixed (#315)

## \[0.3.0] - 2018-12-29

### Added

- Ability to copy Object URL and Frame URL via object context menu and player context menu respectively.
- Ability to change opacity for selected shape with help "Selected Fill Opacity" slider.
- Ability to remove polyshapes points by double click.
- Ability to draw/change polyshapes (except for points) by slip method. Just press ENTER and moving a cursor.
- Ability to switch lock/hide properties via label UI element (in right menu) for all objects with same label.
- Shortcuts for outside/keyframe properties
- Support of Intel OpenVINO for accelerated model inference
- Tensorflow annotation now works without CUDA. It can use CPU only. OpenVINO and CUDA are supported optionally.
- Incremental saving of annotations.
- Tutorial for using polygons (screencast)
- Silk profiler to improve development process
- Admin panel can be used to edit labels and attributes for annotation tasks
- Analytics component to manage a data annotation team, monitor exceptions, collect client and server logs
- Changeable job and task statuses (annotation, validation, completed).
  A job status can be changed manually, a task status is computed automatically based on job statuses (#153)
- Backlink to a task from its job annotation view (#156)
- Buttons lock/hide for labels. They work for all objects with the same label on a current frame (#116)

### Changed

- Polyshape editing method has been improved. You can redraw part of shape instead of points cloning.
- Unified shortcut (Esc) for close any mode instead of different shortcuts (Alt+N, Alt+G, Alt+M etc.).
- Dump file contains information about data source (e.g. video name, archive name, ...)
- Update requests library due to [CVE-2018-18074](https://nvd.nist.gov/vuln/detail/CVE-2018-18074)
- Per task/job permissions to create/access/change/delete tasks and annotations
- Documentation was improved
- Timeout for creating tasks was increased (from 1h to 4h) (#136)
- Drawing has become more convenience. Now it is possible to draw outside an image.
  Shapes will be automatically truncated after drawing process (#202)

### Fixed

- Performance bottleneck has been fixed during you create new objects (draw, copy, merge etc).
- Label UI elements aren't updated after changelabel.
- Attribute annotation mode can use invalid shape position after resize or move shapes.
- Labels order is preserved now (#242)
- Uploading large XML files (#123)
- Django vulnerability (#121)
- Grammatical cleanup of README.md (#107)
- Dashboard loading has been accelerated (#156)
- Text drawing outside of a frame in some cases (#202)

## \[0.2.0] - 2018-09-28

### Added

- New annotation shapes: polygons, polylines, points
- Undo/redo feature
- Grid to estimate size of objects
- Context menu for shapes
- A converter to PASCAL VOC format
- A converter to MS COCO format
- A converter to mask format
- License header for most of all files
- .gitattribute to avoid problems with bash scripts inside a container
- CHANGELOG.md itself
- Drawing size of a bounding box during resize
- Color by instance, group, label
- Group objects
- Object propagation on next frames
- Full screen view

### Changed

- Documentation, screencasts, the primary screenshot
- Content-type for save_job request is application/json

### Fixed

- Player navigation if the browser's window is scrolled
- Filter doesn't support dash (-)
- Several memory leaks
- Inconsistent extensions between filenames in an annotation file and real filenames

## \[0.1.2] - 2018-08-07

### Added

- 7z archive support when creating a task
- .vscode/launch.json file for developing with VS code

### Fixed

- #14: docker-compose down command as written in the readme does not remove volumes
- #15: all checkboxes in temporary attributes are checked when reopening job after saving the job
- #18: extend CONTRIBUTING.md
- #19: using the same attribute for label twice -> stuck

### Changed

- More strict verification for labels with attributes

## \[0.1.1] - 2018-07-6

### Added

- Links on a screenshot, documentation, screencasts into README.md
- CONTRIBUTORS.md

### Fixed

- GitHub documentation

## \[0.1.0] - 2018-06-29

### Added

- Initial version

## Template

```
## \[Unreleased]
### Added
- TDB

### Changed
- TDB

### Deprecated
- TDB

### Removed
- TDB

### Fixed
- TDB

### Security
- TDB
```<|MERGE_RESOLUTION|>--- conflicted
+++ resolved
@@ -86,11 +86,8 @@
 - Fixed FBRS serverless function runtime error on images with alpha channel (<https://github.com/opencv/cvat/pull/5384>)
 - Attaching manifest with custom name (<https://github.com/opencv/cvat/pull/5377>)
 - Uploading non-zip annotaion files (<https://github.com/opencv/cvat/pull/5386>)
-<<<<<<< HEAD
 - Broken helm chart - if using custom release name (<https://github.com/opencv/cvat/pull/5403>)
-=======
 - Missing source tag in project annotations (<https://github.com/opencv/cvat/pull/5408>)
->>>>>>> 0943de9d
 
 ### Security
 - TDB
