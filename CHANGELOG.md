# Changelog

All notable changes to this project will be documented in this file.

The format is based on [Keep a Changelog](https://keepachangelog.com/en/1.0.0/),
and this project adheres to [Semantic Versioning](https://semver.org/spec/v2.0.0.html).

## \[1.6.0] - Unreleased

### Added

<<<<<<< HEAD
- Additional inline tips in interactors with demo gifs (<https://github.com/openvinotoolkit/cvat/pull/3473>)
=======
- Notification if the browser does not support nesassary API
>>>>>>> a12d14ba

### Changed

- Non-blocking UI when using interactors (<https://github.com/openvinotoolkit/cvat/pull/3473>)

### Deprecated

- TDB

### Removed

- TDB

### Fixed

- TDB

### Security

- TDB

## \[1.5.0] - 2021-08-02

### Added

- Support of context images for 2D image tasks (<https://github.com/openvinotoolkit/cvat/pull/3122>)
- Support of cloud storage without copying data into CVAT: server part (<https://github.com/openvinotoolkit/cvat/pull/2620>)
- Filter `is_active` for user list (<https://github.com/openvinotoolkit/cvat/pull/3235>)
- Ability to export/import tasks (<https://github.com/openvinotoolkit/cvat/pull/3056>)
- Add a tutorial for semi-automatic/automatic annotation (<https://github.com/openvinotoolkit/cvat/pull/3124>)
- Explicit "Done" button when drawing any polyshapes (<https://github.com/openvinotoolkit/cvat/pull/3417>)
- Histogram equalization with OpenCV javascript (<https://github.com/openvinotoolkit/cvat/pull/3447>)
- Client-side polyshapes approximation when using semi-automatic interactors & scissors (<https://github.com/openvinotoolkit/cvat/pull/3450>)

### Changed

- Updated manifest format, added meta with related images (<https://github.com/openvinotoolkit/cvat/pull/3122>)
- Update of COCO format documentation (<https://github.com/openvinotoolkit/cvat/pull/3197>)
- Updated Webpack Dev Server config to add proxy (<https://github.com/openvinotoolkit/cvat/pull/3368>)
- Update to Django 3.1.12 (<https://github.com/openvinotoolkit/cvat/pull/3378>)
- Updated visibility for removable points in AI tools (<https://github.com/openvinotoolkit/cvat/pull/3417>)
- Updated UI handling for IOG serverless function (<https://github.com/openvinotoolkit/cvat/pull/3417>)
- Changed Nginx proxy to Traefik in `docker-compose.yml` (<https://github.com/openvinotoolkit/cvat/pull/3409>)
- Simplify the process of deploying CVAT with HTTPS (<https://github.com/openvinotoolkit/cvat/pull/3409>)

### Fixed

- Project page requests took a long time and did many DB queries (<https://github.com/openvinotoolkit/cvat/pull/3223>)
- Fixed Python 3.6 support (<https://github.com/openvinotoolkit/cvat/pull/3258>)
- Incorrect attribute import in tracks (<https://github.com/openvinotoolkit/cvat/pull/3229>)
- Issue "is not a constructor" when create object, save, undo, save, redo save (<https://github.com/openvinotoolkit/cvat/pull/3292>)
- Fix CLI create an infinite loop if git repository responds with failure (<https://github.com/openvinotoolkit/cvat/pull/3267>)
- Bug with sidebar & fullscreen (<https://github.com/openvinotoolkit/cvat/pull/3289>)
- 504 Gateway Time-out on `data/meta` requests (<https://github.com/openvinotoolkit/cvat/pull/3269>)
- TypeError: Cannot read property 'clientX' of undefined when draw cuboids with hotkeys (<https://github.com/openvinotoolkit/cvat/pull/3308>)
- Duplication of the cuboids when redraw them (<https://github.com/openvinotoolkit/cvat/pull/3308>)
- Some code issues in Deep Extreme Cut handler code (<https://github.com/openvinotoolkit/cvat/pull/3325>)
- UI fails when inactive user is assigned to a task/job (<https://github.com/openvinotoolkit/cvat/pull/3343>)
- Calculate precise progress of decoding a video file (<https://github.com/openvinotoolkit/cvat/pull/3381>)
- Falsely successful `cvat_ui` image build in case of OOM error that leads to the default nginx welcome page
  (<https://github.com/openvinotoolkit/cvat/pull/3379>)
- Fixed issue when save filtered object in AAM (<https://github.com/openvinotoolkit/cvat/pull/3401>)
- Context image disappears after undo/redo (<https://github.com/openvinotoolkit/cvat/pull/3416>)
- Using combined data sources (directory and image) when create a task (<https://github.com/openvinotoolkit/cvat/pull/3424>)
- Creating task with labels in project (<https://github.com/openvinotoolkit/cvat/pull/3454>)
- Move task and autoannotation modals were invisible from project page (<https://github.com/openvinotoolkit/cvat/pull/3475>)

## \[1.4.0] - 2021-05-18

### Added

- Documentation on mask annotation (<https://github.com/openvinotoolkit/cvat/pull/3044>)
- Hotkeys to switch a label of existing object or to change default label (for objects created with N) (<https://github.com/openvinotoolkit/cvat/pull/3070>)
- A script to convert some kinds of DICOM files to regular images (<https://github.com/openvinotoolkit/cvat/pull/3095>)
- Helm chart prototype (<https://github.com/openvinotoolkit/cvat/pull/3102>)
- Initial implementation of moving tasks between projects (<https://github.com/openvinotoolkit/cvat/pull/3164>)

### Changed

- Place of migration logger initialization (<https://github.com/openvinotoolkit/cvat/pull/3170>)

### Removed

- Kubernetes templates from (<https://github.com/openvinotoolkit/cvat/pull/1962>) due to helm charts (<https://github.com/openvinotoolkit/cvat/pull/3171>)

### Fixed

- Export of instance masks with holes (<https://github.com/openvinotoolkit/cvat/pull/3044>)
- Changing a label on canvas does not work when 'Show object details' enabled (<https://github.com/openvinotoolkit/cvat/pull/3084>)
- Make sure frame unzip web worker correctly terminates after unzipping all images in a requested chunk (<https://github.com/openvinotoolkit/cvat/pull/3096>)
- Reset password link was unavailable before login (<https://github.com/openvinotoolkit/cvat/pull/3140>)
- Manifest: migration (<https://github.com/openvinotoolkit/cvat/pull/3146>)
- Fixed cropping polygon in some corner cases (<https://github.com/openvinotoolkit/cvat/pull/3184>)

## \[1.3.0] - 3/31/2021

### Added

- CLI: Add support for saving annotations in a git repository when creating a task.
- CVAT-3D: support lidar data on the server side (<https://github.com/openvinotoolkit/cvat/pull/2534>)
- GPU support for Mask-RCNN and improvement in its deployment time (<https://github.com/openvinotoolkit/cvat/pull/2714>)
- CVAT-3D: Load all frames corresponding to the job instance
  (<https://github.com/openvinotoolkit/cvat/pull/2645>)
- Intelligent scissors with OpenCV javascript (<https://github.com/openvinotoolkit/cvat/pull/2689>)
- CVAT-3D: Visualize 3D point cloud spaces in 3D View, Top View Side View and Front View (<https://github.com/openvinotoolkit/cvat/pull/2768>)
- [Inside Outside Guidance](https://github.com/shiyinzhang/Inside-Outside-Guidance) serverless
  function for interactive segmentation
- Pre-built [cvat_server](https://hub.docker.com/r/openvino/cvat_server) and
  [cvat_ui](https://hub.docker.com/r/openvino/cvat_ui) images were published on DockerHub (<https://github.com/openvinotoolkit/cvat/pull/2766>)
- Project task subsets (<https://github.com/openvinotoolkit/cvat/pull/2774>)
- Kubernetes templates and guide for their deployment (<https://github.com/openvinotoolkit/cvat/pull/1962>)
- [WiderFace](http://shuoyang1213.me/WIDERFACE/) format support (<https://github.com/openvinotoolkit/cvat/pull/2864>)
- [VGGFace2](https://github.com/ox-vgg/vgg_face2) format support (<https://github.com/openvinotoolkit/cvat/pull/2865>)
- [Backup/Restore guide](cvat/apps/documentation/backup_guide.md) (<https://github.com/openvinotoolkit/cvat/pull/2964>)
- Label deletion from tasks and projects (<https://github.com/openvinotoolkit/cvat/pull/2881>)
- CVAT-3D: Implemented initial cuboid placement in 3D View and select cuboid in Top, Side and Front views
  (<https://github.com/openvinotoolkit/cvat/pull/2891>)
- [Market-1501](https://www.aitribune.com/dataset/2018051063) format support (<https://github.com/openvinotoolkit/cvat/pull/2869>)
- Ability of upload manifest for dataset with images (<https://github.com/openvinotoolkit/cvat/pull/2763>)
- Annotations filters UI using react-awesome-query-builder (<https://github.com/openvinotoolkit/cvat/issues/1418>)
- Storing settings in local storage to keep them between browser sessions (<https://github.com/openvinotoolkit/cvat/pull/3017>)
- [ICDAR](https://rrc.cvc.uab.es/?ch=2) format support (<https://github.com/openvinotoolkit/cvat/pull/2866>)
- Added switcher to maintain polygon crop behavior (<https://github.com/openvinotoolkit/cvat/pull/3021>
- Filters and sorting options for job list, added tooltip for tasks filters (<https://github.com/openvinotoolkit/cvat/pull/3030>)

### Changed

- CLI - task list now returns a list of current tasks. (<https://github.com/openvinotoolkit/cvat/pull/2863>)
- Updated HTTPS install README section (cleanup and described more robust deploy)
- Logstash is improved for using with configurable elasticsearch outputs (<https://github.com/openvinotoolkit/cvat/pull/2531>)
- Bumped nuclio version to 1.5.16 (<https://github.com/openvinotoolkit/cvat/pull/2578>)
- All methods for interactive segmentation accept negative points as well
- Persistent queue added to logstash (<https://github.com/openvinotoolkit/cvat/pull/2744>)
- Improved maintenance of popups visibility (<https://github.com/openvinotoolkit/cvat/pull/2809>)
- Image visualizations settings on canvas for faster access (<https://github.com/openvinotoolkit/cvat/pull/2872>)
- Better scale management of left panel when screen is too small (<https://github.com/openvinotoolkit/cvat/pull/2880>)
- Improved error messages for annotation import (<https://github.com/openvinotoolkit/cvat/pull/2935>)
- Using manifest support instead video meta information and dummy chunks (<https://github.com/openvinotoolkit/cvat/pull/2763>)

### Fixed

- More robust execution of nuclio GPU functions by limiting the GPU memory consumption per worker (<https://github.com/openvinotoolkit/cvat/pull/2714>)
- Kibana startup initialization (<https://github.com/openvinotoolkit/cvat/pull/2659>)
- The cursor jumps to the end of the line when renaming a task (<https://github.com/openvinotoolkit/cvat/pull/2669>)
- SSLCertVerificationError when remote source is used (<https://github.com/openvinotoolkit/cvat/pull/2683>)
- Fixed filters select overflow (<https://github.com/openvinotoolkit/cvat/pull/2614>)
- Fixed tasks in project auto annotation (<https://github.com/openvinotoolkit/cvat/pull/2725>)
- Cuboids are missed in annotations statistics (<https://github.com/openvinotoolkit/cvat/pull/2704>)
- The list of files attached to the task is not displayed (<https://github.com/openvinotoolkit/cvat/pull/2706>)
- A couple of css-related issues (top bar disappear, wrong arrow position on collapse elements) (<https://github.com/openvinotoolkit/cvat/pull/2736>)
- Issue with point region doesn't work in Firefox (<https://github.com/openvinotoolkit/cvat/pull/2727>)
- Fixed cuboid perspective change (<https://github.com/openvinotoolkit/cvat/pull/2733>)
- Annotation page popups (ai tools, drawing) reset state after detecting, tracking, drawing (<https://github.com/openvinotoolkit/cvat/pull/2780>)
- Polygon editing using trailing point (<https://github.com/openvinotoolkit/cvat/pull/2808>)
- Updated the path to python for DL models inside automatic annotation documentation (<https://github.com/openvinotoolkit/cvat/pull/2847>)
- Fixed of receiving function variable (<https://github.com/openvinotoolkit/cvat/pull/2860>)
- Shortcuts with CAPSLOCK enabled and with non-US languages activated (<https://github.com/openvinotoolkit/cvat/pull/2872>)
- Prevented creating several issues for the same object (<https://github.com/openvinotoolkit/cvat/pull/2868>)
- Fixed label editor name field validator (<https://github.com/openvinotoolkit/cvat/pull/2879>)
- An error about track shapes outside of the task frames during export (<https://github.com/openvinotoolkit/cvat/pull/2890>)
- Fixed project search field updating (<https://github.com/openvinotoolkit/cvat/pull/2901>)
- Fixed export error when invalid polygons are present in overlapping frames (<https://github.com/openvinotoolkit/cvat/pull/2852>)
- Fixed image quality option for tasks created from images (<https://github.com/openvinotoolkit/cvat/pull/2963>)
- Incorrect text on the warning when specifying an incorrect link to the issue tracker (<https://github.com/openvinotoolkit/cvat/pull/2971>)
- Updating label attributes when label contains number attributes (<https://github.com/openvinotoolkit/cvat/pull/2969>)
- Crop a polygon if its points are outside the bounds of the image (<https://github.com/openvinotoolkit/cvat/pull/3025>)

## \[1.2.0] - 2021-01-08

### Fixed

- Memory consumption for the task creation process (<https://github.com/openvinotoolkit/cvat/pull/2582>)
- Frame preloading (<https://github.com/openvinotoolkit/cvat/pull/2608>)
- Project cannot be removed from the project page (<https://github.com/openvinotoolkit/cvat/pull/2626>)

## \[1.2.0-beta] - 2020-12-15

### Added

- GPU support and improved documentation for auto annotation (<https://github.com/openvinotoolkit/cvat/pull/2546>)
- Manual review pipeline: issues/comments/workspace (<https://github.com/openvinotoolkit/cvat/pull/2357>)
- Basic projects implementation (<https://github.com/openvinotoolkit/cvat/pull/2255>)
- Documentation on how to mount cloud starage(AWS S3 bucket, Azure container, Google Drive) as FUSE (<https://github.com/openvinotoolkit/cvat/pull/2377>)
- Ability to work with share files without copying inside (<https://github.com/openvinotoolkit/cvat/pull/2377>)
- Tooltips in label selectors (<https://github.com/openvinotoolkit/cvat/pull/2509>)
- Page redirect after login using `next` query parameter (<https://github.com/openvinotoolkit/cvat/pull/2527>)
- [ImageNet](http://www.image-net.org) format support (<https://github.com/openvinotoolkit/cvat/pull/2376>)
- [CamVid](http://mi.eng.cam.ac.uk/research/projects/VideoRec/CamVid/) format support (<https://github.com/openvinotoolkit/cvat/pull/2559>)

### Changed

- PATCH requests from cvat-core submit only changed fields (<https://github.com/openvinotoolkit/cvat/pull/2445>)
- deploy.sh in serverless folder is separated into deploy_cpu.sh and deploy_gpu.sh (<https://github.com/openvinotoolkit/cvat/pull/2546>)
- Bumped nuclio version to 1.5.8
- Migrated to Antd 4.9 (<https://github.com/openvinotoolkit/cvat/pull/2536>)

### Fixed

- Fixed FastRCNN inference bug for images with 4 channels i.e. png (<https://github.com/openvinotoolkit/cvat/pull/2546>)
- Django templates for email and user guide (<https://github.com/openvinotoolkit/cvat/pull/2412>)
- Saving relative paths in dummy chunks instead of absolute (<https://github.com/openvinotoolkit/cvat/pull/2424>)
- Objects with a specific label cannot be displayed if at least one tag with the label exist (<https://github.com/openvinotoolkit/cvat/pull/2435>)
- Wrong attribute can be removed in labels editor (<https://github.com/openvinotoolkit/cvat/pull/2436>)
- UI fails with the error "Cannot read property 'label' of undefined" (<https://github.com/openvinotoolkit/cvat/pull/2442>)
- Exception: "Value must be a user instance" (<https://github.com/openvinotoolkit/cvat/pull/2441>)
- Reset zoom option doesn't work in tag annotation mode (<https://github.com/openvinotoolkit/cvat/pull/2443>)
- Canvas is busy error (<https://github.com/openvinotoolkit/cvat/pull/2437>)
- Projects view layout fix (<https://github.com/openvinotoolkit/cvat/pull/2503>)
- Fixed the tasks view (infinite loading) when it is impossible to get a preview of the task (<https://github.com/openvinotoolkit/cvat/pull/2504>)
- Empty frames navigation (<https://github.com/openvinotoolkit/cvat/pull/2505>)
- TypeError: Cannot read property 'toString' of undefined (<https://github.com/openvinotoolkit/cvat/pull/2517>)
- Extra shapes are drawn after Esc, or G pressed while drawing a region in grouping (<https://github.com/openvinotoolkit/cvat/pull/2507>)
- Reset state (reviews, issues) after logout or changing a job (<https://github.com/openvinotoolkit/cvat/pull/2525>)
- TypeError: Cannot read property 'id' of undefined when updating a task (<https://github.com/openvinotoolkit/cvat/pull/2544>)

## \[1.2.0-alpha] - 2020-11-09

### Added

- Ability to login into CVAT-UI with token from api/v1/auth/login (<https://github.com/openvinotoolkit/cvat/pull/2234>)
- Added layout grids toggling ('ctrl + alt + Enter')
- Added password reset functionality (<https://github.com/opencv/cvat/pull/2058>)
- Ability to work with data on the fly (<https://github.com/opencv/cvat/pull/2007>)
- Annotation in process outline color wheel (<https://github.com/opencv/cvat/pull/2084>)
- On the fly annotation using DL detectors (<https://github.com/opencv/cvat/pull/2102>)
- Displaying automatic annotation progress on a task view (<https://github.com/opencv/cvat/pull/2148>)
- Automatic tracking of bounding boxes using serverless functions (<https://github.com/opencv/cvat/pull/2136>)
- \[Datumaro] CLI command for dataset equality comparison (<https://github.com/opencv/cvat/pull/1989>)
- \[Datumaro] Merging of datasets with different labels (<https://github.com/opencv/cvat/pull/2098>)
- Add FBRS interactive segmentation serverless function (<https://github.com/openvinotoolkit/cvat/pull/2094>)
- Ability to change default behaviour of previous/next buttons of a player.
  It supports regular navigation, searching a frame according to annotations
  filters and searching the nearest frame without any annotations (<https://github.com/openvinotoolkit/cvat/pull/2221>)
- MacOS users notes in CONTRIBUTING.md
- Ability to prepare meta information manually (<https://github.com/openvinotoolkit/cvat/pull/2217>)
- Ability to upload prepared meta information along with a video when creating a task (<https://github.com/openvinotoolkit/cvat/pull/2217>)
- Optional chaining plugin for cvat-canvas and cvat-ui (<https://github.com/openvinotoolkit/cvat/pull/2249>)
- MOTS png mask format support (<https://github.com/openvinotoolkit/cvat/pull/2198>)
- Ability to correct upload video with a rotation record in the metadata (<https://github.com/openvinotoolkit/cvat/pull/2218>)
- User search field for assignee fields (<https://github.com/openvinotoolkit/cvat/pull/2370>)
- Support of mxf videos (<https://github.com/openvinotoolkit/cvat/pull/2514>)

### Changed

- UI models (like DEXTR) were redesigned to be more interactive (<https://github.com/opencv/cvat/pull/2054>)
- Used Ubuntu:20.04 as a base image for CVAT Dockerfile (<https://github.com/opencv/cvat/pull/2101>)
- Right colors of label tags in label mapping when a user runs automatic detection (<https://github.com/openvinotoolkit/cvat/pull/2162>)
- Nuclio became an optional component of CVAT (<https://github.com/openvinotoolkit/cvat/pull/2192>)
- A key to remove a point from a polyshape (Ctrl => Alt) (<https://github.com/openvinotoolkit/cvat/pull/2204>)
- Updated `docker-compose` file version from `2.3` to `3.3`(<https://github.com/openvinotoolkit/cvat/pull/2235>)
- Added auto inference of url schema from host in CLI, if provided (<https://github.com/openvinotoolkit/cvat/pull/2240>)
- Track frames in skips between annotation is presented in MOT and MOTS formats are marked `outside` (<https://github.com/openvinotoolkit/cvat/pull/2198>)
- UI packages installation with `npm ci` instead of `npm install` (<https://github.com/openvinotoolkit/cvat/pull/2350>)

### Removed

- Removed Z-Order flag from task creation process

### Fixed

- Fixed multiple errors which arises when polygon is of length 5 or less (<https://github.com/opencv/cvat/pull/2100>)
- Fixed task creation from PDF (<https://github.com/opencv/cvat/pull/2141>)
- Fixed CVAT format import for frame stepped tasks (<https://github.com/openvinotoolkit/cvat/pull/2151>)
- Fixed the reading problem with large PDFs (<https://github.com/openvinotoolkit/cvat/pull/2154>)
- Fixed unnecessary pyhash dependency (<https://github.com/openvinotoolkit/cvat/pull/2170>)
- Fixed Data is not getting cleared, even after deleting the Task from Django Admin App(<https://github.com/openvinotoolkit/cvat/issues/1925>)
- Fixed blinking message: "Some tasks have not been showed because they do not have any data" (<https://github.com/openvinotoolkit/cvat/pull/2200>)
- Fixed case when a task with 0 jobs is shown as "Completed" in UI (<https://github.com/openvinotoolkit/cvat/pull/2200>)
- Fixed use case when UI throws exception: Cannot read property 'objectType' of undefined #2053 (<https://github.com/openvinotoolkit/cvat/pull/2203>)
- Fixed use case when logs could be saved twice or more times #2202 (<https://github.com/openvinotoolkit/cvat/pull/2203>)
- Fixed issues from #2112 (<https://github.com/openvinotoolkit/cvat/pull/2217>)
- Git application name (renamed to dataset_repo) (<https://github.com/openvinotoolkit/cvat/pull/2243>)
- A problem in exporting of tracks, where tracks could be truncated (<https://github.com/openvinotoolkit/cvat/issues/2129>)
- Fixed CVAT startup process if the user has `umask 077` in .bashrc file (<https://github.com/openvinotoolkit/cvat/pull/2293>)
- Exception: Cannot read property "each" of undefined after drawing a single point (<https://github.com/openvinotoolkit/cvat/pull/2307>)
- Cannot read property 'label' of undefined (Fixed?) (<https://github.com/openvinotoolkit/cvat/pull/2311>)
- Excluded track frames marked `outside` in `CVAT for Images` export (<https://github.com/openvinotoolkit/cvat/pull/2345>)
- 'List of tasks' Kibana visualization (<https://github.com/openvinotoolkit/cvat/pull/2361>)
- An error on exporting not `jpg` or `png` images in TF Detection API format (<https://github.com/openvinotoolkit/datumaro/issues/35>)

## \[1.1.0] - 2020-08-31

### Added

- Siammask tracker as DL serverless function (<https://github.com/opencv/cvat/pull/1988>)
- \[Datumaro] Added model info and source info commands (<https://github.com/opencv/cvat/pull/1973>)
- \[Datumaro] Dataset statistics (<https://github.com/opencv/cvat/pull/1668>)
- Ability to change label color in tasks and predefined labels (<https://github.com/opencv/cvat/pull/2014>)
- \[Datumaro] Multi-dataset merge (<https://github.com/opencv/cvat/pull/1695>)
- Ability to configure email verification for new users (<https://github.com/opencv/cvat/pull/1929>)
- Link to django admin page from UI (<https://github.com/opencv/cvat/pull/2068>)
- Notification message when users use wrong browser (<https://github.com/opencv/cvat/pull/2070>)

### Changed

- Shape coordinates are rounded to 2 digits in dumped annotations (<https://github.com/opencv/cvat/pull/1970>)
- COCO format does not produce polygon points for bbox annotations (<https://github.com/opencv/cvat/pull/1953>)

### Fixed

- Issue loading openvino models for semi-automatic and automatic annotation (<https://github.com/opencv/cvat/pull/1996>)
- Basic functions of CVAT works without activated nuclio dashboard
- Fixed a case in which exported masks could have wrong color order (<https://github.com/opencv/cvat/issues/2032>)
- Fixed error with creating task with labels with the same name (<https://github.com/opencv/cvat/pull/2031>)
- Django RQ dashboard view (<https://github.com/opencv/cvat/pull/2069>)
- Object's details menu settings (<https://github.com/opencv/cvat/pull/2084>)

## \[1.1.0-beta] - 2020-08-03

### Added

- DL models as serverless functions (<https://github.com/opencv/cvat/pull/1767>)
- Source type support for tags, shapes and tracks (<https://github.com/opencv/cvat/pull/1192>)
- Source type support for CVAT Dumper/Loader (<https://github.com/opencv/cvat/pull/1192>)
- Intelligent polygon editing (<https://github.com/opencv/cvat/pull/1921>)
- Support creating multiple jobs for each task through python cli (<https://github.com/opencv/cvat/pull/1950>)
- python cli over https (<https://github.com/opencv/cvat/pull/1942>)
- Error message when plugins weren't able to initialize instead of infinite loading (<https://github.com/opencv/cvat/pull/1966>)
- Ability to change user password (<https://github.com/opencv/cvat/pull/1954>)

### Changed

- Smaller object details (<https://github.com/opencv/cvat/pull/1877>)
- `COCO` format does not convert bboxes to polygons on export (<https://github.com/opencv/cvat/pull/1953>)
- It is impossible to submit a DL model in OpenVINO format using UI.
  Now you can deploy new models on the server using serverless functions
  (<https://github.com/opencv/cvat/pull/1767>)
- Files and folders under share path are now alphabetically sorted

### Removed

- Removed OpenVINO and CUDA components because they are not necessary anymore (<https://github.com/opencv/cvat/pull/1767>)
- Removed the old UI code (<https://github.com/opencv/cvat/pull/1964>)

### Fixed

- Some objects aren't shown on canvas sometimes. For example after propagation on of objects is invisible (<https://github.com/opencv/cvat/pull/1834>)
- CVAT doesn't offer to restore state after an error (<https://github.com/opencv/cvat/pull/1874>)
- Cannot read property 'shapeType' of undefined because of zOrder related issues (<https://github.com/opencv/cvat/pull/1874>)
- Cannot read property 'pinned' of undefined because of zOrder related issues (<https://github.com/opencv/cvat/pull/1874>)
- Do not iterate over hidden objects in aam (which are invisible because of zOrder) (<https://github.com/opencv/cvat/pull/1874>)
- Cursor position is reset after changing a text field (<https://github.com/opencv/cvat/pull/1874>)
- Hidden points and cuboids can be selected to be grouped (<https://github.com/opencv/cvat/pull/1874>)
- `outside` annotations should not be in exported images (<https://github.com/opencv/cvat/issues/1620>)
- `CVAT for video format` import error with interpolation (<https://github.com/opencv/cvat/issues/1893>)
- `Image compression` definition mismatch (<https://github.com/opencv/cvat/issues/1900>)
- Points are duplicated during polygon interpolation sometimes (<https://github.com/opencv/cvat/pull/1892>)
- When redraw a shape with activated autobordering, previous points are visible (<https://github.com/opencv/cvat/pull/1892>)
- No mapping between side object element and context menu in some attributes (<https://github.com/opencv/cvat/pull/1923>)
- Interpolated shapes exported as `keyframe = True` (<https://github.com/opencv/cvat/pull/1937>)
- Stylelint filetype scans (<https://github.com/opencv/cvat/pull/1952>)
- Fixed toolip closing issue (<https://github.com/opencv/cvat/pull/1955>)
- Clearing frame cache when close a task (<https://github.com/opencv/cvat/pull/1966>)
- Increase rate of throttling policy for unauthenticated users (<https://github.com/opencv/cvat/pull/1969>)

## \[1.1.0-alpha] - 2020-06-30

### Added

- Throttling policy for unauthenticated users (<https://github.com/opencv/cvat/pull/1531>)
- Added default label color table for mask export (<https://github.com/opencv/cvat/pull/1549>)
- Added environment variables for Redis and Postgres hosts for Kubernetes deployment support (<https://github.com/opencv/cvat/pull/1641>)
- Added visual identification for unavailable formats (<https://github.com/opencv/cvat/pull/1567>)
- Shortcut to change color of an activated shape in new UI (Enter) (<https://github.com/opencv/cvat/pull/1683>)
- Shortcut to switch split mode (<https://github.com/opencv/cvat/pull/1683>)
- Built-in search for labels when create an object or change a label (<https://github.com/opencv/cvat/pull/1683>)
- Better validation of labels and attributes in raw viewer (<https://github.com/opencv/cvat/pull/1727>)
- ClamAV antivirus integration (<https://github.com/opencv/cvat/pull/1712>)
- Added canvas background color selector (<https://github.com/opencv/cvat/pull/1705>)
- SCSS files linting with Stylelint tool (<https://github.com/opencv/cvat/pull/1766>)
- Supported import and export or single boxes in MOT format (<https://github.com/opencv/cvat/pull/1764>)
- \[Datumaro] Added `stats` command, which shows some dataset statistics
  like image mean and std (<https://github.com/opencv/cvat/pull/1734>)
- Add option to upload annotations upon task creation on CLI
- Polygon and polylines interpolation (<https://github.com/opencv/cvat/pull/1571>)
- Ability to redraw shape from scratch (Shift + N) for an activated shape (<https://github.com/opencv/cvat/pull/1571>)
- Highlights for the first point of a polygon/polyline and direction (<https://github.com/opencv/cvat/pull/1571>)
- Ability to change orientation for poylgons/polylines in context menu (<https://github.com/opencv/cvat/pull/1571>)
- Ability to set the first point for polygons in points context menu (<https://github.com/opencv/cvat/pull/1571>)
- Added new tag annotation workspace (<https://github.com/opencv/cvat/pull/1570>)
- Appearance block in attribute annotation mode (<https://github.com/opencv/cvat/pull/1820>)
- Keyframe navigations and some switchers in attribute annotation mode (<https://github.com/opencv/cvat/pull/1820>)
- \[Datumaro] Added `convert` command to convert datasets directly (<https://github.com/opencv/cvat/pull/1837>)
- \[Datumaro] Added an option to specify image extension when exporting datasets (<https://github.com/opencv/cvat/pull/1799>)
- \[Datumaro] Added image copying when exporting datasets, if possible (<https://github.com/opencv/cvat/pull/1799>)

### Changed

- Removed information about e-mail from the basic user information (<https://github.com/opencv/cvat/pull/1627>)
- Update https install manual. Makes it easier and more robust.
  Includes automatic renewing of lets encrypt certificates.
- Settings page move to the modal. (<https://github.com/opencv/cvat/pull/1705>)
- Implemented import and export of annotations with relative image paths (<https://github.com/opencv/cvat/pull/1463>)
- Using only single click to start editing or remove a point (<https://github.com/opencv/cvat/pull/1571>)
- Added support for attributes in VOC XML format (<https://github.com/opencv/cvat/pull/1792>)
- Added annotation attributes in COCO format (<https://github.com/opencv/cvat/pull/1782>)
- Colorized object items in the side panel (<https://github.com/opencv/cvat/pull/1753>)
- \[Datumaro] Annotation-less files are not generated anymore in COCO format, unless tasks explicitly requested (<https://github.com/opencv/cvat/pull/1799>)

### Fixed

- Problem with exported frame stepped image task (<https://github.com/opencv/cvat/issues/1613>)
- Fixed dataset filter item representation for imageless dataset items (<https://github.com/opencv/cvat/pull/1593>)
- Fixed interpreter crash when trying to import `tensorflow` with no AVX instructions available (<https://github.com/opencv/cvat/pull/1567>)
- Kibana wrong working time calculation with new annotation UI use (<https://github.com/opencv/cvat/pull/1654>)
- Wrong rexex for account name validation (<https://github.com/opencv/cvat/pull/1667>)
- Wrong description on register view for the username field (<https://github.com/opencv/cvat/pull/1667>)
- Wrong resolution for resizing a shape (<https://github.com/opencv/cvat/pull/1667>)
- React warning because of not unique keys in labels viewer (<https://github.com/opencv/cvat/pull/1727>)
- Fixed issue tracker (<https://github.com/opencv/cvat/pull/1705>)
- Fixed canvas fit after sidebar open/close event (<https://github.com/opencv/cvat/pull/1705>)
- A couple of exceptions in AAM related with early object activation (<https://github.com/opencv/cvat/pull/1755>)
- Propagation from the latest frame (<https://github.com/opencv/cvat/pull/1800>)
- Number attribute value validation (didn't work well with floats) (<https://github.com/opencv/cvat/pull/1800>)
- Logout doesn't work (<https://github.com/opencv/cvat/pull/1812>)
- Annotations aren't updated after reopening a task (<https://github.com/opencv/cvat/pull/1753>)
- Labels aren't updated after reopening a task (<https://github.com/opencv/cvat/pull/1753>)
- Canvas isn't fitted after collapsing side panel in attribute annotation mode (<https://github.com/opencv/cvat/pull/1753>)
- Error when interpolating polygons (<https://github.com/opencv/cvat/pull/1878>)

### Security

- SQL injection in Django `CVE-2020-9402` (<https://github.com/opencv/cvat/pull/1657>)

## \[1.0.0] - 2020-05-29

### Added

- cvat-ui: cookie policy drawer for login page (<https://github.com/opencv/cvat/pull/1511>)
- `datumaro_project` export format (<https://github.com/opencv/cvat/pull/1352>)
- Ability to configure user agreements for the user registration form (<https://github.com/opencv/cvat/pull/1464>)
- Cuboid interpolation and cuboid drawing from rectangles (<https://github.com/opencv/cvat/pull/1560>)
- Ability to configure custom pageViewHit, which can be useful for web analytics integration (<https://github.com/opencv/cvat/pull/1566>)
- Ability to configure access to the analytics page based on roles (<https://github.com/opencv/cvat/pull/1592>)

### Changed

- Downloaded file name in annotations export became more informative (<https://github.com/opencv/cvat/pull/1352>)
- Added auto trimming for trailing whitespaces style enforcement (<https://github.com/opencv/cvat/pull/1352>)
- REST API: updated `GET /task/<id>/annotations`: parameters are `format`, `filename`
  (now optional), `action` (optional) (<https://github.com/opencv/cvat/pull/1352>)
- REST API: removed `dataset/formats`, changed format of `annotation/formats` (<https://github.com/opencv/cvat/pull/1352>)
- Exported annotations are stored for N hours instead of indefinitely (<https://github.com/opencv/cvat/pull/1352>)
- Formats: CVAT format now accepts ZIP and XML (<https://github.com/opencv/cvat/pull/1352>)
- Formats: COCO format now accepts ZIP and JSON (<https://github.com/opencv/cvat/pull/1352>)
- Formats: most of formats renamed, no extension in title (<https://github.com/opencv/cvat/pull/1352>)
- Formats: definitions are changed, are not stored in DB anymore (<https://github.com/opencv/cvat/pull/1352>)
- cvat-core: session.annotations.put() now returns ids of added objects (<https://github.com/opencv/cvat/pull/1493>)
- Images without annotations now also included in dataset/annotations export (<https://github.com/opencv/cvat/issues/525>)

### Removed

- `annotation` application is replaced with `dataset_manager` (<https://github.com/opencv/cvat/pull/1352>)
- `_DATUMARO_INIT_LOGLEVEL` env. variable is removed in favor of regular `--loglevel` cli parameter (<https://github.com/opencv/cvat/pull/1583>)

### Fixed

- Categories for empty projects with no sources are taken from own dataset (<https://github.com/opencv/cvat/pull/1352>)
- Added directory removal on error during `extract` command (<https://github.com/opencv/cvat/pull/1352>)
- Added debug error message on incorrect XPath (<https://github.com/opencv/cvat/pull/1352>)
- Exporting frame stepped task
  (<https://github.com/opencv/cvat/issues/1294>, <https://github.com/opencv/cvat/issues/1334>)
- Fixed broken command line interface for `cvat` export format in Datumaro (<https://github.com/opencv/cvat/issues/1494>)
- Updated Rest API document, Swagger document serving instruction issue (<https://github.com/opencv/cvat/issues/1495>)
- Fixed cuboid occluded view (<https://github.com/opencv/cvat/pull/1500>)
- Non-informative lock icon (<https://github.com/opencv/cvat/pull/1434>)
- Sidebar in AAM has no hide/show button (<https://github.com/opencv/cvat/pull/1420>)
- Task/Job buttons has no "Open in new tab" option (<https://github.com/opencv/cvat/pull/1419>)
- Delete point context menu option has no shortcut hint (<https://github.com/opencv/cvat/pull/1416>)
- Fixed issue with unnecessary tag activation in cvat-canvas (<https://github.com/opencv/cvat/issues/1540>)
- Fixed an issue with large number of instances in instance mask (<https://github.com/opencv/cvat/issues/1539>)
- Fixed full COCO dataset import error with conflicting labels in keypoints and detection (<https://github.com/opencv/cvat/pull/1548>)
- Fixed COCO keypoints skeleton parsing and saving (<https://github.com/opencv/cvat/issues/1539>)
- `tf.placeholder() is not compatible with eager execution` exception for auto_segmentation (<https://github.com/opencv/cvat/pull/1562>)
- Canvas cannot be moved with move functionality on left mouse key (<https://github.com/opencv/cvat/pull/1573>)
- Deep extreme cut request is sent when draw any shape with Make AI polygon option enabled (<https://github.com/opencv/cvat/pull/1573>)
- Fixed an error when exporting a task with cuboids to any format except CVAT (<https://github.com/opencv/cvat/pull/1577>)
- Synchronization with remote git repo (<https://github.com/opencv/cvat/pull/1582>)
- A problem with mask to polygons conversion when polygons are too small (<https://github.com/opencv/cvat/pull/1581>)
- Unable to upload video with uneven size (<https://github.com/opencv/cvat/pull/1594>)
- Fixed an issue with `z_order` having no effect on segmentations (<https://github.com/opencv/cvat/pull/1589>)

### Security

- Permission group whitelist check for analytics view (<https://github.com/opencv/cvat/pull/1608>)

## \[1.0.0-beta.2] - 2020-04-30

### Added

- Re-Identification algorithm to merging bounding boxes automatically to the new UI (<https://github.com/opencv/cvat/pull/1406>)
- Methods `import` and `export` to import/export raw annotations for Job and Task in `cvat-core` (<https://github.com/opencv/cvat/pull/1406>)
- Versioning of client packages (`cvat-core`, `cvat-canvas`, `cvat-ui`). Initial versions are set to 1.0.0 (<https://github.com/opencv/cvat/pull/1448>)
- Cuboids feature was migrated from old UI to new one. (<https://github.com/opencv/cvat/pull/1451>)

### Removed

- Annotation conversion utils, currently supported natively via Datumaro framework
  (<https://github.com/opencv/cvat/pull/1477>)

### Fixed

- Auto annotation, TF annotation and Auto segmentation apps (<https://github.com/opencv/cvat/pull/1409>)
- Import works with truncated images now: "OSError:broken data stream" on corrupt images
  (<https://github.com/opencv/cvat/pull/1430>)
- Hide functionality (H) doesn't work (<https://github.com/opencv/cvat/pull/1445>)
- The highlighted attribute doesn't correspond to the chosen attribute in AAM (<https://github.com/opencv/cvat/pull/1445>)
- Inconvinient image shaking while drawing a polygon (hold Alt key during drawing/editing/grouping to drag an image) (<https://github.com/opencv/cvat/pull/1445>)
- Filter property "shape" doesn't work and extra operator in description (<https://github.com/opencv/cvat/pull/1445>)
- Block of text information doesn't disappear after deactivating for locked shapes (<https://github.com/opencv/cvat/pull/1445>)
- Annotation uploading fails in annotation view (<https://github.com/opencv/cvat/pull/1445>)
- UI freezes after canceling pasting with escape (<https://github.com/opencv/cvat/pull/1445>)
- Duplicating keypoints in COCO export (<https://github.com/opencv/cvat/pull/1435>)
- CVAT new UI: add arrows on a mouse cursor (<https://github.com/opencv/cvat/pull/1391>)
- Delete point bug (in new UI) (<https://github.com/opencv/cvat/pull/1440>)
- Fix apache startup after PC restart (<https://github.com/opencv/cvat/pull/1467>)
- Open task button doesn't work (<https://github.com/opencv/cvat/pull/1474>)

## \[1.0.0-beta.1] - 2020-04-15

### Added

- Special behaviour for attribute value `__undefined__` (invisibility, no shortcuts to be set in AAM)
- Dialog window with some helpful information about using filters
- Ability to display a bitmap in the new UI
- Button to reset colors settings (brightness, saturation, contrast) in the new UI
- Option to display shape text always
- Dedicated message with clarifications when share is unmounted (<https://github.com/opencv/cvat/pull/1373>)
- Ability to create one tracked point (<https://github.com/opencv/cvat/pull/1383>)
- Ability to draw/edit polygons and polylines with automatic bordering feature
  (<https://github.com/opencv/cvat/pull/1394>)
- Tutorial: instructions for CVAT over HTTPS
- Deep extreme cut (semi-automatic segmentation) to the new UI (<https://github.com/opencv/cvat/pull/1398>)

### Changed

- Increase preview size of a task till 256, 256 on the server
- Public ssh-keys are displayed in a dedicated window instead of console when create a task with a repository
- React UI is the primary UI

### Fixed

- Cleaned up memory in Auto Annotation to enable long running tasks on videos
- New shape is added when press `esc` when drawing instead of cancellation
- Dextr segmentation doesn't work.
- `FileNotFoundError` during dump after moving format files
- CVAT doesn't append outside shapes when merge polyshapes in old UI
- Layout sometimes shows double scroll bars on create task, dashboard and settings pages
- UI fails after trying to change frame during resizing, dragging, editing
- Hidden points (or outsided) are visible after changing a frame
- Merge is allowed for points, but clicks on points conflict with frame dragging logic
- Removed objects are visible for search
- Add missed task_id and job_id fields into exception logs for the new UI (<https://github.com/opencv/cvat/pull/1372>)
- UI fails when annotations saving occurs during drag/resize/edit (<https://github.com/opencv/cvat/pull/1383>)
- Multiple savings when hold Ctrl+S (a lot of the same copies of events were sent with the same working time)
  (<https://github.com/opencv/cvat/pull/1383>)
- UI doesn't have any reaction when git repos synchronization failed (<https://github.com/opencv/cvat/pull/1383>)
- Bug when annotations cannot be saved after (delete - save - undo - save) (<https://github.com/opencv/cvat/pull/1383>)
- VOC format exports Upper case labels correctly in lower case (<https://github.com/opencv/cvat/pull/1379>)
- Fixed polygon exporting bug in COCO dataset (<https://github.com/opencv/cvat/issues/1387>)
- Task creation from remote files (<https://github.com/opencv/cvat/pull/1392>)
- Job cannot be opened in some cases when the previous job was failed during opening
  (<https://github.com/opencv/cvat/issues/1403>)
- Deactivated shape is still highlighted on the canvas (<https://github.com/opencv/cvat/issues/1403>)
- AttributeError: 'tuple' object has no attribute 'read' in ReID algorithm (<https://github.com/opencv/cvat/issues/1403>)
- Wrong semi-automatic segmentation near edges of an image (<https://github.com/opencv/cvat/issues/1403>)
- Git repos paths (<https://github.com/opencv/cvat/pull/1400>)
- Uploading annotations for tasks with multiple jobs (<https://github.com/opencv/cvat/pull/1396>)

## \[1.0.0-alpha] - 2020-03-31

### Added

- Data streaming using chunks (<https://github.com/opencv/cvat/pull/1007>)
- New UI: showing file names in UI (<https://github.com/opencv/cvat/pull/1311>)
- New UI: delete a point from context menu (<https://github.com/opencv/cvat/pull/1292>)

### Fixed

- Git app cannot clone a repository (<https://github.com/opencv/cvat/pull/1330>)
- New UI: preview position in task details (<https://github.com/opencv/cvat/pull/1312>)
- AWS deployment (<https://github.com/opencv/cvat/pull/1316>)

## \[0.6.1] - 2020-03-21

### Changed

- VOC task export now does not use official label map by default, but takes one
  from the source task to avoid primary-class and class part name
  clashing ([#1275](https://github.com/opencv/cvat/issues/1275))

### Fixed

- File names in LabelMe format export are no longer truncated ([#1259](https://github.com/opencv/cvat/issues/1259))
- `occluded` and `z_order` annotation attributes are now correctly passed to Datumaro ([#1271](https://github.com/opencv/cvat/pull/1271))
- Annotation-less tasks now can be exported as empty datasets in COCO ([#1277](https://github.com/opencv/cvat/issues/1277))
- Frame name matching for video annotations import -
  allowed `frame_XXXXXX[.ext]` format ([#1274](https://github.com/opencv/cvat/pull/1274))

### Security

- Bump acorn from 6.3.0 to 6.4.1 in /cvat-ui ([#1270](https://github.com/opencv/cvat/pull/1270))

## \[0.6.0] - 2020-03-15

### Added

- Server only support for projects. Extend REST API v1 (/api/v1/projects\*)
- Ability to get basic information about users without admin permissions ([#750](https://github.com/opencv/cvat/issues/750))
- Changed REST API: removed PUT and added DELETE methods for /api/v1/users/ID
- Mask-RCNN Auto Annotation Script in OpenVINO format
- Yolo Auto Annotation Script
- Auto segmentation using Mask_RCNN component (Keras+Tensorflow Mask R-CNN Segmentation)
- REST API to export an annotation task (images + annotations)
  [Datumaro](https://github.com/opencv/cvat/tree/develop/datumaro) -
  a framework to build, analyze, debug and visualize datasets
- Text Detection Auto Annotation Script in OpenVINO format for version 4
- Added in OpenVINO Semantic Segmentation for roads
- Ability to visualize labels when using Auto Annotation runner
- MOT CSV format support ([#830](https://github.com/opencv/cvat/pull/830))
- LabelMe format support ([#844](https://github.com/opencv/cvat/pull/844))
- Segmentation MASK format import (as polygons) ([#1163](https://github.com/opencv/cvat/pull/1163))
- Git repositories can be specified with IPv4 address ([#827](https://github.com/opencv/cvat/pull/827))

### Changed

- page_size parameter for all REST API methods
- React & Redux & Antd based dashboard
- Yolov3 interpretation script fix and changes to mapping.json
- YOLO format support ([#1151](https://github.com/opencv/cvat/pull/1151))
- Added support for OpenVINO 2020

### Fixed

- Exception in Git plugin [#826](https://github.com/opencv/cvat/issues/826)
- Label ids in TFrecord format now start from 1 [#866](https://github.com/opencv/cvat/issues/866)
- Mask problem in COCO JSON style [#718](https://github.com/opencv/cvat/issues/718)
- Datasets (or tasks) can be joined and split to subsets with Datumaro [#791](https://github.com/opencv/cvat/issues/791)
- Output labels for VOC format can be specified with Datumaro [#942](https://github.com/opencv/cvat/issues/942)
- Annotations can be filtered before dumping with Datumaro [#994](https://github.com/opencv/cvat/issues/994)

## \[0.5.2] - 2019-12-15

### Fixed

- Frozen version of scikit-image==0.15 in requirements.txt because next releases don't support Python 3.5

## \[0.5.1] - 2019-10-17

### Added

- Integration with Zenodo.org (DOI)

## \[0.5.0] - 2019-09-12

### Added

- A converter to YOLO format
- Installation guide
- Linear interpolation for a single point
- Video frame filter
- Running functional tests for REST API during a build
- Admins are no longer limited to a subset of python commands in the auto annotation application
- Remote data source (list of URLs to create an annotation task)
- Auto annotation using Faster R-CNN with Inception v2 (utils/open_model_zoo)
- Auto annotation using Pixel Link mobilenet v2 - text detection (utils/open_model_zoo)
- Ability to create a custom extractors for unsupported media types
- Added in PDF extractor
- Added in a command line model manager tester
- Ability to dump/load annotations in several formats from UI (CVAT, Pascal VOC, YOLO, MS COCO, png mask, TFRecord)
- Auth for REST API (api/v1/auth/): login, logout, register, ...
- Preview for the new CVAT UI (dashboard only) is available: <http://localhost:9080/>
- Added command line tool for performing common task operations (/utils/cli/)

### Changed

- Outside and keyframe buttons in the side panel for all interpolation shapes (they were only for boxes before)
- Improved error messages on the client side (#511)

### Removed

- "Flip images" has been removed. UI now contains rotation features.

### Fixed

- Incorrect width of shapes borders in some cases
- Annotation parser for tracks with a start frame less than the first segment frame
- Interpolation on the server near outside frames
- Dump for case when task name has a slash
- Auto annotation fail for multijob tasks
- Installation of CVAT with OpenVINO on the Windows platform
- Background color was always black in utils/mask/converter.py
- Exception in attribute annotation mode when a label are switched to a value without any attributes
- Handling of wrong labelamp json file in auto annotation (<https://github.com/opencv/cvat/issues/554>)
- No default attributes in dumped annotation (<https://github.com/opencv/cvat/issues/601>)
- Required field "Frame Filter" on admin page during a task modifying (#666)
- Dump annotation errors for a task with several segments (#610, #500)
- Invalid label parsing during a task creating (#628)
- Button "Open Task" in the annotation view
- Creating a video task with 0 overlap

### Security

- Upgraded Django, djangorestframework, and other packages

## \[0.4.2] - 2019-06-03

### Fixed

- Fixed interaction with the server share in the auto annotation plugin

## \[0.4.1] - 2019-05-14

### Fixed

- JavaScript syntax incompatibility with Google Chrome versions less than 72

## \[0.4.0] - 2019-05-04

### Added

- OpenVINO auto annotation: it is possible to upload a custom model and annotate images automatically.
- Ability to rotate images/video in the client part (Ctrl+R, Shift+Ctrl+R shortcuts) (#305)
- The ReID application for automatic bounding box merging has been added (#299)
- Keyboard shortcuts to switch next/previous default shape type (box, polygon etc) (Alt + <, Alt + >) (#316)
- Converter for VOC now supports interpolation tracks
- REST API (/api/v1/\*, /api/docs)
- Semi-automatic semantic segmentation with the [Deep Extreme Cut](http://www.vision.ee.ethz.ch/~cvlsegmentation/dextr/) work

### Changed

- Propagation setup has been moved from settings to bottom player panel
- Additional events like "Debug Info" or "Fit Image" have been added for analitics
- Optional using LFS for git annotation storages (#314)

### Deprecated

- "Flip images" flag in the create task dialog will be removed.
  Rotation functionality in client part have been added instead.

### Fixed

- Django 2.1.5 (security fix, [CVE-2019-3498](https://nvd.nist.gov/vuln/detail/CVE-2019-3498))
- Several scenarious which cause code 400 after undo/redo/save have been fixed (#315)

## \[0.3.0] - 2018-12-29

### Added

- Ability to copy Object URL and Frame URL via object context menu and player context menu respectively.
- Ability to change opacity for selected shape with help "Selected Fill Opacity" slider.
- Ability to remove polyshapes points by double click.
- Ability to draw/change polyshapes (except for points) by slip method. Just press ENTER and moving a cursor.
- Ability to switch lock/hide properties via label UI element (in right menu) for all objects with same label.
- Shortcuts for outside/keyframe properties
- Support of Intel OpenVINO for accelerated model inference
- Tensorflow annotation now works without CUDA. It can use CPU only. OpenVINO and CUDA are supported optionally.
- Incremental saving of annotations.
- Tutorial for using polygons (screencast)
- Silk profiler to improve development process
- Admin panel can be used to edit labels and attributes for annotation tasks
- Analytics component to manage a data annotation team, monitor exceptions, collect client and server logs
- Changeable job and task statuses (annotation, validation, completed).
  A job status can be changed manually, a task status is computed automatically based on job statuses (#153)
- Backlink to a task from its job annotation view (#156)
- Buttons lock/hide for labels. They work for all objects with the same label on a current frame (#116)

### Changed

- Polyshape editing method has been improved. You can redraw part of shape instead of points cloning.
- Unified shortcut (Esc) for close any mode instead of different shortcuts (Alt+N, Alt+G, Alt+M etc.).
- Dump file contains information about data source (e.g. video name, archive name, ...)
- Update requests library due to [CVE-2018-18074](https://nvd.nist.gov/vuln/detail/CVE-2018-18074)
- Per task/job permissions to create/access/change/delete tasks and annotations
- Documentation was improved
- Timeout for creating tasks was increased (from 1h to 4h) (#136)
- Drawing has become more convenience. Now it is possible to draw outside an image.
  Shapes will be automatically truncated after drawing process (#202)

### Fixed

- Performance bottleneck has been fixed during you create new objects (draw, copy, merge etc).
- Label UI elements aren't updated after changelabel.
- Attribute annotation mode can use invalid shape position after resize or move shapes.
- Labels order is preserved now (#242)
- Uploading large XML files (#123)
- Django vulnerability (#121)
- Grammatical cleanup of README.md (#107)
- Dashboard loading has been accelerated (#156)
- Text drawing outside of a frame in some cases (#202)

## \[0.2.0] - 2018-09-28

### Added

- New annotation shapes: polygons, polylines, points
- Undo/redo feature
- Grid to estimate size of objects
- Context menu for shapes
- A converter to PASCAL VOC format
- A converter to MS COCO format
- A converter to mask format
- License header for most of all files
- .gitattribute to avoid problems with bash scripts inside a container
- CHANGELOG.md itself
- Drawing size of a bounding box during resize
- Color by instance, group, label
- Group objects
- Object propagation on next frames
- Full screen view

### Changed

- Documentation, screencasts, the primary screenshot
- Content-type for save_job request is application/json

### Fixed

- Player navigation if the browser's window is scrolled
- Filter doesn't support dash (-)
- Several memory leaks
- Inconsistent extensions between filenames in an annotation file and real filenames

## \[0.1.2] - 2018-08-07

### Added

- 7z archive support when creating a task
- .vscode/launch.json file for developing with VS code

### Fixed

- #14: docker-compose down command as written in the readme does not remove volumes
- #15: all checkboxes in temporary attributes are checked when reopening job after saving the job
- #18: extend CONTRIBUTING.md
- #19: using the same attribute for label twice -> stuck

### Changed

- More strict verification for labels with attributes

## \[0.1.1] - 2018-07-6

### Added

- Links on a screenshot, documentation, screencasts into README.md
- CONTRIBUTORS.md

### Fixed

- GitHub documentation

## \[0.1.0] - 2018-06-29

### Added

- Initial version

## Template

```
## [Unreleased]
### Added
-

### Changed
-

### Deprecated
-

### Removed
-

### Fixed
-

### Security
-
```<|MERGE_RESOLUTION|>--- conflicted
+++ resolved
@@ -9,11 +9,8 @@
 
 ### Added
 
-<<<<<<< HEAD
+- Notification if the browser does not support nesassary API
 - Additional inline tips in interactors with demo gifs (<https://github.com/openvinotoolkit/cvat/pull/3473>)
-=======
-- Notification if the browser does not support nesassary API
->>>>>>> a12d14ba
 
 ### Changed
 
@@ -877,20 +874,20 @@
 ```
 ## [Unreleased]
 ### Added
--
-
-### Changed
--
+- TDB
+
+### Changed
+- TDB
 
 ### Deprecated
--
+- TDB
 
 ### Removed
--
-
-### Fixed
--
+- TDB
+
+### Fixed
+- TDB
 
 ### Security
--
+- TDB
 ```