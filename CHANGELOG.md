--- conflicted
+++ resolved
@@ -61,11 +61,8 @@
 - Fixed tus upload error over https (<https://github.com/openvinotoolkit/cvat/pull/4154>)
 - Issues disappear when rescale a browser (<https://github.com/openvinotoolkit/cvat/pull/4189>)
 - Auth token key is not returned when registering without email verification (<https://github.com/openvinotoolkit/cvat/pull/4092>)
-<<<<<<< HEAD
+- Error in create project from backup for standard 3D annotation (<https://github.com/openvinotoolkit/cvat/pull/4160>)
 - Annotations search does not work correctly in some corner cases (when use complex properties with width, height) (<https://github.com/openvinotoolkit/cvat/pull/4198>)
-=======
-- Error in create project from backup for standard 3D annotation (<https://github.com/openvinotoolkit/cvat/pull/4160>)
->>>>>>> 129584b9
 
 ### Security
 - Updated ELK to 6.8.23 which uses log4j 2.17.1 (<https://github.com/openvinotoolkit/cvat/pull/4206>)
