--- conflicted
+++ resolved
@@ -6,12 +6,9 @@
 
 ## [1.1.0-beta] - Unreleased
 ### Added
-<<<<<<< HEAD
 - DL models as serverless functions (<https://github.com/opencv/cvat/pull/1767>)
-=======
 - Source type support for tags, shapes and tracks (<https://github.com/opencv/cvat/pull/1192>)
 - Source type support for CVAT Dumper/Loader (<https://github.com/opencv/cvat/pull/1192>)
->>>>>>> 6a1e7af5
 
 ### Changed
 - Smaller object details (<https://github.com/opencv/cvat/pull/1877>)
