# Changelog

All notable changes to this project will be documented in this file.

The format is based on [Keep a Changelog](https://keepachangelog.com/en/1.0.0/),
and this project adheres to [Semantic Versioning](https://semver.org/spec/v2.0.0.html).

## \[2.5.0] - Unreleased
### Added
<<<<<<< HEAD
- Support share point/cloud storage files and directories that should be excluded when creating a task (server) (<https://github.com/opencv/cvat/pull/6074>)
- Support task creation with cloud storage/share directories (<https://github.com/opencv/cvat/pull/6074>)
- Support task creation with any type of data supported by the server by default from cloud storage
without use_cache option (<https://github.com/opencv/cvat/pull/6074>)
- Support task creation with cloud storage data and without use_cache option (<https://github.com/opencv/cvat/pull/6074>)
- Helm: Added configurable default storage option to chart(<https://github.com/opencv/cvat/pull/6137>)

### Changed
- Resource links are opened from any organization/sandbox if available for user (<https://github.com/opencv/cvat/pull/5892>)
- Cloud storage manifest file is optional (<https://github.com/opencv/cvat/pull/6074>)
- Updated Django to 4.2.x version (<https://github.com/opencv/cvat/pull/6122>)
- Helm: Moved test-related values to another values.file to separate it from default config(<https://github.com/opencv/cvat/pull/6137>)
- Some Nuclio functions' names were changed to follow a common convention:
  `onnx-yolov7` -> `onnx-wongkinyiu-yolov7`, `ultralytics-yolov5` -> `pth-ultralytics-yolov5`
  (<https://github.com/opencv/cvat/pull/6140>)
- Using Uvicorn ASGI server instead of Apache mod_wsgi for the backend (<https://github.com/opencv/cvat/pull/6195>)
=======
- TBD

### Changed
- Replaced Apache mod_wsgi with Uvicorn ASGI server for backend use(<https://github.com/opencv/cvat/pull/6195>)
>>>>>>> 04a1f0b3

### Deprecated
- TBD

### Removed
- Helm: Removed hardcoded mandatory traefik ingress usage(<https://github.com/opencv/cvat/pull/6137>)

### Fixed
- Incorrect location of temporary file during job annotation import.(<https://github.com/opencv/cvat/pull/5909>)
- Deletion of uploaded file along with annotations/backups when an RQ job
  has been initiated, but no subsequent status check requests have been made.(<https://github.com/opencv/cvat/pull/5909>)
- Deletion of uploaded files, including annotations and backups,
  after they have been uploaded to the server using the TUS protocol  but before an RQ job has been initiated. (<https://github.com/opencv/cvat/pull/5909>)
- Simultaneous creation of tasks or projects with identical names from backups by multiple users.(<https://github.com/opencv/cvat/pull/5909>)

### Security
- TDB

## \[2.4.5] - 2023-06-02
### Added
- Integrated support for sharepoint and cloud storage files, along with
  directories to be omitted during task creation (server) (<https://github.com/opencv/cvat/pull/6074>)
- Enabled task creation with directories from cloud storage or sharepoint  (<https://github.com/opencv/cvat/pull/6074>)
- Enhanced task creation to support any data type supported by the server
   by default, from cloud storage without the necessity for the `use_cache` option (<https://github.com/opencv/cvat/pull/6074>)
- Added capability for task creation with data from cloud storage without the `use_cache` option  (<https://github.com/opencv/cvat/pull/6074>)

### Changed
- User can now access resource links from any organization or sandbox, granted it's available to them (<https://github.com/opencv/cvat/pull/5892>)
- Cloud storage manifest files have been made optional (<https://github.com/opencv/cvat/pull/6074>)
- Updated Django to the 4.2.x version (<https://github.com/opencv/cvat/pull/6122>)
- Renamed certain Nuclio functions to adhere to a common naming convention. For instance,
  `onnx-yolov7` -> `onnx-wongkinyiu-yolov7`, `ultralytics-yolov5` -> `pth-ultralytics-yolov5`
  (<https://github.com/opencv/cvat/pull/6140>)

### Deprecated
- Deprecated the endpoint `/cloudstorages/{id}/content` (<https://github.com/opencv/cvat/pull/6074>)

### Fixed
- Fixed the issue of skeletons dumping on created tasks/projects (<https://github.com/opencv/cvat/pull/6157>)
- Resolved an issue related to saving annotations for skeleton tracks (<https://github.com/opencv/cvat/pull/6075>)

## \[2.4.4] - 2023-05-18
### Added
- Introduced a new configuration option for controlling the invocation of Nuclio functions.
  (<https://github.com/opencv/cvat/pull/6146>)

### Changed
- Relocated SAM masks decoder to frontend operation.
  (<https://github.com/opencv/cvat/pull/6019>)
- Switched `person-reidentification-retail-0300` and `faster_rcnn_inception_v2_coco` Nuclio functions with `person-reidentification-retail-0277` and `faster_rcnn_inception_resnet_v2_atrous_coco` respectively.
  (<https://github.com/opencv/cvat/pull/6129>)
- Upgraded OpenVINO-based Nuclio functions to utilize the OpenVINO 2022.3 runtime.
  (<https://github.com/opencv/cvat/pull/6129>)

### Fixed
- Resolved issues with tracking multiple objects (30 and more) using the TransT tracker.
  (<https://github.com/opencv/cvat/pull/6073>)
- Addressed azure.core.exceptions.ResourceExistsError: The specified blob already exists.
  (<https://github.com/opencv/cvat/pull/6082>)
- Corrected image scaling issues when transitioning between images of different resolutions.
  (<https://github.com/opencv/cvat/pull/6081>)
- Fixed inaccurate reporting of completed job counts.
  (<https://github.com/opencv/cvat/issues/6098>)
- Allowed OpenVINO-based Nuclio functions to be deployed to Kubernetes.
  (<https://github.com/opencv/cvat/pull/6129>)
- Improved skeleton size checks after drawing.
  (<https://github.com/opencv/cvat/pull/6156>)
- Fixed HRNet CPU serverless function.
  (<https://github.com/opencv/cvat/pull/6150>)
- Prevented sending of empty list of events.
  (<https://github.com/opencv/cvat/pull/6154>)
- Helm: fixed issue with multiple caches in same RWX volume, which prevents db migration to start(<https://github.com/opencv/cvat/pull/6137>)

## \[2.4.3] - 2023-04-24
### Changed
- Docker images no longer include Ubuntu package sources or FFmpeg/OpenH264 sources
  (<https://github.com/opencv/cvat/pull/6040>)
- TUS chunk size changed from 100 MB to 2 MB
  (<https://github.com/opencv/cvat/pull/6058>)

## \[2.4.2] - 2023-04-14
### Added
- Support for Azure Blob Storage connection string authentication(<https://github.com/openvinotoolkit/cvat/pull/4649>)
- Segment Anything interactor for CPU/GPU (<https://github.com/opencv/cvat/pull/6008>)

### Changed
- The capability to transfer a task from one project to another project has been disabled (<https://github.com/opencv/cvat/pull/5901>)
- The bounding rectangle in the skeleton annotation is visible solely when the skeleton is active (<https://github.com/opencv/cvat/pull/5911>)
- Base backend image upgraded from ubuntu:20.04 to ubuntu:22.04 (<https://github.com/opencv/cvat/pull/6021>)

### Deprecated
- TDB

### Removed
- Cloud storage `unique_together` limitation (<https://github.com/opencv/cvat/pull/5855>)
- Support for redundant request media types in the API
  (<https://github.com/opencv/cvat/pull/5874>)
- Static URLs and direct SDK support for the tus chunk endpoints.
  Clients must use the `Location` header from the response to the `Upload-Length` request,
  as per the tus creation protocol
  (<https://github.com/opencv/cvat/pull/5961>)

### Fixed
- An invalid project/org handling in webhooks (<https://github.com/opencv/cvat/pull/5707>)
- Warning `key` is undefined on project page (<https://github.com/opencv/cvat/pull/5876>)
- An invalid mask detected when performing automatic annotation on a task (<https://github.com/opencv/cvat/pull/5883>)
- The 'Reset zoom' option now retains the user's preferences upon reloading CVAT (<https://github.com/opencv/cvat/pull/5908>)
- Cloud storage content listing when the manifest name contains special characters
  (<https://github.com/opencv/cvat/pull/5873>)
- Width and height in CVAT dataset format mask annotations (<https://github.com/opencv/cvat/pull/5905>)
- Empty list of export formats for a project without tasks (<https://github.com/opencv/cvat/pull/5899>)
- Downgraded NumPy used by HRNet because `np.int` is no longer available (<https://github.com/opencv/cvat/pull/5574>)
- Empty previews responsive to page resize (<https://github.com/opencv/cvat/pull/5925>)
- Nuclio function invocations when deployed via the Helm chart
  (<https://github.com/opencv/cvat/issues/5626>)
- Export of a job from a task with multiple jobs (<https://github.com/opencv/cvat/pull/5928>)
- Points missing when exporting tracked skeleton (<https://github.com/opencv/cvat/issues/5497>)
- Escaping in the `filter` parameter in generated URLs
  (<https://github.com/opencv/cvat/issues/5566>)
- Rotation property lost during saving a mutable attribute (<https://github.com/opencv/cvat/pull/5968>)
- Optimized /api/jobs request (<https://github.com/opencv/cvat/pull/5962>)
- Server micro version support check in SDK/CLI (<https://github.com/opencv/cvat/pull/5991>)
- \[SDK\] Compatibility with upcoming urllib 2.1.0
  (<https://github.com/opencv/cvat/pull/6002>)
- Fix TUS file uploading if multiple apache processes are used (<https://github.com/opencv/cvat/pull/6006>)
- The issue related to webhook events not being sent has been resolved (<https://github.com/opencv/cvat/pull/5916>)

### Security
- Updated Redis (in the Compose file) to 7.0.x, and redis-py to 4.5.4
  (<https://github.com/opencv/cvat/pull/6016>)

## \[2.4.1] - 2023-04-05
### Fixed
- Optimized annotation fetching up to 10 times (<https://github.com/opencv/cvat/pull/5974>)
- Incorrect calculation of working time in analytics (<https://github.com/opencv/cvat/pull/5973>)

## \[2.4.0] - 2023-03-16
### Added
- \[SDK\] An arg to wait for data processing in the task data uploading function
  (<https://github.com/opencv/cvat/pull/5502>)
- Filename pattern to simplify uploading cloud storage data for a task (<https://github.com/opencv/cvat/pull/5498>, <https://github.com/opencv/cvat/pull/5525>)
- \[SDK\] Configuration setting to change the dataset cache directory
  (<https://github.com/opencv/cvat/pull/5535>)
- \[SDK\] Class to represent a project as a PyTorch dataset
  (<https://github.com/opencv/cvat/pull/5523>)
- Grid view and multiple context images supported (<https://github.com/opencv/cvat/pull/5542>)
- Interpolation is now supported for 3D cuboids.
Tracks can be exported/imported to/from Datumaro and Sly Pointcloud formats (<https://github.com/opencv/cvat/pull/5629>)
- Support for custom file to job splits in tasks (server API & SDK only)
  (<https://github.com/opencv/cvat/pull/5536>)
- \[SDK\] A PyTorch adapter setting to disable cache updates
  (<https://github.com/opencv/cvat/pull/5549>)
- YOLO v7 serverless feature added using ONNX backend (<https://github.com/opencv/cvat/pull/5552>)
- Cypress test for social account authentication (<https://github.com/opencv/cvat/pull/5444>)
- Dummy github and google authentication servers (<https://github.com/opencv/cvat/pull/5444>)
- \[Server API\] Simple filters for object collection endpoints
  (<https://github.com/opencv/cvat/pull/5575>)
- Analytics based on Clickhouse, Vector and Grafana instead of the ELK stack (<https://github.com/opencv/cvat/pull/5646>)
- \[SDK\] High-level API for working with organizations
  (<https://github.com/opencv/cvat/pull/5718>)
- Use correct service name in LDAP authentication documentation (<https://github.com/opencv/cvat/pull/5848>)

### Changed
- The Docker Compose files now use the Compose Specification version
  of the format. This version is supported by Docker Compose 1.27.0+
  (<https://github.com/opencv/cvat/pull/5524>).
- \[SDK\] The `resource_type` args now have the default value of `local` in task creation functions.
  The corresponding arguments are keyword-only now.
  (<https://github.com/opencv/cvat/pull/5502>)
- \[Server API\] Added missing pagination or pagination parameters in
  `/jobs/{id}/commits`, `/organizations`
  (<https://github.com/opencv/cvat/pull/5557>)
- Windows Installation Instructions adjusted to work around <https://github.com/nuclio/nuclio/issues/1821>
- The contour detection function for semantic segmentation (<https://github.com/opencv/cvat/pull/4665>)
- Delete newline character when generating a webhook signature (<https://github.com/opencv/cvat/pull/5622>)
- DL models UI (<https://github.com/opencv/cvat/pull/5635>)
- \[Server API\], \[SDK\] Arbitrary-sized collections in endpoints:
  `/api/projects/{id}.tasks`, `/api/tasks/{id}.segments`, `/api/jobs/{id}.issues`,
  `/api/issues/{id}.comments`, `/api/projects | tasks | jobs/{id}.labels`
  (<https://github.com/opencv/cvat/pull/5662>)
- Hide analytics link from non-admin users (<https://github.com/opencv/cvat/pull/5789>)
- Hide notifications on login/logout/register (<https://github.com/opencv/cvat/pull/5788>)
- CVAT and CVAT SDK now use a custom `User-Agent` header in HTTP requests
  (<https://github.com/opencv/cvat/issues/5598>)

### Deprecated
- TBD

### Removed
- \[Server API\] Endpoints with collections are removed in favor of their full variants
  `/project/{id}/tasks`, `/tasks/{id}/jobs`, `/jobs/{id}/issues`, `/issues/{id}/comments`.
  Corresponding fields are added or changed to provide a link to the child collection
  in `/projects/{id}`, `/tasks/{id}`, `/jobs/{id}`, `/issues/{id}`
  (<https://github.com/opencv/cvat/pull/5575>)
- Limit on the maximum number of manifest files that can be added for cloud storage (<https://github.com/opencv/cvat/pull/5660>)

### Fixed
- Helm: Empty password for Redis (<https://github.com/opencv/cvat/pull/5520>)
- Resolved HRNet serverless function runtime error on images with an alpha channel (<https://github.com/opencv/cvat/pull/5570>)
- Addressed ignored preview & chunk cache settings (<https://github.com/opencv/cvat/pull/5569>)
- Fixed exporting annotations to Azure container (<https://github.com/opencv/cvat/pull/5596>)
- Corrected the type of the credentials parameter of `make_client` in the Python SDK
- Reduced noisy information in ortho views for 3D canvas (<https://github.com/opencv/cvat/pull/5608>)
- Cleared disk space after project removal (<https://github.com/opencv/cvat/pull/5632>, <https://github.com/opencv/cvat/pull/5752>)
- Locked submit button when file is not selected during dataset import (<https://github.com/opencv/cvat/pull/5757>)
- \[Server API\]Various errors in the generated schema (<https://github.com/opencv/cvat/pull/5575>)
- Resolved browser freezing when requesting a job with NaN id (<https://github.com/opencv/cvat/pull/5763>)
- Fixed SiamMask and TransT serverless functions (<https://github.com/opencv/cvat/pull/5658>)
- Addressed creation of a project or task with the same labels (<https://github.com/opencv/cvat/pull/5700>)
- \[Server API\] Fixed ability to rename label to an existing name (<https://github.com/opencv/cvat/pull/5662>)
- Resolved issue of resetting attributes when moving a task to a project (<https://github.com/opencv/cvat/pull/5764>)
- Fixed error in dataset export when parsing skeleton sublabels containing spaces (<https://github.com/opencv/cvat/pull/5794>)
- Added missing `CVAT_BASE_URL` in docker-compose.yml (<https://github.com/opencv/cvat/pull/5792>)
- Create cloud storage button size and models pagination (<https://github.com/opencv/cvat/pull/5858>)

### Security
- Fixed vulnerability with social authentication (<https://github.com/opencv/cvat/pull/5521>)

## \[2.3.0] - 2022-12-22
### Added
- SDK section in documentation (<https://github.com/opencv/cvat/pull/4928>)
- Option to enable or disable host certificate checking in CLI (<https://github.com/opencv/cvat/pull/4928>)
- REST API tests with skeletons (<https://github.com/opencv/cvat/pull/4987>)
- Host schema auto-detection in SDK (<https://github.com/opencv/cvat/pull/4910>)
- Server compatibility checks in SDK (<https://github.com/opencv/cvat/pull/4935>)
- Objects sorting option in the sidebar, by z-order. Additional visualization when sorting is applied
(<https://github.com/opencv/cvat/pull/5145>)
- Added YOLOv5 serverless function with NVIDIA GPU support (<https://github.com/opencv/cvat/pull/4960>)
- Mask tools now supported (brush, eraser, polygon-plus,
polygon-minus, returning masks from online detectors & interactors)
(<https://github.com/opencv/cvat/pull/4543>)
- Added Webhooks (<https://github.com/opencv/cvat/pull/4863>)
- Authentication with social accounts: Google & GitHub (<https://github.com/opencv/cvat/pull/5147>, <https://github.com/opencv/cvat/pull/5181>, <https://github.com/opencv/cvat/pull/5295>)
- REST API tests for exporting job datasets & annotations and validating their structure (<https://github.com/opencv/cvat/pull/5160>)
- Backward propagation on UI (<https://github.com/opencv/cvat/pull/5355>)
- Keyboard shortcut to delete a frame (Alt + Del) (<https://github.com/opencv/cvat/pull/5369>)
- PyTorch dataset adapter layer in the SDK
(<https://github.com/opencv/cvat/pull/5417>)
- Method for debugging the server deployed with Docker (<https://github.com/opencv/cvat/issues/5327>)

### Changed
- `api/docs`, `api/swagger`, `api/schema`, `server/about` endpoints now allow unauthorized access (<https://github.com/opencv/cvat/pull/4928>, <https://github.com/opencv/cvat/pull/4935>)
- 3D canvas now can be dragged in IDLE mode (<https://github.com/opencv/cvat/pull/5385>)
- Datumaro version is upgraded to 0.3 (dev) (<https://github.com/opencv/cvat/pull/4984>)
- Allowed trailing slashes in the SDK host address (<https://github.com/opencv/cvat/pull/5057>)
- Adjusted initial camera position, enabled 'Reset zoom' option for 3D canvas (<https://github.com/opencv/cvat/pull/5395>)
- Enabled authentication via email (<https://github.com/opencv/cvat/pull/5037>)
- Unified error handling with the cloud storage (<https://github.com/opencv/cvat/pull/5389>)
- In the SDK, functions taking paths as strings now also accept path-like objects
  (<https://github.com/opencv/cvat/pull/5435>)

### Removed
- The `--https` option of CLI (<https://github.com/opencv/cvat/pull/4910>)

### Fixed
- Significantly optimized access to DB for api/jobs, api/tasks, and api/projects.
- Removed a possibly duplicated encodeURI() calls in `server-proxy.ts` to prevent doubly encoding
non-ascii paths while adding files from "Connected file share" (issue #4428)
- Removed unnecessary volumes defined in docker-compose.serverless.yml
(<https://github.com/openvinotoolkit/cvat/pull/4659>)
- Added support for Image files that use the PIL.Image.mode 'I;16'
- Project import/export with skeletons (<https://github.com/opencv/cvat/pull/4867>,
  <https://github.com/opencv/cvat/pull/5004>)
- Shape color is not changed on canvas after changing a label (<https://github.com/opencv/cvat/pull/5045>)
- Unstable e2e restore tests (<https://github.com/opencv/cvat/pull/5010>)
- IOG and f-BRS serverless function (<https://github.com/opencv/cvat/pull/5039>)
- Invisible label item in label constructor when label color background is white,
 or close to it (<https://github.com/opencv/cvat/pull/5041>)
- Fixed cvat-core ESlint problems (<https://github.com/opencv/cvat/pull/5027>)
- Fixed task creation with non-local files via the SDK/CLI
  (<https://github.com/opencv/cvat/issues/4962>)
- HRNET serverless function (<https://github.com/opencv/cvat/pull/4944>)
- Invalid export of segmentation masks when the `background` label gets nonzero id (<https://github.com/opencv/cvat/pull/5056>)
- A trailing slash in hostname doesn't allow SDK to send some requests
  (<https://github.com/opencv/cvat/pull/5057>)
- Double modal export/backup a task/project (<https://github.com/opencv/cvat/pull/5075>)
- Fixed bug of computing Job's unsolved/resolved issues numbers (<https://github.com/opencv/cvat/pull/5101>)
- Dataset export for job (<https://github.com/opencv/cvat/pull/5052>)
- Angle is not propagated when use ``propagate`` feature (<https://github.com/opencv/cvat/pull/5139>)
- Could not fetch task in a corner case (<https://github.com/opencv/cvat/pull/5163>)
- Restoring CVAT in case of React-renderning fail (<https://github.com/opencv/cvat/pull/5134>)
- Deleted frames become restored if a user deletes frames from another job of the same task
(<https://github.com/opencv/cvat/pull/5138>)
- Wrong issue position when create a quick issue on a rotated shape (<https://github.com/opencv/cvat/pull/5162>)
- Extra rerenders of different pages with each click (<https://github.com/opencv/cvat/pull/5178>)
- Skeleton points exported out of order in the COCO Keypoints format
  (<https://github.com/opencv/cvat/issues/5048>)
- PASCAL VOC 1.1 can't import dataset (<https://github.com/opencv/cvat/pull/4647>)
- Changing an object causes current z layer to be set to the maximum (<https://github.com/opencv/cvat/pull/5145>)
- Job assignee can not resolve an issue (<https://github.com/opencv/cvat/pull/5167>)
- Create manifest with cvat/server docker container command (<https://github.com/opencv/cvat/pull/5172>)
- Cannot assign a resource to a user who has an organization (<https://github.com/opencv/cvat/pull/5218>)
- Logs and annotations are not saved when logout from a job page (<https://github.com/opencv/cvat/pull/5266>)
- Added "type" field for all the labels, allows to reduce number of controls on annotation view (<https://github.com/opencv/cvat/pull/5273>)
- Occluded not applied on canvas instantly for a skeleton elements (<https://github.com/opencv/cvat/pull/5259>)
- Oriented bounding boxes broken with COCO format ss(<https://github.com/opencv/cvat/pull/5219>)
- Can't dump annotations with objects type is track from several jobs (<https://github.com/opencv/cvat/pull/5250>)
- Fixed upload resumption in production environments
  (<https://github.com/opencv/cvat/issues/4839>)
- Fixed job exporting (<https://github.com/opencv/cvat/pull/5282>)
- Visibility and ignored information fail to be loaded (MOT dataset format) (<https://github.com/opencv/cvat/pull/5270>)
- Added force logout on CVAT app start if token is missing (<https://github.com/opencv/cvat/pull/5331>)
- Drawing issues on 3D canvas (<https://github.com/opencv/cvat/pull/5410>)
- Missed token with using social account authentication (<https://github.com/opencv/cvat/pull/5344>)
- Redundant writing of skeleton annotations (CVAT for images) (<https://github.com/opencv/cvat/pull/5387>)
- The same object on 3D scene or `null` selected each click (PERFORMANCE) (<https://github.com/opencv/cvat/pull/5411>)
- An exception when run export for an empty task (<https://github.com/opencv/cvat/pull/5396>)
- Fixed FBRS serverless function runtime error on images with alpha channel (<https://github.com/opencv/cvat/pull/5384>)
- Attaching manifest with custom name (<https://github.com/opencv/cvat/pull/5377>)
- Uploading non-zip annotation files (<https://github.com/opencv/cvat/pull/5386>)
- Loss of rotation in CVAT format (<https://github.com/opencv/cvat/pull/5407>)
- A permission problem with interactive model launches for workers in orgs (<https://github.com/opencv/cvat/issues/4996>)
- Fix chart not being upgradable (<https://github.com/opencv/cvat/pull/5371>)
- Broken helm chart - if using custom release name (<https://github.com/opencv/cvat/pull/5403>)
- Missing source tag in project annotations (<https://github.com/opencv/cvat/pull/5408>)
- Creating a task with a Git repository via the SDK
  (<https://github.com/opencv/cvat/issues/4365>)
- Queries via the low-level API using the `multipart/form-data` Content-Type with string fields
  (<https://github.com/opencv/cvat/pull/5479>)
- Skeletons cannot be added to a task or project (<https://github.com/opencv/cvat/pull/5813>)

### Security
- `Project.import_dataset` not waiting for completion correctly
  (<https://github.com/opencv/cvat/pull/5459>)

## \[2.2.0] - 2022-09-12
### Added
- Added ability to delete frames from a job based on (<https://github.com/openvinotoolkit/cvat/pull/4194>)
- Support of attributes returned by serverless functions based on (<https://github.com/openvinotoolkit/cvat/pull/4506>)
- Project/task backups uploading via chunk uploads
- Fixed UX bug when jobs pagination is reset after changing a job
- Progressbars in CLI for file uploading and downloading
- `utils/cli` changed to `cvat-cli` package
- Support custom file name for backup
- Possibility to display tags on frame
- Support source and target storages (server part)
- Tests for import/export annotation, dataset, backup from/to cloud storage
- Added Python SDK package (`cvat-sdk`) (<https://github.com/opencv/cvat/pull/4813>)
- Previews for jobs
- Documentation for LDAP authentication (<https://github.com/cvat-ai/cvat/pull/39>)
- OpenCV.js caching and autoload (<https://github.com/cvat-ai/cvat/pull/30>)
- Publishing dev version of CVAT docker images (<https://github.com/cvat-ai/cvat/pull/53>)
- Support of Human Pose Estimation, Facial Landmarks (and similar) use-cases, new shape type:
Skeleton (<https://github.com/cvat-ai/cvat/pull/1>), (<https://github.com/opencv/cvat/pull/4829>)
- Added helm chart support for serverless functions and analytics (<https://github.com/cvat-ai/cvat/pull/110>)
- Added confirmation when remove a track (<https://github.com/opencv/cvat/pull/4846>)
- [COCO Keypoints](https://cocodataset.org/#keypoints-2020) format support (<https://github.com/opencv/cvat/pull/4821>,
  <https://github.com/opencv/cvat/pull/4908>)
- Support for Oracle OCI Buckets (<https://github.com/opencv/cvat/pull/4876>)
- `cvat-sdk` and `cvat-cli` packages on PyPI (<https://github.com/opencv/cvat/pull/4903>)
- UI part for source and target storages (<https://github.com/opencv/cvat/pull/4842>)
- Backup import/export modals (<https://github.com/opencv/cvat/pull/4842>)
- Annotations import modal (<https://github.com/opencv/cvat/pull/4842>)

### Changed
- Bumped nuclio version to 1.8.14
- Simplified running REST API tests. Extended CI-nightly workflow
- REST API tests are partially moved to Python SDK (`users`, `projects`, `tasks`, `issues`)
- cvat-ui: Improve UI/UX on label, create task and create project forms (<https://github.com/cvat-ai/cvat/pull/7>)
- Removed link to OpenVINO documentation (<https://github.com/cvat-ai/cvat/pull/35>)
- Clarified meaning of chunking for videos

### Fixed
- Task creation progressbar bug
- Removed Python dependency ``open3d`` which brought different issues to the building process
- Analytics not accessible when https is enabled
- Dataset import in an organization
- Updated minimist npm package to v1.2.6
- Request Status Code 500 "StopIteration" when exporting dataset
- Generated OpenAPI schema for several endpoints
- Annotation window might have top offset if try to move a locked object
- Image search in cloud storage (<https://github.com/cvat-ai/cvat/pull/8>)
- Reset password functionality (<https://github.com/cvat-ai/cvat/pull/52>)
- Creating task with cloud storage data (<https://github.com/cvat-ai/cvat/pull/116>)
- Show empty tasks (<https://github.com/cvat-ai/cvat/pull/100>)
- Fixed project filtration (<https://github.com/opencv/cvat/pull/4878>)
- Maximum callstack exceed when create task with 100000+ files from cloud storage (<https://github.com/opencv/cvat/pull/4836>)
- Fixed invocation of serverless functions (<https://github.com/opencv/cvat/pull/4907>)
- Removing label attributes (<https://github.com/opencv/cvat/pull/4927>)
- Notification with a required manifest file (<https://github.com/opencv/cvat/pull/4921>)

## \[2.1.0] - 2022-04-08
### Added
- Task annotations importing via chunk uploads (<https://github.com/openvinotoolkit/cvat/pull/4327>)
- Advanced filtration and sorting for a list of tasks/projects/cloudstorages (<https://github.com/openvinotoolkit/cvat/pull/4403>)
- Project dataset importing via chunk uploads (<https://github.com/openvinotoolkit/cvat/pull/4485>)
- Support paginated list for job commits (<https://github.com/openvinotoolkit/cvat/pull/4482>)

### Changed
- Added missing geos dependency into Dockerfile (<https://github.com/openvinotoolkit/cvat/pull/4451>)
- Improved helm chart readme (<https://github.com/openvinotoolkit/cvat/pull/4366>)
- Added helm chart support for CVAT 2.X and made ingress compatible with Kubernetes >=1.22 (<https://github.com/openvinotoolkit/cvat/pull/4448>)

### Fixed
- Permission error occurred when accessing the JobCommits (<https://github.com/openvinotoolkit/cvat/pull/4435>)
- job assignee can remove or update any issue created by the task owner (<https://github.com/openvinotoolkit/cvat/pull/4436>)
- Bug: Incorrect point deletion with keyboard shortcut (<https://github.com/openvinotoolkit/cvat/pull/4420>)
- some AI Tools were not sending responses properly (<https://github.com/openvinotoolkit/cvat/issues/4432>)
- Unable to upload annotations (<https://github.com/openvinotoolkit/cvat/pull/4513>)
- Fix build dependencies for Siammask (<https://github.com/openvinotoolkit/cvat/pull/4486>)
- Bug: Exif orientation information handled incorrectly (<https://github.com/openvinotoolkit/cvat/pull/4529>)
- Fixed build of retinanet function image (<https://github.com/cvat-ai/cvat/pull/54>)
- Dataset import for Datumaro, KITTI and VGGFace2 formats (<https://github.com/opencv/cvat/pull/4544>)
- Bug: Import dataset of Imagenet format fail (<https://github.com/opencv/cvat/issues/4850>)

## \[2.0.0] - 2022-03-04
### Added
- Handle attributes coming from nuclio detectors (<https://github.com/openvinotoolkit/cvat/pull/3917>)
- Add additional environment variables for Nuclio configuration (<https://github.com/openvinotoolkit/cvat/pull/3894>)
- Add KITTI segmentation and detection format (<https://github.com/openvinotoolkit/cvat/pull/3757>)
- Add LFW format (<https://github.com/openvinotoolkit/cvat/pull/3770>)
- Add Cityscapes format (<https://github.com/openvinotoolkit/cvat/pull/3758>)
- Add Open Images V6 format (<https://github.com/openvinotoolkit/cvat/pull/3679>)
- Rotated bounding boxes (<https://github.com/openvinotoolkit/cvat/pull/3832>)
- Player option: Smooth image when zoom-in, enabled by default (<https://github.com/openvinotoolkit/cvat/pull/3933>)
- Google Cloud Storage support in UI (<https://github.com/openvinotoolkit/cvat/pull/3919>)
- Add project tasks pagination (<https://github.com/openvinotoolkit/cvat/pull/3910>)
- Add remove issue button (<https://github.com/openvinotoolkit/cvat/pull/3952>)
- Data sorting option (<https://github.com/openvinotoolkit/cvat/pull/3937>)
- Options to change font size & position of text labels on the canvas (<https://github.com/openvinotoolkit/cvat/pull/3972>)
- Add "tag" return type for automatic annotation in Nuclio (<https://github.com/openvinotoolkit/cvat/pull/3896>)
- Helm chart: Make user-data-permission-fix optional (<https://github.com/openvinotoolkit/cvat/pull/3994>)
- Advanced identity access management system, using open policy agent (<https://github.com/openvinotoolkit/cvat/pull/3788>)
- Organizations to create "shared space" for different groups of users (<https://github.com/openvinotoolkit/cvat/pull/3788>)
- Dataset importing to a project (<https://github.com/openvinotoolkit/cvat/pull/3790>)
- User is able to customize information that text labels show (<https://github.com/openvinotoolkit/cvat/pull/4029>)
- Support for uploading manifest with any name (<https://github.com/openvinotoolkit/cvat/pull/4041>)
- Added information about OpenVINO toolkit to login page (<https://github.com/openvinotoolkit/cvat/pull/4077>)
- Support for working with ellipses (<https://github.com/openvinotoolkit/cvat/pull/4062>)
- Add several flags to task creation CLI (<https://github.com/openvinotoolkit/cvat/pull/4119>)
- Add YOLOv5 serverless function for automatic annotation (<https://github.com/openvinotoolkit/cvat/pull/4178>)
- Add possibility to change git repository and git export format from already created task (<https://github.com/openvinotoolkit/cvat/pull/3886>)
- Basic page with jobs list, basic filtration to this list (<https://github.com/openvinotoolkit/cvat/pull/4258>)
- Added OpenCV.js TrackerMIL as tracking tool (<https://github.com/openvinotoolkit/cvat/pull/4200>)
- Ability to continue working from the latest frame where an annotator was before (<https://github.com/openvinotoolkit/cvat/pull/4297>)
- `GET /api/jobs/<id>/commits` was implemented (<https://github.com/openvinotoolkit/cvat/pull/4368>)
- Advanced filtration and sorting for a list of jobs (<https://github.com/openvinotoolkit/cvat/pull/4319>)

### Changed
- Users don't have access to a task object anymore if they are assigned only on some jobs of the task (<https://github.com/openvinotoolkit/cvat/pull/3788>)
- Different resources (tasks, projects) are not visible anymore for all CVAT instance users by default (<https://github.com/openvinotoolkit/cvat/pull/3788>)
- API versioning scheme: using accept header versioning instead of namespace versioning (<https://github.com/openvinotoolkit/cvat/pull/4239>)
- Replaced 'django_sendfile' with 'django_sendfile2' (<https://github.com/openvinotoolkit/cvat/pull/4267>)
- Use drf-spectacular instead of drf-yasg for swagger documentation (<https://github.com/openvinotoolkit/cvat/pull/4210>)
- Update development-environment manual to work under MacOS, supported Mac with Apple Silicon (<https://github.com/openvinotoolkit/cvat/pull/4414>)

### Deprecated
- Job field "status" is not used in UI anymore, but it has not been removed from the database yet (<https://github.com/openvinotoolkit/cvat/pull/3788>)

### Removed
- Review rating, reviewer field from the job instance (use assignee field together with stage field instead) (<https://github.com/openvinotoolkit/cvat/pull/3788>)
- Training django app (<https://github.com/openvinotoolkit/cvat/pull/4330>)
- v1 api version support (<https://github.com/openvinotoolkit/cvat/pull/4332>)

### Fixed
- Fixed Interaction handler keyboard handlers (<https://github.com/openvinotoolkit/cvat/pull/3881>)
- Points of invisible shapes are visible in autobordering (<https://github.com/openvinotoolkit/cvat/pull/3931>)
- Order of the label attributes in the object item details(<https://github.com/openvinotoolkit/cvat/pull/3945>)
- Order of labels in tasks and projects (<https://github.com/openvinotoolkit/cvat/pull/3987>)
- Fixed task creating with large files via webpage (<https://github.com/openvinotoolkit/cvat/pull/3692>)
- Added information to export CVAT_HOST when performing local installation for accessing over network (<https://github.com/openvinotoolkit/cvat/pull/4014>)
- Fixed possible color collisions in the generated colormap (<https://github.com/openvinotoolkit/cvat/pull/4007>)
- Original pdf file is deleted when using share (<https://github.com/openvinotoolkit/cvat/pull/3967>)
- Order in an annotation file(<https://github.com/openvinotoolkit/cvat/pull/4087>)
- Fixed task data upload progressbar (<https://github.com/openvinotoolkit/cvat/pull/4134>)
- Email in org invitations is case sensitive (<https://github.com/openvinotoolkit/cvat/pull/4153>)
- Caching for tasks and jobs can lead to an exception if its assignee user is removed (<https://github.com/openvinotoolkit/cvat/pull/4165>)
- Added intelligent function when paste labels to another task (<https://github.com/openvinotoolkit/cvat/pull/4161>)
- Uncaught TypeError: this.el.node.getScreenCTM() is null in Firefox (<https://github.com/openvinotoolkit/cvat/pull/4175>)
- Bug: canvas is busy when start playing, start resizing a shape and do not release the mouse cursor (<https://github.com/openvinotoolkit/cvat/pull/4151>)
- Bug: could not receive frame N. TypeError: Cannot read properties of undefined (reding "filename") (<https://github.com/openvinotoolkit/cvat/pull/4187>)
- Cannot choose a dataset format for a linked repository if a task type is annotation (<https://github.com/openvinotoolkit/cvat/pull/4203>)
- Fixed tus upload error over https (<https://github.com/openvinotoolkit/cvat/pull/4154>)
- Issues disappear when rescale a browser (<https://github.com/openvinotoolkit/cvat/pull/4189>)
- Auth token key is not returned when registering without email verification (<https://github.com/openvinotoolkit/cvat/pull/4092>)
- Error in create project from backup for standard 3D annotation (<https://github.com/openvinotoolkit/cvat/pull/4160>)
- Annotations search does not work correctly in some corner cases (when use complex properties with width, height) (<https://github.com/openvinotoolkit/cvat/pull/4198>)
- Kibana requests are not proxied due to django-revproxy incompatibility with Django >3.2.x (<https://github.com/openvinotoolkit/cvat/issues/4085>)
- Content type for getting frame with tasks/{id}/data/ endpoint (<https://github.com/openvinotoolkit/cvat/pull/4333>)
- Bug: Permission error occurred when accessing the comments of a specific issue (<https://github.com/openvinotoolkit/cvat/issues/4416>)


### Security
- Updated ELK to 6.8.23 which uses log4j 2.17.1 (<https://github.com/openvinotoolkit/cvat/pull/4206>)
- Added validation for URLs which used as remote data source (<https://github.com/openvinotoolkit/cvat/pull/4387>)

## \[1.7.0] - 2021-11-15

### Added

- cvat-ui: support cloud storages (<https://github.com/openvinotoolkit/cvat/pull/3372>)
- interactor: add HRNet interactive segmentation serverless function (<https://github.com/openvinotoolkit/cvat/pull/3740>)
- Added GPU implementation for SiamMask, reworked tracking approach (<https://github.com/openvinotoolkit/cvat/pull/3571>)
- Progress bar for manifest creating (<https://github.com/openvinotoolkit/cvat/pull/3712>)
- IAM: Open Policy Agent integration (<https://github.com/openvinotoolkit/cvat/pull/3788>)
- Add a tutorial on attaching cloud storage AWS-S3 (<https://github.com/openvinotoolkit/cvat/pull/3745>)
  and Azure Blob Container (<https://github.com/openvinotoolkit/cvat/pull/3778>)
- The feature to remove annotations in a specified range of frames (<https://github.com/openvinotoolkit/cvat/pull/3617>)
- Project backup/restore (<https://github.com/openvinotoolkit/cvat/pull/3852>)

### Changed

- UI tracking has been reworked (<https://github.com/openvinotoolkit/cvat/pull/3571>)
- Updated Django till 3.2.7 (automatic AppConfig discovery)
- Manifest generation: Reduce creating time (<https://github.com/openvinotoolkit/cvat/pull/3712>)
- Migration from NPM 6 to NPM 7 (<https://github.com/openvinotoolkit/cvat/pull/3773>)
- Update Datumaro dependency to 0.2.0 (<https://github.com/openvinotoolkit/cvat/pull/3813>)

### Fixed

- Fixed JSON transform issues in network requests (<https://github.com/openvinotoolkit/cvat/pull/3706>)
- Display a more user-friendly exception message (<https://github.com/openvinotoolkit/cvat/pull/3721>)
- Exception `DataCloneError: The object could not be cloned` (<https://github.com/openvinotoolkit/cvat/pull/3733>)
- Fixed extension comparison in task frames CLI (<https://github.com/openvinotoolkit/cvat/pull/3674>)
- Incorrect work when copy job list with "Copy" button (<https://github.com/openvinotoolkit/cvat/pull/3749>)
- Iterating over manifest (<https://github.com/openvinotoolkit/cvat/pull/3792>)
- Manifest removing (<https://github.com/openvinotoolkit/cvat/pull/3791>)
- Fixed project updated date (<https://github.com/openvinotoolkit/cvat/pull/3814>)
- Fixed dextr deployment (<https://github.com/openvinotoolkit/cvat/pull/3820>)
- Migration of `dataset_repo` application (<https://github.com/openvinotoolkit/cvat/pull/3827>)
- Helm settings for external psql database were unused by backend (<https://github.com/openvinotoolkit/cvat/pull/3779>)
- Updated WSL setup for development (<https://github.com/openvinotoolkit/cvat/pull/3828>)
- Helm chart config (<https://github.com/openvinotoolkit/cvat/pull/3784>)

### Security

- Fix security issues on the documentation website unsafe use of target blank
  and potential clickjacking on legacy browsers (<https://github.com/openvinotoolkit/cvat/pull/3789>)

## \[1.6.0] - 2021-09-17

### Added

- Added ability to import data from share with cli without copying the data (<https://github.com/openvinotoolkit/cvat/issues/2862>)
- Notification if the browser does not support necessary API
- Added ability to export project as a dataset (<https://github.com/openvinotoolkit/cvat/pull/3365>)
  and project with 3D tasks (<https://github.com/openvinotoolkit/cvat/pull/3502>)
- Additional inline tips in interactors with demo gifs (<https://github.com/openvinotoolkit/cvat/pull/3473>)
- Added intelligent scissors blocking feature (<https://github.com/openvinotoolkit/cvat/pull/3510>)
- Support cloud storage status (<https://github.com/openvinotoolkit/cvat/pull/3386>)
- Support cloud storage preview (<https://github.com/openvinotoolkit/cvat/pull/3386>)
- cvat-core: support cloud storages (<https://github.com/openvinotoolkit/cvat/pull/3313>)

### Changed

- Non-blocking UI when using interactors (<https://github.com/openvinotoolkit/cvat/pull/3473>)
- "Selected opacity" slider now defines opacity level for shapes being drawnSelected opacity (<https://github.com/openvinotoolkit/cvat/pull/3473>)
- Cloud storage creating and updating (<https://github.com/openvinotoolkit/cvat/pull/3386>)
- Way of working with cloud storage content (<https://github.com/openvinotoolkit/cvat/pull/3386>)

### Removed

- Support TEMP_KEY_SECRET_KEY_TOKEN_SET for AWS S3 cloud storage (<https://github.com/openvinotoolkit/cvat/pull/3386>)

### Fixed

- Fixed multiple tasks moving (<https://github.com/openvinotoolkit/cvat/pull/3517>)
- Fixed task creating CLI parameter (<https://github.com/openvinotoolkit/cvat/pull/3519>)
- Fixed import for MOTS format (<https://github.com/openvinotoolkit/cvat/pull/3612>)

## \[1.5.0] - 2021-08-02

### Added

- Support of context images for 2D image tasks (<https://github.com/openvinotoolkit/cvat/pull/3122>)
- Support of cloud storage without copying data into CVAT: server part (<https://github.com/openvinotoolkit/cvat/pull/2620>)
- Filter `is_active` for user list (<https://github.com/openvinotoolkit/cvat/pull/3235>)
- Ability to export/import tasks (<https://github.com/openvinotoolkit/cvat/pull/3056>)
- Add a tutorial for semi-automatic/automatic annotation (<https://github.com/openvinotoolkit/cvat/pull/3124>)
- Explicit "Done" button when drawing any polyshapes (<https://github.com/openvinotoolkit/cvat/pull/3417>)
- Histogram equalization with OpenCV javascript (<https://github.com/openvinotoolkit/cvat/pull/3447>)
- Client-side polyshapes approximation when using semi-automatic interactors & scissors (<https://github.com/openvinotoolkit/cvat/pull/3450>)
- Support of Google Cloud Storage for cloud storage (<https://github.com/openvinotoolkit/cvat/pull/3561>)

### Changed

- Updated manifest format, added meta with related images (<https://github.com/openvinotoolkit/cvat/pull/3122>)
- Update of COCO format documentation (<https://github.com/openvinotoolkit/cvat/pull/3197>)
- Updated Webpack Dev Server config to add proxy (<https://github.com/openvinotoolkit/cvat/pull/3368>)
- Update to Django 3.1.12 (<https://github.com/openvinotoolkit/cvat/pull/3378>)
- Updated visibility for removable points in AI tools (<https://github.com/openvinotoolkit/cvat/pull/3417>)
- Updated UI handling for IOG serverless function (<https://github.com/openvinotoolkit/cvat/pull/3417>)
- Changed Nginx proxy to Traefik in `docker-compose.yml` (<https://github.com/openvinotoolkit/cvat/pull/3409>)
- Simplify the process of deploying CVAT with HTTPS (<https://github.com/openvinotoolkit/cvat/pull/3409>)

### Fixed

- Project page requests took a long time and did many DB queries (<https://github.com/openvinotoolkit/cvat/pull/3223>)
- Fixed Python 3.6 support (<https://github.com/openvinotoolkit/cvat/pull/3258>)
- Incorrect attribute import in tracks (<https://github.com/openvinotoolkit/cvat/pull/3229>)
- Issue "is not a constructor" when create object, save, undo, save, redo save (<https://github.com/openvinotoolkit/cvat/pull/3292>)
- Fix CLI create an infinite loop if git repository responds with failure (<https://github.com/openvinotoolkit/cvat/pull/3267>)
- Bug with sidebar & fullscreen (<https://github.com/openvinotoolkit/cvat/pull/3289>)
- 504 Gateway Time-out on `data/meta` requests (<https://github.com/openvinotoolkit/cvat/pull/3269>)
- TypeError: Cannot read property 'clientX' of undefined when draw cuboids with hotkeys (<https://github.com/openvinotoolkit/cvat/pull/3308>)
- Duplication of the cuboids when redraw them (<https://github.com/openvinotoolkit/cvat/pull/3308>)
- Some code issues in Deep Extreme Cut handler code (<https://github.com/openvinotoolkit/cvat/pull/3325>)
- UI fails when inactive user is assigned to a task/job (<https://github.com/openvinotoolkit/cvat/pull/3343>)
- Calculate precise progress of decoding a video file (<https://github.com/openvinotoolkit/cvat/pull/3381>)
- Falsely successful `cvat_ui` image build in case of OOM error that leads to the default nginx welcome page
  (<https://github.com/openvinotoolkit/cvat/pull/3379>)
- Fixed issue when save filtered object in AAM (<https://github.com/openvinotoolkit/cvat/pull/3401>)
- Context image disappears after undo/redo (<https://github.com/openvinotoolkit/cvat/pull/3416>)
- Using combined data sources (directory and image) when create a task (<https://github.com/openvinotoolkit/cvat/pull/3424>)
- Creating task with labels in project (<https://github.com/openvinotoolkit/cvat/pull/3454>)
- Move task and autoannotation modals were invisible from project page (<https://github.com/openvinotoolkit/cvat/pull/3475>)

## \[1.4.0] - 2021-05-18

### Added

- Documentation on mask annotation (<https://github.com/openvinotoolkit/cvat/pull/3044>)
- Hotkeys to switch a label of existing object or to change default label (for objects created with N) (<https://github.com/openvinotoolkit/cvat/pull/3070>)
- A script to convert some kinds of DICOM files to regular images (<https://github.com/openvinotoolkit/cvat/pull/3095>)
- Helm chart prototype (<https://github.com/openvinotoolkit/cvat/pull/3102>)
- Initial implementation of moving tasks between projects (<https://github.com/openvinotoolkit/cvat/pull/3164>)

### Changed

- Place of migration logger initialization (<https://github.com/openvinotoolkit/cvat/pull/3170>)

### Removed

- Kubernetes templates from (<https://github.com/openvinotoolkit/cvat/pull/1962>) due to helm charts (<https://github.com/openvinotoolkit/cvat/pull/3171>)

### Fixed

- Export of instance masks with holes (<https://github.com/openvinotoolkit/cvat/pull/3044>)
- Changing a label on canvas does not work when 'Show object details' enabled (<https://github.com/openvinotoolkit/cvat/pull/3084>)
- Make sure frame unzip web worker correctly terminates after unzipping all images in a requested chunk (<https://github.com/openvinotoolkit/cvat/pull/3096>)
- Reset password link was unavailable before login (<https://github.com/openvinotoolkit/cvat/pull/3140>)
- Manifest: migration (<https://github.com/openvinotoolkit/cvat/pull/3146>)
- Fixed cropping polygon in some corner cases (<https://github.com/openvinotoolkit/cvat/pull/3184>)

## \[1.3.0] - 3/31/2021

### Added

- CLI: Add support for saving annotations in a git repository when creating a task.
- CVAT-3D: support lidar data on the server side (<https://github.com/openvinotoolkit/cvat/pull/2534>)
- GPU support for Mask-RCNN and improvement in its deployment time (<https://github.com/openvinotoolkit/cvat/pull/2714>)
- CVAT-3D: Load all frames corresponding to the job instance
  (<https://github.com/openvinotoolkit/cvat/pull/2645>)
- Intelligent scissors with OpenCV javascript (<https://github.com/openvinotoolkit/cvat/pull/2689>)
- CVAT-3D: Visualize 3D point cloud spaces in 3D View, Top View Side View and Front View (<https://github.com/openvinotoolkit/cvat/pull/2768>)
- [Inside Outside Guidance](https://github.com/shiyinzhang/Inside-Outside-Guidance) serverless
  function for interactive segmentation
- Pre-built [cvat_server](https://hub.docker.com/r/openvino/cvat_server) and
  [cvat_ui](https://hub.docker.com/r/openvino/cvat_ui) images were published on DockerHub (<https://github.com/openvinotoolkit/cvat/pull/2766>)
- Project task subsets (<https://github.com/openvinotoolkit/cvat/pull/2774>)
- Kubernetes templates and guide for their deployment (<https://github.com/openvinotoolkit/cvat/pull/1962>)
- [WiderFace](http://shuoyang1213.me/WIDERFACE/) format support (<https://github.com/openvinotoolkit/cvat/pull/2864>)
- [VGGFace2](https://github.com/ox-vgg/vgg_face2) format support (<https://github.com/openvinotoolkit/cvat/pull/2865>)
- [Backup/Restore guide](cvat/apps/documentation/backup_guide.md) (<https://github.com/openvinotoolkit/cvat/pull/2964>)
- Label deletion from tasks and projects (<https://github.com/openvinotoolkit/cvat/pull/2881>)
- CVAT-3D: Implemented initial cuboid placement in 3D View and select cuboid in Top, Side and Front views
  (<https://github.com/openvinotoolkit/cvat/pull/2891>)
- [Market-1501](https://www.aitribune.com/dataset/2018051063) format support (<https://github.com/openvinotoolkit/cvat/pull/2869>)
- Ability of upload manifest for dataset with images (<https://github.com/openvinotoolkit/cvat/pull/2763>)
- Annotations filters UI using react-awesome-query-builder (<https://github.com/openvinotoolkit/cvat/issues/1418>)
- Storing settings in local storage to keep them between browser sessions (<https://github.com/openvinotoolkit/cvat/pull/3017>)
- [ICDAR](https://rrc.cvc.uab.es/?ch=2) format support (<https://github.com/openvinotoolkit/cvat/pull/2866>)
- Added switcher to maintain polygon crop behavior (<https://github.com/openvinotoolkit/cvat/pull/3021>
- Filters and sorting options for job list, added tooltip for tasks filters (<https://github.com/openvinotoolkit/cvat/pull/3030>)

### Changed

- CLI - task list now returns a list of current tasks. (<https://github.com/openvinotoolkit/cvat/pull/2863>)
- Updated HTTPS install README section (cleanup and described more robust deploy)
- Logstash is improved for using with configurable elasticsearch outputs (<https://github.com/openvinotoolkit/cvat/pull/2531>)
- Bumped nuclio version to 1.5.16 (<https://github.com/openvinotoolkit/cvat/pull/2578>)
- All methods for interactive segmentation accept negative points as well
- Persistent queue added to logstash (<https://github.com/openvinotoolkit/cvat/pull/2744>)
- Improved maintenance of popups visibility (<https://github.com/openvinotoolkit/cvat/pull/2809>)
- Image visualizations settings on canvas for faster access (<https://github.com/openvinotoolkit/cvat/pull/2872>)
- Better scale management of left panel when screen is too small (<https://github.com/openvinotoolkit/cvat/pull/2880>)
- Improved error messages for annotation import (<https://github.com/openvinotoolkit/cvat/pull/2935>)
- Using manifest support instead video meta information and dummy chunks (<https://github.com/openvinotoolkit/cvat/pull/2763>)

### Fixed

- More robust execution of nuclio GPU functions by limiting the GPU memory consumption per worker (<https://github.com/openvinotoolkit/cvat/pull/2714>)
- Kibana startup initialization (<https://github.com/openvinotoolkit/cvat/pull/2659>)
- The cursor jumps to the end of the line when renaming a task (<https://github.com/openvinotoolkit/cvat/pull/2669>)
- SSLCertVerificationError when remote source is used (<https://github.com/openvinotoolkit/cvat/pull/2683>)
- Fixed filters select overflow (<https://github.com/openvinotoolkit/cvat/pull/2614>)
- Fixed tasks in project auto annotation (<https://github.com/openvinotoolkit/cvat/pull/2725>)
- Cuboids are missed in annotations statistics (<https://github.com/openvinotoolkit/cvat/pull/2704>)
- The list of files attached to the task is not displayed (<https://github.com/openvinotoolkit/cvat/pull/2706>)
- A couple of css-related issues (top bar disappear, wrong arrow position on collapse elements) (<https://github.com/openvinotoolkit/cvat/pull/2736>)
- Issue with point region doesn't work in Firefox (<https://github.com/openvinotoolkit/cvat/pull/2727>)
- Fixed cuboid perspective change (<https://github.com/openvinotoolkit/cvat/pull/2733>)
- Annotation page popups (ai tools, drawing) reset state after detecting, tracking, drawing (<https://github.com/openvinotoolkit/cvat/pull/2780>)
- Polygon editing using trailing point (<https://github.com/openvinotoolkit/cvat/pull/2808>)
- Updated the path to python for DL models inside automatic annotation documentation (<https://github.com/openvinotoolkit/cvat/pull/2847>)
- Fixed of receiving function variable (<https://github.com/openvinotoolkit/cvat/pull/2860>)
- Shortcuts with CAPSLOCK enabled and with non-US languages activated (<https://github.com/openvinotoolkit/cvat/pull/2872>)
- Prevented creating several issues for the same object (<https://github.com/openvinotoolkit/cvat/pull/2868>)
- Fixed label editor name field validator (<https://github.com/openvinotoolkit/cvat/pull/2879>)
- An error about track shapes outside of the task frames during export (<https://github.com/openvinotoolkit/cvat/pull/2890>)
- Fixed project search field updating (<https://github.com/openvinotoolkit/cvat/pull/2901>)
- Fixed export error when invalid polygons are present in overlapping frames (<https://github.com/openvinotoolkit/cvat/pull/2852>)
- Fixed image quality option for tasks created from images (<https://github.com/openvinotoolkit/cvat/pull/2963>)
- Incorrect text on the warning when specifying an incorrect link to the issue tracker (<https://github.com/openvinotoolkit/cvat/pull/2971>)
- Updating label attributes when label contains number attributes (<https://github.com/openvinotoolkit/cvat/pull/2969>)
- Crop a polygon if its points are outside the bounds of the image (<https://github.com/openvinotoolkit/cvat/pull/3025>)

## \[1.2.0] - 2021-01-08

### Fixed

- Memory consumption for the task creation process (<https://github.com/openvinotoolkit/cvat/pull/2582>)
- Frame preloading (<https://github.com/openvinotoolkit/cvat/pull/2608>)
- Project cannot be removed from the project page (<https://github.com/openvinotoolkit/cvat/pull/2626>)

## \[1.2.0-beta] - 2020-12-15

### Added

- GPU support and improved documentation for auto annotation (<https://github.com/openvinotoolkit/cvat/pull/2546>)
- Manual review pipeline: issues/comments/workspace (<https://github.com/openvinotoolkit/cvat/pull/2357>)
- Basic projects implementation (<https://github.com/openvinotoolkit/cvat/pull/2255>)
- Documentation on how to mount cloud starage(AWS S3 bucket, Azure container, Google Drive) as FUSE (<https://github.com/openvinotoolkit/cvat/pull/2377>)
- Ability to work with share files without copying inside (<https://github.com/openvinotoolkit/cvat/pull/2377>)
- Tooltips in label selectors (<https://github.com/openvinotoolkit/cvat/pull/2509>)
- Page redirect after login using `next` query parameter (<https://github.com/openvinotoolkit/cvat/pull/2527>)
- [ImageNet](http://www.image-net.org) format support (<https://github.com/openvinotoolkit/cvat/pull/2376>)
- [CamVid](http://mi.eng.cam.ac.uk/research/projects/VideoRec/CamVid/) format support (<https://github.com/openvinotoolkit/cvat/pull/2559>)

### Changed

- PATCH requests from cvat-core submit only changed fields (<https://github.com/openvinotoolkit/cvat/pull/2445>)
- deploy.sh in serverless folder is separated into deploy_cpu.sh and deploy_gpu.sh (<https://github.com/openvinotoolkit/cvat/pull/2546>)
- Bumped nuclio version to 1.5.8
- Migrated to Antd 4.9 (<https://github.com/openvinotoolkit/cvat/pull/2536>)

### Fixed

- Fixed FastRCNN inference bug for images with 4 channels i.e. png (<https://github.com/openvinotoolkit/cvat/pull/2546>)
- Django templates for email and user guide (<https://github.com/openvinotoolkit/cvat/pull/2412>)
- Saving relative paths in dummy chunks instead of absolute (<https://github.com/openvinotoolkit/cvat/pull/2424>)
- Objects with a specific label cannot be displayed if at least one tag with the label exist (<https://github.com/openvinotoolkit/cvat/pull/2435>)
- Wrong attribute can be removed in labels editor (<https://github.com/openvinotoolkit/cvat/pull/2436>)
- UI fails with the error "Cannot read property 'label' of undefined" (<https://github.com/openvinotoolkit/cvat/pull/2442>)
- Exception: "Value must be a user instance" (<https://github.com/openvinotoolkit/cvat/pull/2441>)
- Reset zoom option doesn't work in tag annotation mode (<https://github.com/openvinotoolkit/cvat/pull/2443>)
- Canvas is busy error (<https://github.com/openvinotoolkit/cvat/pull/2437>)
- Projects view layout fix (<https://github.com/openvinotoolkit/cvat/pull/2503>)
- Fixed the tasks view (infinite loading) when it is impossible to get a preview of the task (<https://github.com/openvinotoolkit/cvat/pull/2504>)
- Empty frames navigation (<https://github.com/openvinotoolkit/cvat/pull/2505>)
- TypeError: Cannot read property 'toString' of undefined (<https://github.com/openvinotoolkit/cvat/pull/2517>)
- Extra shapes are drawn after Esc, or G pressed while drawing a region in grouping (<https://github.com/openvinotoolkit/cvat/pull/2507>)
- Reset state (reviews, issues) after logout or changing a job (<https://github.com/openvinotoolkit/cvat/pull/2525>)
- TypeError: Cannot read property 'id' of undefined when updating a task (<https://github.com/openvinotoolkit/cvat/pull/2544>)

## \[1.2.0-alpha] - 2020-11-09

### Added

- Ability to login into CVAT-UI with token from api/v1/auth/login (<https://github.com/openvinotoolkit/cvat/pull/2234>)
- Added layout grids toggling ('ctrl + alt + Enter')
- Added password reset functionality (<https://github.com/opencv/cvat/pull/2058>)
- Ability to work with data on the fly (<https://github.com/opencv/cvat/pull/2007>)
- Annotation in process outline color wheel (<https://github.com/opencv/cvat/pull/2084>)
- On the fly annotation using DL detectors (<https://github.com/opencv/cvat/pull/2102>)
- Displaying automatic annotation progress on a task view (<https://github.com/opencv/cvat/pull/2148>)
- Automatic tracking of bounding boxes using serverless functions (<https://github.com/opencv/cvat/pull/2136>)
- \[Datumaro] CLI command for dataset equality comparison (<https://github.com/opencv/cvat/pull/1989>)
- \[Datumaro] Merging of datasets with different labels (<https://github.com/opencv/cvat/pull/2098>)
- Add FBRS interactive segmentation serverless function (<https://github.com/openvinotoolkit/cvat/pull/2094>)
- Ability to change default behaviour of previous/next buttons of a player.
  It supports regular navigation, searching a frame according to annotations
  filters and searching the nearest frame without any annotations (<https://github.com/openvinotoolkit/cvat/pull/2221>)
- MacOS users notes in CONTRIBUTING.md
- Ability to prepare meta information manually (<https://github.com/openvinotoolkit/cvat/pull/2217>)
- Ability to upload prepared meta information along with a video when creating a task (<https://github.com/openvinotoolkit/cvat/pull/2217>)
- Optional chaining plugin for cvat-canvas and cvat-ui (<https://github.com/openvinotoolkit/cvat/pull/2249>)
- MOTS png mask format support (<https://github.com/openvinotoolkit/cvat/pull/2198>)
- Ability to correct upload video with a rotation record in the metadata (<https://github.com/openvinotoolkit/cvat/pull/2218>)
- User search field for assignee fields (<https://github.com/openvinotoolkit/cvat/pull/2370>)
- Support of mxf videos (<https://github.com/openvinotoolkit/cvat/pull/2514>)

### Changed

- UI models (like DEXTR) were redesigned to be more interactive (<https://github.com/opencv/cvat/pull/2054>)
- Used Ubuntu:20.04 as a base image for CVAT Dockerfile (<https://github.com/opencv/cvat/pull/2101>)
- Right colors of label tags in label mapping when a user runs automatic detection (<https://github.com/openvinotoolkit/cvat/pull/2162>)
- Nuclio became an optional component of CVAT (<https://github.com/openvinotoolkit/cvat/pull/2192>)
- A key to remove a point from a polyshape (Ctrl => Alt) (<https://github.com/openvinotoolkit/cvat/pull/2204>)
- Updated `docker-compose` file version from `2.3` to `3.3`(<https://github.com/openvinotoolkit/cvat/pull/2235>)
- Added auto inference of url schema from host in CLI, if provided (<https://github.com/openvinotoolkit/cvat/pull/2240>)
- Track frames in skips between annotation is presented in MOT and MOTS formats are marked `outside` (<https://github.com/openvinotoolkit/cvat/pull/2198>)
- UI packages installation with `npm ci` instead of `npm install` (<https://github.com/openvinotoolkit/cvat/pull/2350>)

### Removed

- Removed Z-Order flag from task creation process

### Fixed

- Fixed multiple errors which arises when polygon is of length 5 or less (<https://github.com/opencv/cvat/pull/2100>)
- Fixed task creation from PDF (<https://github.com/opencv/cvat/pull/2141>)
- Fixed CVAT format import for frame stepped tasks (<https://github.com/openvinotoolkit/cvat/pull/2151>)
- Fixed the reading problem with large PDFs (<https://github.com/openvinotoolkit/cvat/pull/2154>)
- Fixed unnecessary pyhash dependency (<https://github.com/openvinotoolkit/cvat/pull/2170>)
- Fixed Data is not getting cleared, even after deleting the Task from Django Admin App(<https://github.com/openvinotoolkit/cvat/issues/1925>)
- Fixed blinking message: "Some tasks have not been showed because they do not have any data" (<https://github.com/openvinotoolkit/cvat/pull/2200>)
- Fixed case when a task with 0 jobs is shown as "Completed" in UI (<https://github.com/openvinotoolkit/cvat/pull/2200>)
- Fixed use case when UI throws exception: Cannot read property 'objectType' of undefined #2053 (<https://github.com/openvinotoolkit/cvat/pull/2203>)
- Fixed use case when logs could be saved twice or more times #2202 (<https://github.com/openvinotoolkit/cvat/pull/2203>)
- Fixed issues from #2112 (<https://github.com/openvinotoolkit/cvat/pull/2217>)
- Git application name (renamed to dataset_repo) (<https://github.com/openvinotoolkit/cvat/pull/2243>)
- A problem in exporting of tracks, where tracks could be truncated (<https://github.com/openvinotoolkit/cvat/issues/2129>)
- Fixed CVAT startup process if the user has `umask 077` in .bashrc file (<https://github.com/openvinotoolkit/cvat/pull/2293>)
- Exception: Cannot read property "each" of undefined after drawing a single point (<https://github.com/openvinotoolkit/cvat/pull/2307>)
- Cannot read property 'label' of undefined (Fixed?) (<https://github.com/openvinotoolkit/cvat/pull/2311>)
- Excluded track frames marked `outside` in `CVAT for Images` export (<https://github.com/openvinotoolkit/cvat/pull/2345>)
- 'List of tasks' Kibana visualization (<https://github.com/openvinotoolkit/cvat/pull/2361>)
- An error on exporting not `jpg` or `png` images in TF Detection API format (<https://github.com/openvinotoolkit/datumaro/issues/35>)

## \[1.1.0] - 2020-08-31

### Added

- Siammask tracker as DL serverless function (<https://github.com/opencv/cvat/pull/1988>)
- \[Datumaro] Added model info and source info commands (<https://github.com/opencv/cvat/pull/1973>)
- \[Datumaro] Dataset statistics (<https://github.com/opencv/cvat/pull/1668>)
- Ability to change label color in tasks and predefined labels (<https://github.com/opencv/cvat/pull/2014>)
- \[Datumaro] Multi-dataset merge (<https://github.com/opencv/cvat/pull/1695>)
- Ability to configure email verification for new users (<https://github.com/opencv/cvat/pull/1929>)
- Link to django admin page from UI (<https://github.com/opencv/cvat/pull/2068>)
- Notification message when users use wrong browser (<https://github.com/opencv/cvat/pull/2070>)

### Changed

- Shape coordinates are rounded to 2 digits in dumped annotations (<https://github.com/opencv/cvat/pull/1970>)
- COCO format does not produce polygon points for bbox annotations (<https://github.com/opencv/cvat/pull/1953>)

### Fixed

- Issue loading openvino models for semi-automatic and automatic annotation (<https://github.com/opencv/cvat/pull/1996>)
- Basic functions of CVAT works without activated nuclio dashboard
- Fixed a case in which exported masks could have wrong color order (<https://github.com/opencv/cvat/issues/2032>)
- Fixed error with creating task with labels with the same name (<https://github.com/opencv/cvat/pull/2031>)
- Django RQ dashboard view (<https://github.com/opencv/cvat/pull/2069>)
- Object's details menu settings (<https://github.com/opencv/cvat/pull/2084>)

## \[1.1.0-beta] - 2020-08-03

### Added

- DL models as serverless functions (<https://github.com/opencv/cvat/pull/1767>)
- Source type support for tags, shapes and tracks (<https://github.com/opencv/cvat/pull/1192>)
- Source type support for CVAT Dumper/Loader (<https://github.com/opencv/cvat/pull/1192>)
- Intelligent polygon editing (<https://github.com/opencv/cvat/pull/1921>)
- Support creating multiple jobs for each task through python cli (<https://github.com/opencv/cvat/pull/1950>)
- python cli over https (<https://github.com/opencv/cvat/pull/1942>)
- Error message when plugins weren't able to initialize instead of infinite loading (<https://github.com/opencv/cvat/pull/1966>)
- Ability to change user password (<https://github.com/opencv/cvat/pull/1954>)

### Changed

- Smaller object details (<https://github.com/opencv/cvat/pull/1877>)
- `COCO` format does not convert bboxes to polygons on export (<https://github.com/opencv/cvat/pull/1953>)
- It is impossible to submit a DL model in OpenVINO format using UI.
  Now you can deploy new models on the server using serverless functions
  (<https://github.com/opencv/cvat/pull/1767>)
- Files and folders under share path are now alphabetically sorted

### Removed

- Removed OpenVINO and CUDA components because they are not necessary anymore (<https://github.com/opencv/cvat/pull/1767>)
- Removed the old UI code (<https://github.com/opencv/cvat/pull/1964>)

### Fixed

- Some objects aren't shown on canvas sometimes. For example after propagation on of objects is invisible (<https://github.com/opencv/cvat/pull/1834>)
- CVAT doesn't offer to restore state after an error (<https://github.com/opencv/cvat/pull/1874>)
- Cannot read property 'shapeType' of undefined because of zOrder related issues (<https://github.com/opencv/cvat/pull/1874>)
- Cannot read property 'pinned' of undefined because of zOrder related issues (<https://github.com/opencv/cvat/pull/1874>)
- Do not iterate over hidden objects in aam (which are invisible because of zOrder) (<https://github.com/opencv/cvat/pull/1874>)
- Cursor position is reset after changing a text field (<https://github.com/opencv/cvat/pull/1874>)
- Hidden points and cuboids can be selected to be grouped (<https://github.com/opencv/cvat/pull/1874>)
- `outside` annotations should not be in exported images (<https://github.com/opencv/cvat/issues/1620>)
- `CVAT for video format` import error with interpolation (<https://github.com/opencv/cvat/issues/1893>)
- `Image compression` definition mismatch (<https://github.com/opencv/cvat/issues/1900>)
- Points are duplicated during polygon interpolation sometimes (<https://github.com/opencv/cvat/pull/1892>)
- When redraw a shape with activated autobordering, previous points are visible (<https://github.com/opencv/cvat/pull/1892>)
- No mapping between side object element and context menu in some attributes (<https://github.com/opencv/cvat/pull/1923>)
- Interpolated shapes exported as `keyframe = True` (<https://github.com/opencv/cvat/pull/1937>)
- Stylelint filetype scans (<https://github.com/opencv/cvat/pull/1952>)
- Fixed toolip closing issue (<https://github.com/opencv/cvat/pull/1955>)
- Clearing frame cache when close a task (<https://github.com/opencv/cvat/pull/1966>)
- Increase rate of throttling policy for unauthenticated users (<https://github.com/opencv/cvat/pull/1969>)

## \[1.1.0-alpha] - 2020-06-30

### Added

- Throttling policy for unauthenticated users (<https://github.com/opencv/cvat/pull/1531>)
- Added default label color table for mask export (<https://github.com/opencv/cvat/pull/1549>)
- Added environment variables for Redis and Postgres hosts for Kubernetes deployment support (<https://github.com/opencv/cvat/pull/1641>)
- Added visual identification for unavailable formats (<https://github.com/opencv/cvat/pull/1567>)
- Shortcut to change color of an activated shape in new UI (Enter) (<https://github.com/opencv/cvat/pull/1683>)
- Shortcut to switch split mode (<https://github.com/opencv/cvat/pull/1683>)
- Built-in search for labels when create an object or change a label (<https://github.com/opencv/cvat/pull/1683>)
- Better validation of labels and attributes in raw viewer (<https://github.com/opencv/cvat/pull/1727>)
- ClamAV antivirus integration (<https://github.com/opencv/cvat/pull/1712>)
- Added canvas background color selector (<https://github.com/opencv/cvat/pull/1705>)
- SCSS files linting with Stylelint tool (<https://github.com/opencv/cvat/pull/1766>)
- Supported import and export or single boxes in MOT format (<https://github.com/opencv/cvat/pull/1764>)
- \[Datumaro] Added `stats` command, which shows some dataset statistics
  like image mean and std (<https://github.com/opencv/cvat/pull/1734>)
- Add option to upload annotations upon task creation on CLI
- Polygon and polylines interpolation (<https://github.com/opencv/cvat/pull/1571>)
- Ability to redraw shape from scratch (Shift + N) for an activated shape (<https://github.com/opencv/cvat/pull/1571>)
- Highlights for the first point of a polygon/polyline and direction (<https://github.com/opencv/cvat/pull/1571>)
- Ability to change orientation for poylgons/polylines in context menu (<https://github.com/opencv/cvat/pull/1571>)
- Ability to set the first point for polygons in points context menu (<https://github.com/opencv/cvat/pull/1571>)
- Added new tag annotation workspace (<https://github.com/opencv/cvat/pull/1570>)
- Appearance block in attribute annotation mode (<https://github.com/opencv/cvat/pull/1820>)
- Keyframe navigations and some switchers in attribute annotation mode (<https://github.com/opencv/cvat/pull/1820>)
- \[Datumaro] Added `convert` command to convert datasets directly (<https://github.com/opencv/cvat/pull/1837>)
- \[Datumaro] Added an option to specify image extension when exporting datasets (<https://github.com/opencv/cvat/pull/1799>)
- \[Datumaro] Added image copying when exporting datasets, if possible (<https://github.com/opencv/cvat/pull/1799>)

### Changed

- Removed information about e-mail from the basic user information (<https://github.com/opencv/cvat/pull/1627>)
- Update https install manual. Makes it easier and more robust.
  Includes automatic renewing of lets encrypt certificates.
- Settings page move to the modal. (<https://github.com/opencv/cvat/pull/1705>)
- Implemented import and export of annotations with relative image paths (<https://github.com/opencv/cvat/pull/1463>)
- Using only single click to start editing or remove a point (<https://github.com/opencv/cvat/pull/1571>)
- Added support for attributes in VOC XML format (<https://github.com/opencv/cvat/pull/1792>)
- Added annotation attributes in COCO format (<https://github.com/opencv/cvat/pull/1782>)
- Colorized object items in the side panel (<https://github.com/opencv/cvat/pull/1753>)
- \[Datumaro] Annotation-less files are not generated anymore in COCO format, unless tasks explicitly requested (<https://github.com/opencv/cvat/pull/1799>)

### Fixed

- Problem with exported frame stepped image task (<https://github.com/opencv/cvat/issues/1613>)
- Fixed dataset filter item representation for imageless dataset items (<https://github.com/opencv/cvat/pull/1593>)
- Fixed interpreter crash when trying to import `tensorflow` with no AVX instructions available (<https://github.com/opencv/cvat/pull/1567>)
- Kibana wrong working time calculation with new annotation UI use (<https://github.com/opencv/cvat/pull/1654>)
- Wrong rexex for account name validation (<https://github.com/opencv/cvat/pull/1667>)
- Wrong description on register view for the username field (<https://github.com/opencv/cvat/pull/1667>)
- Wrong resolution for resizing a shape (<https://github.com/opencv/cvat/pull/1667>)
- React warning because of not unique keys in labels viewer (<https://github.com/opencv/cvat/pull/1727>)
- Fixed issue tracker (<https://github.com/opencv/cvat/pull/1705>)
- Fixed canvas fit after sidebar open/close event (<https://github.com/opencv/cvat/pull/1705>)
- A couple of exceptions in AAM related with early object activation (<https://github.com/opencv/cvat/pull/1755>)
- Propagation from the latest frame (<https://github.com/opencv/cvat/pull/1800>)
- Number attribute value validation (didn't work well with floats) (<https://github.com/opencv/cvat/pull/1800>)
- Logout doesn't work (<https://github.com/opencv/cvat/pull/1812>)
- Annotations aren't updated after reopening a task (<https://github.com/opencv/cvat/pull/1753>)
- Labels aren't updated after reopening a task (<https://github.com/opencv/cvat/pull/1753>)
- Canvas isn't fitted after collapsing side panel in attribute annotation mode (<https://github.com/opencv/cvat/pull/1753>)
- Error when interpolating polygons (<https://github.com/opencv/cvat/pull/1878>)

### Security

- SQL injection in Django `CVE-2020-9402` (<https://github.com/opencv/cvat/pull/1657>)

## \[1.0.0] - 2020-05-29

### Added

- cvat-ui: cookie policy drawer for login page (<https://github.com/opencv/cvat/pull/1511>)
- `datumaro_project` export format (<https://github.com/opencv/cvat/pull/1352>)
- Ability to configure user agreements for the user registration form (<https://github.com/opencv/cvat/pull/1464>)
- Cuboid interpolation and cuboid drawing from rectangles (<https://github.com/opencv/cvat/pull/1560>)
- Ability to configure custom pageViewHit, which can be useful for web analytics integration (<https://github.com/opencv/cvat/pull/1566>)
- Ability to configure access to the analytics page based on roles (<https://github.com/opencv/cvat/pull/1592>)

### Changed

- Downloaded file name in annotations export became more informative (<https://github.com/opencv/cvat/pull/1352>)
- Added auto trimming for trailing whitespaces style enforcement (<https://github.com/opencv/cvat/pull/1352>)
- REST API: updated `GET /task/<id>/annotations`: parameters are `format`, `filename`
  (now optional), `action` (optional) (<https://github.com/opencv/cvat/pull/1352>)
- REST API: removed `dataset/formats`, changed format of `annotation/formats` (<https://github.com/opencv/cvat/pull/1352>)
- Exported annotations are stored for N hours instead of indefinitely (<https://github.com/opencv/cvat/pull/1352>)
- Formats: CVAT format now accepts ZIP and XML (<https://github.com/opencv/cvat/pull/1352>)
- Formats: COCO format now accepts ZIP and JSON (<https://github.com/opencv/cvat/pull/1352>)
- Formats: most of formats renamed, no extension in title (<https://github.com/opencv/cvat/pull/1352>)
- Formats: definitions are changed, are not stored in DB anymore (<https://github.com/opencv/cvat/pull/1352>)
- cvat-core: session.annotations.put() now returns ids of added objects (<https://github.com/opencv/cvat/pull/1493>)
- Images without annotations now also included in dataset/annotations export (<https://github.com/opencv/cvat/issues/525>)

### Removed

- `annotation` application is replaced with `dataset_manager` (<https://github.com/opencv/cvat/pull/1352>)
- `_DATUMARO_INIT_LOGLEVEL` env. variable is removed in favor of regular `--loglevel` cli parameter (<https://github.com/opencv/cvat/pull/1583>)

### Fixed

- Categories for empty projects with no sources are taken from own dataset (<https://github.com/opencv/cvat/pull/1352>)
- Added directory removal on error during `extract` command (<https://github.com/opencv/cvat/pull/1352>)
- Added debug error message on incorrect XPath (<https://github.com/opencv/cvat/pull/1352>)
- Exporting frame stepped task
  (<https://github.com/opencv/cvat/issues/1294>, <https://github.com/opencv/cvat/issues/1334>)
- Fixed broken command line interface for `cvat` export format in Datumaro (<https://github.com/opencv/cvat/issues/1494>)
- Updated Rest API document, Swagger document serving instruction issue (<https://github.com/opencv/cvat/issues/1495>)
- Fixed cuboid occluded view (<https://github.com/opencv/cvat/pull/1500>)
- Non-informative lock icon (<https://github.com/opencv/cvat/pull/1434>)
- Sidebar in AAM has no hide/show button (<https://github.com/opencv/cvat/pull/1420>)
- Task/Job buttons has no "Open in new tab" option (<https://github.com/opencv/cvat/pull/1419>)
- Delete point context menu option has no shortcut hint (<https://github.com/opencv/cvat/pull/1416>)
- Fixed issue with unnecessary tag activation in cvat-canvas (<https://github.com/opencv/cvat/issues/1540>)
- Fixed an issue with large number of instances in instance mask (<https://github.com/opencv/cvat/issues/1539>)
- Fixed full COCO dataset import error with conflicting labels in keypoints and detection (<https://github.com/opencv/cvat/pull/1548>)
- Fixed COCO keypoints skeleton parsing and saving (<https://github.com/opencv/cvat/issues/1539>)
- `tf.placeholder() is not compatible with eager execution` exception for auto_segmentation (<https://github.com/opencv/cvat/pull/1562>)
- Canvas cannot be moved with move functionality on left mouse key (<https://github.com/opencv/cvat/pull/1573>)
- Deep extreme cut request is sent when draw any shape with Make AI polygon option enabled (<https://github.com/opencv/cvat/pull/1573>)
- Fixed an error when exporting a task with cuboids to any format except CVAT (<https://github.com/opencv/cvat/pull/1577>)
- Synchronization with remote git repo (<https://github.com/opencv/cvat/pull/1582>)
- A problem with mask to polygons conversion when polygons are too small (<https://github.com/opencv/cvat/pull/1581>)
- Unable to upload video with uneven size (<https://github.com/opencv/cvat/pull/1594>)
- Fixed an issue with `z_order` having no effect on segmentations (<https://github.com/opencv/cvat/pull/1589>)

### Security

- Permission group whitelist check for analytics view (<https://github.com/opencv/cvat/pull/1608>)

## \[1.0.0-beta.2] - 2020-04-30

### Added

- Re-Identification algorithm to merging bounding boxes automatically to the new UI (<https://github.com/opencv/cvat/pull/1406>)
- Methods `import` and `export` to import/export raw annotations for Job and Task in `cvat-core` (<https://github.com/opencv/cvat/pull/1406>)
- Versioning of client packages (`cvat-core`, `cvat-canvas`, `cvat-ui`). Initial versions are set to 1.0.0 (<https://github.com/opencv/cvat/pull/1448>)
- Cuboids feature was migrated from old UI to new one. (<https://github.com/opencv/cvat/pull/1451>)

### Removed

- Annotation conversion utils, currently supported natively via Datumaro framework
  (<https://github.com/opencv/cvat/pull/1477>)

### Fixed

- Auto annotation, TF annotation and Auto segmentation apps (<https://github.com/opencv/cvat/pull/1409>)
- Import works with truncated images now: "OSError:broken data stream" on corrupt images
  (<https://github.com/opencv/cvat/pull/1430>)
- Hide functionality (H) doesn't work (<https://github.com/opencv/cvat/pull/1445>)
- The highlighted attribute doesn't correspond to the chosen attribute in AAM (<https://github.com/opencv/cvat/pull/1445>)
- Inconvinient image shaking while drawing a polygon (hold Alt key during drawing/editing/grouping to drag an image) (<https://github.com/opencv/cvat/pull/1445>)
- Filter property "shape" doesn't work and extra operator in description (<https://github.com/opencv/cvat/pull/1445>)
- Block of text information doesn't disappear after deactivating for locked shapes (<https://github.com/opencv/cvat/pull/1445>)
- Annotation uploading fails in annotation view (<https://github.com/opencv/cvat/pull/1445>)
- UI freezes after canceling pasting with escape (<https://github.com/opencv/cvat/pull/1445>)
- Duplicating keypoints in COCO export (<https://github.com/opencv/cvat/pull/1435>)
- CVAT new UI: add arrows on a mouse cursor (<https://github.com/opencv/cvat/pull/1391>)
- Delete point bug (in new UI) (<https://github.com/opencv/cvat/pull/1440>)
- Fix apache startup after PC restart (<https://github.com/opencv/cvat/pull/1467>)
- Open task button doesn't work (<https://github.com/opencv/cvat/pull/1474>)

## \[1.0.0-beta.1] - 2020-04-15

### Added

- Special behaviour for attribute value `__undefined__` (invisibility, no shortcuts to be set in AAM)
- Dialog window with some helpful information about using filters
- Ability to display a bitmap in the new UI
- Button to reset colors settings (brightness, saturation, contrast) in the new UI
- Option to display shape text always
- Dedicated message with clarifications when share is unmounted (<https://github.com/opencv/cvat/pull/1373>)
- Ability to create one tracked point (<https://github.com/opencv/cvat/pull/1383>)
- Ability to draw/edit polygons and polylines with automatic bordering feature
  (<https://github.com/opencv/cvat/pull/1394>)
- Tutorial: instructions for CVAT over HTTPS
- Deep extreme cut (semi-automatic segmentation) to the new UI (<https://github.com/opencv/cvat/pull/1398>)

### Changed

- Increase preview size of a task till 256, 256 on the server
- Public ssh-keys are displayed in a dedicated window instead of console when create a task with a repository
- React UI is the primary UI

### Fixed

- Cleaned up memory in Auto Annotation to enable long running tasks on videos
- New shape is added when press `esc` when drawing instead of cancellation
- Dextr segmentation doesn't work.
- `FileNotFoundError` during dump after moving format files
- CVAT doesn't append outside shapes when merge polyshapes in old UI
- Layout sometimes shows double scroll bars on create task, dashboard and settings pages
- UI fails after trying to change frame during resizing, dragging, editing
- Hidden points (or outsided) are visible after changing a frame
- Merge is allowed for points, but clicks on points conflict with frame dragging logic
- Removed objects are visible for search
- Add missed task_id and job_id fields into exception logs for the new UI (<https://github.com/opencv/cvat/pull/1372>)
- UI fails when annotations saving occurs during drag/resize/edit (<https://github.com/opencv/cvat/pull/1383>)
- Multiple savings when hold Ctrl+S (a lot of the same copies of events were sent with the same working time)
  (<https://github.com/opencv/cvat/pull/1383>)
- UI doesn't have any reaction when git repos synchronization failed (<https://github.com/opencv/cvat/pull/1383>)
- Bug when annotations cannot be saved after (delete - save - undo - save) (<https://github.com/opencv/cvat/pull/1383>)
- VOC format exports Upper case labels correctly in lower case (<https://github.com/opencv/cvat/pull/1379>)
- Fixed polygon exporting bug in COCO dataset (<https://github.com/opencv/cvat/issues/1387>)
- Task creation from remote files (<https://github.com/opencv/cvat/pull/1392>)
- Job cannot be opened in some cases when the previous job was failed during opening
  (<https://github.com/opencv/cvat/issues/1403>)
- Deactivated shape is still highlighted on the canvas (<https://github.com/opencv/cvat/issues/1403>)
- AttributeError: 'tuple' object has no attribute 'read' in ReID algorithm (<https://github.com/opencv/cvat/issues/1403>)
- Wrong semi-automatic segmentation near edges of an image (<https://github.com/opencv/cvat/issues/1403>)
- Git repos paths (<https://github.com/opencv/cvat/pull/1400>)
- Uploading annotations for tasks with multiple jobs (<https://github.com/opencv/cvat/pull/1396>)

## \[1.0.0-alpha] - 2020-03-31

### Added

- Data streaming using chunks (<https://github.com/opencv/cvat/pull/1007>)
- New UI: showing file names in UI (<https://github.com/opencv/cvat/pull/1311>)
- New UI: delete a point from context menu (<https://github.com/opencv/cvat/pull/1292>)

### Fixed

- Git app cannot clone a repository (<https://github.com/opencv/cvat/pull/1330>)
- New UI: preview position in task details (<https://github.com/opencv/cvat/pull/1312>)
- AWS deployment (<https://github.com/opencv/cvat/pull/1316>)

## \[0.6.1] - 2020-03-21

### Changed

- VOC task export now does not use official label map by default, but takes one
  from the source task to avoid primary-class and class part name
  clashing ([#1275](https://github.com/opencv/cvat/issues/1275))

### Fixed

- File names in LabelMe format export are no longer truncated ([#1259](https://github.com/opencv/cvat/issues/1259))
- `occluded` and `z_order` annotation attributes are now correctly passed to Datumaro ([#1271](https://github.com/opencv/cvat/pull/1271))
- Annotation-less tasks now can be exported as empty datasets in COCO ([#1277](https://github.com/opencv/cvat/issues/1277))
- Frame name matching for video annotations import -
  allowed `frame_XXXXXX[.ext]` format ([#1274](https://github.com/opencv/cvat/pull/1274))

### Security

- Bump acorn from 6.3.0 to 6.4.1 in /cvat-ui ([#1270](https://github.com/opencv/cvat/pull/1270))

## \[0.6.0] - 2020-03-15

### Added

- Server only support for projects. Extend REST API v1 (/api/v1/projects\*)
- Ability to get basic information about users without admin permissions ([#750](https://github.com/opencv/cvat/issues/750))
- Changed REST API: removed PUT and added DELETE methods for /api/v1/users/ID
- Mask-RCNN Auto Annotation Script in OpenVINO format
- Yolo Auto Annotation Script
- Auto segmentation using Mask_RCNN component (Keras+Tensorflow Mask R-CNN Segmentation)
- REST API to export an annotation task (images + annotations)
  [Datumaro](https://github.com/opencv/cvat/tree/develop/datumaro) -
  a framework to build, analyze, debug and visualize datasets
- Text Detection Auto Annotation Script in OpenVINO format for version 4
- Added in OpenVINO Semantic Segmentation for roads
- Ability to visualize labels when using Auto Annotation runner
- MOT CSV format support ([#830](https://github.com/opencv/cvat/pull/830))
- LabelMe format support ([#844](https://github.com/opencv/cvat/pull/844))
- Segmentation MASK format import (as polygons) ([#1163](https://github.com/opencv/cvat/pull/1163))
- Git repositories can be specified with IPv4 address ([#827](https://github.com/opencv/cvat/pull/827))

### Changed

- page_size parameter for all REST API methods
- React & Redux & Antd based dashboard
- Yolov3 interpretation script fix and changes to mapping.json
- YOLO format support ([#1151](https://github.com/opencv/cvat/pull/1151))
- Added support for OpenVINO 2020

### Fixed

- Exception in Git plugin [#826](https://github.com/opencv/cvat/issues/826)
- Label ids in TFrecord format now start from 1 [#866](https://github.com/opencv/cvat/issues/866)
- Mask problem in COCO JSON style [#718](https://github.com/opencv/cvat/issues/718)
- Datasets (or tasks) can be joined and split to subsets with Datumaro [#791](https://github.com/opencv/cvat/issues/791)
- Output labels for VOC format can be specified with Datumaro [#942](https://github.com/opencv/cvat/issues/942)
- Annotations can be filtered before dumping with Datumaro [#994](https://github.com/opencv/cvat/issues/994)

## \[0.5.2] - 2019-12-15

### Fixed

- Frozen version of scikit-image==0.15 in requirements.txt because next releases don't support Python 3.5

## \[0.5.1] - 2019-10-17

### Added

- Integration with Zenodo.org (DOI)

## \[0.5.0] - 2019-09-12

### Added

- A converter to YOLO format
- Installation guide
- Linear interpolation for a single point
- Video frame filter
- Running functional tests for REST API during a build
- Admins are no longer limited to a subset of python commands in the auto annotation application
- Remote data source (list of URLs to create an annotation task)
- Auto annotation using Faster R-CNN with Inception v2 (utils/open_model_zoo)
- Auto annotation using Pixel Link mobilenet v2 - text detection (utils/open_model_zoo)
- Ability to create a custom extractors for unsupported media types
- Added in PDF extractor
- Added in a command line model manager tester
- Ability to dump/load annotations in several formats from UI (CVAT, Pascal VOC, YOLO, MS COCO, png mask, TFRecord)
- Auth for REST API (api/v1/auth/): login, logout, register, ...
- Preview for the new CVAT UI (dashboard only) is available: <http://localhost:9080/>
- Added command line tool for performing common task operations (/utils/cli/)

### Changed

- Outside and keyframe buttons in the side panel for all interpolation shapes (they were only for boxes before)
- Improved error messages on the client side (#511)

### Removed

- "Flip images" has been removed. UI now contains rotation features.

### Fixed

- Incorrect width of shapes borders in some cases
- Annotation parser for tracks with a start frame less than the first segment frame
- Interpolation on the server near outside frames
- Dump for case when task name has a slash
- Auto annotation fail for multijob tasks
- Installation of CVAT with OpenVINO on the Windows platform
- Background color was always black in utils/mask/converter.py
- Exception in attribute annotation mode when a label are switched to a value without any attributes
- Handling of wrong labelamp json file in auto annotation (<https://github.com/opencv/cvat/issues/554>)
- No default attributes in dumped annotation (<https://github.com/opencv/cvat/issues/601>)
- Required field "Frame Filter" on admin page during a task modifying (#666)
- Dump annotation errors for a task with several segments (#610, #500)
- Invalid label parsing during a task creating (#628)
- Button "Open Task" in the annotation view
- Creating a video task with 0 overlap

### Security

- Upgraded Django, djangorestframework, and other packages

## \[0.4.2] - 2019-06-03

### Fixed

- Fixed interaction with the server share in the auto annotation plugin

## \[0.4.1] - 2019-05-14

### Fixed

- JavaScript syntax incompatibility with Google Chrome versions less than 72

## \[0.4.0] - 2019-05-04

### Added

- OpenVINO auto annotation: it is possible to upload a custom model and annotate images automatically.
- Ability to rotate images/video in the client part (Ctrl+R, Shift+Ctrl+R shortcuts) (#305)
- The ReID application for automatic bounding box merging has been added (#299)
- Keyboard shortcuts to switch next/previous default shape type (box, polygon etc) (Alt + <, Alt + >) (#316)
- Converter for VOC now supports interpolation tracks
- REST API (/api/v1/\*, /api/docs)
- Semi-automatic semantic segmentation with the [Deep Extreme Cut](http://www.vision.ee.ethz.ch/~cvlsegmentation/dextr/) work

### Changed

- Propagation setup has been moved from settings to bottom player panel
- Additional events like "Debug Info" or "Fit Image" have been added for analitics
- Optional using LFS for git annotation storages (#314)

### Deprecated

- "Flip images" flag in the create task dialog will be removed.
  Rotation functionality in client part have been added instead.

### Fixed

- Django 2.1.5 (security fix, [CVE-2019-3498](https://nvd.nist.gov/vuln/detail/CVE-2019-3498))
- Several scenarious which cause code 400 after undo/redo/save have been fixed (#315)

## \[0.3.0] - 2018-12-29

### Added

- Ability to copy Object URL and Frame URL via object context menu and player context menu respectively.
- Ability to change opacity for selected shape with help "Selected Fill Opacity" slider.
- Ability to remove polyshapes points by double click.
- Ability to draw/change polyshapes (except for points) by slip method. Just press ENTER and moving a cursor.
- Ability to switch lock/hide properties via label UI element (in right menu) for all objects with same label.
- Shortcuts for outside/keyframe properties
- Support of Intel OpenVINO for accelerated model inference
- Tensorflow annotation now works without CUDA. It can use CPU only. OpenVINO and CUDA are supported optionally.
- Incremental saving of annotations.
- Tutorial for using polygons (screencast)
- Silk profiler to improve development process
- Admin panel can be used to edit labels and attributes for annotation tasks
- Analytics component to manage a data annotation team, monitor exceptions, collect client and server logs
- Changeable job and task statuses (annotation, validation, completed).
  A job status can be changed manually, a task status is computed automatically based on job statuses (#153)
- Backlink to a task from its job annotation view (#156)
- Buttons lock/hide for labels. They work for all objects with the same label on a current frame (#116)

### Changed

- Polyshape editing method has been improved. You can redraw part of shape instead of points cloning.
- Unified shortcut (Esc) for close any mode instead of different shortcuts (Alt+N, Alt+G, Alt+M etc.).
- Dump file contains information about data source (e.g. video name, archive name, ...)
- Update requests library due to [CVE-2018-18074](https://nvd.nist.gov/vuln/detail/CVE-2018-18074)
- Per task/job permissions to create/access/change/delete tasks and annotations
- Documentation was improved
- Timeout for creating tasks was increased (from 1h to 4h) (#136)
- Drawing has become more convenience. Now it is possible to draw outside an image.
  Shapes will be automatically truncated after drawing process (#202)

### Fixed

- Performance bottleneck has been fixed during you create new objects (draw, copy, merge etc).
- Label UI elements aren't updated after changelabel.
- Attribute annotation mode can use invalid shape position after resize or move shapes.
- Labels order is preserved now (#242)
- Uploading large XML files (#123)
- Django vulnerability (#121)
- Grammatical cleanup of README.md (#107)
- Dashboard loading has been accelerated (#156)
- Text drawing outside of a frame in some cases (#202)

## \[0.2.0] - 2018-09-28

### Added

- New annotation shapes: polygons, polylines, points
- Undo/redo feature
- Grid to estimate size of objects
- Context menu for shapes
- A converter to PASCAL VOC format
- A converter to MS COCO format
- A converter to mask format
- License header for most of all files
- .gitattribute to avoid problems with bash scripts inside a container
- CHANGELOG.md itself
- Drawing size of a bounding box during resize
- Color by instance, group, label
- Group objects
- Object propagation on next frames
- Full screen view

### Changed

- Documentation, screencasts, the primary screenshot
- Content-type for save_job request is application/json

### Fixed

- Player navigation if the browser's window is scrolled
- Filter doesn't support dash (-)
- Several memory leaks
- Inconsistent extensions between filenames in an annotation file and real filenames

## \[0.1.2] - 2018-08-07

### Added

- 7z archive support when creating a task
- .vscode/launch.json file for developing with VS code

### Fixed

- #14: docker-compose down command as written in the readme does not remove volumes
- #15: all checkboxes in temporary attributes are checked when reopening job after saving the job
- #18: extend CONTRIBUTING.md
- #19: using the same attribute for label twice -> stuck

### Changed

- More strict verification for labels with attributes

## \[0.1.1] - 2018-07-6

### Added

- Links on a screenshot, documentation, screencasts into README.md
- CONTRIBUTORS.md

### Fixed

- GitHub documentation

## \[0.1.0] - 2018-06-29

### Added

- Initial version

## Template

```
## \[Unreleased]
### Added
- TDB

### Changed
- TDB

### Deprecated
- TDB

### Removed
- TDB

### Fixed
- TDB

### Security
- TDB
```<|MERGE_RESOLUTION|>--- conflicted
+++ resolved
@@ -7,30 +7,12 @@
 
 ## \[2.5.0] - Unreleased
 ### Added
-<<<<<<< HEAD
-- Support share point/cloud storage files and directories that should be excluded when creating a task (server) (<https://github.com/opencv/cvat/pull/6074>)
-- Support task creation with cloud storage/share directories (<https://github.com/opencv/cvat/pull/6074>)
-- Support task creation with any type of data supported by the server by default from cloud storage
-without use_cache option (<https://github.com/opencv/cvat/pull/6074>)
-- Support task creation with cloud storage data and without use_cache option (<https://github.com/opencv/cvat/pull/6074>)
 - Helm: Added configurable default storage option to chart(<https://github.com/opencv/cvat/pull/6137>)
 
 ### Changed
-- Resource links are opened from any organization/sandbox if available for user (<https://github.com/opencv/cvat/pull/5892>)
-- Cloud storage manifest file is optional (<https://github.com/opencv/cvat/pull/6074>)
-- Updated Django to 4.2.x version (<https://github.com/opencv/cvat/pull/6122>)
-- Helm: Moved test-related values to another values.file to separate it from default config(<https://github.com/opencv/cvat/pull/6137>)
-- Some Nuclio functions' names were changed to follow a common convention:
-  `onnx-yolov7` -> `onnx-wongkinyiu-yolov7`, `ultralytics-yolov5` -> `pth-ultralytics-yolov5`
-  (<https://github.com/opencv/cvat/pull/6140>)
-- Using Uvicorn ASGI server instead of Apache mod_wsgi for the backend (<https://github.com/opencv/cvat/pull/6195>)
-=======
-- TBD
-
-### Changed
 - Replaced Apache mod_wsgi with Uvicorn ASGI server for backend use(<https://github.com/opencv/cvat/pull/6195>)
->>>>>>> 04a1f0b3
-
+- Helm: Added configurable default storage option to chart(<https://github.com/opencv/cvat/pull/6137>)
+-
 ### Deprecated
 - TBD
 
