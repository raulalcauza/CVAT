# Changelog

All notable changes to this project will be documented in this file.

The format is based on [Keep a Changelog](https://keepachangelog.com/en/1.0.0/),
and this project adheres to [Semantic Versioning](https://semver.org/spec/v2.0.0.html).

## \[2.3.0] - Unreleased
### Added
- SDK section in docs (<https://github.com/opencv/cvat/pull/4928>)
- An option to enable or disable host certificate checking in CLI (<https://github.com/opencv/cvat/pull/4928>)
- REST API tests with skeletons (<https://github.com/opencv/cvat/pull/4987>)
- Host schema auto-detection in SDK (<https://github.com/opencv/cvat/pull/4910>)
- Server compatibility checks in SDK (<https://github.com/opencv/cvat/pull/4935>)

### Changed
- `api/docs`, `api/swagger`, `api/schema`, `server/about` endpoints now allow unauthorized access (<https://github.com/opencv/cvat/pull/4928>, <https://github.com/opencv/cvat/pull/4935>)
- Datumaro version is upgraded to 0.3 (dev) (<https://github.com/opencv/cvat/pull/4984>)
- Allowed trailing slashes in the SDK host address (<https://github.com/opencv/cvat/pull/5057>)
- Enabled authentication via email (<https://github.com/opencv/cvat/pull/5037>)

### Deprecated
- TDB

### Removed
- The `--https` option of CLI (<https://github.com/opencv/cvat/pull/4910>)

### Fixed
- Removed a possibly duplicated encodeURI() calls in `server-proxy.ts` to prevent doubly encoding
non-ascii paths while adding files from "Connected file share" (issue #4428)
- Removed unnecessary volumes defined in docker-compose.serverless.yml
(<https://github.com/openvinotoolkit/cvat/pull/4659>)
- Project import/export with skeletons (<https://github.com/opencv/cvat/pull/4867>,
  <https://github.com/opencv/cvat/pull/5004>)
- Shape color is not changed on canvas after changing a label (<https://github.com/opencv/cvat/pull/5045>)
- Unstable e2e restore tests (<https://github.com/opencv/cvat/pull/5010>)
- IOG and f-BRS serverless function (<https://github.com/opencv/cvat/pull/5039>)
- Invisible label item in label constructor when label color background is white,
 or close to it (<https://github.com/opencv/cvat/pull/5041>)
- Fixed cvat-core ESlint problems (<https://github.com/opencv/cvat/pull/5027>)
- Fixed task creation with non-local files via the SDK/CLI
  (<https://github.com/opencv/cvat/issues/4962>)
- HRNET serverless function (<https://github.com/opencv/cvat/pull/4944>)
- Invalid export of segmentation masks when the `background` label gets nonzero id (<https://github.com/opencv/cvat/pull/5056>)
- A trailing slash in hostname does't allow SDK to send some requests
  (<https://github.com/opencv/cvat/pull/5057>)
- Double modal export/backup a task/project (<https://github.com/opencv/cvat/pull/5075>)
<<<<<<< HEAD
- Dataset export for job (<https://github.com/opencv/cvat/pull/5052>)
=======
- Fixed bug of computing Job's unsolved/resolved issues numbers (<https://github.com/opencv/cvat/pull/5101>)
>>>>>>> 69589714

### Security
- TDB

## \[2.2.0] - 2022-09-12
### Added
- Added ability to delete frames from a job based on (<https://github.com/openvinotoolkit/cvat/pull/4194>)
- Support of attributes returned by serverless functions based on (<https://github.com/openvinotoolkit/cvat/pull/4506>)
- Project/task backups uploading via chunk uploads
- Fixed UX bug when jobs pagination is reset after changing a job
- Progressbars in CLI for file uploading and downloading
- `utils/cli` changed to `cvat-cli` package
- Support custom file name for backup
- Possibility to display tags on frame
- Support source and target storages (server part)
- Tests for import/export annotation, dataset, backup from/to cloud storage
- Added Python SDK package (`cvat-sdk`) (<https://github.com/opencv/cvat/pull/4813>)
- Previews for jobs
- Documentation for LDAP authentication (<https://github.com/cvat-ai/cvat/pull/39>)
- OpenCV.js caching and autoload (<https://github.com/cvat-ai/cvat/pull/30>)
- Publishing dev version of CVAT docker images (<https://github.com/cvat-ai/cvat/pull/53>)
- Support of Human Pose Estimation, Facial Landmarks (and similar) use-cases, new shape type:
Skeleton (<https://github.com/cvat-ai/cvat/pull/1>), (<https://github.com/opencv/cvat/pull/4829>)
- Added helm chart support for serverless functions and analytics (<https://github.com/cvat-ai/cvat/pull/110>)
- Added confirmation when remove a track (<https://github.com/opencv/cvat/pull/4846>)
- [COCO Keypoints](https://cocodataset.org/#keypoints-2020) format support (<https://github.com/opencv/cvat/pull/4821>,
  <https://github.com/opencv/cvat/pull/4908>)
- Support for Oracle OCI Buckets (<https://github.com/opencv/cvat/pull/4876>)
- `cvat-sdk` and `cvat-cli` packages on PyPI (<https://github.com/opencv/cvat/pull/4903>)
- UI part for source and target storages (<https://github.com/opencv/cvat/pull/4842>)
- Backup import/export modals (<https://github.com/opencv/cvat/pull/4842>)
- Annotations import modal (<https://github.com/opencv/cvat/pull/4842>)

### Changed
- Bumped nuclio version to 1.8.14
- Simplified running REST API tests. Extended CI-nightly workflow
- REST API tests are partially moved to Python SDK (`users`, `projects`, `tasks`, `issues`)
- cvat-ui: Improve UI/UX on label, create task and create project forms (<https://github.com/cvat-ai/cvat/pull/7>)
- Removed link to OpenVINO documentation (<https://github.com/cvat-ai/cvat/pull/35>)
- Clarified meaning of chunking for videos

### Fixed
- Task creation progressbar bug
- Removed Python dependency ``open3d`` which brought different issues to the building process
- Analytics not accessible when https is enabled
- Dataset import in an organization
- Updated minimist npm package to v1.2.6
- Request Status Code 500 "StopIteration" when exporting dataset
- Generated OpenAPI schema for several endpoints
- Annotation window might have top offset if try to move a locked object
- Image search in cloud storage (<https://github.com/cvat-ai/cvat/pull/8>)
- Reset password functionality (<https://github.com/cvat-ai/cvat/pull/52>)
- Creating task with cloud storage data (<https://github.com/cvat-ai/cvat/pull/116>)
- Show empty tasks (<https://github.com/cvat-ai/cvat/pull/100>)
- Fixed project filtration (<https://github.com/opencv/cvat/pull/4878>)
- Maximum callstack exceed when create task with 100000+ files from cloud storage (<https://github.com/opencv/cvat/pull/4836>)
- Fixed invocation of serverless functions (<https://github.com/opencv/cvat/pull/4907>)
- Removing label attributes (<https://github.com/opencv/cvat/pull/4927>)
- Notification with a required manifest file (<https://github.com/opencv/cvat/pull/4921>)

## \[2.1.0] - 2022-04-08
### Added
- Task annotations importing via chunk uploads (<https://github.com/openvinotoolkit/cvat/pull/4327>)
- Advanced filtration and sorting for a list of tasks/projects/cloudstorages (<https://github.com/openvinotoolkit/cvat/pull/4403>)
- Project dataset importing via chunk uploads (<https://github.com/openvinotoolkit/cvat/pull/4485>)
- Support paginated list for job commits (<https://github.com/openvinotoolkit/cvat/pull/4482>)

### Changed
- Added missing geos dependency into Dockerfile (<https://github.com/openvinotoolkit/cvat/pull/4451>)
- Improved helm chart readme (<https://github.com/openvinotoolkit/cvat/pull/4366>)
- Added helm chart support for CVAT 2.X and made ingress compatible with Kubernetes >=1.22 (<https://github.com/openvinotoolkit/cvat/pull/4448>)

### Fixed
- Permission error occured when accessing the JobCommits (<https://github.com/openvinotoolkit/cvat/pull/4435>)
- job assignee can remove or update any issue created by the task owner (<https://github.com/openvinotoolkit/cvat/pull/4436>)
- Bug: Incorrect point deletion with keyboard shortcut (<https://github.com/openvinotoolkit/cvat/pull/4420>)
- some AI Tools were not sending responses properly (<https://github.com/openvinotoolkit/cvat/issues/4432>)
- Unable to upload annotations (<https://github.com/openvinotoolkit/cvat/pull/4513>)
- Fix build dependencies for Siammask (<https://github.com/openvinotoolkit/cvat/pull/4486>)
- Bug: Exif orientation information handled incorrectly (<https://github.com/openvinotoolkit/cvat/pull/4529>)
- Fixed build of retinanet function image (<https://github.com/cvat-ai/cvat/pull/54>)

## \[2.0.0] - 2022-03-04
### Added
- Handle attributes coming from nuclio detectors (<https://github.com/openvinotoolkit/cvat/pull/3917>)
- Add additional environment variables for Nuclio configuration (<https://github.com/openvinotoolkit/cvat/pull/3894>)
- Add KITTI segmentation and detection format (<https://github.com/openvinotoolkit/cvat/pull/3757>)
- Add LFW format (<https://github.com/openvinotoolkit/cvat/pull/3770>)
- Add Cityscapes format (<https://github.com/openvinotoolkit/cvat/pull/3758>)
- Add Open Images V6 format (<https://github.com/openvinotoolkit/cvat/pull/3679>)
- Rotated bounding boxes (<https://github.com/openvinotoolkit/cvat/pull/3832>)
- Player option: Smooth image when zoom-in, enabled by default (<https://github.com/openvinotoolkit/cvat/pull/3933>)
- Google Cloud Storage support in UI (<https://github.com/openvinotoolkit/cvat/pull/3919>)
- Add project tasks pagination (<https://github.com/openvinotoolkit/cvat/pull/3910>)
- Add remove issue button (<https://github.com/openvinotoolkit/cvat/pull/3952>)
- Data sorting option (<https://github.com/openvinotoolkit/cvat/pull/3937>)
- Options to change font size & position of text labels on the canvas (<https://github.com/openvinotoolkit/cvat/pull/3972>)
- Add "tag" return type for automatic annotation in Nuclio (<https://github.com/openvinotoolkit/cvat/pull/3896>)
- Helm chart: Make user-data-permission-fix optional (<https://github.com/openvinotoolkit/cvat/pull/3994>)
- Advanced identity access management system, using open policy agent (<https://github.com/openvinotoolkit/cvat/pull/3788>)
- Organizations to create "shared space" for different groups of users (<https://github.com/openvinotoolkit/cvat/pull/3788>)
- Dataset importing to a project (<https://github.com/openvinotoolkit/cvat/pull/3790>)
- User is able to customize information that text labels show (<https://github.com/openvinotoolkit/cvat/pull/4029>)
- Support for uploading manifest with any name (<https://github.com/openvinotoolkit/cvat/pull/4041>)
- Added information about OpenVINO toolkit to login page (<https://github.com/openvinotoolkit/cvat/pull/4077>)
- Support for working with ellipses (<https://github.com/openvinotoolkit/cvat/pull/4062>)
- Add several flags to task creation CLI (<https://github.com/openvinotoolkit/cvat/pull/4119>)
- Add YOLOv5 serverless function for automatic annotation (<https://github.com/openvinotoolkit/cvat/pull/4178>)
- Add possibility to change git repository and git export format from already created task (<https://github.com/openvinotoolkit/cvat/pull/3886>)
- Basic page with jobs list, basic filtration to this list (<https://github.com/openvinotoolkit/cvat/pull/4258>)
- Added OpenCV.js TrackerMIL as tracking tool (<https://github.com/openvinotoolkit/cvat/pull/4200>)
- Ability to continue working from the latest frame where an annotator was before (<https://github.com/openvinotoolkit/cvat/pull/4297>)
- `GET /api/jobs/<id>/commits` was implemented (<https://github.com/openvinotoolkit/cvat/pull/4368>)
- Advanced filtration and sorting for a list of jobs (<https://github.com/openvinotoolkit/cvat/pull/4319>)

### Changed
- Users don't have access to a task object anymore if they are assigned only on some jobs of the task (<https://github.com/openvinotoolkit/cvat/pull/3788>)
- Different resources (tasks, projects) are not visible anymore for all CVAT instance users by default (<https://github.com/openvinotoolkit/cvat/pull/3788>)
- API versioning scheme: using accept header versioning instead of namespace versioning (<https://github.com/openvinotoolkit/cvat/pull/4239>)
- Replaced 'django_sendfile' with 'django_sendfile2' (<https://github.com/openvinotoolkit/cvat/pull/4267>)
- Use drf-spectacular instead of drf-yasg for swagger documentation (<https://github.com/openvinotoolkit/cvat/pull/4210>)
- Update development-environment manual to work under MacOS, supported Mac with Apple Silicon (<https://github.com/openvinotoolkit/cvat/pull/4414>)

### Deprecated
- Job field "status" is not used in UI anymore, but it has not been removed from the database yet (<https://github.com/openvinotoolkit/cvat/pull/3788>)

### Removed
- Review rating, reviewer field from the job instance (use assignee field together with stage field instead) (<https://github.com/openvinotoolkit/cvat/pull/3788>)
- Training django app (<https://github.com/openvinotoolkit/cvat/pull/4330>)
- v1 api version support (<https://github.com/openvinotoolkit/cvat/pull/4332>)

### Fixed
- Fixed Interaction handler keyboard handlers (<https://github.com/openvinotoolkit/cvat/pull/3881>)
- Points of invisible shapes are visible in autobordering (<https://github.com/openvinotoolkit/cvat/pull/3931>)
- Order of the label attributes in the object item details(<https://github.com/openvinotoolkit/cvat/pull/3945>)
- Order of labels in tasks and projects (<https://github.com/openvinotoolkit/cvat/pull/3987>)
- Fixed task creating with large files via webpage (<https://github.com/openvinotoolkit/cvat/pull/3692>)
- Added information to export CVAT_HOST when performing local installation for accessing over network (<https://github.com/openvinotoolkit/cvat/pull/4014>)
- Fixed possible color collisions in the generated colormap (<https://github.com/openvinotoolkit/cvat/pull/4007>)
- Original pdf file is deleted when using share (<https://github.com/openvinotoolkit/cvat/pull/3967>)
- Order in an annotation file(<https://github.com/openvinotoolkit/cvat/pull/4087>)
- Fixed task data upload progressbar (<https://github.com/openvinotoolkit/cvat/pull/4134>)
- Email in org invitations is case sensitive (<https://github.com/openvinotoolkit/cvat/pull/4153>)
- Caching for tasks and jobs can lead to an exception if its assignee user is removed (<https://github.com/openvinotoolkit/cvat/pull/4165>)
- Added intelligent function when paste labels to another task (<https://github.com/openvinotoolkit/cvat/pull/4161>)
- Uncaught TypeError: this.el.node.getScreenCTM() is null in Firefox (<https://github.com/openvinotoolkit/cvat/pull/4175>)
- Bug: canvas is busy when start playing, start resizing a shape and do not release the mouse cursor (<https://github.com/openvinotoolkit/cvat/pull/4151>)
- Bug: could not receive frame N. TypeError: Cannot read properties of undefined (reding "filename") (<https://github.com/openvinotoolkit/cvat/pull/4187>)
- Cannot choose a dataset format for a linked repository if a task type is annotation (<https://github.com/openvinotoolkit/cvat/pull/4203>)
- Fixed tus upload error over https (<https://github.com/openvinotoolkit/cvat/pull/4154>)
- Issues disappear when rescale a browser (<https://github.com/openvinotoolkit/cvat/pull/4189>)
- Auth token key is not returned when registering without email verification (<https://github.com/openvinotoolkit/cvat/pull/4092>)
- Error in create project from backup for standard 3D annotation (<https://github.com/openvinotoolkit/cvat/pull/4160>)
- Annotations search does not work correctly in some corner cases (when use complex properties with width, height) (<https://github.com/openvinotoolkit/cvat/pull/4198>)
- Kibana requests are not proxied due to django-revproxy incompatibility with Django >3.2.x (<https://github.com/openvinotoolkit/cvat/issues/4085>)
- Content type for getting frame with tasks/{id}/data/ endpoint (<https://github.com/openvinotoolkit/cvat/pull/4333>)
- Bug: Permission error occured when accessing the comments of a specific issue (<https://github.com/openvinotoolkit/cvat/issues/4416>)


### Security
- Updated ELK to 6.8.23 which uses log4j 2.17.1 (<https://github.com/openvinotoolkit/cvat/pull/4206>)
- Added validation for URLs which used as remote data source (<https://github.com/openvinotoolkit/cvat/pull/4387>)

## \[1.7.0] - 2021-11-15

### Added

- cvat-ui: support cloud storages (<https://github.com/openvinotoolkit/cvat/pull/3372>)
- interactor: add HRNet interactive segmentation serverless function (<https://github.com/openvinotoolkit/cvat/pull/3740>)
- Added GPU implementation for SiamMask, reworked tracking approach (<https://github.com/openvinotoolkit/cvat/pull/3571>)
- Progress bar for manifest creating (<https://github.com/openvinotoolkit/cvat/pull/3712>)
- IAM: Open Policy Agent integration (<https://github.com/openvinotoolkit/cvat/pull/3788>)
- Add a tutorial on attaching cloud storage AWS-S3 (<https://github.com/openvinotoolkit/cvat/pull/3745>)
  and Azure Blob Container (<https://github.com/openvinotoolkit/cvat/pull/3778>)
- The feature to remove annotations in a specified range of frames (<https://github.com/openvinotoolkit/cvat/pull/3617>)
- Project backup/restore (<https://github.com/openvinotoolkit/cvat/pull/3852>)

### Changed

- UI tracking has been reworked (<https://github.com/openvinotoolkit/cvat/pull/3571>)
- Updated Django till 3.2.7 (automatic AppConfig discovery)
- Manifest generation: Reduce creating time (<https://github.com/openvinotoolkit/cvat/pull/3712>)
- Migration from NPM 6 to NPM 7 (<https://github.com/openvinotoolkit/cvat/pull/3773>)
- Update Datumaro dependency to 0.2.0 (<https://github.com/openvinotoolkit/cvat/pull/3813>)

### Fixed

- Fixed JSON transform issues in network requests (<https://github.com/openvinotoolkit/cvat/pull/3706>)
- Display a more user-friendly exception message (<https://github.com/openvinotoolkit/cvat/pull/3721>)
- Exception `DataCloneError: The object could not be cloned` (<https://github.com/openvinotoolkit/cvat/pull/3733>)
- Fixed extension comparison in task frames CLI (<https://github.com/openvinotoolkit/cvat/pull/3674>)
- Incorrect work when copy job list with "Copy" button (<https://github.com/openvinotoolkit/cvat/pull/3749>)
- Iterating over manifest (<https://github.com/openvinotoolkit/cvat/pull/3792>)
- Manifest removing (<https://github.com/openvinotoolkit/cvat/pull/3791>)
- Fixed project updated date (<https://github.com/openvinotoolkit/cvat/pull/3814>)
- Fixed dextr deployment (<https://github.com/openvinotoolkit/cvat/pull/3820>)
- Migration of `dataset_repo` application (<https://github.com/openvinotoolkit/cvat/pull/3827>)
- Helm settings for external psql database were unused by backend (<https://github.com/openvinotoolkit/cvat/pull/3779>)
- Updated WSL setup for development (<https://github.com/openvinotoolkit/cvat/pull/3828>)
- Helm chart config (<https://github.com/openvinotoolkit/cvat/pull/3784>)

### Security

- Fix security issues on the documentation website unsafe use of target blank
  and potential clickjacking on legacy browsers (<https://github.com/openvinotoolkit/cvat/pull/3789>)

## \[1.6.0] - 2021-09-17

### Added

- Added ability to import data from share with cli without copying the data (<https://github.com/openvinotoolkit/cvat/issues/2862>)
- Notification if the browser does not support nesassary API
- Added ability to export project as a dataset (<https://github.com/openvinotoolkit/cvat/pull/3365>)
  and project with 3D tasks (<https://github.com/openvinotoolkit/cvat/pull/3502>)
- Additional inline tips in interactors with demo gifs (<https://github.com/openvinotoolkit/cvat/pull/3473>)
- Added intelligent scissors blocking feature (<https://github.com/openvinotoolkit/cvat/pull/3510>)
- Support cloud storage status (<https://github.com/openvinotoolkit/cvat/pull/3386>)
- Support cloud storage preview (<https://github.com/openvinotoolkit/cvat/pull/3386>)
- cvat-core: support cloud storages (<https://github.com/openvinotoolkit/cvat/pull/3313>)

### Changed

- Non-blocking UI when using interactors (<https://github.com/openvinotoolkit/cvat/pull/3473>)
- "Selected opacity" slider now defines opacity level for shapes being drawnSelected opacity (<https://github.com/openvinotoolkit/cvat/pull/3473>)
- Cloud storage creating and updating (<https://github.com/openvinotoolkit/cvat/pull/3386>)
- Way of working with cloud storage content (<https://github.com/openvinotoolkit/cvat/pull/3386>)

### Removed

- Support TEMP_KEY_SECRET_KEY_TOKEN_SET for AWS S3 cloud storage (<https://github.com/openvinotoolkit/cvat/pull/3386>)

### Fixed

- Fixed multiple tasks moving (<https://github.com/openvinotoolkit/cvat/pull/3517>)
- Fixed task creating CLI parameter (<https://github.com/openvinotoolkit/cvat/pull/3519>)
- Fixed import for MOTS format (<https://github.com/openvinotoolkit/cvat/pull/3612>)

## \[1.5.0] - 2021-08-02

### Added

- Support of context images for 2D image tasks (<https://github.com/openvinotoolkit/cvat/pull/3122>)
- Support of cloud storage without copying data into CVAT: server part (<https://github.com/openvinotoolkit/cvat/pull/2620>)
- Filter `is_active` for user list (<https://github.com/openvinotoolkit/cvat/pull/3235>)
- Ability to export/import tasks (<https://github.com/openvinotoolkit/cvat/pull/3056>)
- Add a tutorial for semi-automatic/automatic annotation (<https://github.com/openvinotoolkit/cvat/pull/3124>)
- Explicit "Done" button when drawing any polyshapes (<https://github.com/openvinotoolkit/cvat/pull/3417>)
- Histogram equalization with OpenCV javascript (<https://github.com/openvinotoolkit/cvat/pull/3447>)
- Client-side polyshapes approximation when using semi-automatic interactors & scissors (<https://github.com/openvinotoolkit/cvat/pull/3450>)
- Support of Google Cloud Storage for cloud storage (<https://github.com/openvinotoolkit/cvat/pull/3561>)

### Changed

- Updated manifest format, added meta with related images (<https://github.com/openvinotoolkit/cvat/pull/3122>)
- Update of COCO format documentation (<https://github.com/openvinotoolkit/cvat/pull/3197>)
- Updated Webpack Dev Server config to add proxy (<https://github.com/openvinotoolkit/cvat/pull/3368>)
- Update to Django 3.1.12 (<https://github.com/openvinotoolkit/cvat/pull/3378>)
- Updated visibility for removable points in AI tools (<https://github.com/openvinotoolkit/cvat/pull/3417>)
- Updated UI handling for IOG serverless function (<https://github.com/openvinotoolkit/cvat/pull/3417>)
- Changed Nginx proxy to Traefik in `docker-compose.yml` (<https://github.com/openvinotoolkit/cvat/pull/3409>)
- Simplify the process of deploying CVAT with HTTPS (<https://github.com/openvinotoolkit/cvat/pull/3409>)

### Fixed

- Project page requests took a long time and did many DB queries (<https://github.com/openvinotoolkit/cvat/pull/3223>)
- Fixed Python 3.6 support (<https://github.com/openvinotoolkit/cvat/pull/3258>)
- Incorrect attribute import in tracks (<https://github.com/openvinotoolkit/cvat/pull/3229>)
- Issue "is not a constructor" when create object, save, undo, save, redo save (<https://github.com/openvinotoolkit/cvat/pull/3292>)
- Fix CLI create an infinite loop if git repository responds with failure (<https://github.com/openvinotoolkit/cvat/pull/3267>)
- Bug with sidebar & fullscreen (<https://github.com/openvinotoolkit/cvat/pull/3289>)
- 504 Gateway Time-out on `data/meta` requests (<https://github.com/openvinotoolkit/cvat/pull/3269>)
- TypeError: Cannot read property 'clientX' of undefined when draw cuboids with hotkeys (<https://github.com/openvinotoolkit/cvat/pull/3308>)
- Duplication of the cuboids when redraw them (<https://github.com/openvinotoolkit/cvat/pull/3308>)
- Some code issues in Deep Extreme Cut handler code (<https://github.com/openvinotoolkit/cvat/pull/3325>)
- UI fails when inactive user is assigned to a task/job (<https://github.com/openvinotoolkit/cvat/pull/3343>)
- Calculate precise progress of decoding a video file (<https://github.com/openvinotoolkit/cvat/pull/3381>)
- Falsely successful `cvat_ui` image build in case of OOM error that leads to the default nginx welcome page
  (<https://github.com/openvinotoolkit/cvat/pull/3379>)
- Fixed issue when save filtered object in AAM (<https://github.com/openvinotoolkit/cvat/pull/3401>)
- Context image disappears after undo/redo (<https://github.com/openvinotoolkit/cvat/pull/3416>)
- Using combined data sources (directory and image) when create a task (<https://github.com/openvinotoolkit/cvat/pull/3424>)
- Creating task with labels in project (<https://github.com/openvinotoolkit/cvat/pull/3454>)
- Move task and autoannotation modals were invisible from project page (<https://github.com/openvinotoolkit/cvat/pull/3475>)

## \[1.4.0] - 2021-05-18

### Added

- Documentation on mask annotation (<https://github.com/openvinotoolkit/cvat/pull/3044>)
- Hotkeys to switch a label of existing object or to change default label (for objects created with N) (<https://github.com/openvinotoolkit/cvat/pull/3070>)
- A script to convert some kinds of DICOM files to regular images (<https://github.com/openvinotoolkit/cvat/pull/3095>)
- Helm chart prototype (<https://github.com/openvinotoolkit/cvat/pull/3102>)
- Initial implementation of moving tasks between projects (<https://github.com/openvinotoolkit/cvat/pull/3164>)

### Changed

- Place of migration logger initialization (<https://github.com/openvinotoolkit/cvat/pull/3170>)

### Removed

- Kubernetes templates from (<https://github.com/openvinotoolkit/cvat/pull/1962>) due to helm charts (<https://github.com/openvinotoolkit/cvat/pull/3171>)

### Fixed

- Export of instance masks with holes (<https://github.com/openvinotoolkit/cvat/pull/3044>)
- Changing a label on canvas does not work when 'Show object details' enabled (<https://github.com/openvinotoolkit/cvat/pull/3084>)
- Make sure frame unzip web worker correctly terminates after unzipping all images in a requested chunk (<https://github.com/openvinotoolkit/cvat/pull/3096>)
- Reset password link was unavailable before login (<https://github.com/openvinotoolkit/cvat/pull/3140>)
- Manifest: migration (<https://github.com/openvinotoolkit/cvat/pull/3146>)
- Fixed cropping polygon in some corner cases (<https://github.com/openvinotoolkit/cvat/pull/3184>)

## \[1.3.0] - 3/31/2021

### Added

- CLI: Add support for saving annotations in a git repository when creating a task.
- CVAT-3D: support lidar data on the server side (<https://github.com/openvinotoolkit/cvat/pull/2534>)
- GPU support for Mask-RCNN and improvement in its deployment time (<https://github.com/openvinotoolkit/cvat/pull/2714>)
- CVAT-3D: Load all frames corresponding to the job instance
  (<https://github.com/openvinotoolkit/cvat/pull/2645>)
- Intelligent scissors with OpenCV javascript (<https://github.com/openvinotoolkit/cvat/pull/2689>)
- CVAT-3D: Visualize 3D point cloud spaces in 3D View, Top View Side View and Front View (<https://github.com/openvinotoolkit/cvat/pull/2768>)
- [Inside Outside Guidance](https://github.com/shiyinzhang/Inside-Outside-Guidance) serverless
  function for interactive segmentation
- Pre-built [cvat_server](https://hub.docker.com/r/openvino/cvat_server) and
  [cvat_ui](https://hub.docker.com/r/openvino/cvat_ui) images were published on DockerHub (<https://github.com/openvinotoolkit/cvat/pull/2766>)
- Project task subsets (<https://github.com/openvinotoolkit/cvat/pull/2774>)
- Kubernetes templates and guide for their deployment (<https://github.com/openvinotoolkit/cvat/pull/1962>)
- [WiderFace](http://shuoyang1213.me/WIDERFACE/) format support (<https://github.com/openvinotoolkit/cvat/pull/2864>)
- [VGGFace2](https://github.com/ox-vgg/vgg_face2) format support (<https://github.com/openvinotoolkit/cvat/pull/2865>)
- [Backup/Restore guide](cvat/apps/documentation/backup_guide.md) (<https://github.com/openvinotoolkit/cvat/pull/2964>)
- Label deletion from tasks and projects (<https://github.com/openvinotoolkit/cvat/pull/2881>)
- CVAT-3D: Implemented initial cuboid placement in 3D View and select cuboid in Top, Side and Front views
  (<https://github.com/openvinotoolkit/cvat/pull/2891>)
- [Market-1501](https://www.aitribune.com/dataset/2018051063) format support (<https://github.com/openvinotoolkit/cvat/pull/2869>)
- Ability of upload manifest for dataset with images (<https://github.com/openvinotoolkit/cvat/pull/2763>)
- Annotations filters UI using react-awesome-query-builder (<https://github.com/openvinotoolkit/cvat/issues/1418>)
- Storing settings in local storage to keep them between browser sessions (<https://github.com/openvinotoolkit/cvat/pull/3017>)
- [ICDAR](https://rrc.cvc.uab.es/?ch=2) format support (<https://github.com/openvinotoolkit/cvat/pull/2866>)
- Added switcher to maintain polygon crop behavior (<https://github.com/openvinotoolkit/cvat/pull/3021>
- Filters and sorting options for job list, added tooltip for tasks filters (<https://github.com/openvinotoolkit/cvat/pull/3030>)

### Changed

- CLI - task list now returns a list of current tasks. (<https://github.com/openvinotoolkit/cvat/pull/2863>)
- Updated HTTPS install README section (cleanup and described more robust deploy)
- Logstash is improved for using with configurable elasticsearch outputs (<https://github.com/openvinotoolkit/cvat/pull/2531>)
- Bumped nuclio version to 1.5.16 (<https://github.com/openvinotoolkit/cvat/pull/2578>)
- All methods for interactive segmentation accept negative points as well
- Persistent queue added to logstash (<https://github.com/openvinotoolkit/cvat/pull/2744>)
- Improved maintenance of popups visibility (<https://github.com/openvinotoolkit/cvat/pull/2809>)
- Image visualizations settings on canvas for faster access (<https://github.com/openvinotoolkit/cvat/pull/2872>)
- Better scale management of left panel when screen is too small (<https://github.com/openvinotoolkit/cvat/pull/2880>)
- Improved error messages for annotation import (<https://github.com/openvinotoolkit/cvat/pull/2935>)
- Using manifest support instead video meta information and dummy chunks (<https://github.com/openvinotoolkit/cvat/pull/2763>)

### Fixed

- More robust execution of nuclio GPU functions by limiting the GPU memory consumption per worker (<https://github.com/openvinotoolkit/cvat/pull/2714>)
- Kibana startup initialization (<https://github.com/openvinotoolkit/cvat/pull/2659>)
- The cursor jumps to the end of the line when renaming a task (<https://github.com/openvinotoolkit/cvat/pull/2669>)
- SSLCertVerificationError when remote source is used (<https://github.com/openvinotoolkit/cvat/pull/2683>)
- Fixed filters select overflow (<https://github.com/openvinotoolkit/cvat/pull/2614>)
- Fixed tasks in project auto annotation (<https://github.com/openvinotoolkit/cvat/pull/2725>)
- Cuboids are missed in annotations statistics (<https://github.com/openvinotoolkit/cvat/pull/2704>)
- The list of files attached to the task is not displayed (<https://github.com/openvinotoolkit/cvat/pull/2706>)
- A couple of css-related issues (top bar disappear, wrong arrow position on collapse elements) (<https://github.com/openvinotoolkit/cvat/pull/2736>)
- Issue with point region doesn't work in Firefox (<https://github.com/openvinotoolkit/cvat/pull/2727>)
- Fixed cuboid perspective change (<https://github.com/openvinotoolkit/cvat/pull/2733>)
- Annotation page popups (ai tools, drawing) reset state after detecting, tracking, drawing (<https://github.com/openvinotoolkit/cvat/pull/2780>)
- Polygon editing using trailing point (<https://github.com/openvinotoolkit/cvat/pull/2808>)
- Updated the path to python for DL models inside automatic annotation documentation (<https://github.com/openvinotoolkit/cvat/pull/2847>)
- Fixed of receiving function variable (<https://github.com/openvinotoolkit/cvat/pull/2860>)
- Shortcuts with CAPSLOCK enabled and with non-US languages activated (<https://github.com/openvinotoolkit/cvat/pull/2872>)
- Prevented creating several issues for the same object (<https://github.com/openvinotoolkit/cvat/pull/2868>)
- Fixed label editor name field validator (<https://github.com/openvinotoolkit/cvat/pull/2879>)
- An error about track shapes outside of the task frames during export (<https://github.com/openvinotoolkit/cvat/pull/2890>)
- Fixed project search field updating (<https://github.com/openvinotoolkit/cvat/pull/2901>)
- Fixed export error when invalid polygons are present in overlapping frames (<https://github.com/openvinotoolkit/cvat/pull/2852>)
- Fixed image quality option for tasks created from images (<https://github.com/openvinotoolkit/cvat/pull/2963>)
- Incorrect text on the warning when specifying an incorrect link to the issue tracker (<https://github.com/openvinotoolkit/cvat/pull/2971>)
- Updating label attributes when label contains number attributes (<https://github.com/openvinotoolkit/cvat/pull/2969>)
- Crop a polygon if its points are outside the bounds of the image (<https://github.com/openvinotoolkit/cvat/pull/3025>)

## \[1.2.0] - 2021-01-08

### Fixed

- Memory consumption for the task creation process (<https://github.com/openvinotoolkit/cvat/pull/2582>)
- Frame preloading (<https://github.com/openvinotoolkit/cvat/pull/2608>)
- Project cannot be removed from the project page (<https://github.com/openvinotoolkit/cvat/pull/2626>)

## \[1.2.0-beta] - 2020-12-15

### Added

- GPU support and improved documentation for auto annotation (<https://github.com/openvinotoolkit/cvat/pull/2546>)
- Manual review pipeline: issues/comments/workspace (<https://github.com/openvinotoolkit/cvat/pull/2357>)
- Basic projects implementation (<https://github.com/openvinotoolkit/cvat/pull/2255>)
- Documentation on how to mount cloud starage(AWS S3 bucket, Azure container, Google Drive) as FUSE (<https://github.com/openvinotoolkit/cvat/pull/2377>)
- Ability to work with share files without copying inside (<https://github.com/openvinotoolkit/cvat/pull/2377>)
- Tooltips in label selectors (<https://github.com/openvinotoolkit/cvat/pull/2509>)
- Page redirect after login using `next` query parameter (<https://github.com/openvinotoolkit/cvat/pull/2527>)
- [ImageNet](http://www.image-net.org) format support (<https://github.com/openvinotoolkit/cvat/pull/2376>)
- [CamVid](http://mi.eng.cam.ac.uk/research/projects/VideoRec/CamVid/) format support (<https://github.com/openvinotoolkit/cvat/pull/2559>)

### Changed

- PATCH requests from cvat-core submit only changed fields (<https://github.com/openvinotoolkit/cvat/pull/2445>)
- deploy.sh in serverless folder is separated into deploy_cpu.sh and deploy_gpu.sh (<https://github.com/openvinotoolkit/cvat/pull/2546>)
- Bumped nuclio version to 1.5.8
- Migrated to Antd 4.9 (<https://github.com/openvinotoolkit/cvat/pull/2536>)

### Fixed

- Fixed FastRCNN inference bug for images with 4 channels i.e. png (<https://github.com/openvinotoolkit/cvat/pull/2546>)
- Django templates for email and user guide (<https://github.com/openvinotoolkit/cvat/pull/2412>)
- Saving relative paths in dummy chunks instead of absolute (<https://github.com/openvinotoolkit/cvat/pull/2424>)
- Objects with a specific label cannot be displayed if at least one tag with the label exist (<https://github.com/openvinotoolkit/cvat/pull/2435>)
- Wrong attribute can be removed in labels editor (<https://github.com/openvinotoolkit/cvat/pull/2436>)
- UI fails with the error "Cannot read property 'label' of undefined" (<https://github.com/openvinotoolkit/cvat/pull/2442>)
- Exception: "Value must be a user instance" (<https://github.com/openvinotoolkit/cvat/pull/2441>)
- Reset zoom option doesn't work in tag annotation mode (<https://github.com/openvinotoolkit/cvat/pull/2443>)
- Canvas is busy error (<https://github.com/openvinotoolkit/cvat/pull/2437>)
- Projects view layout fix (<https://github.com/openvinotoolkit/cvat/pull/2503>)
- Fixed the tasks view (infinite loading) when it is impossible to get a preview of the task (<https://github.com/openvinotoolkit/cvat/pull/2504>)
- Empty frames navigation (<https://github.com/openvinotoolkit/cvat/pull/2505>)
- TypeError: Cannot read property 'toString' of undefined (<https://github.com/openvinotoolkit/cvat/pull/2517>)
- Extra shapes are drawn after Esc, or G pressed while drawing a region in grouping (<https://github.com/openvinotoolkit/cvat/pull/2507>)
- Reset state (reviews, issues) after logout or changing a job (<https://github.com/openvinotoolkit/cvat/pull/2525>)
- TypeError: Cannot read property 'id' of undefined when updating a task (<https://github.com/openvinotoolkit/cvat/pull/2544>)

## \[1.2.0-alpha] - 2020-11-09

### Added

- Ability to login into CVAT-UI with token from api/v1/auth/login (<https://github.com/openvinotoolkit/cvat/pull/2234>)
- Added layout grids toggling ('ctrl + alt + Enter')
- Added password reset functionality (<https://github.com/opencv/cvat/pull/2058>)
- Ability to work with data on the fly (<https://github.com/opencv/cvat/pull/2007>)
- Annotation in process outline color wheel (<https://github.com/opencv/cvat/pull/2084>)
- On the fly annotation using DL detectors (<https://github.com/opencv/cvat/pull/2102>)
- Displaying automatic annotation progress on a task view (<https://github.com/opencv/cvat/pull/2148>)
- Automatic tracking of bounding boxes using serverless functions (<https://github.com/opencv/cvat/pull/2136>)
- \[Datumaro] CLI command for dataset equality comparison (<https://github.com/opencv/cvat/pull/1989>)
- \[Datumaro] Merging of datasets with different labels (<https://github.com/opencv/cvat/pull/2098>)
- Add FBRS interactive segmentation serverless function (<https://github.com/openvinotoolkit/cvat/pull/2094>)
- Ability to change default behaviour of previous/next buttons of a player.
  It supports regular navigation, searching a frame according to annotations
  filters and searching the nearest frame without any annotations (<https://github.com/openvinotoolkit/cvat/pull/2221>)
- MacOS users notes in CONTRIBUTING.md
- Ability to prepare meta information manually (<https://github.com/openvinotoolkit/cvat/pull/2217>)
- Ability to upload prepared meta information along with a video when creating a task (<https://github.com/openvinotoolkit/cvat/pull/2217>)
- Optional chaining plugin for cvat-canvas and cvat-ui (<https://github.com/openvinotoolkit/cvat/pull/2249>)
- MOTS png mask format support (<https://github.com/openvinotoolkit/cvat/pull/2198>)
- Ability to correct upload video with a rotation record in the metadata (<https://github.com/openvinotoolkit/cvat/pull/2218>)
- User search field for assignee fields (<https://github.com/openvinotoolkit/cvat/pull/2370>)
- Support of mxf videos (<https://github.com/openvinotoolkit/cvat/pull/2514>)

### Changed

- UI models (like DEXTR) were redesigned to be more interactive (<https://github.com/opencv/cvat/pull/2054>)
- Used Ubuntu:20.04 as a base image for CVAT Dockerfile (<https://github.com/opencv/cvat/pull/2101>)
- Right colors of label tags in label mapping when a user runs automatic detection (<https://github.com/openvinotoolkit/cvat/pull/2162>)
- Nuclio became an optional component of CVAT (<https://github.com/openvinotoolkit/cvat/pull/2192>)
- A key to remove a point from a polyshape (Ctrl => Alt) (<https://github.com/openvinotoolkit/cvat/pull/2204>)
- Updated `docker-compose` file version from `2.3` to `3.3`(<https://github.com/openvinotoolkit/cvat/pull/2235>)
- Added auto inference of url schema from host in CLI, if provided (<https://github.com/openvinotoolkit/cvat/pull/2240>)
- Track frames in skips between annotation is presented in MOT and MOTS formats are marked `outside` (<https://github.com/openvinotoolkit/cvat/pull/2198>)
- UI packages installation with `npm ci` instead of `npm install` (<https://github.com/openvinotoolkit/cvat/pull/2350>)

### Removed

- Removed Z-Order flag from task creation process

### Fixed

- Fixed multiple errors which arises when polygon is of length 5 or less (<https://github.com/opencv/cvat/pull/2100>)
- Fixed task creation from PDF (<https://github.com/opencv/cvat/pull/2141>)
- Fixed CVAT format import for frame stepped tasks (<https://github.com/openvinotoolkit/cvat/pull/2151>)
- Fixed the reading problem with large PDFs (<https://github.com/openvinotoolkit/cvat/pull/2154>)
- Fixed unnecessary pyhash dependency (<https://github.com/openvinotoolkit/cvat/pull/2170>)
- Fixed Data is not getting cleared, even after deleting the Task from Django Admin App(<https://github.com/openvinotoolkit/cvat/issues/1925>)
- Fixed blinking message: "Some tasks have not been showed because they do not have any data" (<https://github.com/openvinotoolkit/cvat/pull/2200>)
- Fixed case when a task with 0 jobs is shown as "Completed" in UI (<https://github.com/openvinotoolkit/cvat/pull/2200>)
- Fixed use case when UI throws exception: Cannot read property 'objectType' of undefined #2053 (<https://github.com/openvinotoolkit/cvat/pull/2203>)
- Fixed use case when logs could be saved twice or more times #2202 (<https://github.com/openvinotoolkit/cvat/pull/2203>)
- Fixed issues from #2112 (<https://github.com/openvinotoolkit/cvat/pull/2217>)
- Git application name (renamed to dataset_repo) (<https://github.com/openvinotoolkit/cvat/pull/2243>)
- A problem in exporting of tracks, where tracks could be truncated (<https://github.com/openvinotoolkit/cvat/issues/2129>)
- Fixed CVAT startup process if the user has `umask 077` in .bashrc file (<https://github.com/openvinotoolkit/cvat/pull/2293>)
- Exception: Cannot read property "each" of undefined after drawing a single point (<https://github.com/openvinotoolkit/cvat/pull/2307>)
- Cannot read property 'label' of undefined (Fixed?) (<https://github.com/openvinotoolkit/cvat/pull/2311>)
- Excluded track frames marked `outside` in `CVAT for Images` export (<https://github.com/openvinotoolkit/cvat/pull/2345>)
- 'List of tasks' Kibana visualization (<https://github.com/openvinotoolkit/cvat/pull/2361>)
- An error on exporting not `jpg` or `png` images in TF Detection API format (<https://github.com/openvinotoolkit/datumaro/issues/35>)

## \[1.1.0] - 2020-08-31

### Added

- Siammask tracker as DL serverless function (<https://github.com/opencv/cvat/pull/1988>)
- \[Datumaro] Added model info and source info commands (<https://github.com/opencv/cvat/pull/1973>)
- \[Datumaro] Dataset statistics (<https://github.com/opencv/cvat/pull/1668>)
- Ability to change label color in tasks and predefined labels (<https://github.com/opencv/cvat/pull/2014>)
- \[Datumaro] Multi-dataset merge (<https://github.com/opencv/cvat/pull/1695>)
- Ability to configure email verification for new users (<https://github.com/opencv/cvat/pull/1929>)
- Link to django admin page from UI (<https://github.com/opencv/cvat/pull/2068>)
- Notification message when users use wrong browser (<https://github.com/opencv/cvat/pull/2070>)

### Changed

- Shape coordinates are rounded to 2 digits in dumped annotations (<https://github.com/opencv/cvat/pull/1970>)
- COCO format does not produce polygon points for bbox annotations (<https://github.com/opencv/cvat/pull/1953>)

### Fixed

- Issue loading openvino models for semi-automatic and automatic annotation (<https://github.com/opencv/cvat/pull/1996>)
- Basic functions of CVAT works without activated nuclio dashboard
- Fixed a case in which exported masks could have wrong color order (<https://github.com/opencv/cvat/issues/2032>)
- Fixed error with creating task with labels with the same name (<https://github.com/opencv/cvat/pull/2031>)
- Django RQ dashboard view (<https://github.com/opencv/cvat/pull/2069>)
- Object's details menu settings (<https://github.com/opencv/cvat/pull/2084>)

## \[1.1.0-beta] - 2020-08-03

### Added

- DL models as serverless functions (<https://github.com/opencv/cvat/pull/1767>)
- Source type support for tags, shapes and tracks (<https://github.com/opencv/cvat/pull/1192>)
- Source type support for CVAT Dumper/Loader (<https://github.com/opencv/cvat/pull/1192>)
- Intelligent polygon editing (<https://github.com/opencv/cvat/pull/1921>)
- Support creating multiple jobs for each task through python cli (<https://github.com/opencv/cvat/pull/1950>)
- python cli over https (<https://github.com/opencv/cvat/pull/1942>)
- Error message when plugins weren't able to initialize instead of infinite loading (<https://github.com/opencv/cvat/pull/1966>)
- Ability to change user password (<https://github.com/opencv/cvat/pull/1954>)

### Changed

- Smaller object details (<https://github.com/opencv/cvat/pull/1877>)
- `COCO` format does not convert bboxes to polygons on export (<https://github.com/opencv/cvat/pull/1953>)
- It is impossible to submit a DL model in OpenVINO format using UI.
  Now you can deploy new models on the server using serverless functions
  (<https://github.com/opencv/cvat/pull/1767>)
- Files and folders under share path are now alphabetically sorted

### Removed

- Removed OpenVINO and CUDA components because they are not necessary anymore (<https://github.com/opencv/cvat/pull/1767>)
- Removed the old UI code (<https://github.com/opencv/cvat/pull/1964>)

### Fixed

- Some objects aren't shown on canvas sometimes. For example after propagation on of objects is invisible (<https://github.com/opencv/cvat/pull/1834>)
- CVAT doesn't offer to restore state after an error (<https://github.com/opencv/cvat/pull/1874>)
- Cannot read property 'shapeType' of undefined because of zOrder related issues (<https://github.com/opencv/cvat/pull/1874>)
- Cannot read property 'pinned' of undefined because of zOrder related issues (<https://github.com/opencv/cvat/pull/1874>)
- Do not iterate over hidden objects in aam (which are invisible because of zOrder) (<https://github.com/opencv/cvat/pull/1874>)
- Cursor position is reset after changing a text field (<https://github.com/opencv/cvat/pull/1874>)
- Hidden points and cuboids can be selected to be grouped (<https://github.com/opencv/cvat/pull/1874>)
- `outside` annotations should not be in exported images (<https://github.com/opencv/cvat/issues/1620>)
- `CVAT for video format` import error with interpolation (<https://github.com/opencv/cvat/issues/1893>)
- `Image compression` definition mismatch (<https://github.com/opencv/cvat/issues/1900>)
- Points are duplicated during polygon interpolation sometimes (<https://github.com/opencv/cvat/pull/1892>)
- When redraw a shape with activated autobordering, previous points are visible (<https://github.com/opencv/cvat/pull/1892>)
- No mapping between side object element and context menu in some attributes (<https://github.com/opencv/cvat/pull/1923>)
- Interpolated shapes exported as `keyframe = True` (<https://github.com/opencv/cvat/pull/1937>)
- Stylelint filetype scans (<https://github.com/opencv/cvat/pull/1952>)
- Fixed toolip closing issue (<https://github.com/opencv/cvat/pull/1955>)
- Clearing frame cache when close a task (<https://github.com/opencv/cvat/pull/1966>)
- Increase rate of throttling policy for unauthenticated users (<https://github.com/opencv/cvat/pull/1969>)

## \[1.1.0-alpha] - 2020-06-30

### Added

- Throttling policy for unauthenticated users (<https://github.com/opencv/cvat/pull/1531>)
- Added default label color table for mask export (<https://github.com/opencv/cvat/pull/1549>)
- Added environment variables for Redis and Postgres hosts for Kubernetes deployment support (<https://github.com/opencv/cvat/pull/1641>)
- Added visual identification for unavailable formats (<https://github.com/opencv/cvat/pull/1567>)
- Shortcut to change color of an activated shape in new UI (Enter) (<https://github.com/opencv/cvat/pull/1683>)
- Shortcut to switch split mode (<https://github.com/opencv/cvat/pull/1683>)
- Built-in search for labels when create an object or change a label (<https://github.com/opencv/cvat/pull/1683>)
- Better validation of labels and attributes in raw viewer (<https://github.com/opencv/cvat/pull/1727>)
- ClamAV antivirus integration (<https://github.com/opencv/cvat/pull/1712>)
- Added canvas background color selector (<https://github.com/opencv/cvat/pull/1705>)
- SCSS files linting with Stylelint tool (<https://github.com/opencv/cvat/pull/1766>)
- Supported import and export or single boxes in MOT format (<https://github.com/opencv/cvat/pull/1764>)
- \[Datumaro] Added `stats` command, which shows some dataset statistics
  like image mean and std (<https://github.com/opencv/cvat/pull/1734>)
- Add option to upload annotations upon task creation on CLI
- Polygon and polylines interpolation (<https://github.com/opencv/cvat/pull/1571>)
- Ability to redraw shape from scratch (Shift + N) for an activated shape (<https://github.com/opencv/cvat/pull/1571>)
- Highlights for the first point of a polygon/polyline and direction (<https://github.com/opencv/cvat/pull/1571>)
- Ability to change orientation for poylgons/polylines in context menu (<https://github.com/opencv/cvat/pull/1571>)
- Ability to set the first point for polygons in points context menu (<https://github.com/opencv/cvat/pull/1571>)
- Added new tag annotation workspace (<https://github.com/opencv/cvat/pull/1570>)
- Appearance block in attribute annotation mode (<https://github.com/opencv/cvat/pull/1820>)
- Keyframe navigations and some switchers in attribute annotation mode (<https://github.com/opencv/cvat/pull/1820>)
- \[Datumaro] Added `convert` command to convert datasets directly (<https://github.com/opencv/cvat/pull/1837>)
- \[Datumaro] Added an option to specify image extension when exporting datasets (<https://github.com/opencv/cvat/pull/1799>)
- \[Datumaro] Added image copying when exporting datasets, if possible (<https://github.com/opencv/cvat/pull/1799>)

### Changed

- Removed information about e-mail from the basic user information (<https://github.com/opencv/cvat/pull/1627>)
- Update https install manual. Makes it easier and more robust.
  Includes automatic renewing of lets encrypt certificates.
- Settings page move to the modal. (<https://github.com/opencv/cvat/pull/1705>)
- Implemented import and export of annotations with relative image paths (<https://github.com/opencv/cvat/pull/1463>)
- Using only single click to start editing or remove a point (<https://github.com/opencv/cvat/pull/1571>)
- Added support for attributes in VOC XML format (<https://github.com/opencv/cvat/pull/1792>)
- Added annotation attributes in COCO format (<https://github.com/opencv/cvat/pull/1782>)
- Colorized object items in the side panel (<https://github.com/opencv/cvat/pull/1753>)
- \[Datumaro] Annotation-less files are not generated anymore in COCO format, unless tasks explicitly requested (<https://github.com/opencv/cvat/pull/1799>)

### Fixed

- Problem with exported frame stepped image task (<https://github.com/opencv/cvat/issues/1613>)
- Fixed dataset filter item representation for imageless dataset items (<https://github.com/opencv/cvat/pull/1593>)
- Fixed interpreter crash when trying to import `tensorflow` with no AVX instructions available (<https://github.com/opencv/cvat/pull/1567>)
- Kibana wrong working time calculation with new annotation UI use (<https://github.com/opencv/cvat/pull/1654>)
- Wrong rexex for account name validation (<https://github.com/opencv/cvat/pull/1667>)
- Wrong description on register view for the username field (<https://github.com/opencv/cvat/pull/1667>)
- Wrong resolution for resizing a shape (<https://github.com/opencv/cvat/pull/1667>)
- React warning because of not unique keys in labels viewer (<https://github.com/opencv/cvat/pull/1727>)
- Fixed issue tracker (<https://github.com/opencv/cvat/pull/1705>)
- Fixed canvas fit after sidebar open/close event (<https://github.com/opencv/cvat/pull/1705>)
- A couple of exceptions in AAM related with early object activation (<https://github.com/opencv/cvat/pull/1755>)
- Propagation from the latest frame (<https://github.com/opencv/cvat/pull/1800>)
- Number attribute value validation (didn't work well with floats) (<https://github.com/opencv/cvat/pull/1800>)
- Logout doesn't work (<https://github.com/opencv/cvat/pull/1812>)
- Annotations aren't updated after reopening a task (<https://github.com/opencv/cvat/pull/1753>)
- Labels aren't updated after reopening a task (<https://github.com/opencv/cvat/pull/1753>)
- Canvas isn't fitted after collapsing side panel in attribute annotation mode (<https://github.com/opencv/cvat/pull/1753>)
- Error when interpolating polygons (<https://github.com/opencv/cvat/pull/1878>)

### Security

- SQL injection in Django `CVE-2020-9402` (<https://github.com/opencv/cvat/pull/1657>)

## \[1.0.0] - 2020-05-29

### Added

- cvat-ui: cookie policy drawer for login page (<https://github.com/opencv/cvat/pull/1511>)
- `datumaro_project` export format (<https://github.com/opencv/cvat/pull/1352>)
- Ability to configure user agreements for the user registration form (<https://github.com/opencv/cvat/pull/1464>)
- Cuboid interpolation and cuboid drawing from rectangles (<https://github.com/opencv/cvat/pull/1560>)
- Ability to configure custom pageViewHit, which can be useful for web analytics integration (<https://github.com/opencv/cvat/pull/1566>)
- Ability to configure access to the analytics page based on roles (<https://github.com/opencv/cvat/pull/1592>)

### Changed

- Downloaded file name in annotations export became more informative (<https://github.com/opencv/cvat/pull/1352>)
- Added auto trimming for trailing whitespaces style enforcement (<https://github.com/opencv/cvat/pull/1352>)
- REST API: updated `GET /task/<id>/annotations`: parameters are `format`, `filename`
  (now optional), `action` (optional) (<https://github.com/opencv/cvat/pull/1352>)
- REST API: removed `dataset/formats`, changed format of `annotation/formats` (<https://github.com/opencv/cvat/pull/1352>)
- Exported annotations are stored for N hours instead of indefinitely (<https://github.com/opencv/cvat/pull/1352>)
- Formats: CVAT format now accepts ZIP and XML (<https://github.com/opencv/cvat/pull/1352>)
- Formats: COCO format now accepts ZIP and JSON (<https://github.com/opencv/cvat/pull/1352>)
- Formats: most of formats renamed, no extension in title (<https://github.com/opencv/cvat/pull/1352>)
- Formats: definitions are changed, are not stored in DB anymore (<https://github.com/opencv/cvat/pull/1352>)
- cvat-core: session.annotations.put() now returns ids of added objects (<https://github.com/opencv/cvat/pull/1493>)
- Images without annotations now also included in dataset/annotations export (<https://github.com/opencv/cvat/issues/525>)

### Removed

- `annotation` application is replaced with `dataset_manager` (<https://github.com/opencv/cvat/pull/1352>)
- `_DATUMARO_INIT_LOGLEVEL` env. variable is removed in favor of regular `--loglevel` cli parameter (<https://github.com/opencv/cvat/pull/1583>)

### Fixed

- Categories for empty projects with no sources are taken from own dataset (<https://github.com/opencv/cvat/pull/1352>)
- Added directory removal on error during `extract` command (<https://github.com/opencv/cvat/pull/1352>)
- Added debug error message on incorrect XPath (<https://github.com/opencv/cvat/pull/1352>)
- Exporting frame stepped task
  (<https://github.com/opencv/cvat/issues/1294>, <https://github.com/opencv/cvat/issues/1334>)
- Fixed broken command line interface for `cvat` export format in Datumaro (<https://github.com/opencv/cvat/issues/1494>)
- Updated Rest API document, Swagger document serving instruction issue (<https://github.com/opencv/cvat/issues/1495>)
- Fixed cuboid occluded view (<https://github.com/opencv/cvat/pull/1500>)
- Non-informative lock icon (<https://github.com/opencv/cvat/pull/1434>)
- Sidebar in AAM has no hide/show button (<https://github.com/opencv/cvat/pull/1420>)
- Task/Job buttons has no "Open in new tab" option (<https://github.com/opencv/cvat/pull/1419>)
- Delete point context menu option has no shortcut hint (<https://github.com/opencv/cvat/pull/1416>)
- Fixed issue with unnecessary tag activation in cvat-canvas (<https://github.com/opencv/cvat/issues/1540>)
- Fixed an issue with large number of instances in instance mask (<https://github.com/opencv/cvat/issues/1539>)
- Fixed full COCO dataset import error with conflicting labels in keypoints and detection (<https://github.com/opencv/cvat/pull/1548>)
- Fixed COCO keypoints skeleton parsing and saving (<https://github.com/opencv/cvat/issues/1539>)
- `tf.placeholder() is not compatible with eager execution` exception for auto_segmentation (<https://github.com/opencv/cvat/pull/1562>)
- Canvas cannot be moved with move functionality on left mouse key (<https://github.com/opencv/cvat/pull/1573>)
- Deep extreme cut request is sent when draw any shape with Make AI polygon option enabled (<https://github.com/opencv/cvat/pull/1573>)
- Fixed an error when exporting a task with cuboids to any format except CVAT (<https://github.com/opencv/cvat/pull/1577>)
- Synchronization with remote git repo (<https://github.com/opencv/cvat/pull/1582>)
- A problem with mask to polygons conversion when polygons are too small (<https://github.com/opencv/cvat/pull/1581>)
- Unable to upload video with uneven size (<https://github.com/opencv/cvat/pull/1594>)
- Fixed an issue with `z_order` having no effect on segmentations (<https://github.com/opencv/cvat/pull/1589>)

### Security

- Permission group whitelist check for analytics view (<https://github.com/opencv/cvat/pull/1608>)

## \[1.0.0-beta.2] - 2020-04-30

### Added

- Re-Identification algorithm to merging bounding boxes automatically to the new UI (<https://github.com/opencv/cvat/pull/1406>)
- Methods `import` and `export` to import/export raw annotations for Job and Task in `cvat-core` (<https://github.com/opencv/cvat/pull/1406>)
- Versioning of client packages (`cvat-core`, `cvat-canvas`, `cvat-ui`). Initial versions are set to 1.0.0 (<https://github.com/opencv/cvat/pull/1448>)
- Cuboids feature was migrated from old UI to new one. (<https://github.com/opencv/cvat/pull/1451>)

### Removed

- Annotation conversion utils, currently supported natively via Datumaro framework
  (<https://github.com/opencv/cvat/pull/1477>)

### Fixed

- Auto annotation, TF annotation and Auto segmentation apps (<https://github.com/opencv/cvat/pull/1409>)
- Import works with truncated images now: "OSError:broken data stream" on corrupt images
  (<https://github.com/opencv/cvat/pull/1430>)
- Hide functionality (H) doesn't work (<https://github.com/opencv/cvat/pull/1445>)
- The highlighted attribute doesn't correspond to the chosen attribute in AAM (<https://github.com/opencv/cvat/pull/1445>)
- Inconvinient image shaking while drawing a polygon (hold Alt key during drawing/editing/grouping to drag an image) (<https://github.com/opencv/cvat/pull/1445>)
- Filter property "shape" doesn't work and extra operator in description (<https://github.com/opencv/cvat/pull/1445>)
- Block of text information doesn't disappear after deactivating for locked shapes (<https://github.com/opencv/cvat/pull/1445>)
- Annotation uploading fails in annotation view (<https://github.com/opencv/cvat/pull/1445>)
- UI freezes after canceling pasting with escape (<https://github.com/opencv/cvat/pull/1445>)
- Duplicating keypoints in COCO export (<https://github.com/opencv/cvat/pull/1435>)
- CVAT new UI: add arrows on a mouse cursor (<https://github.com/opencv/cvat/pull/1391>)
- Delete point bug (in new UI) (<https://github.com/opencv/cvat/pull/1440>)
- Fix apache startup after PC restart (<https://github.com/opencv/cvat/pull/1467>)
- Open task button doesn't work (<https://github.com/opencv/cvat/pull/1474>)

## \[1.0.0-beta.1] - 2020-04-15

### Added

- Special behaviour for attribute value `__undefined__` (invisibility, no shortcuts to be set in AAM)
- Dialog window with some helpful information about using filters
- Ability to display a bitmap in the new UI
- Button to reset colors settings (brightness, saturation, contrast) in the new UI
- Option to display shape text always
- Dedicated message with clarifications when share is unmounted (<https://github.com/opencv/cvat/pull/1373>)
- Ability to create one tracked point (<https://github.com/opencv/cvat/pull/1383>)
- Ability to draw/edit polygons and polylines with automatic bordering feature
  (<https://github.com/opencv/cvat/pull/1394>)
- Tutorial: instructions for CVAT over HTTPS
- Deep extreme cut (semi-automatic segmentation) to the new UI (<https://github.com/opencv/cvat/pull/1398>)

### Changed

- Increase preview size of a task till 256, 256 on the server
- Public ssh-keys are displayed in a dedicated window instead of console when create a task with a repository
- React UI is the primary UI

### Fixed

- Cleaned up memory in Auto Annotation to enable long running tasks on videos
- New shape is added when press `esc` when drawing instead of cancellation
- Dextr segmentation doesn't work.
- `FileNotFoundError` during dump after moving format files
- CVAT doesn't append outside shapes when merge polyshapes in old UI
- Layout sometimes shows double scroll bars on create task, dashboard and settings pages
- UI fails after trying to change frame during resizing, dragging, editing
- Hidden points (or outsided) are visible after changing a frame
- Merge is allowed for points, but clicks on points conflict with frame dragging logic
- Removed objects are visible for search
- Add missed task_id and job_id fields into exception logs for the new UI (<https://github.com/opencv/cvat/pull/1372>)
- UI fails when annotations saving occurs during drag/resize/edit (<https://github.com/opencv/cvat/pull/1383>)
- Multiple savings when hold Ctrl+S (a lot of the same copies of events were sent with the same working time)
  (<https://github.com/opencv/cvat/pull/1383>)
- UI doesn't have any reaction when git repos synchronization failed (<https://github.com/opencv/cvat/pull/1383>)
- Bug when annotations cannot be saved after (delete - save - undo - save) (<https://github.com/opencv/cvat/pull/1383>)
- VOC format exports Upper case labels correctly in lower case (<https://github.com/opencv/cvat/pull/1379>)
- Fixed polygon exporting bug in COCO dataset (<https://github.com/opencv/cvat/issues/1387>)
- Task creation from remote files (<https://github.com/opencv/cvat/pull/1392>)
- Job cannot be opened in some cases when the previous job was failed during opening
  (<https://github.com/opencv/cvat/issues/1403>)
- Deactivated shape is still highlighted on the canvas (<https://github.com/opencv/cvat/issues/1403>)
- AttributeError: 'tuple' object has no attribute 'read' in ReID algorithm (<https://github.com/opencv/cvat/issues/1403>)
- Wrong semi-automatic segmentation near edges of an image (<https://github.com/opencv/cvat/issues/1403>)
- Git repos paths (<https://github.com/opencv/cvat/pull/1400>)
- Uploading annotations for tasks with multiple jobs (<https://github.com/opencv/cvat/pull/1396>)

## \[1.0.0-alpha] - 2020-03-31

### Added

- Data streaming using chunks (<https://github.com/opencv/cvat/pull/1007>)
- New UI: showing file names in UI (<https://github.com/opencv/cvat/pull/1311>)
- New UI: delete a point from context menu (<https://github.com/opencv/cvat/pull/1292>)

### Fixed

- Git app cannot clone a repository (<https://github.com/opencv/cvat/pull/1330>)
- New UI: preview position in task details (<https://github.com/opencv/cvat/pull/1312>)
- AWS deployment (<https://github.com/opencv/cvat/pull/1316>)

## \[0.6.1] - 2020-03-21

### Changed

- VOC task export now does not use official label map by default, but takes one
  from the source task to avoid primary-class and class part name
  clashing ([#1275](https://github.com/opencv/cvat/issues/1275))

### Fixed

- File names in LabelMe format export are no longer truncated ([#1259](https://github.com/opencv/cvat/issues/1259))
- `occluded` and `z_order` annotation attributes are now correctly passed to Datumaro ([#1271](https://github.com/opencv/cvat/pull/1271))
- Annotation-less tasks now can be exported as empty datasets in COCO ([#1277](https://github.com/opencv/cvat/issues/1277))
- Frame name matching for video annotations import -
  allowed `frame_XXXXXX[.ext]` format ([#1274](https://github.com/opencv/cvat/pull/1274))

### Security

- Bump acorn from 6.3.0 to 6.4.1 in /cvat-ui ([#1270](https://github.com/opencv/cvat/pull/1270))

## \[0.6.0] - 2020-03-15

### Added

- Server only support for projects. Extend REST API v1 (/api/v1/projects\*)
- Ability to get basic information about users without admin permissions ([#750](https://github.com/opencv/cvat/issues/750))
- Changed REST API: removed PUT and added DELETE methods for /api/v1/users/ID
- Mask-RCNN Auto Annotation Script in OpenVINO format
- Yolo Auto Annotation Script
- Auto segmentation using Mask_RCNN component (Keras+Tensorflow Mask R-CNN Segmentation)
- REST API to export an annotation task (images + annotations)
  [Datumaro](https://github.com/opencv/cvat/tree/develop/datumaro) -
  a framework to build, analyze, debug and visualize datasets
- Text Detection Auto Annotation Script in OpenVINO format for version 4
- Added in OpenVINO Semantic Segmentation for roads
- Ability to visualize labels when using Auto Annotation runner
- MOT CSV format support ([#830](https://github.com/opencv/cvat/pull/830))
- LabelMe format support ([#844](https://github.com/opencv/cvat/pull/844))
- Segmentation MASK format import (as polygons) ([#1163](https://github.com/opencv/cvat/pull/1163))
- Git repositories can be specified with IPv4 address ([#827](https://github.com/opencv/cvat/pull/827))

### Changed

- page_size parameter for all REST API methods
- React & Redux & Antd based dashboard
- Yolov3 interpretation script fix and changes to mapping.json
- YOLO format support ([#1151](https://github.com/opencv/cvat/pull/1151))
- Added support for OpenVINO 2020

### Fixed

- Exception in Git plugin [#826](https://github.com/opencv/cvat/issues/826)
- Label ids in TFrecord format now start from 1 [#866](https://github.com/opencv/cvat/issues/866)
- Mask problem in COCO JSON style [#718](https://github.com/opencv/cvat/issues/718)
- Datasets (or tasks) can be joined and split to subsets with Datumaro [#791](https://github.com/opencv/cvat/issues/791)
- Output labels for VOC format can be specified with Datumaro [#942](https://github.com/opencv/cvat/issues/942)
- Annotations can be filtered before dumping with Datumaro [#994](https://github.com/opencv/cvat/issues/994)

## \[0.5.2] - 2019-12-15

### Fixed

- Frozen version of scikit-image==0.15 in requirements.txt because next releases don't support Python 3.5

## \[0.5.1] - 2019-10-17

### Added

- Integration with Zenodo.org (DOI)

## \[0.5.0] - 2019-09-12

### Added

- A converter to YOLO format
- Installation guide
- Linear interpolation for a single point
- Video frame filter
- Running functional tests for REST API during a build
- Admins are no longer limited to a subset of python commands in the auto annotation application
- Remote data source (list of URLs to create an annotation task)
- Auto annotation using Faster R-CNN with Inception v2 (utils/open_model_zoo)
- Auto annotation using Pixel Link mobilenet v2 - text detection (utils/open_model_zoo)
- Ability to create a custom extractors for unsupported media types
- Added in PDF extractor
- Added in a command line model manager tester
- Ability to dump/load annotations in several formats from UI (CVAT, Pascal VOC, YOLO, MS COCO, png mask, TFRecord)
- Auth for REST API (api/v1/auth/): login, logout, register, ...
- Preview for the new CVAT UI (dashboard only) is available: <http://localhost:9080/>
- Added command line tool for performing common task operations (/utils/cli/)

### Changed

- Outside and keyframe buttons in the side panel for all interpolation shapes (they were only for boxes before)
- Improved error messages on the client side (#511)

### Removed

- "Flip images" has been removed. UI now contains rotation features.

### Fixed

- Incorrect width of shapes borders in some cases
- Annotation parser for tracks with a start frame less than the first segment frame
- Interpolation on the server near outside frames
- Dump for case when task name has a slash
- Auto annotation fail for multijob tasks
- Installation of CVAT with OpenVINO on the Windows platform
- Background color was always black in utils/mask/converter.py
- Exception in attribute annotation mode when a label are switched to a value without any attributes
- Handling of wrong labelamp json file in auto annotation (<https://github.com/opencv/cvat/issues/554>)
- No default attributes in dumped annotation (<https://github.com/opencv/cvat/issues/601>)
- Required field "Frame Filter" on admin page during a task modifying (#666)
- Dump annotation errors for a task with several segments (#610, #500)
- Invalid label parsing during a task creating (#628)
- Button "Open Task" in the annotation view
- Creating a video task with 0 overlap

### Security

- Upgraded Django, djangorestframework, and other packages

## \[0.4.2] - 2019-06-03

### Fixed

- Fixed interaction with the server share in the auto annotation plugin

## \[0.4.1] - 2019-05-14

### Fixed

- JavaScript syntax incompatibility with Google Chrome versions less than 72

## \[0.4.0] - 2019-05-04

### Added

- OpenVINO auto annotation: it is possible to upload a custom model and annotate images automatically.
- Ability to rotate images/video in the client part (Ctrl+R, Shift+Ctrl+R shortcuts) (#305)
- The ReID application for automatic bounding box merging has been added (#299)
- Keyboard shortcuts to switch next/previous default shape type (box, polygon etc) (Alt + <, Alt + >) (#316)
- Converter for VOC now supports interpolation tracks
- REST API (/api/v1/\*, /api/docs)
- Semi-automatic semantic segmentation with the [Deep Extreme Cut](http://www.vision.ee.ethz.ch/~cvlsegmentation/dextr/) work

### Changed

- Propagation setup has been moved from settings to bottom player panel
- Additional events like "Debug Info" or "Fit Image" have been added for analitics
- Optional using LFS for git annotation storages (#314)

### Deprecated

- "Flip images" flag in the create task dialog will be removed.
  Rotation functionality in client part have been added instead.

### Fixed

- Django 2.1.5 (security fix, [CVE-2019-3498](https://nvd.nist.gov/vuln/detail/CVE-2019-3498))
- Several scenarious which cause code 400 after undo/redo/save have been fixed (#315)

## \[0.3.0] - 2018-12-29

### Added

- Ability to copy Object URL and Frame URL via object context menu and player context menu respectively.
- Ability to change opacity for selected shape with help "Selected Fill Opacity" slider.
- Ability to remove polyshapes points by double click.
- Ability to draw/change polyshapes (except for points) by slip method. Just press ENTER and moving a cursor.
- Ability to switch lock/hide properties via label UI element (in right menu) for all objects with same label.
- Shortcuts for outside/keyframe properties
- Support of Intel OpenVINO for accelerated model inference
- Tensorflow annotation now works without CUDA. It can use CPU only. OpenVINO and CUDA are supported optionally.
- Incremental saving of annotations.
- Tutorial for using polygons (screencast)
- Silk profiler to improve development process
- Admin panel can be used to edit labels and attributes for annotation tasks
- Analytics component to manage a data annotation team, monitor exceptions, collect client and server logs
- Changeable job and task statuses (annotation, validation, completed).
  A job status can be changed manually, a task status is computed automatically based on job statuses (#153)
- Backlink to a task from its job annotation view (#156)
- Buttons lock/hide for labels. They work for all objects with the same label on a current frame (#116)

### Changed

- Polyshape editing method has been improved. You can redraw part of shape instead of points cloning.
- Unified shortcut (Esc) for close any mode instead of different shortcuts (Alt+N, Alt+G, Alt+M etc.).
- Dump file contains information about data source (e.g. video name, archive name, ...)
- Update requests library due to [CVE-2018-18074](https://nvd.nist.gov/vuln/detail/CVE-2018-18074)
- Per task/job permissions to create/access/change/delete tasks and annotations
- Documentation was improved
- Timeout for creating tasks was increased (from 1h to 4h) (#136)
- Drawing has become more convenience. Now it is possible to draw outside an image.
  Shapes will be automatically truncated after drawing process (#202)

### Fixed

- Performance bottleneck has been fixed during you create new objects (draw, copy, merge etc).
- Label UI elements aren't updated after changelabel.
- Attribute annotation mode can use invalid shape position after resize or move shapes.
- Labels order is preserved now (#242)
- Uploading large XML files (#123)
- Django vulnerability (#121)
- Grammatical cleanup of README.md (#107)
- Dashboard loading has been accelerated (#156)
- Text drawing outside of a frame in some cases (#202)

## \[0.2.0] - 2018-09-28

### Added

- New annotation shapes: polygons, polylines, points
- Undo/redo feature
- Grid to estimate size of objects
- Context menu for shapes
- A converter to PASCAL VOC format
- A converter to MS COCO format
- A converter to mask format
- License header for most of all files
- .gitattribute to avoid problems with bash scripts inside a container
- CHANGELOG.md itself
- Drawing size of a bounding box during resize
- Color by instance, group, label
- Group objects
- Object propagation on next frames
- Full screen view

### Changed

- Documentation, screencasts, the primary screenshot
- Content-type for save_job request is application/json

### Fixed

- Player navigation if the browser's window is scrolled
- Filter doesn't support dash (-)
- Several memory leaks
- Inconsistent extensions between filenames in an annotation file and real filenames

## \[0.1.2] - 2018-08-07

### Added

- 7z archive support when creating a task
- .vscode/launch.json file for developing with VS code

### Fixed

- #14: docker-compose down command as written in the readme does not remove volumes
- #15: all checkboxes in temporary attributes are checked when reopening job after saving the job
- #18: extend CONTRIBUTING.md
- #19: using the same attribute for label twice -> stuck

### Changed

- More strict verification for labels with attributes

## \[0.1.1] - 2018-07-6

### Added

- Links on a screenshot, documentation, screencasts into README.md
- CONTRIBUTORS.md

### Fixed

- GitHub documentation

## \[0.1.0] - 2018-06-29

### Added

- Initial version

## Template

```
## \[Unreleased]
### Added
- TDB

### Changed
- TDB

### Deprecated
- TDB

### Removed
- TDB

### Fixed
- TDB

### Security
- TDB
```<|MERGE_RESOLUTION|>--- conflicted
+++ resolved
@@ -45,11 +45,8 @@
 - A trailing slash in hostname does't allow SDK to send some requests
   (<https://github.com/opencv/cvat/pull/5057>)
 - Double modal export/backup a task/project (<https://github.com/opencv/cvat/pull/5075>)
-<<<<<<< HEAD
+- Fixed bug of computing Job's unsolved/resolved issues numbers (<https://github.com/opencv/cvat/pull/5101>)
 - Dataset export for job (<https://github.com/opencv/cvat/pull/5052>)
-=======
-- Fixed bug of computing Job's unsolved/resolved issues numbers (<https://github.com/opencv/cvat/pull/5101>)
->>>>>>> 69589714
 
 ### Security
 - TDB
