--- conflicted
+++ resolved
@@ -12,14 +12,6 @@
 - \[SDK\] Introduced the `DeferredTqdmProgressReporter` class,
   which avoids the glitchy output seen with the `TqdmProgressReporter` under certain circumstances
   (<https://github.com/opencv/cvat/pull/6556>)
-<<<<<<< HEAD
-- \[SDK, CLI\] A `cvat_sdk.auto_annotation` module that provides
-  functionality for automatically annotating a task by running a
-  user-provided function on the local machine, and a corresponding CLI command
-  (`auto-annotate`)
-  (<https://github.com/opencv/cvat/pull/6483>)
-- Quality analytics for projects (<https://github.com/opencv/cvat/pull/6367>)
-=======
 - \[SDK, CLI\] Added the `cvat_sdk.auto_annotation`
   module, providing functionality to automatically annotate tasks
   by executing a user-provided function on the local machine.
@@ -29,7 +21,7 @@
   <https://github.com/opencv/cvat/pull/6649>)
 - Included an indication for cached frames in the interface
   (<https://github.com/opencv/cvat/pull/6586>)
->>>>>>> d61a7b1c
+- Quality analytics for projects (<https://github.com/opencv/cvat/pull/6367>)
 
 ### Changed
 
