# Changelog
All notable changes to this project will be documented in this file.

The format is based on [Keep a Changelog](https://keepachangelog.com/en/1.0.0/),
and this project adheres to [Semantic Versioning](https://semver.org/spec/v2.0.0.html).

## [1.0.0] - Unreleased
### Added
<<<<<<< HEAD
- Added `datumaro_project` export format (https://github.com/opencv/cvat/pull/1352)
- Re-Identification algorithm to merging bounding boxes automatically to the new UI (<https://github.com/opencv/cvat/pull/1406>)
- Methods ``import`` and ``export`` to import/export raw annotations for Job and Task in ``cvat-core`` (<https://github.com/opencv/cvat/pull/1406>)
- Versioning of client packages (``cvat-core``, ``cvat-canvas``, ``cvat-ui``). Initial versions are set to 1.0.0  (<https://github.com/opencv/cvat/pull/1448>)
=======
- cvat-ui: added cookie policy drawer for login page (<https://github.com/opencv/cvat/pull/1511>)
- Added `datumaro_project` export format (https://github.com/opencv/cvat/pull/1352)
>>>>>>> ccd2fbdf

### Changed
- Downloaded file name in annotations export became more informative (https://github.com/opencv/cvat/pull/1352)
- Added auto trimming for trailing whitespaces style enforsement (https://github.com/opencv/cvat/pull/1352)
- REST API: updated `GET /task/<id>/annotations`: parameters are `format`, `filename` (now optional), `action` (optional) (https://github.com/opencv/cvat/pull/1352)
- REST API: removed `dataset/formats`, changed format of `annotation/formats` (https://github.com/opencv/cvat/pull/1352)
- Exported annotations are stored for N hours instead of indefinitely (https://github.com/opencv/cvat/pull/1352)
- Formats: CVAT format now accepts ZIP and XML (https://github.com/opencv/cvat/pull/1352)
- Formats: COCO format now accepts ZIP and JSON (https://github.com/opencv/cvat/pull/1352)
- Formats: most of formats renamed, no extension in title (https://github.com/opencv/cvat/pull/1352)
- Formats: definitions are changed, are not stored in DB anymore (https://github.com/opencv/cvat/pull/1352)
<<<<<<< HEAD
=======
- cvat-core: session.annotations.put() now returns identificators of added objects (https://github.com/opencv/cvat/pull/1493)
>>>>>>> ccd2fbdf

### Deprecated
-

### Removed
- `annotation` application is replaced with `dataset_manager` (https://github.com/opencv/cvat/pull/1352)
<<<<<<< HEAD
=======

### Fixed
- Categories for empty projects with no sources are taken from own dataset (https://github.com/opencv/cvat/pull/1352)
- Added directory removal on error during `extract` command (https://github.com/opencv/cvat/pull/1352)
- Added debug error message on incorrect XPath (https://github.com/opencv/cvat/pull/1352)
- Exporting frame stepped task (https://github.com/opencv/cvat/issues/1294, https://github.com/opencv/cvat/issues/1334)
- Fixed broken command line interface for `cvat` export format in Datumaro (https://github.com/opencv/cvat/issues/1494)
- Updated Rest API document, Swagger document serving instruction issue (https://github.com/opencv/cvat/issues/1495)
- Fixed cuboid occluded view (<https://github.com/opencv/cvat/pull/1500>)
- Non-informative lock icon (<https://github.com/opencv/cvat/pull/1434>)
- Sidebar in AAM has no hide/show button (<https://github.com/opencv/cvat/pull/1420>)
- Task/Job buttons has no "Open in new tab" option (<https://github.com/opencv/cvat/pull/1419>)
- Delete point context menu option has no shortcut hint (<https://github.com/opencv/cvat/pull/1416>)

### Security
-
>>>>>>> ccd2fbdf

## [1.0.0-beta.2] - 2020-04-30
### Added
- Re-Identification algorithm to merging bounding boxes automatically to the new UI (<https://github.com/opencv/cvat/pull/1406>)
- Methods ``import`` and ``export`` to import/export raw annotations for Job and Task in ``cvat-core`` (<https://github.com/opencv/cvat/pull/1406>)
- Versioning of client packages (``cvat-core``, ``cvat-canvas``, ``cvat-ui``). Initial versions are set to 1.0.0  (<https://github.com/opencv/cvat/pull/1448>)
- Cuboids feature was migrated from old UI to new one. (<https://github.com/opencv/cvat/pull/1451>)

### Removed
- Annotation convertation utils, currently supported natively via Datumaro framework (https://github.com/opencv/cvat/pull/1477)

### Fixed
- Categories for empty projects with no sources are taken from own dataset (https://github.com/opencv/cvat/pull/1352)
- Added directory removal on error during `extract` command (https://github.com/opencv/cvat/pull/1352)
- Added debug error message on incorrect XPath (https://github.com/opencv/cvat/pull/1352)
- Exporting frame stepped task (https://github.com/opencv/cvat/issues/1294, https://github.com/opencv/cvat/issues/1334)
- Auto annotation, TF annotation and Auto segmentation apps (https://github.com/opencv/cvat/pull/1409)
- Import works with truncated images now: "OSError:broken data stream" on corrupt images (https://github.com/opencv/cvat/pull/1430)
- Hide functionality (H) doesn't work (<https://github.com/opencv/cvat/pull/1445>)
- The highlighted attribute doesn't correspond to the chosen attribute in AAM (<https://github.com/opencv/cvat/pull/1445>)
- Inconvinient image shaking while drawing a polygon (hold Alt key during drawing/editing/grouping to drag an image) (<https://github.com/opencv/cvat/pull/1445>)
- Filter property "shape" doesn't work and extra operator in description (<https://github.com/opencv/cvat/pull/1445>)
- Block of text information doesn't disappear after deactivating for locked shapes (<https://github.com/opencv/cvat/pull/1445>)
- Annotation uploading fails in annotation view (<https://github.com/opencv/cvat/pull/1445>)
- UI freezes after canceling pasting with escape (<https://github.com/opencv/cvat/pull/1445>)
- Duplicating keypoints in COCO export (https://github.com/opencv/cvat/pull/1435)
- CVAT new UI: add arrows on a mouse cursor (<https://github.com/opencv/cvat/pull/1391>)
- Delete point bug (in new UI) (<https://github.com/opencv/cvat/pull/1440>)
<<<<<<< HEAD
- Duplicating keypoints in COCO export (https://github.com/opencv/cvat/pull/1435)

### Security
-
=======
- Fix apache startup after PC restart (https://github.com/opencv/cvat/pull/1467)
- Open task button doesn't work (https://github.com/opencv/cvat/pull/1474)
>>>>>>> ccd2fbdf

## [1.0.0-beta.1] - 2020-04-15
### Added
- Special behaviour for attribute value ``__undefined__`` (invisibility, no shortcuts to be set in AAM)
- Dialog window with some helpful information about using filters
- Ability to display a bitmap in the new UI
- Button to reset colors settings (brightness, saturation, contrast) in the new UI
- Option to display shape text always
- Dedicated message with clarifications when share is unmounted (https://github.com/opencv/cvat/pull/1373)
- Ability to create one tracked point (https://github.com/opencv/cvat/pull/1383)
- Ability to draw/edit polygons and polylines with automatic bordering feature (https://github.com/opencv/cvat/pull/1394)
- Tutorial: instructions for CVAT over HTTPS
- Deep extreme cut (semi-automatic segmentation) to the new UI (https://github.com/opencv/cvat/pull/1398)

### Changed
- Increase preview size of a task till 256, 256 on the server
- Public ssh-keys are displayed in a dedicated window instead of console when create a task with a repository
- React UI is the primary UI

### Fixed
- Cleaned up memory in Auto Annotation to enable long running tasks on videos
- New shape is added when press ``esc`` when drawing instead of cancellation
- Dextr segmentation doesn't work.
- `FileNotFoundError` during dump after moving format files
- CVAT doesn't append outside shapes when merge polyshapes in old UI
- Layout sometimes shows double scroll bars on create task, dashboard and settings pages
- UI fails after trying to change frame during resizing, dragging, editing
- Hidden points (or outsided) are visible after changing a frame
- Merge is allowed for points, but clicks on points conflict with frame dragging logic
- Removed objects are visible for search
- Add missed task_id and job_id fields into exception logs for the new UI (https://github.com/opencv/cvat/pull/1372)
- UI fails when annotations saving occurs during drag/resize/edit (https://github.com/opencv/cvat/pull/1383)
- Multiple savings when hold Ctrl+S (a lot of the same copies of events were sent with the same working time) (https://github.com/opencv/cvat/pull/1383)
- UI doesn't have any reaction when git repos synchronization failed (https://github.com/opencv/cvat/pull/1383)
- Bug when annotations cannot be saved after (delete - save - undo - save) (https://github.com/opencv/cvat/pull/1383)
- VOC format exports Upper case labels correctly in lower case (https://github.com/opencv/cvat/pull/1379)
- Fixed polygon exporting bug in COCO dataset (https://github.com/opencv/cvat/issues/1387)
- Task creation from remote files (https://github.com/opencv/cvat/pull/1392)
- Job cannot be opened in some cases when the previous job was failed during opening (https://github.com/opencv/cvat/issues/1403)
- Deactivated shape is still highlighted on the canvas (https://github.com/opencv/cvat/issues/1403)
- AttributeError: 'tuple' object has no attribute 'read' in ReID algorithm (https://github.com/opencv/cvat/issues/1403)
- Wrong semi-automatic segmentation near edges of an image (https://github.com/opencv/cvat/issues/1403)
- Git repos paths (https://github.com/opencv/cvat/pull/1400)
- Uploading annotations for tasks with multiple jobs (https://github.com/opencv/cvat/pull/1396)

## [1.0.0-alpha] - 2020-03-31
### Added
- Data streaming using chunks (https://github.com/opencv/cvat/pull/1007)
- New UI: showing file names in UI (https://github.com/opencv/cvat/pull/1311)
- New UI: delete a point from context menu (https://github.com/opencv/cvat/pull/1292)

### Fixed
- Git app cannot clone a repository (https://github.com/opencv/cvat/pull/1330)
- New UI: preview position in task details (https://github.com/opencv/cvat/pull/1312)
- AWS deployment (https://github.com/opencv/cvat/pull/1316)

## [0.6.1] - 2020-03-21
### Changed
- VOC task export now does not use official label map by default, but takes one
  from the source task to avoid primary-class and class part name
  clashing ([#1275](https://github.com/opencv/cvat/issues/1275))

### Fixed
- File names in LabelMe format export are no longer truncated ([#1259](https://github.com/opencv/cvat/issues/1259))
- `occluded` and `z_order` annotation attributes are now correctly passed to Datumaro ([#1271](https://github.com/opencv/cvat/pull/1271))
- Annotation-less tasks now can be exported as empty datasets in COCO ([#1277](https://github.com/opencv/cvat/issues/1277))
- Frame name matching for video annotations import -
  allowed `frame_XXXXXX[.ext]` format ([#1274](https://github.com/opencv/cvat/pull/1274))

### Security
- Bump acorn from 6.3.0 to 6.4.1 in /cvat-ui ([#1270](https://github.com/opencv/cvat/pull/1270))

## [0.6.0] - 2020-03-15
### Added
- Server only support for projects. Extend REST API v1 (/api/v1/projects*)
- Ability to get basic information about users without admin permissions ([#750](https://github.com/opencv/cvat/issues/750))
- Changed REST API: removed PUT and added DELETE methods for /api/v1/users/ID
- Mask-RCNN Auto Annotation Script in OpenVINO format
- Yolo Auto Annotation Script
- Auto segmentation using Mask_RCNN component (Keras+Tensorflow Mask R-CNN Segmentation)
- REST API to export an annotation task (images + annotations)
- [Datumaro](https://github.com/opencv/cvat/tree/develop/datumaro) - a framework to build, analyze, debug and visualize datasets
- Text Detection Auto Annotation Script in OpenVINO format for version 4
- Added in OpenVINO Semantic Segmentation for roads
- Ability to visualize labels when using Auto Annotation runner
- MOT CSV format support ([#830](https://github.com/opencv/cvat/pull/830))
- LabelMe format support ([#844](https://github.com/opencv/cvat/pull/844))
- Segmentation MASK format import (as polygons) ([#1163](https://github.com/opencv/cvat/pull/1163))
- Git repositories can be specified with IPv4 address ([#827](https://github.com/opencv/cvat/pull/827))

### Changed
- page_size parameter for all REST API methods
- React & Redux & Antd based dashboard
- Yolov3 interpretation script fix and changes to mapping.json
- YOLO format support ([#1151](https://github.com/opencv/cvat/pull/1151))
- Added support for OpenVINO 2020

### Fixed
- Exception in Git plugin [#826](https://github.com/opencv/cvat/issues/826)
- Label ids in TFrecord format now start from 1 [#866](https://github.com/opencv/cvat/issues/866)
- Mask problem in COCO JSON style [#718](https://github.com/opencv/cvat/issues/718)
- Datasets (or tasks) can be joined and split to subsets with Datumaro [#791](https://github.com/opencv/cvat/issues/791)
- Output labels for VOC format can be specified with Datumaro [#942](https://github.com/opencv/cvat/issues/942)
- Annotations can be filtered before dumping with Datumaro [#994](https://github.com/opencv/cvat/issues/994)

## [0.5.2] - 2019-12-15
### Fixed
- Frozen version of scikit-image==0.15 in requirements.txt because next releases don't support Python 3.5

## [0.5.1] - 2019-10-17
### Added
- Integration with Zenodo.org (DOI)

## [0.5.0] - 2019-09-12
### Added
- A converter to YOLO format
- Installation guide
- Linear interpolation for a single point
- Video frame filter
- Running functional tests for REST API during a build
- Admins are no longer limited to a subset of python commands in the auto annotation application
- Remote data source (list of URLs to create an annotation task)
- Auto annotation using Faster R-CNN with Inception v2 (utils/open_model_zoo)
- Auto annotation using Pixel Link mobilenet v2 - text detection (utils/open_model_zoo)
- Ability to create a custom extractors for unsupported media types
- Added in PDF extractor
- Added in a command line model manager tester
- Ability to dump/load annotations in several formats from UI (CVAT, Pascal VOC, YOLO, MS COCO, png mask, TFRecord)
- Auth for REST API (api/v1/auth/): login, logout, register, ...
- Preview for the new CVAT UI (dashboard only) is available: http://localhost:9080/
- Added command line tool for performing common task operations (/utils/cli/)

### Changed
- Outside and keyframe buttons in the side panel for all interpolation shapes (they were only for boxes before)
- Improved error messages on the client side (#511)

### Removed
- "Flip images" has been removed. UI now contains rotation features.

### Fixed
- Incorrect width of shapes borders in some cases
- Annotation parser for tracks with a start frame less than the first segment frame
- Interpolation on the server near outside frames
- Dump for case when task name has a slash
- Auto annotation fail for multijob tasks
- Installation of CVAT with OpenVINO on the Windows platform
- Background color was always black in utils/mask/converter.py
- Exception in attribute annotation mode when a label are switched to a value without any attributes
- Handling of wrong labelamp json file in auto annotation (<https://github.com/opencv/cvat/issues/554>)
- No default attributes in dumped annotation (<https://github.com/opencv/cvat/issues/601>)
- Required field "Frame Filter" on admin page during a task modifying (#666)
- Dump annotation errors for a task with several segments (#610, #500)
- Invalid label parsing during a task creating (#628)
- Button "Open Task" in the annotation view
- Creating a video task with 0 overlap

### Security
- Upgraded Django, djangorestframework, and other packages

## [0.4.2] - 2019-06-03
### Fixed
- Fixed interaction with the server share in the auto annotation plugin

## [0.4.1] - 2019-05-14
### Fixed
- JavaScript syntax incompatibility with Google Chrome versions less than 72

## [0.4.0] - 2019-05-04
### Added
- OpenVINO auto annotation: it is possible to upload a custom model and annotate images automatically.
- Ability to rotate images/video in the client part (Ctrl+R, Shift+Ctrl+R shortcuts) (#305)
- The ReID application for automatic bounding box merging has been added (#299)
- Keyboard shortcuts to switch next/previous default shape type (box, polygon etc) [Alt + <, Alt + >] (#316)
- Converter for VOC now supports interpolation tracks
- REST API (/api/v1/*, /api/docs)
- Semi-automatic semantic segmentation with the [Deep Extreme Cut](http://www.vision.ee.ethz.ch/~cvlsegmentation/dextr/) work

### Changed
- Propagation setup has been moved from settings to bottom player panel
- Additional events like "Debug Info" or "Fit Image" have been added for analitics
- Optional using LFS for git annotation storages (#314)

### Deprecated
- "Flip images" flag in the create task dialog will be removed. Rotation functionality in client part have been added instead.

### Removed
-

### Fixed
- Django 2.1.5 (security fix, https://nvd.nist.gov/vuln/detail/CVE-2019-3498)
- Several scenarious which cause code 400 after undo/redo/save have been fixed (#315)

## [0.3.0] - 2018-12-29
### Added
- Ability to copy Object URL and Frame URL via object context menu and player context menu respectively.
- Ability to change opacity for selected shape with help "Selected Fill Opacity" slider.
- Ability to remove polyshapes points by double click.
- Ability to draw/change polyshapes (except for points) by slip method. Just press ENTER and moving a cursor.
- Ability to switch lock/hide properties via label UI element (in right menu) for all objects with same label.
- Shortcuts for outside/keyframe properties
- Support of Intel OpenVINO for accelerated model inference
- Tensorflow annotation now works without CUDA. It can use CPU only. OpenVINO and CUDA are supported optionally.
- Incremental saving of annotations.
- Tutorial for using polygons (screencast)
- Silk profiler to improve development process
- Admin panel can be used to edit labels and attributes for annotation tasks
- Analytics component to manage a data annotation team, monitor exceptions, collect client and server logs
- Changeable job and task statuses (annotation, validation, completed). A job status can be changed manually, a task status is computed automatically based on job statuses (#153)
- Backlink to a task from its job annotation view (#156)
- Buttons lock/hide for labels. They work for all objects with the same label on a current frame (#116)

### Changed
- Polyshape editing method has been improved. You can redraw part of shape instead of points cloning.
- Unified shortcut (Esc) for close any mode instead of different shortcuts (Alt+N, Alt+G, Alt+M etc.).
- Dump file contains information about data source (e.g. video name, archive name, ...)
- Update requests library due to https://nvd.nist.gov/vuln/detail/CVE-2018-18074
- Per task/job permissions to create/access/change/delete tasks and annotations
- Documentation was improved
- Timeout for creating tasks was increased (from 1h to 4h) (#136)
- Drawing has become more convenience. Now it is possible to draw outside an image. Shapes will be automatically truncated after drawing process (#202)

### Fixed
- Performance bottleneck has been fixed during you create new objects (draw, copy, merge etc).
- Label UI elements aren't updated after changelabel.
- Attribute annotation mode can use invalid shape position after resize or move shapes.
- Labels order is preserved now (#242)
- Uploading large XML files (#123)
- Django vulnerability (#121)
- Grammatical cleanup of README.md (#107)
- Dashboard loading has been accelerated (#156)
- Text drawing outside of a frame in some cases (#202)

## [0.2.0] - 2018-09-28
### Added
- New annotation shapes: polygons, polylines, points
- Undo/redo feature
- Grid to estimate size of objects
- Context menu for shapes
- A converter to PASCAL VOC format
- A converter to MS COCO format
- A converter to mask format
- License header for most of all files
- .gitattribute to avoid problems with bash scripts inside a container
- CHANGELOG.md itself
- Drawing size of a bounding box during resize
- Color by instance, group, label
- Group objects
- Object propagation on next frames
- Full screen view

### Changed
- Documentation, screencasts, the primary screenshot
- Content-type for save_job request is application/json

### Fixed
- Player navigation if the browser's window is scrolled
- Filter doesn't support dash (-)
- Several memory leaks
- Inconsistent extensions between filenames in an annotation file and real filenames

## [0.1.2] - 2018-08-07
### Added
- 7z archive support when creating a task
- .vscode/launch.json file for developing with VS code

### Fixed
- #14: docker-compose down command as written in the readme does not remove volumes
- #15: all checkboxes in temporary attributes are checked when reopening job after saving the job
- #18: extend CONTRIBUTING.md
- #19: using the same attribute for label twice -> stuck

### Changed
- More strict verification for labels with attributes

## [0.1.1] - 2018-07-6
### Added
- Links on a screenshot, documentation, screencasts into README.md
- CONTRIBUTORS.md

### Fixed
- GitHub documentation

## 0.1.0 - 2018-06-29
### Added
- Initial version

## Template
```
## [Unreleased]
### Added
-

### Changed
-

### Deprecated
-

### Removed
-

### Fixed
-

### Security
-
```<|MERGE_RESOLUTION|>--- conflicted
+++ resolved
@@ -6,15 +6,11 @@
 
 ## [1.0.0] - Unreleased
 ### Added
-<<<<<<< HEAD
 - Added `datumaro_project` export format (https://github.com/opencv/cvat/pull/1352)
 - Re-Identification algorithm to merging bounding boxes automatically to the new UI (<https://github.com/opencv/cvat/pull/1406>)
 - Methods ``import`` and ``export`` to import/export raw annotations for Job and Task in ``cvat-core`` (<https://github.com/opencv/cvat/pull/1406>)
 - Versioning of client packages (``cvat-core``, ``cvat-canvas``, ``cvat-ui``). Initial versions are set to 1.0.0  (<https://github.com/opencv/cvat/pull/1448>)
-=======
 - cvat-ui: added cookie policy drawer for login page (<https://github.com/opencv/cvat/pull/1511>)
-- Added `datumaro_project` export format (https://github.com/opencv/cvat/pull/1352)
->>>>>>> ccd2fbdf
 
 ### Changed
 - Downloaded file name in annotations export became more informative (https://github.com/opencv/cvat/pull/1352)
@@ -26,35 +22,13 @@
 - Formats: COCO format now accepts ZIP and JSON (https://github.com/opencv/cvat/pull/1352)
 - Formats: most of formats renamed, no extension in title (https://github.com/opencv/cvat/pull/1352)
 - Formats: definitions are changed, are not stored in DB anymore (https://github.com/opencv/cvat/pull/1352)
-<<<<<<< HEAD
-=======
 - cvat-core: session.annotations.put() now returns identificators of added objects (https://github.com/opencv/cvat/pull/1493)
->>>>>>> ccd2fbdf
 
 ### Deprecated
 -
 
 ### Removed
 - `annotation` application is replaced with `dataset_manager` (https://github.com/opencv/cvat/pull/1352)
-<<<<<<< HEAD
-=======
-
-### Fixed
-- Categories for empty projects with no sources are taken from own dataset (https://github.com/opencv/cvat/pull/1352)
-- Added directory removal on error during `extract` command (https://github.com/opencv/cvat/pull/1352)
-- Added debug error message on incorrect XPath (https://github.com/opencv/cvat/pull/1352)
-- Exporting frame stepped task (https://github.com/opencv/cvat/issues/1294, https://github.com/opencv/cvat/issues/1334)
-- Fixed broken command line interface for `cvat` export format in Datumaro (https://github.com/opencv/cvat/issues/1494)
-- Updated Rest API document, Swagger document serving instruction issue (https://github.com/opencv/cvat/issues/1495)
-- Fixed cuboid occluded view (<https://github.com/opencv/cvat/pull/1500>)
-- Non-informative lock icon (<https://github.com/opencv/cvat/pull/1434>)
-- Sidebar in AAM has no hide/show button (<https://github.com/opencv/cvat/pull/1420>)
-- Task/Job buttons has no "Open in new tab" option (<https://github.com/opencv/cvat/pull/1419>)
-- Delete point context menu option has no shortcut hint (<https://github.com/opencv/cvat/pull/1416>)
-
-### Security
--
->>>>>>> ccd2fbdf
 
 ## [1.0.0-beta.2] - 2020-04-30
 ### Added
@@ -83,15 +57,8 @@
 - Duplicating keypoints in COCO export (https://github.com/opencv/cvat/pull/1435)
 - CVAT new UI: add arrows on a mouse cursor (<https://github.com/opencv/cvat/pull/1391>)
 - Delete point bug (in new UI) (<https://github.com/opencv/cvat/pull/1440>)
-<<<<<<< HEAD
-- Duplicating keypoints in COCO export (https://github.com/opencv/cvat/pull/1435)
-
-### Security
--
-=======
 - Fix apache startup after PC restart (https://github.com/opencv/cvat/pull/1467)
 - Open task button doesn't work (https://github.com/opencv/cvat/pull/1474)
->>>>>>> ccd2fbdf
 
 ## [1.0.0-beta.1] - 2020-04-15
 ### Added
