--- conflicted
+++ resolved
@@ -7,20 +7,11 @@
 
 ## \[Unreleased]
 ### Added
-<<<<<<< HEAD
-- Multi-line text attributes supported (<https://github.com/opencv/cvat/pull/6458>)
-- Now you can configure default attribute value for SELECT, RADIO types on UI
- (<https://github.com/opencv/cvat/pull/6474>)
-- \[SDK\] `cvat_sdk.datasets`, a framework-agnostic equivalent of `cvat_sdk.pytorch`
-  (<https://github.com/opencv/cvat/pull/6428>)
-- Analytics for Jobs, Tasks and Projects (<https://github.com/opencv/cvat/pull/6371>)
-- Quality analytics for projects (<https://github.com/opencv/cvat/pull/6367>)
-=======
 
 - \[SDK\] A `DeferredTqdmProgressReporter` class, which doesn't have glitchy output
   like `TqdmProgressReporter` in certain circumstances
   (<https://github.com/opencv/cvat/pull/6556>)
->>>>>>> 844a72b8
+- Quality analytics for projects (<https://github.com/opencv/cvat/pull/6367>)
 
 ### Changed
 
