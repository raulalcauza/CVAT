# Changelog
All notable changes to this project will be documented in this file.

The format is based on [Keep a Changelog](https://keepachangelog.com/en/1.0.0/),
and this project adheres to [Semantic Versioning](https://semver.org/spec/v2.0.0.html).

## [Unreleased]
### Added
- OpenVINO auto annotation: it is possible to upload a custom model and annotate images automatically.
- Ability to rotate images/video in the client part (Ctrl+R, Shift+Ctrl+R shortcuts) (#305)
- The ReID application for automatic bounding box merging has been added (#299)
- Keyboard shortcuts to switch next/previous default shape type (box, polygon etc) [Alt + <, Alt + >] (#316)
<<<<<<< HEAD
- Converter for VOC now supports interpolation tracks
- REST API (/api/v1/*, /api/docs)
=======
- Converter for VOC now supports interpolation tracks 
- Semi-automatic semantic segmentation with the [Deep Extreme Cut](http://www.vision.ee.ethz.ch/~cvlsegmentation/dextr/) work
>>>>>>> ab013b0d

### Changed
- Propagation setup has been moved from settings to bottom player panel
- Additional events like "Debug Info" or "Fit Image" have been added for analitics
- Optional using LFS for git annotation storages (#314)

### Deprecated
- "Flip images" flag in the create task dialog will be removed. Rotation functionality in client part have been added instead.

### Removed
-

### Fixed
- Django 2.1.5 (security fix, https://nvd.nist.gov/vuln/detail/CVE-2019-3498)
- Several scenarious which cause code 400 after undo/redo/save have been fixed (#315)

### Security
-

## [0.3.0] - 2018-12-29
### Added
- Ability to copy Object URL and Frame URL via object context menu and player context menu respectively.
- Ability to change opacity for selected shape with help "Selected Fill Opacity" slider.
- Ability to remove polyshapes points by double click.
- Ability to draw/change polyshapes (except for points) by slip method. Just press ENTER and moving a cursor.
- Ability to switch lock/hide properties via label UI element (in right menu) for all objects with same label.
- Shortcuts for outside/keyframe properties
- Support of Intel OpenVINO for accelerated model inference
- Tensorflow annotation now works without CUDA. It can use CPU only. OpenVINO and CUDA are supported optionally.
- Incremental saving of annotations.
- Tutorial for using polygons (screencast)
- Silk profiler to improve development process
- Admin panel can be used to edit labels and attributes for annotation tasks
- Analytics component to manage a data annotation team, monitor exceptions, collect client and server logs
- Changeable job and task statuses (annotation, validation, completed). A job status can be changed manually, a task status is computed automatically based on job statuses (#153)
- Backlink to a task from its job annotation view (#156)
- Buttons lock/hide for labels. They work for all objects with the same label on a current frame (#116)

### Changed
- Polyshape editing method has been improved. You can redraw part of shape instead of points cloning.
- Unified shortcut (Esc) for close any mode instead of different shortcuts (Alt+N, Alt+G, Alt+M etc.).
- Dump file contains information about data source (e.g. video name, archive name, ...)
- Update requests library due to https://nvd.nist.gov/vuln/detail/CVE-2018-18074
- Per task/job permissions to create/access/change/delete tasks and annotations
- Documentation was improved
- Timeout for creating tasks was increased (from 1h to 4h) (#136)
- Drawing has become more convenience. Now it is possible to draw outside an image. Shapes will be automatically truncated after drawing process (#202)

### Fixed
- Performance bottleneck has been fixed during you create new objects (draw, copy, merge etc).
- Label UI elements aren't updated after changelabel.
- Attribute annotation mode can use invalid shape position after resize or move shapes.
- Labels order is preserved now (#242)
- Uploading large XML files (#123)
- Django vulnerability (#121)
- Grammatical cleanup of README.md (#107)
- Dashboard loading has been accelerated (#156)
- Text drawing outside of a frame in some cases (#202)

## [0.2.0] - 2018-09-28
### Added
- New annotation shapes: polygons, polylines, points
- Undo/redo feature
- Grid to estimate size of objects
- Context menu for shapes
- A converter to PASCAL VOC format
- A converter to MS COCO format
- A converter to mask format
- License header for most of all files
- .gitattribute to avoid problems with bash scripts inside a container
- CHANGELOG.md itself
- Drawing size of a bounding box during resize
- Color by instance, group, label
- Group objects
- Object propagation on next frames
- Full screen view

### Changed
- Documentation, screencasts, the primary screenshot
- Content-type for save_job request is application/json

### Fixed
- Player navigation if the browser's window is scrolled
- Filter doesn't support dash (-)
- Several memory leaks
- Inconsistent extensions between filenames in an annotation file and real filenames

## [0.1.2] - 2018-08-07
### Added
- 7z archive support when creating a task
- .vscode/launch.json file for developing with VS code

### Fixed
- #14: docker-compose down command as written in the readme does not remove volumes
- #15: all checkboxes in temporary attributes are checked when reopening job after saving the job
- #18: extend CONTRIBUTING.md
- #19: using the same attribute for label twice -> stuck

### Changed
- More strict verification for labels with attributes

## [0.1.1] - 2018-07-6
### Added
- Links on a screenshot, documentation, screencasts into README.md
- CONTRIBUTORS.md

### Fixed
- GitHub documentation

## 0.1.0 - 2018-06-29
### Added
- Initial version

## Template
```
## [Unreleased]
### Added
-

### Changed
-

### Deprecated
-

### Removed
-

### Fixed
-

### Security
-
```<|MERGE_RESOLUTION|>--- conflicted
+++ resolved
@@ -10,13 +10,9 @@
 - Ability to rotate images/video in the client part (Ctrl+R, Shift+Ctrl+R shortcuts) (#305)
 - The ReID application for automatic bounding box merging has been added (#299)
 - Keyboard shortcuts to switch next/previous default shape type (box, polygon etc) [Alt + <, Alt + >] (#316)
-<<<<<<< HEAD
 - Converter for VOC now supports interpolation tracks
 - REST API (/api/v1/*, /api/docs)
-=======
-- Converter for VOC now supports interpolation tracks 
 - Semi-automatic semantic segmentation with the [Deep Extreme Cut](http://www.vision.ee.ethz.ch/~cvlsegmentation/dextr/) work
->>>>>>> ab013b0d
 
 ### Changed
 - Propagation setup has been moved from settings to bottom player panel
