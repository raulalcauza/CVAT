--- conflicted
+++ resolved
@@ -17,11 +17,8 @@
 ### Changed
 
 - UI tracking has been reworked (<https://github.com/openvinotoolkit/cvat/pull/3571>)
-<<<<<<< HEAD
 - Updated Django till 3.2.7 (automatic AppConfig discovery)
-=======
 - Manifest generation: Reduce creating time (<https://github.com/openvinotoolkit/cvat/pull/3712>)
->>>>>>> e8b32848
 
 ### Deprecated
 
