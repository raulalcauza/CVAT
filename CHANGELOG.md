--- conflicted
+++ resolved
@@ -8,13 +8,10 @@
 ## \[Unreleased]
 ### Added
 - Multi-line text attributes supported (<https://github.com/opencv/cvat/pull/6458>)
-<<<<<<< HEAD
 - Now you can configure default attribute value for SELECT, RADIO types on UI
  (<https://github.com/opencv/cvat/pull/6474>)
-=======
 - \{SDK\] `cvat_sdk.datasets`, a framework-agnostic equivalent of `cvat_sdk.pytorch`
   (<https://github.com/opencv/cvat/pull/6428>)
->>>>>>> 8de7722e
 
 ### Changed
 - TDB
