# Changelog

All notable changes to this project will be documented in this file.

The format is based on [Keep a Changelog](https://keepachangelog.com/en/1.0.0/),
and this project adheres to [Semantic Versioning](https://semver.org/spec/v2.0.0.html).

## \[2.5.0] - Unreleased
### Added
- TDB

### Changed
- TDB

### Deprecated
- TDB

### Removed
- TDB

### Fixed
- An invalid project/org handling in webhooks (<https://github.com/opencv/cvat/pull/5707>)
<<<<<<< HEAD
- Cloud storage content listing when the manifest name contains special characters
  (<https://github.com/opencv/cvat/pull/5873>)
=======
- Warning `key` is undefined on project page (<https://github.com/opencv/cvat/pull/5876>)
>>>>>>> 5c56def8

### Security
- TDB

## \[2.4.0] - 2023-03-16
### Added
- \[SDK\] An arg to wait for data processing in the task data uploading function
  (<https://github.com/opencv/cvat/pull/5502>)
- Filename pattern to simplify uploading cloud storage data for a task (<https://github.com/opencv/cvat/pull/5498>, <https://github.com/opencv/cvat/pull/5525>)
- \[SDK\] Configuration setting to change the dataset cache directory
  (<https://github.com/opencv/cvat/pull/5535>)
- \[SDK\] Class to represent a project as a PyTorch dataset
  (<https://github.com/opencv/cvat/pull/5523>)
- Grid view and multiple context images supported (<https://github.com/opencv/cvat/pull/5542>)
- Interpolation is now supported for 3D cuboids.
Tracks can be exported/imported to/from Datumaro and Sly Pointcloud formats (<https://github.com/opencv/cvat/pull/5629>)
- Support for custom file to job splits in tasks (server API & SDK only)
  (<https://github.com/opencv/cvat/pull/5536>)
- \[SDK\] A PyTorch adapter setting to disable cache updates
  (<https://github.com/opencv/cvat/pull/5549>)
- YOLO v7 serverless feature added using ONNX backend (<https://github.com/opencv/cvat/pull/5552>)
- Cypress test for social account authentication (<https://github.com/opencv/cvat/pull/5444>)
- Dummy github and google authentication servers (<https://github.com/opencv/cvat/pull/5444>)
- \[Server API\] Simple filters for object collection endpoints
  (<https://github.com/opencv/cvat/pull/5575>)
- Analytics based on Clickhouse, Vector and Grafana instead of the ELK stack (<https://github.com/opencv/cvat/pull/5646>)
- \[SDK\] High-level API for working with organizations
  (<https://github.com/opencv/cvat/pull/5718>)
- Use correct service name in LDAP authentication documentation (<https://github.com/opencv/cvat/pull/5848>)

### Changed
- The Docker Compose files now use the Compose Specification version
  of the format. This version is supported by Docker Compose 1.27.0+
  (<https://github.com/opencv/cvat/pull/5524>).
- \[SDK\] The `resource_type` args now have the default value of `local` in task creation functions.
  The corresponding arguments are keyword-only now.
  (<https://github.com/opencv/cvat/pull/5502>)
- \[Server API\] Added missing pagination or pagination parameters in
  `/jobs/{id}/commits`, `/organizations`
  (<https://github.com/opencv/cvat/pull/5557>)
- Windows Installation Instructions adjusted to work around <https://github.com/nuclio/nuclio/issues/1821>
- The contour detection function for semantic segmentation (<https://github.com/opencv/cvat/pull/4665>)
- Delete newline character when generating a webhook signature (<https://github.com/opencv/cvat/pull/5622>)
- DL models UI (<https://github.com/opencv/cvat/pull/5635>)
- \[Server API\], \[SDK\] Arbitrary-sized collections in endpoints:
  `/api/projects/{id}.tasks`, `/api/tasks/{id}.segments`, `/api/jobs/{id}.issues`,
  `/api/issues/{id}.comments`, `/api/projects | tasks | jobs/{id}.labels`
  (<https://github.com/opencv/cvat/pull/5662>)
- Hide analytics link from non-admin users (<https://github.com/opencv/cvat/pull/5789>)
- Hide notifications on login/logout/register (<https://github.com/opencv/cvat/pull/5788>)
- CVAT and CVAT SDK now use a custom `User-Agent` header in HTTP requests
  (<https://github.com/opencv/cvat/issues/5598>)

### Deprecated
- TBD

### Removed
- \[Server API\] Endpoints with collections are removed in favor of their full variants
  `/project/{id}/tasks`, `/tasks/{id}/jobs`, `/jobs/{id}/issues`, `/issues/{id}/comments`.
  Corresponding fields are added or changed to provide a link to the child collection
  in `/projects/{id}`, `/tasks/{id}`, `/jobs/{id}`, `/issues/{id}`
  (<https://github.com/opencv/cvat/pull/5575>)
- Limit on the maximum number of manifest files that can be added for cloud storage (<https://github.com/opencv/cvat/pull/5660>)

### Fixed
- Helm: Empty password for Redis (<https://github.com/opencv/cvat/pull/5520>)
- Resolved HRNet serverless function runtime error on images with an alpha channel (<https://github.com/opencv/cvat/pull/5570>)
- Addressed ignored preview & chunk cache settings (<https://github.com/opencv/cvat/pull/5569>)
- Fixed exporting annotations to Azure container (<https://github.com/opencv/cvat/pull/5596>)
- Corrected the type of the credentials parameter of `make_client` in the Python SDK
- Reduced noisy information in ortho views for 3D canvas (<https://github.com/opencv/cvat/pull/5608>)
- Cleared disk space after project removal (<https://github.com/opencv/cvat/pull/5632>, <https://github.com/opencv/cvat/pull/5752>)
- Locked submit button when file is not selected during dataset import (<https://github.com/opencv/cvat/pull/5757>)
- \[Server API\]Various errors in the generated schema (<https://github.com/opencv/cvat/pull/5575>)
- Resolved browser freezing when requesting a job with NaN id (<https://github.com/opencv/cvat/pull/5763>)
- Fixed SiamMask and TransT serverless functions (<https://github.com/opencv/cvat/pull/5658>)
- Addressed creation of a project or task with the same labels (<https://github.com/opencv/cvat/pull/5700>)
- \[Server API\] Fixed ability to rename label to an existing name (<https://github.com/opencv/cvat/pull/5662>)
- Resolved issue of resetting attributes when moving a task to a project (<https://github.com/opencv/cvat/pull/5764>)
- Fixed error in dataset export when parsing skeleton sublabels containing spaces (<https://github.com/opencv/cvat/pull/5794>)
- Added missing `CVAT_BASE_URL` in docker-compose.yml (<https://github.com/opencv/cvat/pull/5792>)
- Create cloud storage button size and models pagination (<https://github.com/opencv/cvat/pull/5858>)

### Security
- Fixed vulnerability with social authentication (<https://github.com/opencv/cvat/pull/5521>)

## \[2.3.0] - 2022-12-22
### Added
- SDK section in documentation (<https://github.com/opencv/cvat/pull/4928>)
- Option to enable or disable host certificate checking in CLI (<https://github.com/opencv/cvat/pull/4928>)
- REST API tests with skeletons (<https://github.com/opencv/cvat/pull/4987>)
- Host schema auto-detection in SDK (<https://github.com/opencv/cvat/pull/4910>)
- Server compatibility checks in SDK (<https://github.com/opencv/cvat/pull/4935>)
- Objects sorting option in the sidebar, by z-order. Additional visualization when sorting is applied
(<https://github.com/opencv/cvat/pull/5145>)
- Added YOLOv5 serverless function with NVIDIA GPU support (<https://github.com/opencv/cvat/pull/4960>)
- Mask tools now supported (brush, eraser, polygon-plus,
polygon-minus, returning masks from online detectors & interactors)
(<https://github.com/opencv/cvat/pull/4543>)
- Added Webhooks (<https://github.com/opencv/cvat/pull/4863>)
- Authentication with social accounts: Google & GitHub (<https://github.com/opencv/cvat/pull/5147>, <https://github.com/opencv/cvat/pull/5181>, <https://github.com/opencv/cvat/pull/5295>)
- REST API tests for exporting job datasets & annotations and validating their structure (<https://github.com/opencv/cvat/pull/5160>)
- Backward propagation on UI (<https://github.com/opencv/cvat/pull/5355>)
- Keyboard shortcut to delete a frame (Alt + Del) (<https://github.com/opencv/cvat/pull/5369>)
- PyTorch dataset adapter layer in the SDK
(<https://github.com/opencv/cvat/pull/5417>)
- Method for debugging the server deployed with Docker (<https://github.com/opencv/cvat/issues/5327>)

### Changed
- `api/docs`, `api/swagger`, `api/schema`, `server/about` endpoints now allow unauthorized access (<https://github.com/opencv/cvat/pull/4928>, <https://github.com/opencv/cvat/pull/4935>)
- 3D canvas now can be dragged in IDLE mode (<https://github.com/opencv/cvat/pull/5385>)
- Datumaro version is upgraded to 0.3 (dev) (<https://github.com/opencv/cvat/pull/4984>)
- Allowed trailing slashes in the SDK host address (<https://github.com/opencv/cvat/pull/5057>)
- Adjusted initial camera position, enabled 'Reset zoom' option for 3D canvas (<https://github.com/opencv/cvat/pull/5395>)
- Enabled authentication via email (<https://github.com/opencv/cvat/pull/5037>)
- Unified error handling with the cloud storage (<https://github.com/opencv/cvat/pull/5389>)
- In the SDK, functions taking paths as strings now also accept path-like objects
  (<https://github.com/opencv/cvat/pull/5435>)

### Removed
- The `--https` option of CLI (<https://github.com/opencv/cvat/pull/4910>)

### Fixed
- Significantly optimized access to DB for api/jobs, api/tasks, and api/projects.
- Removed a possibly duplicated encodeURI() calls in `server-proxy.ts` to prevent doubly encoding
non-ascii paths while adding files from "Connected file share" (issue #4428)
- Removed unnecessary volumes defined in docker-compose.serverless.yml
(<https://github.com/openvinotoolkit/cvat/pull/4659>)
- Added support for Image files that use the PIL.Image.mode 'I;16'
- Project import/export with skeletons (<https://github.com/opencv/cvat/pull/4867>,
  <https://github.com/opencv/cvat/pull/5004>)
- Shape color is not changed on canvas after changing a label (<https://github.com/opencv/cvat/pull/5045>)
- Unstable e2e restore tests (<https://github.com/opencv/cvat/pull/5010>)
- IOG and f-BRS serverless function (<https://github.com/opencv/cvat/pull/5039>)
- Invisible label item in label constructor when label color background is white,
 or close to it (<https://github.com/opencv/cvat/pull/5041>)
- Fixed cvat-core ESlint problems (<https://github.com/opencv/cvat/pull/5027>)
- Fixed task creation with non-local files via the SDK/CLI
  (<https://github.com/opencv/cvat/issues/4962>)
- HRNET serverless function (<https://github.com/opencv/cvat/pull/4944>)
- Invalid export of segmentation masks when the `background` label gets nonzero id (<https://github.com/opencv/cvat/pull/5056>)
- A trailing slash in hostname doesn't allow SDK to send some requests
  (<https://github.com/opencv/cvat/pull/5057>)
- Double modal export/backup a task/project (<https://github.com/opencv/cvat/pull/5075>)
- Fixed bug of computing Job's unsolved/resolved issues numbers (<https://github.com/opencv/cvat/pull/5101>)
- Dataset export for job (<https://github.com/opencv/cvat/pull/5052>)
- Angle is not propagated when use ``propagate`` feature (<https://github.com/opencv/cvat/pull/5139>)
- Could not fetch task in a corner case (<https://github.com/opencv/cvat/pull/5163>)
- Restoring CVAT in case of React-renderning fail (<https://github.com/opencv/cvat/pull/5134>)
- Deleted frames become restored if a user deletes frames from another job of the same task
(<https://github.com/opencv/cvat/pull/5138>)
- Wrong issue position when create a quick issue on a rotated shape (<https://github.com/opencv/cvat/pull/5162>)
- Extra rerenders of different pages with each click (<https://github.com/opencv/cvat/pull/5178>)
- Skeleton points exported out of order in the COCO Keypoints format
  (<https://github.com/opencv/cvat/issues/5048>)
- PASCAL VOC 1.1 can't import dataset (<https://github.com/opencv/cvat/pull/4647>)
- Changing an object causes current z layer to be set to the maximum (<https://github.com/opencv/cvat/pull/5145>)
- Job assignee can not resolve an issue (<https://github.com/opencv/cvat/pull/5167>)
- Create manifest with cvat/server docker container command (<https://github.com/opencv/cvat/pull/5172>)
- Cannot assign a resource to a user who has an organization (<https://github.com/opencv/cvat/pull/5218>)
- Logs and annotations are not saved when logout from a job page (<https://github.com/opencv/cvat/pull/5266>)
- Added "type" field for all the labels, allows to reduce number of controls on annotation view (<https://github.com/opencv/cvat/pull/5273>)
- Occluded not applied on canvas instantly for a skeleton elements (<https://github.com/opencv/cvat/pull/5259>)
- Oriented bounding boxes broken with COCO format ss(<https://github.com/opencv/cvat/pull/5219>)
- Can't dump annotations with objects type is track from several jobs (<https://github.com/opencv/cvat/pull/5250>)
- Fixed upload resumption in production environments
  (<https://github.com/opencv/cvat/issues/4839>)
- Fixed job exporting (<https://github.com/opencv/cvat/pull/5282>)
- Visibility and ignored information fail to be loaded (MOT dataset format) (<https://github.com/opencv/cvat/pull/5270>)
- Added force logout on CVAT app start if token is missing (<https://github.com/opencv/cvat/pull/5331>)
- Drawing issues on 3D canvas (<https://github.com/opencv/cvat/pull/5410>)
- Missed token with using social account authentication (<https://github.com/opencv/cvat/pull/5344>)
- Redundant writing of skeleton annotations (CVAT for images) (<https://github.com/opencv/cvat/pull/5387>)
- The same object on 3D scene or `null` selected each click (PERFORMANCE) (<https://github.com/opencv/cvat/pull/5411>)
- An exception when run export for an empty task (<https://github.com/opencv/cvat/pull/5396>)
- Fixed FBRS serverless function runtime error on images with alpha channel (<https://github.com/opencv/cvat/pull/5384>)
- Attaching manifest with custom name (<https://github.com/opencv/cvat/pull/5377>)
- Uploading non-zip annotation files (<https://github.com/opencv/cvat/pull/5386>)
- Loss of rotation in CVAT format (<https://github.com/opencv/cvat/pull/5407>)
- A permission problem with interactive model launches for workers in orgs (<https://github.com/opencv/cvat/issues/4996>)
- Fix chart not being upgradable (<https://github.com/opencv/cvat/pull/5371>)
- Broken helm chart - if using custom release name (<https://github.com/opencv/cvat/pull/5403>)
- Missing source tag in project annotations (<https://github.com/opencv/cvat/pull/5408>)
- Creating a task with a Git repository via the SDK
  (<https://github.com/opencv/cvat/issues/4365>)
- Queries via the low-level API using the `multipart/form-data` Content-Type with string fields
  (<https://github.com/opencv/cvat/pull/5479>)
- Skeletons cannot be added to a task or project (<https://github.com/opencv/cvat/pull/5813>)

### Security
- `Project.import_dataset` not waiting for completion correctly
  (<https://github.com/opencv/cvat/pull/5459>)

## \[2.2.0] - 2022-09-12
### Added
- Added ability to delete frames from a job based on (<https://github.com/openvinotoolkit/cvat/pull/4194>)
- Support of attributes returned by serverless functions based on (<https://github.com/openvinotoolkit/cvat/pull/4506>)
- Project/task backups uploading via chunk uploads
- Fixed UX bug when jobs pagination is reset after changing a job
- Progressbars in CLI for file uploading and downloading
- `utils/cli` changed to `cvat-cli` package
- Support custom file name for backup
- Possibility to display tags on frame
- Support source and target storages (server part)
- Tests for import/export annotation, dataset, backup from/to cloud storage
- Added Python SDK package (`cvat-sdk`) (<https://github.com/opencv/cvat/pull/4813>)
- Previews for jobs
- Documentation for LDAP authentication (<https://github.com/cvat-ai/cvat/pull/39>)
- OpenCV.js caching and autoload (<https://github.com/cvat-ai/cvat/pull/30>)
- Publishing dev version of CVAT docker images (<https://github.com/cvat-ai/cvat/pull/53>)
- Support of Human Pose Estimation, Facial Landmarks (and similar) use-cases, new shape type:
Skeleton (<https://github.com/cvat-ai/cvat/pull/1>), (<https://github.com/opencv/cvat/pull/4829>)
- Added helm chart support for serverless functions and analytics (<https://github.com/cvat-ai/cvat/pull/110>)
- Added confirmation when remove a track (<https://github.com/opencv/cvat/pull/4846>)
- [COCO Keypoints](https://cocodataset.org/#keypoints-2020) format support (<https://github.com/opencv/cvat/pull/4821>,
  <https://github.com/opencv/cvat/pull/4908>)
- Support for Oracle OCI Buckets (<https://github.com/opencv/cvat/pull/4876>)
- `cvat-sdk` and `cvat-cli` packages on PyPI (<https://github.com/opencv/cvat/pull/4903>)
- UI part for source and target storages (<https://github.com/opencv/cvat/pull/4842>)
- Backup import/export modals (<https://github.com/opencv/cvat/pull/4842>)
- Annotations import modal (<https://github.com/opencv/cvat/pull/4842>)

### Changed
- Bumped nuclio version to 1.8.14
- Simplified running REST API tests. Extended CI-nightly workflow
- REST API tests are partially moved to Python SDK (`users`, `projects`, `tasks`, `issues`)
- cvat-ui: Improve UI/UX on label, create task and create project forms (<https://github.com/cvat-ai/cvat/pull/7>)
- Removed link to OpenVINO documentation (<https://github.com/cvat-ai/cvat/pull/35>)
- Clarified meaning of chunking for videos

### Fixed
- Task creation progressbar bug
- Removed Python dependency ``open3d`` which brought different issues to the building process
- Analytics not accessible when https is enabled
- Dataset import in an organization
- Updated minimist npm package to v1.2.6
- Request Status Code 500 "StopIteration" when exporting dataset
- Generated OpenAPI schema for several endpoints
- Annotation window might have top offset if try to move a locked object
- Image search in cloud storage (<https://github.com/cvat-ai/cvat/pull/8>)
- Reset password functionality (<https://github.com/cvat-ai/cvat/pull/52>)
- Creating task with cloud storage data (<https://github.com/cvat-ai/cvat/pull/116>)
- Show empty tasks (<https://github.com/cvat-ai/cvat/pull/100>)
- Fixed project filtration (<https://github.com/opencv/cvat/pull/4878>)
- Maximum callstack exceed when create task with 100000+ files from cloud storage (<https://github.com/opencv/cvat/pull/4836>)
- Fixed invocation of serverless functions (<https://github.com/opencv/cvat/pull/4907>)
- Removing label attributes (<https://github.com/opencv/cvat/pull/4927>)
- Notification with a required manifest file (<https://github.com/opencv/cvat/pull/4921>)

## \[2.1.0] - 2022-04-08
### Added
- Task annotations importing via chunk uploads (<https://github.com/openvinotoolkit/cvat/pull/4327>)
- Advanced filtration and sorting for a list of tasks/projects/cloudstorages (<https://github.com/openvinotoolkit/cvat/pull/4403>)
- Project dataset importing via chunk uploads (<https://github.com/openvinotoolkit/cvat/pull/4485>)
- Support paginated list for job commits (<https://github.com/openvinotoolkit/cvat/pull/4482>)

### Changed
- Added missing geos dependency into Dockerfile (<https://github.com/openvinotoolkit/cvat/pull/4451>)
- Improved helm chart readme (<https://github.com/openvinotoolkit/cvat/pull/4366>)
- Added helm chart support for CVAT 2.X and made ingress compatible with Kubernetes >=1.22 (<https://github.com/openvinotoolkit/cvat/pull/4448>)

### Fixed
- Permission error occurred when accessing the JobCommits (<https://github.com/openvinotoolkit/cvat/pull/4435>)
- job assignee can remove or update any issue created by the task owner (<https://github.com/openvinotoolkit/cvat/pull/4436>)
- Bug: Incorrect point deletion with keyboard shortcut (<https://github.com/openvinotoolkit/cvat/pull/4420>)
- some AI Tools were not sending responses properly (<https://github.com/openvinotoolkit/cvat/issues/4432>)
- Unable to upload annotations (<https://github.com/openvinotoolkit/cvat/pull/4513>)
- Fix build dependencies for Siammask (<https://github.com/openvinotoolkit/cvat/pull/4486>)
- Bug: Exif orientation information handled incorrectly (<https://github.com/openvinotoolkit/cvat/pull/4529>)
- Fixed build of retinanet function image (<https://github.com/cvat-ai/cvat/pull/54>)
- Dataset import for Datumaro, KITTI and VGGFace2 formats (<https://github.com/opencv/cvat/pull/4544>)
- Bug: Import dataset of Imagenet format fail (<https://github.com/opencv/cvat/issues/4850>)

## \[2.0.0] - 2022-03-04
### Added
- Handle attributes coming from nuclio detectors (<https://github.com/openvinotoolkit/cvat/pull/3917>)
- Add additional environment variables for Nuclio configuration (<https://github.com/openvinotoolkit/cvat/pull/3894>)
- Add KITTI segmentation and detection format (<https://github.com/openvinotoolkit/cvat/pull/3757>)
- Add LFW format (<https://github.com/openvinotoolkit/cvat/pull/3770>)
- Add Cityscapes format (<https://github.com/openvinotoolkit/cvat/pull/3758>)
- Add Open Images V6 format (<https://github.com/openvinotoolkit/cvat/pull/3679>)
- Rotated bounding boxes (<https://github.com/openvinotoolkit/cvat/pull/3832>)
- Player option: Smooth image when zoom-in, enabled by default (<https://github.com/openvinotoolkit/cvat/pull/3933>)
- Google Cloud Storage support in UI (<https://github.com/openvinotoolkit/cvat/pull/3919>)
- Add project tasks pagination (<https://github.com/openvinotoolkit/cvat/pull/3910>)
- Add remove issue button (<https://github.com/openvinotoolkit/cvat/pull/3952>)
- Data sorting option (<https://github.com/openvinotoolkit/cvat/pull/3937>)
- Options to change font size & position of text labels on the canvas (<https://github.com/openvinotoolkit/cvat/pull/3972>)
- Add "tag" return type for automatic annotation in Nuclio (<https://github.com/openvinotoolkit/cvat/pull/3896>)
- Helm chart: Make user-data-permission-fix optional (<https://github.com/openvinotoolkit/cvat/pull/3994>)
- Advanced identity access management system, using open policy agent (<https://github.com/openvinotoolkit/cvat/pull/3788>)
- Organizations to create "shared space" for different groups of users (<https://github.com/openvinotoolkit/cvat/pull/3788>)
- Dataset importing to a project (<https://github.com/openvinotoolkit/cvat/pull/3790>)
- User is able to customize information that text labels show (<https://github.com/openvinotoolkit/cvat/pull/4029>)
- Support for uploading manifest with any name (<https://github.com/openvinotoolkit/cvat/pull/4041>)
- Added information about OpenVINO toolkit to login page (<https://github.com/openvinotoolkit/cvat/pull/4077>)
- Support for working with ellipses (<https://github.com/openvinotoolkit/cvat/pull/4062>)
- Add several flags to task creation CLI (<https://github.com/openvinotoolkit/cvat/pull/4119>)
- Add YOLOv5 serverless function for automatic annotation (<https://github.com/openvinotoolkit/cvat/pull/4178>)
- Add possibility to change git repository and git export format from already created task (<https://github.com/openvinotoolkit/cvat/pull/3886>)
- Basic page with jobs list, basic filtration to this list (<https://github.com/openvinotoolkit/cvat/pull/4258>)
- Added OpenCV.js TrackerMIL as tracking tool (<https://github.com/openvinotoolkit/cvat/pull/4200>)
- Ability to continue working from the latest frame where an annotator was before (<https://github.com/openvinotoolkit/cvat/pull/4297>)
- `GET /api/jobs/<id>/commits` was implemented (<https://github.com/openvinotoolkit/cvat/pull/4368>)
- Advanced filtration and sorting for a list of jobs (<https://github.com/openvinotoolkit/cvat/pull/4319>)

### Changed
- Users don't have access to a task object anymore if they are assigned only on some jobs of the task (<https://github.com/openvinotoolkit/cvat/pull/3788>)
- Different resources (tasks, projects) are not visible anymore for all CVAT instance users by default (<https://github.com/openvinotoolkit/cvat/pull/3788>)
- API versioning scheme: using accept header versioning instead of namespace versioning (<https://github.com/openvinotoolkit/cvat/pull/4239>)
- Replaced 'django_sendfile' with 'django_sendfile2' (<https://github.com/openvinotoolkit/cvat/pull/4267>)
- Use drf-spectacular instead of drf-yasg for swagger documentation (<https://github.com/openvinotoolkit/cvat/pull/4210>)
- Update development-environment manual to work under MacOS, supported Mac with Apple Silicon (<https://github.com/openvinotoolkit/cvat/pull/4414>)

### Deprecated
- Job field "status" is not used in UI anymore, but it has not been removed from the database yet (<https://github.com/openvinotoolkit/cvat/pull/3788>)

### Removed
- Review rating, reviewer field from the job instance (use assignee field together with stage field instead) (<https://github.com/openvinotoolkit/cvat/pull/3788>)
- Training django app (<https://github.com/openvinotoolkit/cvat/pull/4330>)
- v1 api version support (<https://github.com/openvinotoolkit/cvat/pull/4332>)

### Fixed
- Fixed Interaction handler keyboard handlers (<https://github.com/openvinotoolkit/cvat/pull/3881>)
- Points of invisible shapes are visible in autobordering (<https://github.com/openvinotoolkit/cvat/pull/3931>)
- Order of the label attributes in the object item details(<https://github.com/openvinotoolkit/cvat/pull/3945>)
- Order of labels in tasks and projects (<https://github.com/openvinotoolkit/cvat/pull/3987>)
- Fixed task creating with large files via webpage (<https://github.com/openvinotoolkit/cvat/pull/3692>)
- Added information to export CVAT_HOST when performing local installation for accessing over network (<https://github.com/openvinotoolkit/cvat/pull/4014>)
- Fixed possible color collisions in the generated colormap (<https://github.com/openvinotoolkit/cvat/pull/4007>)
- Original pdf file is deleted when using share (<https://github.com/openvinotoolkit/cvat/pull/3967>)
- Order in an annotation file(<https://github.com/openvinotoolkit/cvat/pull/4087>)
- Fixed task data upload progressbar (<https://github.com/openvinotoolkit/cvat/pull/4134>)
- Email in org invitations is case sensitive (<https://github.com/openvinotoolkit/cvat/pull/4153>)
- Caching for tasks and jobs can lead to an exception if its assignee user is removed (<https://github.com/openvinotoolkit/cvat/pull/4165>)
- Added intelligent function when paste labels to another task (<https://github.com/openvinotoolkit/cvat/pull/4161>)
- Uncaught TypeError: this.el.node.getScreenCTM() is null in Firefox (<https://github.com/openvinotoolkit/cvat/pull/4175>)
- Bug: canvas is busy when start playing, start resizing a shape and do not release the mouse cursor (<https://github.com/openvinotoolkit/cvat/pull/4151>)
- Bug: could not receive frame N. TypeError: Cannot read properties of undefined (reding "filename") (<https://github.com/openvinotoolkit/cvat/pull/4187>)
- Cannot choose a dataset format for a linked repository if a task type is annotation (<https://github.com/openvinotoolkit/cvat/pull/4203>)
- Fixed tus upload error over https (<https://github.com/openvinotoolkit/cvat/pull/4154>)
- Issues disappear when rescale a browser (<https://github.com/openvinotoolkit/cvat/pull/4189>)
- Auth token key is not returned when registering without email verification (<https://github.com/openvinotoolkit/cvat/pull/4092>)
- Error in create project from backup for standard 3D annotation (<https://github.com/openvinotoolkit/cvat/pull/4160>)
- Annotations search does not work correctly in some corner cases (when use complex properties with width, height) (<https://github.com/openvinotoolkit/cvat/pull/4198>)
- Kibana requests are not proxied due to django-revproxy incompatibility with Django >3.2.x (<https://github.com/openvinotoolkit/cvat/issues/4085>)
- Content type for getting frame with tasks/{id}/data/ endpoint (<https://github.com/openvinotoolkit/cvat/pull/4333>)
- Bug: Permission error occurred when accessing the comments of a specific issue (<https://github.com/openvinotoolkit/cvat/issues/4416>)


### Security
- Updated ELK to 6.8.23 which uses log4j 2.17.1 (<https://github.com/openvinotoolkit/cvat/pull/4206>)
- Added validation for URLs which used as remote data source (<https://github.com/openvinotoolkit/cvat/pull/4387>)

## \[1.7.0] - 2021-11-15

### Added

- cvat-ui: support cloud storages (<https://github.com/openvinotoolkit/cvat/pull/3372>)
- interactor: add HRNet interactive segmentation serverless function (<https://github.com/openvinotoolkit/cvat/pull/3740>)
- Added GPU implementation for SiamMask, reworked tracking approach (<https://github.com/openvinotoolkit/cvat/pull/3571>)
- Progress bar for manifest creating (<https://github.com/openvinotoolkit/cvat/pull/3712>)
- IAM: Open Policy Agent integration (<https://github.com/openvinotoolkit/cvat/pull/3788>)
- Add a tutorial on attaching cloud storage AWS-S3 (<https://github.com/openvinotoolkit/cvat/pull/3745>)
  and Azure Blob Container (<https://github.com/openvinotoolkit/cvat/pull/3778>)
- The feature to remove annotations in a specified range of frames (<https://github.com/openvinotoolkit/cvat/pull/3617>)
- Project backup/restore (<https://github.com/openvinotoolkit/cvat/pull/3852>)

### Changed

- UI tracking has been reworked (<https://github.com/openvinotoolkit/cvat/pull/3571>)
- Updated Django till 3.2.7 (automatic AppConfig discovery)
- Manifest generation: Reduce creating time (<https://github.com/openvinotoolkit/cvat/pull/3712>)
- Migration from NPM 6 to NPM 7 (<https://github.com/openvinotoolkit/cvat/pull/3773>)
- Update Datumaro dependency to 0.2.0 (<https://github.com/openvinotoolkit/cvat/pull/3813>)

### Fixed

- Fixed JSON transform issues in network requests (<https://github.com/openvinotoolkit/cvat/pull/3706>)
- Display a more user-friendly exception message (<https://github.com/openvinotoolkit/cvat/pull/3721>)
- Exception `DataCloneError: The object could not be cloned` (<https://github.com/openvinotoolkit/cvat/pull/3733>)
- Fixed extension comparison in task frames CLI (<https://github.com/openvinotoolkit/cvat/pull/3674>)
- Incorrect work when copy job list with "Copy" button (<https://github.com/openvinotoolkit/cvat/pull/3749>)
- Iterating over manifest (<https://github.com/openvinotoolkit/cvat/pull/3792>)
- Manifest removing (<https://github.com/openvinotoolkit/cvat/pull/3791>)
- Fixed project updated date (<https://github.com/openvinotoolkit/cvat/pull/3814>)
- Fixed dextr deployment (<https://github.com/openvinotoolkit/cvat/pull/3820>)
- Migration of `dataset_repo` application (<https://github.com/openvinotoolkit/cvat/pull/3827>)
- Helm settings for external psql database were unused by backend (<https://github.com/openvinotoolkit/cvat/pull/3779>)
- Updated WSL setup for development (<https://github.com/openvinotoolkit/cvat/pull/3828>)
- Helm chart config (<https://github.com/openvinotoolkit/cvat/pull/3784>)

### Security

- Fix security issues on the documentation website unsafe use of target blank
  and potential clickjacking on legacy browsers (<https://github.com/openvinotoolkit/cvat/pull/3789>)

## \[1.6.0] - 2021-09-17

### Added

- Added ability to import data from share with cli without copying the data (<https://github.com/openvinotoolkit/cvat/issues/2862>)
- Notification if the browser does not support necessary API
- Added ability to export project as a dataset (<https://github.com/openvinotoolkit/cvat/pull/3365>)
  and project with 3D tasks (<https://github.com/openvinotoolkit/cvat/pull/3502>)
- Additional inline tips in interactors with demo gifs (<https://github.com/openvinotoolkit/cvat/pull/3473>)
- Added intelligent scissors blocking feature (<https://github.com/openvinotoolkit/cvat/pull/3510>)
- Support cloud storage status (<https://github.com/openvinotoolkit/cvat/pull/3386>)
- Support cloud storage preview (<https://github.com/openvinotoolkit/cvat/pull/3386>)
- cvat-core: support cloud storages (<https://github.com/openvinotoolkit/cvat/pull/3313>)

### Changed

- Non-blocking UI when using interactors (<https://github.com/openvinotoolkit/cvat/pull/3473>)
- "Selected opacity" slider now defines opacity level for shapes being drawnSelected opacity (<https://github.com/openvinotoolkit/cvat/pull/3473>)
- Cloud storage creating and updating (<https://github.com/openvinotoolkit/cvat/pull/3386>)
- Way of working with cloud storage content (<https://github.com/openvinotoolkit/cvat/pull/3386>)

### Removed

- Support TEMP_KEY_SECRET_KEY_TOKEN_SET for AWS S3 cloud storage (<https://github.com/openvinotoolkit/cvat/pull/3386>)

### Fixed

- Fixed multiple tasks moving (<https://github.com/openvinotoolkit/cvat/pull/3517>)
- Fixed task creating CLI parameter (<https://github.com/openvinotoolkit/cvat/pull/3519>)
- Fixed import for MOTS format (<https://github.com/openvinotoolkit/cvat/pull/3612>)

## \[1.5.0] - 2021-08-02

### Added

- Support of context images for 2D image tasks (<https://github.com/openvinotoolkit/cvat/pull/3122>)
- Support of cloud storage without copying data into CVAT: server part (<https://github.com/openvinotoolkit/cvat/pull/2620>)
- Filter `is_active` for user list (<https://github.com/openvinotoolkit/cvat/pull/3235>)
- Ability to export/import tasks (<https://github.com/openvinotoolkit/cvat/pull/3056>)
- Add a tutorial for semi-automatic/automatic annotation (<https://github.com/openvinotoolkit/cvat/pull/3124>)
- Explicit "Done" button when drawing any polyshapes (<https://github.com/openvinotoolkit/cvat/pull/3417>)
- Histogram equalization with OpenCV javascript (<https://github.com/openvinotoolkit/cvat/pull/3447>)
- Client-side polyshapes approximation when using semi-automatic interactors & scissors (<https://github.com/openvinotoolkit/cvat/pull/3450>)
- Support of Google Cloud Storage for cloud storage (<https://github.com/openvinotoolkit/cvat/pull/3561>)

### Changed

- Updated manifest format, added meta with related images (<https://github.com/openvinotoolkit/cvat/pull/3122>)
- Update of COCO format documentation (<https://github.com/openvinotoolkit/cvat/pull/3197>)
- Updated Webpack Dev Server config to add proxy (<https://github.com/openvinotoolkit/cvat/pull/3368>)
- Update to Django 3.1.12 (<https://github.com/openvinotoolkit/cvat/pull/3378>)
- Updated visibility for removable points in AI tools (<https://github.com/openvinotoolkit/cvat/pull/3417>)
- Updated UI handling for IOG serverless function (<https://github.com/openvinotoolkit/cvat/pull/3417>)
- Changed Nginx proxy to Traefik in `docker-compose.yml` (<https://github.com/openvinotoolkit/cvat/pull/3409>)
- Simplify the process of deploying CVAT with HTTPS (<https://github.com/openvinotoolkit/cvat/pull/3409>)

### Fixed

- Project page requests took a long time and did many DB queries (<https://github.com/openvinotoolkit/cvat/pull/3223>)
- Fixed Python 3.6 support (<https://github.com/openvinotoolkit/cvat/pull/3258>)
- Incorrect attribute import in tracks (<https://github.com/openvinotoolkit/cvat/pull/3229>)
- Issue "is not a constructor" when create object, save, undo, save, redo save (<https://github.com/openvinotoolkit/cvat/pull/3292>)
- Fix CLI create an infinite loop if git repository responds with failure (<https://github.com/openvinotoolkit/cvat/pull/3267>)
- Bug with sidebar & fullscreen (<https://github.com/openvinotoolkit/cvat/pull/3289>)
- 504 Gateway Time-out on `data/meta` requests (<https://github.com/openvinotoolkit/cvat/pull/3269>)
- TypeError: Cannot read property 'clientX' of undefined when draw cuboids with hotkeys (<https://github.com/openvinotoolkit/cvat/pull/3308>)
- Duplication of the cuboids when redraw them (<https://github.com/openvinotoolkit/cvat/pull/3308>)
- Some code issues in Deep Extreme Cut handler code (<https://github.com/openvinotoolkit/cvat/pull/3325>)
- UI fails when inactive user is assigned to a task/job (<https://github.com/openvinotoolkit/cvat/pull/3343>)
- Calculate precise progress of decoding a video file (<https://github.com/openvinotoolkit/cvat/pull/3381>)
- Falsely successful `cvat_ui` image build in case of OOM error that leads to the default nginx welcome page
  (<https://github.com/openvinotoolkit/cvat/pull/3379>)
- Fixed issue when save filtered object in AAM (<https://github.com/openvinotoolkit/cvat/pull/3401>)
- Context image disappears after undo/redo (<https://github.com/openvinotoolkit/cvat/pull/3416>)
- Using combined data sources (directory and image) when create a task (<https://github.com/openvinotoolkit/cvat/pull/3424>)
- Creating task with labels in project (<https://github.com/openvinotoolkit/cvat/pull/3454>)
- Move task and autoannotation modals were invisible from project page (<https://github.com/openvinotoolkit/cvat/pull/3475>)

## \[1.4.0] - 2021-05-18

### Added

- Documentation on mask annotation (<https://github.com/openvinotoolkit/cvat/pull/3044>)
- Hotkeys to switch a label of existing object or to change default label (for objects created with N) (<https://github.com/openvinotoolkit/cvat/pull/3070>)
- A script to convert some kinds of DICOM files to regular images (<https://github.com/openvinotoolkit/cvat/pull/3095>)
- Helm chart prototype (<https://github.com/openvinotoolkit/cvat/pull/3102>)
- Initial implementation of moving tasks between projects (<https://github.com/openvinotoolkit/cvat/pull/3164>)

### Changed

- Place of migration logger initialization (<https://github.com/openvinotoolkit/cvat/pull/3170>)

### Removed

- Kubernetes templates from (<https://github.com/openvinotoolkit/cvat/pull/1962>) due to helm charts (<https://github.com/openvinotoolkit/cvat/pull/3171>)

### Fixed

- Export of instance masks with holes (<https://github.com/openvinotoolkit/cvat/pull/3044>)
- Changing a label on canvas does not work when 'Show object details' enabled (<https://github.com/openvinotoolkit/cvat/pull/3084>)
- Make sure frame unzip web worker correctly terminates after unzipping all images in a requested chunk (<https://github.com/openvinotoolkit/cvat/pull/3096>)
- Reset password link was unavailable before login (<https://github.com/openvinotoolkit/cvat/pull/3140>)
- Manifest: migration (<https://github.com/openvinotoolkit/cvat/pull/3146>)
- Fixed cropping polygon in some corner cases (<https://github.com/openvinotoolkit/cvat/pull/3184>)

## \[1.3.0] - 3/31/2021

### Added

- CLI: Add support for saving annotations in a git repository when creating a task.
- CVAT-3D: support lidar data on the server side (<https://github.com/openvinotoolkit/cvat/pull/2534>)
- GPU support for Mask-RCNN and improvement in its deployment time (<https://github.com/openvinotoolkit/cvat/pull/2714>)
- CVAT-3D: Load all frames corresponding to the job instance
  (<https://github.com/openvinotoolkit/cvat/pull/2645>)
- Intelligent scissors with OpenCV javascript (<https://github.com/openvinotoolkit/cvat/pull/2689>)
- CVAT-3D: Visualize 3D point cloud spaces in 3D View, Top View Side View and Front View (<https://github.com/openvinotoolkit/cvat/pull/2768>)
- [Inside Outside Guidance](https://github.com/shiyinzhang/Inside-Outside-Guidance) serverless
  function for interactive segmentation
- Pre-built [cvat_server](https://hub.docker.com/r/openvino/cvat_server) and
  [cvat_ui](https://hub.docker.com/r/openvino/cvat_ui) images were published on DockerHub (<https://github.com/openvinotoolkit/cvat/pull/2766>)
- Project task subsets (<https://github.com/openvinotoolkit/cvat/pull/2774>)
- Kubernetes templates and guide for their deployment (<https://github.com/openvinotoolkit/cvat/pull/1962>)
- [WiderFace](http://shuoyang1213.me/WIDERFACE/) format support (<https://github.com/openvinotoolkit/cvat/pull/2864>)
- [VGGFace2](https://github.com/ox-vgg/vgg_face2) format support (<https://github.com/openvinotoolkit/cvat/pull/2865>)
- [Backup/Restore guide](cvat/apps/documentation/backup_guide.md) (<https://github.com/openvinotoolkit/cvat/pull/2964>)
- Label deletion from tasks and projects (<https://github.com/openvinotoolkit/cvat/pull/2881>)
- CVAT-3D: Implemented initial cuboid placement in 3D View and select cuboid in Top, Side and Front views
  (<https://github.com/openvinotoolkit/cvat/pull/2891>)
- [Market-1501](https://www.aitribune.com/dataset/2018051063) format support (<https://github.com/openvinotoolkit/cvat/pull/2869>)
- Ability of upload manifest for dataset with images (<https://github.com/openvinotoolkit/cvat/pull/2763>)
- Annotations filters UI using react-awesome-query-builder (<https://github.com/openvinotoolkit/cvat/issues/1418>)
- Storing settings in local storage to keep them between browser sessions (<https://github.com/openvinotoolkit/cvat/pull/3017>)
- [ICDAR](https://rrc.cvc.uab.es/?ch=2) format support (<https://github.com/openvinotoolkit/cvat/pull/2866>)
- Added switcher to maintain polygon crop behavior (<https://github.com/openvinotoolkit/cvat/pull/3021>
- Filters and sorting options for job list, added tooltip for tasks filters (<https://github.com/openvinotoolkit/cvat/pull/3030>)

### Changed

- CLI - task list now returns a list of current tasks. (<https://github.com/openvinotoolkit/cvat/pull/2863>)
- Updated HTTPS install README section (cleanup and described more robust deploy)
- Logstash is improved for using with configurable elasticsearch outputs (<https://github.com/openvinotoolkit/cvat/pull/2531>)
- Bumped nuclio version to 1.5.16 (<https://github.com/openvinotoolkit/cvat/pull/2578>)
- All methods for interactive segmentation accept negative points as well
- Persistent queue added to logstash (<https://github.com/openvinotoolkit/cvat/pull/2744>)
- Improved maintenance of popups visibility (<https://github.com/openvinotoolkit/cvat/pull/2809>)
- Image visualizations settings on canvas for faster access (<https://github.com/openvinotoolkit/cvat/pull/2872>)
- Better scale management of left panel when screen is too small (<https://github.com/openvinotoolkit/cvat/pull/2880>)
- Improved error messages for annotation import (<https://github.com/openvinotoolkit/cvat/pull/2935>)
- Using manifest support instead video meta information and dummy chunks (<https://github.com/openvinotoolkit/cvat/pull/2763>)

### Fixed

- More robust execution of nuclio GPU functions by limiting the GPU memory consumption per worker (<https://github.com/openvinotoolkit/cvat/pull/2714>)
- Kibana startup initialization (<https://github.com/openvinotoolkit/cvat/pull/2659>)
- The cursor jumps to the end of the line when renaming a task (<https://github.com/openvinotoolkit/cvat/pull/2669>)
- SSLCertVerificationError when remote source is used (<https://github.com/openvinotoolkit/cvat/pull/2683>)
- Fixed filters select overflow (<https://github.com/openvinotoolkit/cvat/pull/2614>)
- Fixed tasks in project auto annotation (<https://github.com/openvinotoolkit/cvat/pull/2725>)
- Cuboids are missed in annotations statistics (<https://github.com/openvinotoolkit/cvat/pull/2704>)
- The list of files attached to the task is not displayed (<https://github.com/openvinotoolkit/cvat/pull/2706>)
- A couple of css-related issues (top bar disappear, wrong arrow position on collapse elements) (<https://github.com/openvinotoolkit/cvat/pull/2736>)
- Issue with point region doesn't work in Firefox (<https://github.com/openvinotoolkit/cvat/pull/2727>)
- Fixed cuboid perspective change (<https://github.com/openvinotoolkit/cvat/pull/2733>)
- Annotation page popups (ai tools, drawing) reset state after detecting, tracking, drawing (<https://github.com/openvinotoolkit/cvat/pull/2780>)
- Polygon editing using trailing point (<https://github.com/openvinotoolkit/cvat/pull/2808>)
- Updated the path to python for DL models inside automatic annotation documentation (<https://github.com/openvinotoolkit/cvat/pull/2847>)
- Fixed of receiving function variable (<https://github.com/openvinotoolkit/cvat/pull/2860>)
- Shortcuts with CAPSLOCK enabled and with non-US languages activated (<https://github.com/openvinotoolkit/cvat/pull/2872>)
- Prevented creating several issues for the same object (<https://github.com/openvinotoolkit/cvat/pull/2868>)
- Fixed label editor name field validator (<https://github.com/openvinotoolkit/cvat/pull/2879>)
- An error about track shapes outside of the task frames during export (<https://github.com/openvinotoolkit/cvat/pull/2890>)
- Fixed project search field updating (<https://github.com/openvinotoolkit/cvat/pull/2901>)
- Fixed export error when invalid polygons are present in overlapping frames (<https://github.com/openvinotoolkit/cvat/pull/2852>)
- Fixed image quality option for tasks created from images (<https://github.com/openvinotoolkit/cvat/pull/2963>)
- Incorrect text on the warning when specifying an incorrect link to the issue tracker (<https://github.com/openvinotoolkit/cvat/pull/2971>)
- Updating label attributes when label contains number attributes (<https://github.com/openvinotoolkit/cvat/pull/2969>)
- Crop a polygon if its points are outside the bounds of the image (<https://github.com/openvinotoolkit/cvat/pull/3025>)

## \[1.2.0] - 2021-01-08

### Fixed

- Memory consumption for the task creation process (<https://github.com/openvinotoolkit/cvat/pull/2582>)
- Frame preloading (<https://github.com/openvinotoolkit/cvat/pull/2608>)
- Project cannot be removed from the project page (<https://github.com/openvinotoolkit/cvat/pull/2626>)

## \[1.2.0-beta] - 2020-12-15

### Added

- GPU support and improved documentation for auto annotation (<https://github.com/openvinotoolkit/cvat/pull/2546>)
- Manual review pipeline: issues/comments/workspace (<https://github.com/openvinotoolkit/cvat/pull/2357>)
- Basic projects implementation (<https://github.com/openvinotoolkit/cvat/pull/2255>)
- Documentation on how to mount cloud starage(AWS S3 bucket, Azure container, Google Drive) as FUSE (<https://github.com/openvinotoolkit/cvat/pull/2377>)
- Ability to work with share files without copying inside (<https://github.com/openvinotoolkit/cvat/pull/2377>)
- Tooltips in label selectors (<https://github.com/openvinotoolkit/cvat/pull/2509>)
- Page redirect after login using `next` query parameter (<https://github.com/openvinotoolkit/cvat/pull/2527>)
- [ImageNet](http://www.image-net.org) format support (<https://github.com/openvinotoolkit/cvat/pull/2376>)
- [CamVid](http://mi.eng.cam.ac.uk/research/projects/VideoRec/CamVid/) format support (<https://github.com/openvinotoolkit/cvat/pull/2559>)

### Changed

- PATCH requests from cvat-core submit only changed fields (<https://github.com/openvinotoolkit/cvat/pull/2445>)
- deploy.sh in serverless folder is separated into deploy_cpu.sh and deploy_gpu.sh (<https://github.com/openvinotoolkit/cvat/pull/2546>)
- Bumped nuclio version to 1.5.8
- Migrated to Antd 4.9 (<https://github.com/openvinotoolkit/cvat/pull/2536>)

### Fixed

- Fixed FastRCNN inference bug for images with 4 channels i.e. png (<https://github.com/openvinotoolkit/cvat/pull/2546>)
- Django templates for email and user guide (<https://github.com/openvinotoolkit/cvat/pull/2412>)
- Saving relative paths in dummy chunks instead of absolute (<https://github.com/openvinotoolkit/cvat/pull/2424>)
- Objects with a specific label cannot be displayed if at least one tag with the label exist (<https://github.com/openvinotoolkit/cvat/pull/2435>)
- Wrong attribute can be removed in labels editor (<https://github.com/openvinotoolkit/cvat/pull/2436>)
- UI fails with the error "Cannot read property 'label' of undefined" (<https://github.com/openvinotoolkit/cvat/pull/2442>)
- Exception: "Value must be a user instance" (<https://github.com/openvinotoolkit/cvat/pull/2441>)
- Reset zoom option doesn't work in tag annotation mode (<https://github.com/openvinotoolkit/cvat/pull/2443>)
- Canvas is busy error (<https://github.com/openvinotoolkit/cvat/pull/2437>)
- Projects view layout fix (<https://github.com/openvinotoolkit/cvat/pull/2503>)
- Fixed the tasks view (infinite loading) when it is impossible to get a preview of the task (<https://github.com/openvinotoolkit/cvat/pull/2504>)
- Empty frames navigation (<https://github.com/openvinotoolkit/cvat/pull/2505>)
- TypeError: Cannot read property 'toString' of undefined (<https://github.com/openvinotoolkit/cvat/pull/2517>)
- Extra shapes are drawn after Esc, or G pressed while drawing a region in grouping (<https://github.com/openvinotoolkit/cvat/pull/2507>)
- Reset state (reviews, issues) after logout or changing a job (<https://github.com/openvinotoolkit/cvat/pull/2525>)
- TypeError: Cannot read property 'id' of undefined when updating a task (<https://github.com/openvinotoolkit/cvat/pull/2544>)

## \[1.2.0-alpha] - 2020-11-09

### Added

- Ability to login into CVAT-UI with token from api/v1/auth/login (<https://github.com/openvinotoolkit/cvat/pull/2234>)
- Added layout grids toggling ('ctrl + alt + Enter')
- Added password reset functionality (<https://github.com/opencv/cvat/pull/2058>)
- Ability to work with data on the fly (<https://github.com/opencv/cvat/pull/2007>)
- Annotation in process outline color wheel (<https://github.com/opencv/cvat/pull/2084>)
- On the fly annotation using DL detectors (<https://github.com/opencv/cvat/pull/2102>)
- Displaying automatic annotation progress on a task view (<https://github.com/opencv/cvat/pull/2148>)
- Automatic tracking of bounding boxes using serverless functions (<https://github.com/opencv/cvat/pull/2136>)
- \[Datumaro] CLI command for dataset equality comparison (<https://github.com/opencv/cvat/pull/1989>)
- \[Datumaro] Merging of datasets with different labels (<https://github.com/opencv/cvat/pull/2098>)
- Add FBRS interactive segmentation serverless function (<https://github.com/openvinotoolkit/cvat/pull/2094>)
- Ability to change default behaviour of previous/next buttons of a player.
  It supports regular navigation, searching a frame according to annotations
  filters and searching the nearest frame without any annotations (<https://github.com/openvinotoolkit/cvat/pull/2221>)
- MacOS users notes in CONTRIBUTING.md
- Ability to prepare meta information manually (<https://github.com/openvinotoolkit/cvat/pull/2217>)
- Ability to upload prepared meta information along with a video when creating a task (<https://github.com/openvinotoolkit/cvat/pull/2217>)
- Optional chaining plugin for cvat-canvas and cvat-ui (<https://github.com/openvinotoolkit/cvat/pull/2249>)
- MOTS png mask format support (<https://github.com/openvinotoolkit/cvat/pull/2198>)
- Ability to correct upload video with a rotation record in the metadata (<https://github.com/openvinotoolkit/cvat/pull/2218>)
- User search field for assignee fields (<https://github.com/openvinotoolkit/cvat/pull/2370>)
- Support of mxf videos (<https://github.com/openvinotoolkit/cvat/pull/2514>)

### Changed

- UI models (like DEXTR) were redesigned to be more interactive (<https://github.com/opencv/cvat/pull/2054>)
- Used Ubuntu:20.04 as a base image for CVAT Dockerfile (<https://github.com/opencv/cvat/pull/2101>)
- Right colors of label tags in label mapping when a user runs automatic detection (<https://github.com/openvinotoolkit/cvat/pull/2162>)
- Nuclio became an optional component of CVAT (<https://github.com/openvinotoolkit/cvat/pull/2192>)
- A key to remove a point from a polyshape (Ctrl => Alt) (<https://github.com/openvinotoolkit/cvat/pull/2204>)
- Updated `docker-compose` file version from `2.3` to `3.3`(<https://github.com/openvinotoolkit/cvat/pull/2235>)
- Added auto inference of url schema from host in CLI, if provided (<https://github.com/openvinotoolkit/cvat/pull/2240>)
- Track frames in skips between annotation is presented in MOT and MOTS formats are marked `outside` (<https://github.com/openvinotoolkit/cvat/pull/2198>)
- UI packages installation with `npm ci` instead of `npm install` (<https://github.com/openvinotoolkit/cvat/pull/2350>)

### Removed

- Removed Z-Order flag from task creation process

### Fixed

- Fixed multiple errors which arises when polygon is of length 5 or less (<https://github.com/opencv/cvat/pull/2100>)
- Fixed task creation from PDF (<https://github.com/opencv/cvat/pull/2141>)
- Fixed CVAT format import for frame stepped tasks (<https://github.com/openvinotoolkit/cvat/pull/2151>)
- Fixed the reading problem with large PDFs (<https://github.com/openvinotoolkit/cvat/pull/2154>)
- Fixed unnecessary pyhash dependency (<https://github.com/openvinotoolkit/cvat/pull/2170>)
- Fixed Data is not getting cleared, even after deleting the Task from Django Admin App(<https://github.com/openvinotoolkit/cvat/issues/1925>)
- Fixed blinking message: "Some tasks have not been showed because they do not have any data" (<https://github.com/openvinotoolkit/cvat/pull/2200>)
- Fixed case when a task with 0 jobs is shown as "Completed" in UI (<https://github.com/openvinotoolkit/cvat/pull/2200>)
- Fixed use case when UI throws exception: Cannot read property 'objectType' of undefined #2053 (<https://github.com/openvinotoolkit/cvat/pull/2203>)
- Fixed use case when logs could be saved twice or more times #2202 (<https://github.com/openvinotoolkit/cvat/pull/2203>)
- Fixed issues from #2112 (<https://github.com/openvinotoolkit/cvat/pull/2217>)
- Git application name (renamed to dataset_repo) (<https://github.com/openvinotoolkit/cvat/pull/2243>)
- A problem in exporting of tracks, where tracks could be truncated (<https://github.com/openvinotoolkit/cvat/issues/2129>)
- Fixed CVAT startup process if the user has `umask 077` in .bashrc file (<https://github.com/openvinotoolkit/cvat/pull/2293>)
- Exception: Cannot read property "each" of undefined after drawing a single point (<https://github.com/openvinotoolkit/cvat/pull/2307>)
- Cannot read property 'label' of undefined (Fixed?) (<https://github.com/openvinotoolkit/cvat/pull/2311>)
- Excluded track frames marked `outside` in `CVAT for Images` export (<https://github.com/openvinotoolkit/cvat/pull/2345>)
- 'List of tasks' Kibana visualization (<https://github.com/openvinotoolkit/cvat/pull/2361>)
- An error on exporting not `jpg` or `png` images in TF Detection API format (<https://github.com/openvinotoolkit/datumaro/issues/35>)

## \[1.1.0] - 2020-08-31

### Added

- Siammask tracker as DL serverless function (<https://github.com/opencv/cvat/pull/1988>)
- \[Datumaro] Added model info and source info commands (<https://github.com/opencv/cvat/pull/1973>)
- \[Datumaro] Dataset statistics (<https://github.com/opencv/cvat/pull/1668>)
- Ability to change label color in tasks and predefined labels (<https://github.com/opencv/cvat/pull/2014>)
- \[Datumaro] Multi-dataset merge (<https://github.com/opencv/cvat/pull/1695>)
- Ability to configure email verification for new users (<https://github.com/opencv/cvat/pull/1929>)
- Link to django admin page from UI (<https://github.com/opencv/cvat/pull/2068>)
- Notification message when users use wrong browser (<https://github.com/opencv/cvat/pull/2070>)

### Changed

- Shape coordinates are rounded to 2 digits in dumped annotations (<https://github.com/opencv/cvat/pull/1970>)
- COCO format does not produce polygon points for bbox annotations (<https://github.com/opencv/cvat/pull/1953>)

### Fixed

- Issue loading openvino models for semi-automatic and automatic annotation (<https://github.com/opencv/cvat/pull/1996>)
- Basic functions of CVAT works without activated nuclio dashboard
- Fixed a case in which exported masks could have wrong color order (<https://github.com/opencv/cvat/issues/2032>)
- Fixed error with creating task with labels with the same name (<https://github.com/opencv/cvat/pull/2031>)
- Django RQ dashboard view (<https://github.com/opencv/cvat/pull/2069>)
- Object's details menu settings (<https://github.com/opencv/cvat/pull/2084>)

## \[1.1.0-beta] - 2020-08-03

### Added

- DL models as serverless functions (<https://github.com/opencv/cvat/pull/1767>)
- Source type support for tags, shapes and tracks (<https://github.com/opencv/cvat/pull/1192>)
- Source type support for CVAT Dumper/Loader (<https://github.com/opencv/cvat/pull/1192>)
- Intelligent polygon editing (<https://github.com/opencv/cvat/pull/1921>)
- Support creating multiple jobs for each task through python cli (<https://github.com/opencv/cvat/pull/1950>)
- python cli over https (<https://github.com/opencv/cvat/pull/1942>)
- Error message when plugins weren't able to initialize instead of infinite loading (<https://github.com/opencv/cvat/pull/1966>)
- Ability to change user password (<https://github.com/opencv/cvat/pull/1954>)

### Changed

- Smaller object details (<https://github.com/opencv/cvat/pull/1877>)
- `COCO` format does not convert bboxes to polygons on export (<https://github.com/opencv/cvat/pull/1953>)
- It is impossible to submit a DL model in OpenVINO format using UI.
  Now you can deploy new models on the server using serverless functions
  (<https://github.com/opencv/cvat/pull/1767>)
- Files and folders under share path are now alphabetically sorted

### Removed

- Removed OpenVINO and CUDA components because they are not necessary anymore (<https://github.com/opencv/cvat/pull/1767>)
- Removed the old UI code (<https://github.com/opencv/cvat/pull/1964>)

### Fixed

- Some objects aren't shown on canvas sometimes. For example after propagation on of objects is invisible (<https://github.com/opencv/cvat/pull/1834>)
- CVAT doesn't offer to restore state after an error (<https://github.com/opencv/cvat/pull/1874>)
- Cannot read property 'shapeType' of undefined because of zOrder related issues (<https://github.com/opencv/cvat/pull/1874>)
- Cannot read property 'pinned' of undefined because of zOrder related issues (<https://github.com/opencv/cvat/pull/1874>)
- Do not iterate over hidden objects in aam (which are invisible because of zOrder) (<https://github.com/opencv/cvat/pull/1874>)
- Cursor position is reset after changing a text field (<https://github.com/opencv/cvat/pull/1874>)
- Hidden points and cuboids can be selected to be grouped (<https://github.com/opencv/cvat/pull/1874>)
- `outside` annotations should not be in exported images (<https://github.com/opencv/cvat/issues/1620>)
- `CVAT for video format` import error with interpolation (<https://github.com/opencv/cvat/issues/1893>)
- `Image compression` definition mismatch (<https://github.com/opencv/cvat/issues/1900>)
- Points are duplicated during polygon interpolation sometimes (<https://github.com/opencv/cvat/pull/1892>)
- When redraw a shape with activated autobordering, previous points are visible (<https://github.com/opencv/cvat/pull/1892>)
- No mapping between side object element and context menu in some attributes (<https://github.com/opencv/cvat/pull/1923>)
- Interpolated shapes exported as `keyframe = True` (<https://github.com/opencv/cvat/pull/1937>)
- Stylelint filetype scans (<https://github.com/opencv/cvat/pull/1952>)
- Fixed toolip closing issue (<https://github.com/opencv/cvat/pull/1955>)
- Clearing frame cache when close a task (<https://github.com/opencv/cvat/pull/1966>)
- Increase rate of throttling policy for unauthenticated users (<https://github.com/opencv/cvat/pull/1969>)

## \[1.1.0-alpha] - 2020-06-30

### Added

- Throttling policy for unauthenticated users (<https://github.com/opencv/cvat/pull/1531>)
- Added default label color table for mask export (<https://github.com/opencv/cvat/pull/1549>)
- Added environment variables for Redis and Postgres hosts for Kubernetes deployment support (<https://github.com/opencv/cvat/pull/1641>)
- Added visual identification for unavailable formats (<https://github.com/opencv/cvat/pull/1567>)
- Shortcut to change color of an activated shape in new UI (Enter) (<https://github.com/opencv/cvat/pull/1683>)
- Shortcut to switch split mode (<https://github.com/opencv/cvat/pull/1683>)
- Built-in search for labels when create an object or change a label (<https://github.com/opencv/cvat/pull/1683>)
- Better validation of labels and attributes in raw viewer (<https://github.com/opencv/cvat/pull/1727>)
- ClamAV antivirus integration (<https://github.com/opencv/cvat/pull/1712>)
- Added canvas background color selector (<https://github.com/opencv/cvat/pull/1705>)
- SCSS files linting with Stylelint tool (<https://github.com/opencv/cvat/pull/1766>)
- Supported import and export or single boxes in MOT format (<https://github.com/opencv/cvat/pull/1764>)
- \[Datumaro] Added `stats` command, which shows some dataset statistics
  like image mean and std (<https://github.com/opencv/cvat/pull/1734>)
- Add option to upload annotations upon task creation on CLI
- Polygon and polylines interpolation (<https://github.com/opencv/cvat/pull/1571>)
- Ability to redraw shape from scratch (Shift + N) for an activated shape (<https://github.com/opencv/cvat/pull/1571>)
- Highlights for the first point of a polygon/polyline and direction (<https://github.com/opencv/cvat/pull/1571>)
- Ability to change orientation for poylgons/polylines in context menu (<https://github.com/opencv/cvat/pull/1571>)
- Ability to set the first point for polygons in points context menu (<https://github.com/opencv/cvat/pull/1571>)
- Added new tag annotation workspace (<https://github.com/opencv/cvat/pull/1570>)
- Appearance block in attribute annotation mode (<https://github.com/opencv/cvat/pull/1820>)
- Keyframe navigations and some switchers in attribute annotation mode (<https://github.com/opencv/cvat/pull/1820>)
- \[Datumaro] Added `convert` command to convert datasets directly (<https://github.com/opencv/cvat/pull/1837>)
- \[Datumaro] Added an option to specify image extension when exporting datasets (<https://github.com/opencv/cvat/pull/1799>)
- \[Datumaro] Added image copying when exporting datasets, if possible (<https://github.com/opencv/cvat/pull/1799>)

### Changed

- Removed information about e-mail from the basic user information (<https://github.com/opencv/cvat/pull/1627>)
- Update https install manual. Makes it easier and more robust.
  Includes automatic renewing of lets encrypt certificates.
- Settings page move to the modal. (<https://github.com/opencv/cvat/pull/1705>)
- Implemented import and export of annotations with relative image paths (<https://github.com/opencv/cvat/pull/1463>)
- Using only single click to start editing or remove a point (<https://github.com/opencv/cvat/pull/1571>)
- Added support for attributes in VOC XML format (<https://github.com/opencv/cvat/pull/1792>)
- Added annotation attributes in COCO format (<https://github.com/opencv/cvat/pull/1782>)
- Colorized object items in the side panel (<https://github.com/opencv/cvat/pull/1753>)
- \[Datumaro] Annotation-less files are not generated anymore in COCO format, unless tasks explicitly requested (<https://github.com/opencv/cvat/pull/1799>)

### Fixed

- Problem with exported frame stepped image task (<https://github.com/opencv/cvat/issues/1613>)
- Fixed dataset filter item representation for imageless dataset items (<https://github.com/opencv/cvat/pull/1593>)
- Fixed interpreter crash when trying to import `tensorflow` with no AVX instructions available (<https://github.com/opencv/cvat/pull/1567>)
- Kibana wrong working time calculation with new annotation UI use (<https://github.com/opencv/cvat/pull/1654>)
- Wrong rexex for account name validation (<https://github.com/opencv/cvat/pull/1667>)
- Wrong description on register view for the username field (<https://github.com/opencv/cvat/pull/1667>)
- Wrong resolution for resizing a shape (<https://github.com/opencv/cvat/pull/1667>)
- React warning because of not unique keys in labels viewer (<https://github.com/opencv/cvat/pull/1727>)
- Fixed issue tracker (<https://github.com/opencv/cvat/pull/1705>)
- Fixed canvas fit after sidebar open/close event (<https://github.com/opencv/cvat/pull/1705>)
- A couple of exceptions in AAM related with early object activation (<https://github.com/opencv/cvat/pull/1755>)
- Propagation from the latest frame (<https://github.com/opencv/cvat/pull/1800>)
- Number attribute value validation (didn't work well with floats) (<https://github.com/opencv/cvat/pull/1800>)
- Logout doesn't work (<https://github.com/opencv/cvat/pull/1812>)
- Annotations aren't updated after reopening a task (<https://github.com/opencv/cvat/pull/1753>)
- Labels aren't updated after reopening a task (<https://github.com/opencv/cvat/pull/1753>)
- Canvas isn't fitted after collapsing side panel in attribute annotation mode (<https://github.com/opencv/cvat/pull/1753>)
- Error when interpolating polygons (<https://github.com/opencv/cvat/pull/1878>)

### Security

- SQL injection in Django `CVE-2020-9402` (<https://github.com/opencv/cvat/pull/1657>)

## \[1.0.0] - 2020-05-29

### Added

- cvat-ui: cookie policy drawer for login page (<https://github.com/opencv/cvat/pull/1511>)
- `datumaro_project` export format (<https://github.com/opencv/cvat/pull/1352>)
- Ability to configure user agreements for the user registration form (<https://github.com/opencv/cvat/pull/1464>)
- Cuboid interpolation and cuboid drawing from rectangles (<https://github.com/opencv/cvat/pull/1560>)
- Ability to configure custom pageViewHit, which can be useful for web analytics integration (<https://github.com/opencv/cvat/pull/1566>)
- Ability to configure access to the analytics page based on roles (<https://github.com/opencv/cvat/pull/1592>)

### Changed

- Downloaded file name in annotations export became more informative (<https://github.com/opencv/cvat/pull/1352>)
- Added auto trimming for trailing whitespaces style enforcement (<https://github.com/opencv/cvat/pull/1352>)
- REST API: updated `GET /task/<id>/annotations`: parameters are `format`, `filename`
  (now optional), `action` (optional) (<https://github.com/opencv/cvat/pull/1352>)
- REST API: removed `dataset/formats`, changed format of `annotation/formats` (<https://github.com/opencv/cvat/pull/1352>)
- Exported annotations are stored for N hours instead of indefinitely (<https://github.com/opencv/cvat/pull/1352>)
- Formats: CVAT format now accepts ZIP and XML (<https://github.com/opencv/cvat/pull/1352>)
- Formats: COCO format now accepts ZIP and JSON (<https://github.com/opencv/cvat/pull/1352>)
- Formats: most of formats renamed, no extension in title (<https://github.com/opencv/cvat/pull/1352>)
- Formats: definitions are changed, are not stored in DB anymore (<https://github.com/opencv/cvat/pull/1352>)
- cvat-core: session.annotations.put() now returns ids of added objects (<https://github.com/opencv/cvat/pull/1493>)
- Images without annotations now also included in dataset/annotations export (<https://github.com/opencv/cvat/issues/525>)

### Removed

- `annotation` application is replaced with `dataset_manager` (<https://github.com/opencv/cvat/pull/1352>)
- `_DATUMARO_INIT_LOGLEVEL` env. variable is removed in favor of regular `--loglevel` cli parameter (<https://github.com/opencv/cvat/pull/1583>)

### Fixed

- Categories for empty projects with no sources are taken from own dataset (<https://github.com/opencv/cvat/pull/1352>)
- Added directory removal on error during `extract` command (<https://github.com/opencv/cvat/pull/1352>)
- Added debug error message on incorrect XPath (<https://github.com/opencv/cvat/pull/1352>)
- Exporting frame stepped task
  (<https://github.com/opencv/cvat/issues/1294>, <https://github.com/opencv/cvat/issues/1334>)
- Fixed broken command line interface for `cvat` export format in Datumaro (<https://github.com/opencv/cvat/issues/1494>)
- Updated Rest API document, Swagger document serving instruction issue (<https://github.com/opencv/cvat/issues/1495>)
- Fixed cuboid occluded view (<https://github.com/opencv/cvat/pull/1500>)
- Non-informative lock icon (<https://github.com/opencv/cvat/pull/1434>)
- Sidebar in AAM has no hide/show button (<https://github.com/opencv/cvat/pull/1420>)
- Task/Job buttons has no "Open in new tab" option (<https://github.com/opencv/cvat/pull/1419>)
- Delete point context menu option has no shortcut hint (<https://github.com/opencv/cvat/pull/1416>)
- Fixed issue with unnecessary tag activation in cvat-canvas (<https://github.com/opencv/cvat/issues/1540>)
- Fixed an issue with large number of instances in instance mask (<https://github.com/opencv/cvat/issues/1539>)
- Fixed full COCO dataset import error with conflicting labels in keypoints and detection (<https://github.com/opencv/cvat/pull/1548>)
- Fixed COCO keypoints skeleton parsing and saving (<https://github.com/opencv/cvat/issues/1539>)
- `tf.placeholder() is not compatible with eager execution` exception for auto_segmentation (<https://github.com/opencv/cvat/pull/1562>)
- Canvas cannot be moved with move functionality on left mouse key (<https://github.com/opencv/cvat/pull/1573>)
- Deep extreme cut request is sent when draw any shape with Make AI polygon option enabled (<https://github.com/opencv/cvat/pull/1573>)
- Fixed an error when exporting a task with cuboids to any format except CVAT (<https://github.com/opencv/cvat/pull/1577>)
- Synchronization with remote git repo (<https://github.com/opencv/cvat/pull/1582>)
- A problem with mask to polygons conversion when polygons are too small (<https://github.com/opencv/cvat/pull/1581>)
- Unable to upload video with uneven size (<https://github.com/opencv/cvat/pull/1594>)
- Fixed an issue with `z_order` having no effect on segmentations (<https://github.com/opencv/cvat/pull/1589>)

### Security

- Permission group whitelist check for analytics view (<https://github.com/opencv/cvat/pull/1608>)

## \[1.0.0-beta.2] - 2020-04-30

### Added

- Re-Identification algorithm to merging bounding boxes automatically to the new UI (<https://github.com/opencv/cvat/pull/1406>)
- Methods `import` and `export` to import/export raw annotations for Job and Task in `cvat-core` (<https://github.com/opencv/cvat/pull/1406>)
- Versioning of client packages (`cvat-core`, `cvat-canvas`, `cvat-ui`). Initial versions are set to 1.0.0 (<https://github.com/opencv/cvat/pull/1448>)
- Cuboids feature was migrated from old UI to new one. (<https://github.com/opencv/cvat/pull/1451>)

### Removed

- Annotation conversion utils, currently supported natively via Datumaro framework
  (<https://github.com/opencv/cvat/pull/1477>)

### Fixed

- Auto annotation, TF annotation and Auto segmentation apps (<https://github.com/opencv/cvat/pull/1409>)
- Import works with truncated images now: "OSError:broken data stream" on corrupt images
  (<https://github.com/opencv/cvat/pull/1430>)
- Hide functionality (H) doesn't work (<https://github.com/opencv/cvat/pull/1445>)
- The highlighted attribute doesn't correspond to the chosen attribute in AAM (<https://github.com/opencv/cvat/pull/1445>)
- Inconvinient image shaking while drawing a polygon (hold Alt key during drawing/editing/grouping to drag an image) (<https://github.com/opencv/cvat/pull/1445>)
- Filter property "shape" doesn't work and extra operator in description (<https://github.com/opencv/cvat/pull/1445>)
- Block of text information doesn't disappear after deactivating for locked shapes (<https://github.com/opencv/cvat/pull/1445>)
- Annotation uploading fails in annotation view (<https://github.com/opencv/cvat/pull/1445>)
- UI freezes after canceling pasting with escape (<https://github.com/opencv/cvat/pull/1445>)
- Duplicating keypoints in COCO export (<https://github.com/opencv/cvat/pull/1435>)
- CVAT new UI: add arrows on a mouse cursor (<https://github.com/opencv/cvat/pull/1391>)
- Delete point bug (in new UI) (<https://github.com/opencv/cvat/pull/1440>)
- Fix apache startup after PC restart (<https://github.com/opencv/cvat/pull/1467>)
- Open task button doesn't work (<https://github.com/opencv/cvat/pull/1474>)

## \[1.0.0-beta.1] - 2020-04-15

### Added

- Special behaviour for attribute value `__undefined__` (invisibility, no shortcuts to be set in AAM)
- Dialog window with some helpful information about using filters
- Ability to display a bitmap in the new UI
- Button to reset colors settings (brightness, saturation, contrast) in the new UI
- Option to display shape text always
- Dedicated message with clarifications when share is unmounted (<https://github.com/opencv/cvat/pull/1373>)
- Ability to create one tracked point (<https://github.com/opencv/cvat/pull/1383>)
- Ability to draw/edit polygons and polylines with automatic bordering feature
  (<https://github.com/opencv/cvat/pull/1394>)
- Tutorial: instructions for CVAT over HTTPS
- Deep extreme cut (semi-automatic segmentation) to the new UI (<https://github.com/opencv/cvat/pull/1398>)

### Changed

- Increase preview size of a task till 256, 256 on the server
- Public ssh-keys are displayed in a dedicated window instead of console when create a task with a repository
- React UI is the primary UI

### Fixed

- Cleaned up memory in Auto Annotation to enable long running tasks on videos
- New shape is added when press `esc` when drawing instead of cancellation
- Dextr segmentation doesn't work.
- `FileNotFoundError` during dump after moving format files
- CVAT doesn't append outside shapes when merge polyshapes in old UI
- Layout sometimes shows double scroll bars on create task, dashboard and settings pages
- UI fails after trying to change frame during resizing, dragging, editing
- Hidden points (or outsided) are visible after changing a frame
- Merge is allowed for points, but clicks on points conflict with frame dragging logic
- Removed objects are visible for search
- Add missed task_id and job_id fields into exception logs for the new UI (<https://github.com/opencv/cvat/pull/1372>)
- UI fails when annotations saving occurs during drag/resize/edit (<https://github.com/opencv/cvat/pull/1383>)
- Multiple savings when hold Ctrl+S (a lot of the same copies of events were sent with the same working time)
  (<https://github.com/opencv/cvat/pull/1383>)
- UI doesn't have any reaction when git repos synchronization failed (<https://github.com/opencv/cvat/pull/1383>)
- Bug when annotations cannot be saved after (delete - save - undo - save) (<https://github.com/opencv/cvat/pull/1383>)
- VOC format exports Upper case labels correctly in lower case (<https://github.com/opencv/cvat/pull/1379>)
- Fixed polygon exporting bug in COCO dataset (<https://github.com/opencv/cvat/issues/1387>)
- Task creation from remote files (<https://github.com/opencv/cvat/pull/1392>)
- Job cannot be opened in some cases when the previous job was failed during opening
  (<https://github.com/opencv/cvat/issues/1403>)
- Deactivated shape is still highlighted on the canvas (<https://github.com/opencv/cvat/issues/1403>)
- AttributeError: 'tuple' object has no attribute 'read' in ReID algorithm (<https://github.com/opencv/cvat/issues/1403>)
- Wrong semi-automatic segmentation near edges of an image (<https://github.com/opencv/cvat/issues/1403>)
- Git repos paths (<https://github.com/opencv/cvat/pull/1400>)
- Uploading annotations for tasks with multiple jobs (<https://github.com/opencv/cvat/pull/1396>)

## \[1.0.0-alpha] - 2020-03-31

### Added

- Data streaming using chunks (<https://github.com/opencv/cvat/pull/1007>)
- New UI: showing file names in UI (<https://github.com/opencv/cvat/pull/1311>)
- New UI: delete a point from context menu (<https://github.com/opencv/cvat/pull/1292>)

### Fixed

- Git app cannot clone a repository (<https://github.com/opencv/cvat/pull/1330>)
- New UI: preview position in task details (<https://github.com/opencv/cvat/pull/1312>)
- AWS deployment (<https://github.com/opencv/cvat/pull/1316>)

## \[0.6.1] - 2020-03-21

### Changed

- VOC task export now does not use official label map by default, but takes one
  from the source task to avoid primary-class and class part name
  clashing ([#1275](https://github.com/opencv/cvat/issues/1275))

### Fixed

- File names in LabelMe format export are no longer truncated ([#1259](https://github.com/opencv/cvat/issues/1259))
- `occluded` and `z_order` annotation attributes are now correctly passed to Datumaro ([#1271](https://github.com/opencv/cvat/pull/1271))
- Annotation-less tasks now can be exported as empty datasets in COCO ([#1277](https://github.com/opencv/cvat/issues/1277))
- Frame name matching for video annotations import -
  allowed `frame_XXXXXX[.ext]` format ([#1274](https://github.com/opencv/cvat/pull/1274))

### Security

- Bump acorn from 6.3.0 to 6.4.1 in /cvat-ui ([#1270](https://github.com/opencv/cvat/pull/1270))

## \[0.6.0] - 2020-03-15

### Added

- Server only support for projects. Extend REST API v1 (/api/v1/projects\*)
- Ability to get basic information about users without admin permissions ([#750](https://github.com/opencv/cvat/issues/750))
- Changed REST API: removed PUT and added DELETE methods for /api/v1/users/ID
- Mask-RCNN Auto Annotation Script in OpenVINO format
- Yolo Auto Annotation Script
- Auto segmentation using Mask_RCNN component (Keras+Tensorflow Mask R-CNN Segmentation)
- REST API to export an annotation task (images + annotations)
  [Datumaro](https://github.com/opencv/cvat/tree/develop/datumaro) -
  a framework to build, analyze, debug and visualize datasets
- Text Detection Auto Annotation Script in OpenVINO format for version 4
- Added in OpenVINO Semantic Segmentation for roads
- Ability to visualize labels when using Auto Annotation runner
- MOT CSV format support ([#830](https://github.com/opencv/cvat/pull/830))
- LabelMe format support ([#844](https://github.com/opencv/cvat/pull/844))
- Segmentation MASK format import (as polygons) ([#1163](https://github.com/opencv/cvat/pull/1163))
- Git repositories can be specified with IPv4 address ([#827](https://github.com/opencv/cvat/pull/827))

### Changed

- page_size parameter for all REST API methods
- React & Redux & Antd based dashboard
- Yolov3 interpretation script fix and changes to mapping.json
- YOLO format support ([#1151](https://github.com/opencv/cvat/pull/1151))
- Added support for OpenVINO 2020

### Fixed

- Exception in Git plugin [#826](https://github.com/opencv/cvat/issues/826)
- Label ids in TFrecord format now start from 1 [#866](https://github.com/opencv/cvat/issues/866)
- Mask problem in COCO JSON style [#718](https://github.com/opencv/cvat/issues/718)
- Datasets (or tasks) can be joined and split to subsets with Datumaro [#791](https://github.com/opencv/cvat/issues/791)
- Output labels for VOC format can be specified with Datumaro [#942](https://github.com/opencv/cvat/issues/942)
- Annotations can be filtered before dumping with Datumaro [#994](https://github.com/opencv/cvat/issues/994)

## \[0.5.2] - 2019-12-15

### Fixed

- Frozen version of scikit-image==0.15 in requirements.txt because next releases don't support Python 3.5

## \[0.5.1] - 2019-10-17

### Added

- Integration with Zenodo.org (DOI)

## \[0.5.0] - 2019-09-12

### Added

- A converter to YOLO format
- Installation guide
- Linear interpolation for a single point
- Video frame filter
- Running functional tests for REST API during a build
- Admins are no longer limited to a subset of python commands in the auto annotation application
- Remote data source (list of URLs to create an annotation task)
- Auto annotation using Faster R-CNN with Inception v2 (utils/open_model_zoo)
- Auto annotation using Pixel Link mobilenet v2 - text detection (utils/open_model_zoo)
- Ability to create a custom extractors for unsupported media types
- Added in PDF extractor
- Added in a command line model manager tester
- Ability to dump/load annotations in several formats from UI (CVAT, Pascal VOC, YOLO, MS COCO, png mask, TFRecord)
- Auth for REST API (api/v1/auth/): login, logout, register, ...
- Preview for the new CVAT UI (dashboard only) is available: <http://localhost:9080/>
- Added command line tool for performing common task operations (/utils/cli/)

### Changed

- Outside and keyframe buttons in the side panel for all interpolation shapes (they were only for boxes before)
- Improved error messages on the client side (#511)

### Removed

- "Flip images" has been removed. UI now contains rotation features.

### Fixed

- Incorrect width of shapes borders in some cases
- Annotation parser for tracks with a start frame less than the first segment frame
- Interpolation on the server near outside frames
- Dump for case when task name has a slash
- Auto annotation fail for multijob tasks
- Installation of CVAT with OpenVINO on the Windows platform
- Background color was always black in utils/mask/converter.py
- Exception in attribute annotation mode when a label are switched to a value without any attributes
- Handling of wrong labelamp json file in auto annotation (<https://github.com/opencv/cvat/issues/554>)
- No default attributes in dumped annotation (<https://github.com/opencv/cvat/issues/601>)
- Required field "Frame Filter" on admin page during a task modifying (#666)
- Dump annotation errors for a task with several segments (#610, #500)
- Invalid label parsing during a task creating (#628)
- Button "Open Task" in the annotation view
- Creating a video task with 0 overlap

### Security

- Upgraded Django, djangorestframework, and other packages

## \[0.4.2] - 2019-06-03

### Fixed

- Fixed interaction with the server share in the auto annotation plugin

## \[0.4.1] - 2019-05-14

### Fixed

- JavaScript syntax incompatibility with Google Chrome versions less than 72

## \[0.4.0] - 2019-05-04

### Added

- OpenVINO auto annotation: it is possible to upload a custom model and annotate images automatically.
- Ability to rotate images/video in the client part (Ctrl+R, Shift+Ctrl+R shortcuts) (#305)
- The ReID application for automatic bounding box merging has been added (#299)
- Keyboard shortcuts to switch next/previous default shape type (box, polygon etc) (Alt + <, Alt + >) (#316)
- Converter for VOC now supports interpolation tracks
- REST API (/api/v1/\*, /api/docs)
- Semi-automatic semantic segmentation with the [Deep Extreme Cut](http://www.vision.ee.ethz.ch/~cvlsegmentation/dextr/) work

### Changed

- Propagation setup has been moved from settings to bottom player panel
- Additional events like "Debug Info" or "Fit Image" have been added for analitics
- Optional using LFS for git annotation storages (#314)

### Deprecated

- "Flip images" flag in the create task dialog will be removed.
  Rotation functionality in client part have been added instead.

### Fixed

- Django 2.1.5 (security fix, [CVE-2019-3498](https://nvd.nist.gov/vuln/detail/CVE-2019-3498))
- Several scenarious which cause code 400 after undo/redo/save have been fixed (#315)

## \[0.3.0] - 2018-12-29

### Added

- Ability to copy Object URL and Frame URL via object context menu and player context menu respectively.
- Ability to change opacity for selected shape with help "Selected Fill Opacity" slider.
- Ability to remove polyshapes points by double click.
- Ability to draw/change polyshapes (except for points) by slip method. Just press ENTER and moving a cursor.
- Ability to switch lock/hide properties via label UI element (in right menu) for all objects with same label.
- Shortcuts for outside/keyframe properties
- Support of Intel OpenVINO for accelerated model inference
- Tensorflow annotation now works without CUDA. It can use CPU only. OpenVINO and CUDA are supported optionally.
- Incremental saving of annotations.
- Tutorial for using polygons (screencast)
- Silk profiler to improve development process
- Admin panel can be used to edit labels and attributes for annotation tasks
- Analytics component to manage a data annotation team, monitor exceptions, collect client and server logs
- Changeable job and task statuses (annotation, validation, completed).
  A job status can be changed manually, a task status is computed automatically based on job statuses (#153)
- Backlink to a task from its job annotation view (#156)
- Buttons lock/hide for labels. They work for all objects with the same label on a current frame (#116)

### Changed

- Polyshape editing method has been improved. You can redraw part of shape instead of points cloning.
- Unified shortcut (Esc) for close any mode instead of different shortcuts (Alt+N, Alt+G, Alt+M etc.).
- Dump file contains information about data source (e.g. video name, archive name, ...)
- Update requests library due to [CVE-2018-18074](https://nvd.nist.gov/vuln/detail/CVE-2018-18074)
- Per task/job permissions to create/access/change/delete tasks and annotations
- Documentation was improved
- Timeout for creating tasks was increased (from 1h to 4h) (#136)
- Drawing has become more convenience. Now it is possible to draw outside an image.
  Shapes will be automatically truncated after drawing process (#202)

### Fixed

- Performance bottleneck has been fixed during you create new objects (draw, copy, merge etc).
- Label UI elements aren't updated after changelabel.
- Attribute annotation mode can use invalid shape position after resize or move shapes.
- Labels order is preserved now (#242)
- Uploading large XML files (#123)
- Django vulnerability (#121)
- Grammatical cleanup of README.md (#107)
- Dashboard loading has been accelerated (#156)
- Text drawing outside of a frame in some cases (#202)

## \[0.2.0] - 2018-09-28

### Added

- New annotation shapes: polygons, polylines, points
- Undo/redo feature
- Grid to estimate size of objects
- Context menu for shapes
- A converter to PASCAL VOC format
- A converter to MS COCO format
- A converter to mask format
- License header for most of all files
- .gitattribute to avoid problems with bash scripts inside a container
- CHANGELOG.md itself
- Drawing size of a bounding box during resize
- Color by instance, group, label
- Group objects
- Object propagation on next frames
- Full screen view

### Changed

- Documentation, screencasts, the primary screenshot
- Content-type for save_job request is application/json

### Fixed

- Player navigation if the browser's window is scrolled
- Filter doesn't support dash (-)
- Several memory leaks
- Inconsistent extensions between filenames in an annotation file and real filenames

## \[0.1.2] - 2018-08-07

### Added

- 7z archive support when creating a task
- .vscode/launch.json file for developing with VS code

### Fixed

- #14: docker-compose down command as written in the readme does not remove volumes
- #15: all checkboxes in temporary attributes are checked when reopening job after saving the job
- #18: extend CONTRIBUTING.md
- #19: using the same attribute for label twice -> stuck

### Changed

- More strict verification for labels with attributes

## \[0.1.1] - 2018-07-6

### Added

- Links on a screenshot, documentation, screencasts into README.md
- CONTRIBUTORS.md

### Fixed

- GitHub documentation

## \[0.1.0] - 2018-06-29

### Added

- Initial version

## Template

```
## \[Unreleased]
### Added
- TDB

### Changed
- TDB

### Deprecated
- TDB

### Removed
- TDB

### Fixed
- TDB

### Security
- TDB
```<|MERGE_RESOLUTION|>--- conflicted
+++ resolved
@@ -20,12 +20,9 @@
 
 ### Fixed
 - An invalid project/org handling in webhooks (<https://github.com/opencv/cvat/pull/5707>)
-<<<<<<< HEAD
+- Warning `key` is undefined on project page (<https://github.com/opencv/cvat/pull/5876>)
 - Cloud storage content listing when the manifest name contains special characters
   (<https://github.com/opencv/cvat/pull/5873>)
-=======
-- Warning `key` is undefined on project page (<https://github.com/opencv/cvat/pull/5876>)
->>>>>>> 5c56def8
 
 ### Security
 - TDB
