# Changelog

All notable changes to this project will be documented in this file.

The format is based on [Keep a Changelog](https://keepachangelog.com/en/1.0.0/),
and this project adheres to [Semantic Versioning](https://semver.org/spec/v2.0.0.html).

## \[2.4.0] - Unreleased
### Added
- \[SDK\] An arg to wait for data processing in the task data uploading function
  (<https://github.com/opencv/cvat/pull/5502>)
- Filename pattern to simplify uploading cloud storage data for a task (<https://github.com/opencv/cvat/pull/5498>, <https://github.com/opencv/cvat/pull/5525>)
- \[SDK\] Configuration setting to change the dataset cache directory
  (<https://github.com/opencv/cvat/pull/5535>)
- \[SDK\] Class to represent a project as a PyTorch dataset
  (<https://github.com/opencv/cvat/pull/5523>)
- Grid view and multiple context images supported (<https://github.com/opencv/cvat/pull/5542>)
- Support for custom file to job splits in tasks (server API & SDK only)
  (<https://github.com/opencv/cvat/pull/5536>)
- \[SDK\] A PyTorch adapter setting to disable cache updates
  (<https://github.com/opencv/cvat/pull/5549>)
- YOLO v7 serverless feature added using ONNX backend (<https://github.com/opencv/cvat/pull/5552>)
- Cypress test for social account authentication (<https://github.com/opencv/cvat/pull/5444>)
- Dummy github and google authentication servers (<https://github.com/opencv/cvat/pull/5444>)

### Changed
- The Docker Compose files now use the Compose Specification version
  of the format. This version is supported by Docker Compose 1.27.0+
  (<https://github.com/opencv/cvat/pull/5524>).
- \[SDK\] The `resource_type` args now have the default value of `local` in task creation functions.
  The corresponding arguments are keyword-only now.
  (<https://github.com/opencv/cvat/pull/5502>)
- \[Server API\] Added missing pagination or pagination parameters in
  `/project/{id}/tasks`, `/tasks/{id}/jobs`, `/jobs/{id}/issues`,
  `/jobs/{id}/commits`, `/issues/{id}/comments`, `/organizations`
  (<https://github.com/opencv/cvat/pull/5557>)
- Windows Installation Instructions adjusted to work around <https://github.com/nuclio/nuclio/issues/1821>
- The contour detection function for semantic segmentation (<https://github.com/opencv/cvat/pull/4665>)

### Deprecated
- TDB

### Removed
- TDB

### Fixed
- Helm: Empty password for Redis (<https://github.com/opencv/cvat/pull/5520>)
- Fixed HRNet serverless function runtime error on images with alpha channel (<https://github.com/opencv/cvat/pull/5570>)
- Preview & chunk cache settings are ignored (<https://github.com/opencv/cvat/pull/5569>)
- Export annotations to Azure container (<https://github.com/opencv/cvat/pull/5596>)
<<<<<<< HEAD
- Reduced number of noisy information on ortho views for 3D canvas (<https://github.com/opencv/cvat/pull/5608>)
=======
- Fix the type of the credentials parameter of make_client from the Python SDK
>>>>>>> a9476cb6

### Security
- Fixed vulnerability with social authentication (<https://github.com/opencv/cvat/pull/5521>)

## \[2.3.0] - 2022-12-22
### Added
- SDK section in docs (<https://github.com/opencv/cvat/pull/4928>)
- An option to enable or disable host certificate checking in CLI (<https://github.com/opencv/cvat/pull/4928>)
- REST API tests with skeletons (<https://github.com/opencv/cvat/pull/4987>)
- Host schema auto-detection in SDK (<https://github.com/opencv/cvat/pull/4910>)
- Server compatibility checks in SDK (<https://github.com/opencv/cvat/pull/4935>)
- Objects sorting option in the sidebar, by z order. Additional visualization when the sorting is applied
(<https://github.com/opencv/cvat/pull/5145>)
- Added YOLOv5 serverless function NVIDIA GPU support (<https://github.com/opencv/cvat/pull/4960>)
- Mask tools are supported now (brush, eraser, polygon-plus, polygon-minus, returning masks
from online detectors & interactors) (<https://github.com/opencv/cvat/pull/4543>)
- Added Webhooks (<https://github.com/opencv/cvat/pull/4863>)
- Authentication with social accounts google & github (<https://github.com/opencv/cvat/pull/5147>, <https://github.com/opencv/cvat/pull/5181>, <https://github.com/opencv/cvat/pull/5295>)
- REST API tests to export job datasets & annotations and validate their structure  (<https://github.com/opencv/cvat/pull/5160>)
- Propagation backward on UI (<https://github.com/opencv/cvat/pull/5355>)
- Keyboard shortcut to delete a frame (Alt + Del) (<https://github.com/opencv/cvat/pull/5369>)
- A PyTorch dataset adapter layer in the SDK
  (<https://github.com/opencv/cvat/pull/5417>)
- A way to debug the server deployed with Docker (<https://github.com/opencv/cvat/issues/5327>)

### Changed
- `api/docs`, `api/swagger`, `api/schema`, `server/about` endpoints now allow unauthorized access (<https://github.com/opencv/cvat/pull/4928>, <https://github.com/opencv/cvat/pull/4935>)
- 3D canvas now can be dragged in IDLE mode (<https://github.com/opencv/cvat/pull/5385>)
- Datumaro version is upgraded to 0.3 (dev) (<https://github.com/opencv/cvat/pull/4984>)
- Allowed trailing slashes in the SDK host address (<https://github.com/opencv/cvat/pull/5057>)
- Adjusted initial camera position, enabled 'Reset zoom' option for 3D canvas (<https://github.com/opencv/cvat/pull/5395>)
- Enabled authentication via email (<https://github.com/opencv/cvat/pull/5037>)
- Unify error handling with the cloud storage (<https://github.com/opencv/cvat/pull/5389>)
- In the SDK, functions taking paths as strings now also accept path-like objects
  (<https://github.com/opencv/cvat/pull/5435>)

### Removed
- The `--https` option of CLI (<https://github.com/opencv/cvat/pull/4910>)

### Fixed
- Significantly optimized access to DB for api/jobs, api/tasks, and api/projects.
- Removed a possibly duplicated encodeURI() calls in `server-proxy.ts` to prevent doubly encoding
non-ascii paths while adding files from "Connected file share" (issue #4428)
- Removed unnecessary volumes defined in docker-compose.serverless.yml
(<https://github.com/openvinotoolkit/cvat/pull/4659>)
- Added support for Image files that use the PIL.Image.mode 'I;16'
- Project import/export with skeletons (<https://github.com/opencv/cvat/pull/4867>,
  <https://github.com/opencv/cvat/pull/5004>)
- Shape color is not changed on canvas after changing a label (<https://github.com/opencv/cvat/pull/5045>)
- Unstable e2e restore tests (<https://github.com/opencv/cvat/pull/5010>)
- IOG and f-BRS serverless function (<https://github.com/opencv/cvat/pull/5039>)
- Invisible label item in label constructor when label color background is white,
 or close to it (<https://github.com/opencv/cvat/pull/5041>)
- Fixed cvat-core ESlint problems (<https://github.com/opencv/cvat/pull/5027>)
- Fixed task creation with non-local files via the SDK/CLI
  (<https://github.com/opencv/cvat/issues/4962>)
- HRNET serverless function (<https://github.com/opencv/cvat/pull/4944>)
- Invalid export of segmentation masks when the `background` label gets nonzero id (<https://github.com/opencv/cvat/pull/5056>)
- A trailing slash in hostname doesn't allow SDK to send some requests
  (<https://github.com/opencv/cvat/pull/5057>)
- Double modal export/backup a task/project (<https://github.com/opencv/cvat/pull/5075>)
- Fixed bug of computing Job's unsolved/resolved issues numbers (<https://github.com/opencv/cvat/pull/5101>)
- Dataset export for job (<https://github.com/opencv/cvat/pull/5052>)
- Angle is not propagated when use ``propagate`` feature (<https://github.com/opencv/cvat/pull/5139>)
- Could not fetch task in a corner case (<https://github.com/opencv/cvat/pull/5163>)
- Restoring CVAT in case of React-renderning fail (<https://github.com/opencv/cvat/pull/5134>)
- Deleted frames become restored if a user deletes frames from another job of the same task
(<https://github.com/opencv/cvat/pull/5138>)
- Wrong issue position when create a quick issue on a rotated shape (<https://github.com/opencv/cvat/pull/5162>)
- Extra rerenders of different pages with each click (<https://github.com/opencv/cvat/pull/5178>)
- Skeleton points exported out of order in the COCO Keypoints format
  (<https://github.com/opencv/cvat/issues/5048>)
- PASCAL VOC 1.1 can't import dataset (<https://github.com/opencv/cvat/pull/4647>)
- Changing an object causes current z layer to be set to the maximum (<https://github.com/opencv/cvat/pull/5145>)
- Job assignee can not resolve an issue (<https://github.com/opencv/cvat/pull/5167>)
- Create manifest with cvat/server docker container command (<https://github.com/opencv/cvat/pull/5172>)
- Cannot assign a resource to a user who has an organization (<https://github.com/opencv/cvat/pull/5218>)
- Logs and annotations are not saved when logout from a job page (<https://github.com/opencv/cvat/pull/5266>)
- Added "type" field for all the labels, allows to reduce number of controls on annotation view (<https://github.com/opencv/cvat/pull/5273>)
- Occluded not applied on canvas instantly for a skeleton elements (<https://github.com/opencv/cvat/pull/5259>)
- Oriented bounding boxes broken with COCO format ss(<https://github.com/opencv/cvat/pull/5219>)
- Can't dump annotations with objects type is track from several jobs (<https://github.com/opencv/cvat/pull/5250>)
- Fixed upload resumption in production environments
  (<https://github.com/opencv/cvat/issues/4839>)
- Fixed job exporting (<https://github.com/opencv/cvat/pull/5282>)
- Visibility and ignored information fail to be loaded (MOT dataset format) (<https://github.com/opencv/cvat/pull/5270>)
- Added force logout on CVAT app start if token is missing (<https://github.com/opencv/cvat/pull/5331>)
- Drawing issues on 3D canvas (<https://github.com/opencv/cvat/pull/5410>)
- Missed token with using social account authentication (<https://github.com/opencv/cvat/pull/5344>)
- The same object on 3D scene or `null` selected each click (PERFORMANCE) (<https://github.com/opencv/cvat/pull/5411>)
- An exception when run export for an empty task (<https://github.com/opencv/cvat/pull/5396>)
- Fixed FBRS serverless function runtime error on images with alpha channel (<https://github.com/opencv/cvat/pull/5384>)
- Attaching manifest with custom name (<https://github.com/opencv/cvat/pull/5377>)
- Uploading non-zip annotation files (<https://github.com/opencv/cvat/pull/5386>)
- Loss of rotation in CVAT format (<https://github.com/opencv/cvat/pull/5407>)
- A permission problem with interactive model launches for workers in orgs (<https://github.com/opencv/cvat/issues/4996>)
- Fix chart not being upgradable (<https://github.com/opencv/cvat/pull/5371>)
- Broken helm chart - if using custom release name (<https://github.com/opencv/cvat/pull/5403>)
- Missing source tag in project annotations (<https://github.com/opencv/cvat/pull/5408>)
- Creating a task with a Git repository via the SDK
  (<https://github.com/opencv/cvat/issues/4365>)
- Queries via the low-level API using the `multipart/form-data` Content-Type with string fields
  (<https://github.com/opencv/cvat/pull/5479>)

### Security
- `Project.import_dataset` not waiting for completion correctly
  (<https://github.com/opencv/cvat/pull/5459>)


## \[2.2.0] - 2022-09-12
### Added
- Added ability to delete frames from a job based on (<https://github.com/openvinotoolkit/cvat/pull/4194>)
- Support of attributes returned by serverless functions based on (<https://github.com/openvinotoolkit/cvat/pull/4506>)
- Project/task backups uploading via chunk uploads
- Fixed UX bug when jobs pagination is reset after changing a job
- Progressbars in CLI for file uploading and downloading
- `utils/cli` changed to `cvat-cli` package
- Support custom file name for backup
- Possibility to display tags on frame
- Support source and target storages (server part)
- Tests for import/export annotation, dataset, backup from/to cloud storage
- Added Python SDK package (`cvat-sdk`) (<https://github.com/opencv/cvat/pull/4813>)
- Previews for jobs
- Documentation for LDAP authentication (<https://github.com/cvat-ai/cvat/pull/39>)
- OpenCV.js caching and autoload (<https://github.com/cvat-ai/cvat/pull/30>)
- Publishing dev version of CVAT docker images (<https://github.com/cvat-ai/cvat/pull/53>)
- Support of Human Pose Estimation, Facial Landmarks (and similar) use-cases, new shape type:
Skeleton (<https://github.com/cvat-ai/cvat/pull/1>), (<https://github.com/opencv/cvat/pull/4829>)
- Added helm chart support for serverless functions and analytics (<https://github.com/cvat-ai/cvat/pull/110>)
- Added confirmation when remove a track (<https://github.com/opencv/cvat/pull/4846>)
- [COCO Keypoints](https://cocodataset.org/#keypoints-2020) format support (<https://github.com/opencv/cvat/pull/4821>,
  <https://github.com/opencv/cvat/pull/4908>)
- Support for Oracle OCI Buckets (<https://github.com/opencv/cvat/pull/4876>)
- `cvat-sdk` and `cvat-cli` packages on PyPI (<https://github.com/opencv/cvat/pull/4903>)
- UI part for source and target storages (<https://github.com/opencv/cvat/pull/4842>)
- Backup import/export modals (<https://github.com/opencv/cvat/pull/4842>)
- Annotations import modal (<https://github.com/opencv/cvat/pull/4842>)

### Changed
- Bumped nuclio version to 1.8.14
- Simplified running REST API tests. Extended CI-nightly workflow
- REST API tests are partially moved to Python SDK (`users`, `projects`, `tasks`, `issues`)
- cvat-ui: Improve UI/UX on label, create task and create project forms (<https://github.com/cvat-ai/cvat/pull/7>)
- Removed link to OpenVINO documentation (<https://github.com/cvat-ai/cvat/pull/35>)
- Clarified meaning of chunking for videos

### Fixed
- Task creation progressbar bug
- Removed Python dependency ``open3d`` which brought different issues to the building process
- Analytics not accessible when https is enabled
- Dataset import in an organization
- Updated minimist npm package to v1.2.6
- Request Status Code 500 "StopIteration" when exporting dataset
- Generated OpenAPI schema for several endpoints
- Annotation window might have top offset if try to move a locked object
- Image search in cloud storage (<https://github.com/cvat-ai/cvat/pull/8>)
- Reset password functionality (<https://github.com/cvat-ai/cvat/pull/52>)
- Creating task with cloud storage data (<https://github.com/cvat-ai/cvat/pull/116>)
- Show empty tasks (<https://github.com/cvat-ai/cvat/pull/100>)
- Fixed project filtration (<https://github.com/opencv/cvat/pull/4878>)
- Maximum callstack exceed when create task with 100000+ files from cloud storage (<https://github.com/opencv/cvat/pull/4836>)
- Fixed invocation of serverless functions (<https://github.com/opencv/cvat/pull/4907>)
- Removing label attributes (<https://github.com/opencv/cvat/pull/4927>)
- Notification with a required manifest file (<https://github.com/opencv/cvat/pull/4921>)

## \[2.1.0] - 2022-04-08
### Added
- Task annotations importing via chunk uploads (<https://github.com/openvinotoolkit/cvat/pull/4327>)
- Advanced filtration and sorting for a list of tasks/projects/cloudstorages (<https://github.com/openvinotoolkit/cvat/pull/4403>)
- Project dataset importing via chunk uploads (<https://github.com/openvinotoolkit/cvat/pull/4485>)
- Support paginated list for job commits (<https://github.com/openvinotoolkit/cvat/pull/4482>)

### Changed
- Added missing geos dependency into Dockerfile (<https://github.com/openvinotoolkit/cvat/pull/4451>)
- Improved helm chart readme (<https://github.com/openvinotoolkit/cvat/pull/4366>)
- Added helm chart support for CVAT 2.X and made ingress compatible with Kubernetes >=1.22 (<https://github.com/openvinotoolkit/cvat/pull/4448>)

### Fixed
- Permission error occurred when accessing the JobCommits (<https://github.com/openvinotoolkit/cvat/pull/4435>)
- job assignee can remove or update any issue created by the task owner (<https://github.com/openvinotoolkit/cvat/pull/4436>)
- Bug: Incorrect point deletion with keyboard shortcut (<https://github.com/openvinotoolkit/cvat/pull/4420>)
- some AI Tools were not sending responses properly (<https://github.com/openvinotoolkit/cvat/issues/4432>)
- Unable to upload annotations (<https://github.com/openvinotoolkit/cvat/pull/4513>)
- Fix build dependencies for Siammask (<https://github.com/openvinotoolkit/cvat/pull/4486>)
- Bug: Exif orientation information handled incorrectly (<https://github.com/openvinotoolkit/cvat/pull/4529>)
- Fixed build of retinanet function image (<https://github.com/cvat-ai/cvat/pull/54>)
- Dataset import for Datumaro, KITTI and VGGFace2 formats (<https://github.com/opencv/cvat/pull/4544>)
- Bug: Import dataset of Imagenet format fail (<https://github.com/opencv/cvat/issues/4850>)

## \[2.0.0] - 2022-03-04
### Added
- Handle attributes coming from nuclio detectors (<https://github.com/openvinotoolkit/cvat/pull/3917>)
- Add additional environment variables for Nuclio configuration (<https://github.com/openvinotoolkit/cvat/pull/3894>)
- Add KITTI segmentation and detection format (<https://github.com/openvinotoolkit/cvat/pull/3757>)
- Add LFW format (<https://github.com/openvinotoolkit/cvat/pull/3770>)
- Add Cityscapes format (<https://github.com/openvinotoolkit/cvat/pull/3758>)
- Add Open Images V6 format (<https://github.com/openvinotoolkit/cvat/pull/3679>)
- Rotated bounding boxes (<https://github.com/openvinotoolkit/cvat/pull/3832>)
- Player option: Smooth image when zoom-in, enabled by default (<https://github.com/openvinotoolkit/cvat/pull/3933>)
- Google Cloud Storage support in UI (<https://github.com/openvinotoolkit/cvat/pull/3919>)
- Add project tasks pagination (<https://github.com/openvinotoolkit/cvat/pull/3910>)
- Add remove issue button (<https://github.com/openvinotoolkit/cvat/pull/3952>)
- Data sorting option (<https://github.com/openvinotoolkit/cvat/pull/3937>)
- Options to change font size & position of text labels on the canvas (<https://github.com/openvinotoolkit/cvat/pull/3972>)
- Add "tag" return type for automatic annotation in Nuclio (<https://github.com/openvinotoolkit/cvat/pull/3896>)
- Helm chart: Make user-data-permission-fix optional (<https://github.com/openvinotoolkit/cvat/pull/3994>)
- Advanced identity access management system, using open policy agent (<https://github.com/openvinotoolkit/cvat/pull/3788>)
- Organizations to create "shared space" for different groups of users (<https://github.com/openvinotoolkit/cvat/pull/3788>)
- Dataset importing to a project (<https://github.com/openvinotoolkit/cvat/pull/3790>)
- User is able to customize information that text labels show (<https://github.com/openvinotoolkit/cvat/pull/4029>)
- Support for uploading manifest with any name (<https://github.com/openvinotoolkit/cvat/pull/4041>)
- Added information about OpenVINO toolkit to login page (<https://github.com/openvinotoolkit/cvat/pull/4077>)
- Support for working with ellipses (<https://github.com/openvinotoolkit/cvat/pull/4062>)
- Add several flags to task creation CLI (<https://github.com/openvinotoolkit/cvat/pull/4119>)
- Add YOLOv5 serverless function for automatic annotation (<https://github.com/openvinotoolkit/cvat/pull/4178>)
- Add possibility to change git repository and git export format from already created task (<https://github.com/openvinotoolkit/cvat/pull/3886>)
- Basic page with jobs list, basic filtration to this list (<https://github.com/openvinotoolkit/cvat/pull/4258>)
- Added OpenCV.js TrackerMIL as tracking tool (<https://github.com/openvinotoolkit/cvat/pull/4200>)
- Ability to continue working from the latest frame where an annotator was before (<https://github.com/openvinotoolkit/cvat/pull/4297>)
- `GET /api/jobs/<id>/commits` was implemented (<https://github.com/openvinotoolkit/cvat/pull/4368>)
- Advanced filtration and sorting for a list of jobs (<https://github.com/openvinotoolkit/cvat/pull/4319>)

### Changed
- Users don't have access to a task object anymore if they are assigned only on some jobs of the task (<https://github.com/openvinotoolkit/cvat/pull/3788>)
- Different resources (tasks, projects) are not visible anymore for all CVAT instance users by default (<https://github.com/openvinotoolkit/cvat/pull/3788>)
- API versioning scheme: using accept header versioning instead of namespace versioning (<https://github.com/openvinotoolkit/cvat/pull/4239>)
- Replaced 'django_sendfile' with 'django_sendfile2' (<https://github.com/openvinotoolkit/cvat/pull/4267>)
- Use drf-spectacular instead of drf-yasg for swagger documentation (<https://github.com/openvinotoolkit/cvat/pull/4210>)
- Update development-environment manual to work under MacOS, supported Mac with Apple Silicon (<https://github.com/openvinotoolkit/cvat/pull/4414>)

### Deprecated
- Job field "status" is not used in UI anymore, but it has not been removed from the database yet (<https://github.com/openvinotoolkit/cvat/pull/3788>)

### Removed
- Review rating, reviewer field from the job instance (use assignee field together with stage field instead) (<https://github.com/openvinotoolkit/cvat/pull/3788>)
- Training django app (<https://github.com/openvinotoolkit/cvat/pull/4330>)
- v1 api version support (<https://github.com/openvinotoolkit/cvat/pull/4332>)

### Fixed
- Fixed Interaction handler keyboard handlers (<https://github.com/openvinotoolkit/cvat/pull/3881>)
- Points of invisible shapes are visible in autobordering (<https://github.com/openvinotoolkit/cvat/pull/3931>)
- Order of the label attributes in the object item details(<https://github.com/openvinotoolkit/cvat/pull/3945>)
- Order of labels in tasks and projects (<https://github.com/openvinotoolkit/cvat/pull/3987>)
- Fixed task creating with large files via webpage (<https://github.com/openvinotoolkit/cvat/pull/3692>)
- Added information to export CVAT_HOST when performing local installation for accessing over network (<https://github.com/openvinotoolkit/cvat/pull/4014>)
- Fixed possible color collisions in the generated colormap (<https://github.com/openvinotoolkit/cvat/pull/4007>)
- Original pdf file is deleted when using share (<https://github.com/openvinotoolkit/cvat/pull/3967>)
- Order in an annotation file(<https://github.com/openvinotoolkit/cvat/pull/4087>)
- Fixed task data upload progressbar (<https://github.com/openvinotoolkit/cvat/pull/4134>)
- Email in org invitations is case sensitive (<https://github.com/openvinotoolkit/cvat/pull/4153>)
- Caching for tasks and jobs can lead to an exception if its assignee user is removed (<https://github.com/openvinotoolkit/cvat/pull/4165>)
- Added intelligent function when paste labels to another task (<https://github.com/openvinotoolkit/cvat/pull/4161>)
- Uncaught TypeError: this.el.node.getScreenCTM() is null in Firefox (<https://github.com/openvinotoolkit/cvat/pull/4175>)
- Bug: canvas is busy when start playing, start resizing a shape and do not release the mouse cursor (<https://github.com/openvinotoolkit/cvat/pull/4151>)
- Bug: could not receive frame N. TypeError: Cannot read properties of undefined (reding "filename") (<https://github.com/openvinotoolkit/cvat/pull/4187>)
- Cannot choose a dataset format for a linked repository if a task type is annotation (<https://github.com/openvinotoolkit/cvat/pull/4203>)
- Fixed tus upload error over https (<https://github.com/openvinotoolkit/cvat/pull/4154>)
- Issues disappear when rescale a browser (<https://github.com/openvinotoolkit/cvat/pull/4189>)
- Auth token key is not returned when registering without email verification (<https://github.com/openvinotoolkit/cvat/pull/4092>)
- Error in create project from backup for standard 3D annotation (<https://github.com/openvinotoolkit/cvat/pull/4160>)
- Annotations search does not work correctly in some corner cases (when use complex properties with width, height) (<https://github.com/openvinotoolkit/cvat/pull/4198>)
- Kibana requests are not proxied due to django-revproxy incompatibility with Django >3.2.x (<https://github.com/openvinotoolkit/cvat/issues/4085>)
- Content type for getting frame with tasks/{id}/data/ endpoint (<https://github.com/openvinotoolkit/cvat/pull/4333>)
- Bug: Permission error occurred when accessing the comments of a specific issue (<https://github.com/openvinotoolkit/cvat/issues/4416>)


### Security
- Updated ELK to 6.8.23 which uses log4j 2.17.1 (<https://github.com/openvinotoolkit/cvat/pull/4206>)
- Added validation for URLs which used as remote data source (<https://github.com/openvinotoolkit/cvat/pull/4387>)

## \[1.7.0] - 2021-11-15

### Added

- cvat-ui: support cloud storages (<https://github.com/openvinotoolkit/cvat/pull/3372>)
- interactor: add HRNet interactive segmentation serverless function (<https://github.com/openvinotoolkit/cvat/pull/3740>)
- Added GPU implementation for SiamMask, reworked tracking approach (<https://github.com/openvinotoolkit/cvat/pull/3571>)
- Progress bar for manifest creating (<https://github.com/openvinotoolkit/cvat/pull/3712>)
- IAM: Open Policy Agent integration (<https://github.com/openvinotoolkit/cvat/pull/3788>)
- Add a tutorial on attaching cloud storage AWS-S3 (<https://github.com/openvinotoolkit/cvat/pull/3745>)
  and Azure Blob Container (<https://github.com/openvinotoolkit/cvat/pull/3778>)
- The feature to remove annotations in a specified range of frames (<https://github.com/openvinotoolkit/cvat/pull/3617>)
- Project backup/restore (<https://github.com/openvinotoolkit/cvat/pull/3852>)

### Changed

- UI tracking has been reworked (<https://github.com/openvinotoolkit/cvat/pull/3571>)
- Updated Django till 3.2.7 (automatic AppConfig discovery)
- Manifest generation: Reduce creating time (<https://github.com/openvinotoolkit/cvat/pull/3712>)
- Migration from NPM 6 to NPM 7 (<https://github.com/openvinotoolkit/cvat/pull/3773>)
- Update Datumaro dependency to 0.2.0 (<https://github.com/openvinotoolkit/cvat/pull/3813>)

### Fixed

- Fixed JSON transform issues in network requests (<https://github.com/openvinotoolkit/cvat/pull/3706>)
- Display a more user-friendly exception message (<https://github.com/openvinotoolkit/cvat/pull/3721>)
- Exception `DataCloneError: The object could not be cloned` (<https://github.com/openvinotoolkit/cvat/pull/3733>)
- Fixed extension comparison in task frames CLI (<https://github.com/openvinotoolkit/cvat/pull/3674>)
- Incorrect work when copy job list with "Copy" button (<https://github.com/openvinotoolkit/cvat/pull/3749>)
- Iterating over manifest (<https://github.com/openvinotoolkit/cvat/pull/3792>)
- Manifest removing (<https://github.com/openvinotoolkit/cvat/pull/3791>)
- Fixed project updated date (<https://github.com/openvinotoolkit/cvat/pull/3814>)
- Fixed dextr deployment (<https://github.com/openvinotoolkit/cvat/pull/3820>)
- Migration of `dataset_repo` application (<https://github.com/openvinotoolkit/cvat/pull/3827>)
- Helm settings for external psql database were unused by backend (<https://github.com/openvinotoolkit/cvat/pull/3779>)
- Updated WSL setup for development (<https://github.com/openvinotoolkit/cvat/pull/3828>)
- Helm chart config (<https://github.com/openvinotoolkit/cvat/pull/3784>)

### Security

- Fix security issues on the documentation website unsafe use of target blank
  and potential clickjacking on legacy browsers (<https://github.com/openvinotoolkit/cvat/pull/3789>)

## \[1.6.0] - 2021-09-17

### Added

- Added ability to import data from share with cli without copying the data (<https://github.com/openvinotoolkit/cvat/issues/2862>)
- Notification if the browser does not support necessary API
- Added ability to export project as a dataset (<https://github.com/openvinotoolkit/cvat/pull/3365>)
  and project with 3D tasks (<https://github.com/openvinotoolkit/cvat/pull/3502>)
- Additional inline tips in interactors with demo gifs (<https://github.com/openvinotoolkit/cvat/pull/3473>)
- Added intelligent scissors blocking feature (<https://github.com/openvinotoolkit/cvat/pull/3510>)
- Support cloud storage status (<https://github.com/openvinotoolkit/cvat/pull/3386>)
- Support cloud storage preview (<https://github.com/openvinotoolkit/cvat/pull/3386>)
- cvat-core: support cloud storages (<https://github.com/openvinotoolkit/cvat/pull/3313>)

### Changed

- Non-blocking UI when using interactors (<https://github.com/openvinotoolkit/cvat/pull/3473>)
- "Selected opacity" slider now defines opacity level for shapes being drawnSelected opacity (<https://github.com/openvinotoolkit/cvat/pull/3473>)
- Cloud storage creating and updating (<https://github.com/openvinotoolkit/cvat/pull/3386>)
- Way of working with cloud storage content (<https://github.com/openvinotoolkit/cvat/pull/3386>)

### Removed

- Support TEMP_KEY_SECRET_KEY_TOKEN_SET for AWS S3 cloud storage (<https://github.com/openvinotoolkit/cvat/pull/3386>)

### Fixed

- Fixed multiple tasks moving (<https://github.com/openvinotoolkit/cvat/pull/3517>)
- Fixed task creating CLI parameter (<https://github.com/openvinotoolkit/cvat/pull/3519>)
- Fixed import for MOTS format (<https://github.com/openvinotoolkit/cvat/pull/3612>)

## \[1.5.0] - 2021-08-02

### Added

- Support of context images for 2D image tasks (<https://github.com/openvinotoolkit/cvat/pull/3122>)
- Support of cloud storage without copying data into CVAT: server part (<https://github.com/openvinotoolkit/cvat/pull/2620>)
- Filter `is_active` for user list (<https://github.com/openvinotoolkit/cvat/pull/3235>)
- Ability to export/import tasks (<https://github.com/openvinotoolkit/cvat/pull/3056>)
- Add a tutorial for semi-automatic/automatic annotation (<https://github.com/openvinotoolkit/cvat/pull/3124>)
- Explicit "Done" button when drawing any polyshapes (<https://github.com/openvinotoolkit/cvat/pull/3417>)
- Histogram equalization with OpenCV javascript (<https://github.com/openvinotoolkit/cvat/pull/3447>)
- Client-side polyshapes approximation when using semi-automatic interactors & scissors (<https://github.com/openvinotoolkit/cvat/pull/3450>)
- Support of Google Cloud Storage for cloud storage (<https://github.com/openvinotoolkit/cvat/pull/3561>)

### Changed

- Updated manifest format, added meta with related images (<https://github.com/openvinotoolkit/cvat/pull/3122>)
- Update of COCO format documentation (<https://github.com/openvinotoolkit/cvat/pull/3197>)
- Updated Webpack Dev Server config to add proxy (<https://github.com/openvinotoolkit/cvat/pull/3368>)
- Update to Django 3.1.12 (<https://github.com/openvinotoolkit/cvat/pull/3378>)
- Updated visibility for removable points in AI tools (<https://github.com/openvinotoolkit/cvat/pull/3417>)
- Updated UI handling for IOG serverless function (<https://github.com/openvinotoolkit/cvat/pull/3417>)
- Changed Nginx proxy to Traefik in `docker-compose.yml` (<https://github.com/openvinotoolkit/cvat/pull/3409>)
- Simplify the process of deploying CVAT with HTTPS (<https://github.com/openvinotoolkit/cvat/pull/3409>)

### Fixed

- Project page requests took a long time and did many DB queries (<https://github.com/openvinotoolkit/cvat/pull/3223>)
- Fixed Python 3.6 support (<https://github.com/openvinotoolkit/cvat/pull/3258>)
- Incorrect attribute import in tracks (<https://github.com/openvinotoolkit/cvat/pull/3229>)
- Issue "is not a constructor" when create object, save, undo, save, redo save (<https://github.com/openvinotoolkit/cvat/pull/3292>)
- Fix CLI create an infinite loop if git repository responds with failure (<https://github.com/openvinotoolkit/cvat/pull/3267>)
- Bug with sidebar & fullscreen (<https://github.com/openvinotoolkit/cvat/pull/3289>)
- 504 Gateway Time-out on `data/meta` requests (<https://github.com/openvinotoolkit/cvat/pull/3269>)
- TypeError: Cannot read property 'clientX' of undefined when draw cuboids with hotkeys (<https://github.com/openvinotoolkit/cvat/pull/3308>)
- Duplication of the cuboids when redraw them (<https://github.com/openvinotoolkit/cvat/pull/3308>)
- Some code issues in Deep Extreme Cut handler code (<https://github.com/openvinotoolkit/cvat/pull/3325>)
- UI fails when inactive user is assigned to a task/job (<https://github.com/openvinotoolkit/cvat/pull/3343>)
- Calculate precise progress of decoding a video file (<https://github.com/openvinotoolkit/cvat/pull/3381>)
- Falsely successful `cvat_ui` image build in case of OOM error that leads to the default nginx welcome page
  (<https://github.com/openvinotoolkit/cvat/pull/3379>)
- Fixed issue when save filtered object in AAM (<https://github.com/openvinotoolkit/cvat/pull/3401>)
- Context image disappears after undo/redo (<https://github.com/openvinotoolkit/cvat/pull/3416>)
- Using combined data sources (directory and image) when create a task (<https://github.com/openvinotoolkit/cvat/pull/3424>)
- Creating task with labels in project (<https://github.com/openvinotoolkit/cvat/pull/3454>)
- Move task and autoannotation modals were invisible from project page (<https://github.com/openvinotoolkit/cvat/pull/3475>)

## \[1.4.0] - 2021-05-18

### Added

- Documentation on mask annotation (<https://github.com/openvinotoolkit/cvat/pull/3044>)
- Hotkeys to switch a label of existing object or to change default label (for objects created with N) (<https://github.com/openvinotoolkit/cvat/pull/3070>)
- A script to convert some kinds of DICOM files to regular images (<https://github.com/openvinotoolkit/cvat/pull/3095>)
- Helm chart prototype (<https://github.com/openvinotoolkit/cvat/pull/3102>)
- Initial implementation of moving tasks between projects (<https://github.com/openvinotoolkit/cvat/pull/3164>)

### Changed

- Place of migration logger initialization (<https://github.com/openvinotoolkit/cvat/pull/3170>)

### Removed

- Kubernetes templates from (<https://github.com/openvinotoolkit/cvat/pull/1962>) due to helm charts (<https://github.com/openvinotoolkit/cvat/pull/3171>)

### Fixed

- Export of instance masks with holes (<https://github.com/openvinotoolkit/cvat/pull/3044>)
- Changing a label on canvas does not work when 'Show object details' enabled (<https://github.com/openvinotoolkit/cvat/pull/3084>)
- Make sure frame unzip web worker correctly terminates after unzipping all images in a requested chunk (<https://github.com/openvinotoolkit/cvat/pull/3096>)
- Reset password link was unavailable before login (<https://github.com/openvinotoolkit/cvat/pull/3140>)
- Manifest: migration (<https://github.com/openvinotoolkit/cvat/pull/3146>)
- Fixed cropping polygon in some corner cases (<https://github.com/openvinotoolkit/cvat/pull/3184>)

## \[1.3.0] - 3/31/2021

### Added

- CLI: Add support for saving annotations in a git repository when creating a task.
- CVAT-3D: support lidar data on the server side (<https://github.com/openvinotoolkit/cvat/pull/2534>)
- GPU support for Mask-RCNN and improvement in its deployment time (<https://github.com/openvinotoolkit/cvat/pull/2714>)
- CVAT-3D: Load all frames corresponding to the job instance
  (<https://github.com/openvinotoolkit/cvat/pull/2645>)
- Intelligent scissors with OpenCV javascript (<https://github.com/openvinotoolkit/cvat/pull/2689>)
- CVAT-3D: Visualize 3D point cloud spaces in 3D View, Top View Side View and Front View (<https://github.com/openvinotoolkit/cvat/pull/2768>)
- [Inside Outside Guidance](https://github.com/shiyinzhang/Inside-Outside-Guidance) serverless
  function for interactive segmentation
- Pre-built [cvat_server](https://hub.docker.com/r/openvino/cvat_server) and
  [cvat_ui](https://hub.docker.com/r/openvino/cvat_ui) images were published on DockerHub (<https://github.com/openvinotoolkit/cvat/pull/2766>)
- Project task subsets (<https://github.com/openvinotoolkit/cvat/pull/2774>)
- Kubernetes templates and guide for their deployment (<https://github.com/openvinotoolkit/cvat/pull/1962>)
- [WiderFace](http://shuoyang1213.me/WIDERFACE/) format support (<https://github.com/openvinotoolkit/cvat/pull/2864>)
- [VGGFace2](https://github.com/ox-vgg/vgg_face2) format support (<https://github.com/openvinotoolkit/cvat/pull/2865>)
- [Backup/Restore guide](cvat/apps/documentation/backup_guide.md) (<https://github.com/openvinotoolkit/cvat/pull/2964>)
- Label deletion from tasks and projects (<https://github.com/openvinotoolkit/cvat/pull/2881>)
- CVAT-3D: Implemented initial cuboid placement in 3D View and select cuboid in Top, Side and Front views
  (<https://github.com/openvinotoolkit/cvat/pull/2891>)
- [Market-1501](https://www.aitribune.com/dataset/2018051063) format support (<https://github.com/openvinotoolkit/cvat/pull/2869>)
- Ability of upload manifest for dataset with images (<https://github.com/openvinotoolkit/cvat/pull/2763>)
- Annotations filters UI using react-awesome-query-builder (<https://github.com/openvinotoolkit/cvat/issues/1418>)
- Storing settings in local storage to keep them between browser sessions (<https://github.com/openvinotoolkit/cvat/pull/3017>)
- [ICDAR](https://rrc.cvc.uab.es/?ch=2) format support (<https://github.com/openvinotoolkit/cvat/pull/2866>)
- Added switcher to maintain polygon crop behavior (<https://github.com/openvinotoolkit/cvat/pull/3021>
- Filters and sorting options for job list, added tooltip for tasks filters (<https://github.com/openvinotoolkit/cvat/pull/3030>)

### Changed

- CLI - task list now returns a list of current tasks. (<https://github.com/openvinotoolkit/cvat/pull/2863>)
- Updated HTTPS install README section (cleanup and described more robust deploy)
- Logstash is improved for using with configurable elasticsearch outputs (<https://github.com/openvinotoolkit/cvat/pull/2531>)
- Bumped nuclio version to 1.5.16 (<https://github.com/openvinotoolkit/cvat/pull/2578>)
- All methods for interactive segmentation accept negative points as well
- Persistent queue added to logstash (<https://github.com/openvinotoolkit/cvat/pull/2744>)
- Improved maintenance of popups visibility (<https://github.com/openvinotoolkit/cvat/pull/2809>)
- Image visualizations settings on canvas for faster access (<https://github.com/openvinotoolkit/cvat/pull/2872>)
- Better scale management of left panel when screen is too small (<https://github.com/openvinotoolkit/cvat/pull/2880>)
- Improved error messages for annotation import (<https://github.com/openvinotoolkit/cvat/pull/2935>)
- Using manifest support instead video meta information and dummy chunks (<https://github.com/openvinotoolkit/cvat/pull/2763>)

### Fixed

- More robust execution of nuclio GPU functions by limiting the GPU memory consumption per worker (<https://github.com/openvinotoolkit/cvat/pull/2714>)
- Kibana startup initialization (<https://github.com/openvinotoolkit/cvat/pull/2659>)
- The cursor jumps to the end of the line when renaming a task (<https://github.com/openvinotoolkit/cvat/pull/2669>)
- SSLCertVerificationError when remote source is used (<https://github.com/openvinotoolkit/cvat/pull/2683>)
- Fixed filters select overflow (<https://github.com/openvinotoolkit/cvat/pull/2614>)
- Fixed tasks in project auto annotation (<https://github.com/openvinotoolkit/cvat/pull/2725>)
- Cuboids are missed in annotations statistics (<https://github.com/openvinotoolkit/cvat/pull/2704>)
- The list of files attached to the task is not displayed (<https://github.com/openvinotoolkit/cvat/pull/2706>)
- A couple of css-related issues (top bar disappear, wrong arrow position on collapse elements) (<https://github.com/openvinotoolkit/cvat/pull/2736>)
- Issue with point region doesn't work in Firefox (<https://github.com/openvinotoolkit/cvat/pull/2727>)
- Fixed cuboid perspective change (<https://github.com/openvinotoolkit/cvat/pull/2733>)
- Annotation page popups (ai tools, drawing) reset state after detecting, tracking, drawing (<https://github.com/openvinotoolkit/cvat/pull/2780>)
- Polygon editing using trailing point (<https://github.com/openvinotoolkit/cvat/pull/2808>)
- Updated the path to python for DL models inside automatic annotation documentation (<https://github.com/openvinotoolkit/cvat/pull/2847>)
- Fixed of receiving function variable (<https://github.com/openvinotoolkit/cvat/pull/2860>)
- Shortcuts with CAPSLOCK enabled and with non-US languages activated (<https://github.com/openvinotoolkit/cvat/pull/2872>)
- Prevented creating several issues for the same object (<https://github.com/openvinotoolkit/cvat/pull/2868>)
- Fixed label editor name field validator (<https://github.com/openvinotoolkit/cvat/pull/2879>)
- An error about track shapes outside of the task frames during export (<https://github.com/openvinotoolkit/cvat/pull/2890>)
- Fixed project search field updating (<https://github.com/openvinotoolkit/cvat/pull/2901>)
- Fixed export error when invalid polygons are present in overlapping frames (<https://github.com/openvinotoolkit/cvat/pull/2852>)
- Fixed image quality option for tasks created from images (<https://github.com/openvinotoolkit/cvat/pull/2963>)
- Incorrect text on the warning when specifying an incorrect link to the issue tracker (<https://github.com/openvinotoolkit/cvat/pull/2971>)
- Updating label attributes when label contains number attributes (<https://github.com/openvinotoolkit/cvat/pull/2969>)
- Crop a polygon if its points are outside the bounds of the image (<https://github.com/openvinotoolkit/cvat/pull/3025>)

## \[1.2.0] - 2021-01-08

### Fixed

- Memory consumption for the task creation process (<https://github.com/openvinotoolkit/cvat/pull/2582>)
- Frame preloading (<https://github.com/openvinotoolkit/cvat/pull/2608>)
- Project cannot be removed from the project page (<https://github.com/openvinotoolkit/cvat/pull/2626>)

## \[1.2.0-beta] - 2020-12-15

### Added

- GPU support and improved documentation for auto annotation (<https://github.com/openvinotoolkit/cvat/pull/2546>)
- Manual review pipeline: issues/comments/workspace (<https://github.com/openvinotoolkit/cvat/pull/2357>)
- Basic projects implementation (<https://github.com/openvinotoolkit/cvat/pull/2255>)
- Documentation on how to mount cloud starage(AWS S3 bucket, Azure container, Google Drive) as FUSE (<https://github.com/openvinotoolkit/cvat/pull/2377>)
- Ability to work with share files without copying inside (<https://github.com/openvinotoolkit/cvat/pull/2377>)
- Tooltips in label selectors (<https://github.com/openvinotoolkit/cvat/pull/2509>)
- Page redirect after login using `next` query parameter (<https://github.com/openvinotoolkit/cvat/pull/2527>)
- [ImageNet](http://www.image-net.org) format support (<https://github.com/openvinotoolkit/cvat/pull/2376>)
- [CamVid](http://mi.eng.cam.ac.uk/research/projects/VideoRec/CamVid/) format support (<https://github.com/openvinotoolkit/cvat/pull/2559>)

### Changed

- PATCH requests from cvat-core submit only changed fields (<https://github.com/openvinotoolkit/cvat/pull/2445>)
- deploy.sh in serverless folder is separated into deploy_cpu.sh and deploy_gpu.sh (<https://github.com/openvinotoolkit/cvat/pull/2546>)
- Bumped nuclio version to 1.5.8
- Migrated to Antd 4.9 (<https://github.com/openvinotoolkit/cvat/pull/2536>)

### Fixed

- Fixed FastRCNN inference bug for images with 4 channels i.e. png (<https://github.com/openvinotoolkit/cvat/pull/2546>)
- Django templates for email and user guide (<https://github.com/openvinotoolkit/cvat/pull/2412>)
- Saving relative paths in dummy chunks instead of absolute (<https://github.com/openvinotoolkit/cvat/pull/2424>)
- Objects with a specific label cannot be displayed if at least one tag with the label exist (<https://github.com/openvinotoolkit/cvat/pull/2435>)
- Wrong attribute can be removed in labels editor (<https://github.com/openvinotoolkit/cvat/pull/2436>)
- UI fails with the error "Cannot read property 'label' of undefined" (<https://github.com/openvinotoolkit/cvat/pull/2442>)
- Exception: "Value must be a user instance" (<https://github.com/openvinotoolkit/cvat/pull/2441>)
- Reset zoom option doesn't work in tag annotation mode (<https://github.com/openvinotoolkit/cvat/pull/2443>)
- Canvas is busy error (<https://github.com/openvinotoolkit/cvat/pull/2437>)
- Projects view layout fix (<https://github.com/openvinotoolkit/cvat/pull/2503>)
- Fixed the tasks view (infinite loading) when it is impossible to get a preview of the task (<https://github.com/openvinotoolkit/cvat/pull/2504>)
- Empty frames navigation (<https://github.com/openvinotoolkit/cvat/pull/2505>)
- TypeError: Cannot read property 'toString' of undefined (<https://github.com/openvinotoolkit/cvat/pull/2517>)
- Extra shapes are drawn after Esc, or G pressed while drawing a region in grouping (<https://github.com/openvinotoolkit/cvat/pull/2507>)
- Reset state (reviews, issues) after logout or changing a job (<https://github.com/openvinotoolkit/cvat/pull/2525>)
- TypeError: Cannot read property 'id' of undefined when updating a task (<https://github.com/openvinotoolkit/cvat/pull/2544>)

## \[1.2.0-alpha] - 2020-11-09

### Added

- Ability to login into CVAT-UI with token from api/v1/auth/login (<https://github.com/openvinotoolkit/cvat/pull/2234>)
- Added layout grids toggling ('ctrl + alt + Enter')
- Added password reset functionality (<https://github.com/opencv/cvat/pull/2058>)
- Ability to work with data on the fly (<https://github.com/opencv/cvat/pull/2007>)
- Annotation in process outline color wheel (<https://github.com/opencv/cvat/pull/2084>)
- On the fly annotation using DL detectors (<https://github.com/opencv/cvat/pull/2102>)
- Displaying automatic annotation progress on a task view (<https://github.com/opencv/cvat/pull/2148>)
- Automatic tracking of bounding boxes using serverless functions (<https://github.com/opencv/cvat/pull/2136>)
- \[Datumaro] CLI command for dataset equality comparison (<https://github.com/opencv/cvat/pull/1989>)
- \[Datumaro] Merging of datasets with different labels (<https://github.com/opencv/cvat/pull/2098>)
- Add FBRS interactive segmentation serverless function (<https://github.com/openvinotoolkit/cvat/pull/2094>)
- Ability to change default behaviour of previous/next buttons of a player.
  It supports regular navigation, searching a frame according to annotations
  filters and searching the nearest frame without any annotations (<https://github.com/openvinotoolkit/cvat/pull/2221>)
- MacOS users notes in CONTRIBUTING.md
- Ability to prepare meta information manually (<https://github.com/openvinotoolkit/cvat/pull/2217>)
- Ability to upload prepared meta information along with a video when creating a task (<https://github.com/openvinotoolkit/cvat/pull/2217>)
- Optional chaining plugin for cvat-canvas and cvat-ui (<https://github.com/openvinotoolkit/cvat/pull/2249>)
- MOTS png mask format support (<https://github.com/openvinotoolkit/cvat/pull/2198>)
- Ability to correct upload video with a rotation record in the metadata (<https://github.com/openvinotoolkit/cvat/pull/2218>)
- User search field for assignee fields (<https://github.com/openvinotoolkit/cvat/pull/2370>)
- Support of mxf videos (<https://github.com/openvinotoolkit/cvat/pull/2514>)

### Changed

- UI models (like DEXTR) were redesigned to be more interactive (<https://github.com/opencv/cvat/pull/2054>)
- Used Ubuntu:20.04 as a base image for CVAT Dockerfile (<https://github.com/opencv/cvat/pull/2101>)
- Right colors of label tags in label mapping when a user runs automatic detection (<https://github.com/openvinotoolkit/cvat/pull/2162>)
- Nuclio became an optional component of CVAT (<https://github.com/openvinotoolkit/cvat/pull/2192>)
- A key to remove a point from a polyshape (Ctrl => Alt) (<https://github.com/openvinotoolkit/cvat/pull/2204>)
- Updated `docker-compose` file version from `2.3` to `3.3`(<https://github.com/openvinotoolkit/cvat/pull/2235>)
- Added auto inference of url schema from host in CLI, if provided (<https://github.com/openvinotoolkit/cvat/pull/2240>)
- Track frames in skips between annotation is presented in MOT and MOTS formats are marked `outside` (<https://github.com/openvinotoolkit/cvat/pull/2198>)
- UI packages installation with `npm ci` instead of `npm install` (<https://github.com/openvinotoolkit/cvat/pull/2350>)

### Removed

- Removed Z-Order flag from task creation process

### Fixed

- Fixed multiple errors which arises when polygon is of length 5 or less (<https://github.com/opencv/cvat/pull/2100>)
- Fixed task creation from PDF (<https://github.com/opencv/cvat/pull/2141>)
- Fixed CVAT format import for frame stepped tasks (<https://github.com/openvinotoolkit/cvat/pull/2151>)
- Fixed the reading problem with large PDFs (<https://github.com/openvinotoolkit/cvat/pull/2154>)
- Fixed unnecessary pyhash dependency (<https://github.com/openvinotoolkit/cvat/pull/2170>)
- Fixed Data is not getting cleared, even after deleting the Task from Django Admin App(<https://github.com/openvinotoolkit/cvat/issues/1925>)
- Fixed blinking message: "Some tasks have not been showed because they do not have any data" (<https://github.com/openvinotoolkit/cvat/pull/2200>)
- Fixed case when a task with 0 jobs is shown as "Completed" in UI (<https://github.com/openvinotoolkit/cvat/pull/2200>)
- Fixed use case when UI throws exception: Cannot read property 'objectType' of undefined #2053 (<https://github.com/openvinotoolkit/cvat/pull/2203>)
- Fixed use case when logs could be saved twice or more times #2202 (<https://github.com/openvinotoolkit/cvat/pull/2203>)
- Fixed issues from #2112 (<https://github.com/openvinotoolkit/cvat/pull/2217>)
- Git application name (renamed to dataset_repo) (<https://github.com/openvinotoolkit/cvat/pull/2243>)
- A problem in exporting of tracks, where tracks could be truncated (<https://github.com/openvinotoolkit/cvat/issues/2129>)
- Fixed CVAT startup process if the user has `umask 077` in .bashrc file (<https://github.com/openvinotoolkit/cvat/pull/2293>)
- Exception: Cannot read property "each" of undefined after drawing a single point (<https://github.com/openvinotoolkit/cvat/pull/2307>)
- Cannot read property 'label' of undefined (Fixed?) (<https://github.com/openvinotoolkit/cvat/pull/2311>)
- Excluded track frames marked `outside` in `CVAT for Images` export (<https://github.com/openvinotoolkit/cvat/pull/2345>)
- 'List of tasks' Kibana visualization (<https://github.com/openvinotoolkit/cvat/pull/2361>)
- An error on exporting not `jpg` or `png` images in TF Detection API format (<https://github.com/openvinotoolkit/datumaro/issues/35>)

## \[1.1.0] - 2020-08-31

### Added

- Siammask tracker as DL serverless function (<https://github.com/opencv/cvat/pull/1988>)
- \[Datumaro] Added model info and source info commands (<https://github.com/opencv/cvat/pull/1973>)
- \[Datumaro] Dataset statistics (<https://github.com/opencv/cvat/pull/1668>)
- Ability to change label color in tasks and predefined labels (<https://github.com/opencv/cvat/pull/2014>)
- \[Datumaro] Multi-dataset merge (<https://github.com/opencv/cvat/pull/1695>)
- Ability to configure email verification for new users (<https://github.com/opencv/cvat/pull/1929>)
- Link to django admin page from UI (<https://github.com/opencv/cvat/pull/2068>)
- Notification message when users use wrong browser (<https://github.com/opencv/cvat/pull/2070>)

### Changed

- Shape coordinates are rounded to 2 digits in dumped annotations (<https://github.com/opencv/cvat/pull/1970>)
- COCO format does not produce polygon points for bbox annotations (<https://github.com/opencv/cvat/pull/1953>)

### Fixed

- Issue loading openvino models for semi-automatic and automatic annotation (<https://github.com/opencv/cvat/pull/1996>)
- Basic functions of CVAT works without activated nuclio dashboard
- Fixed a case in which exported masks could have wrong color order (<https://github.com/opencv/cvat/issues/2032>)
- Fixed error with creating task with labels with the same name (<https://github.com/opencv/cvat/pull/2031>)
- Django RQ dashboard view (<https://github.com/opencv/cvat/pull/2069>)
- Object's details menu settings (<https://github.com/opencv/cvat/pull/2084>)

## \[1.1.0-beta] - 2020-08-03

### Added

- DL models as serverless functions (<https://github.com/opencv/cvat/pull/1767>)
- Source type support for tags, shapes and tracks (<https://github.com/opencv/cvat/pull/1192>)
- Source type support for CVAT Dumper/Loader (<https://github.com/opencv/cvat/pull/1192>)
- Intelligent polygon editing (<https://github.com/opencv/cvat/pull/1921>)
- Support creating multiple jobs for each task through python cli (<https://github.com/opencv/cvat/pull/1950>)
- python cli over https (<https://github.com/opencv/cvat/pull/1942>)
- Error message when plugins weren't able to initialize instead of infinite loading (<https://github.com/opencv/cvat/pull/1966>)
- Ability to change user password (<https://github.com/opencv/cvat/pull/1954>)

### Changed

- Smaller object details (<https://github.com/opencv/cvat/pull/1877>)
- `COCO` format does not convert bboxes to polygons on export (<https://github.com/opencv/cvat/pull/1953>)
- It is impossible to submit a DL model in OpenVINO format using UI.
  Now you can deploy new models on the server using serverless functions
  (<https://github.com/opencv/cvat/pull/1767>)
- Files and folders under share path are now alphabetically sorted

### Removed

- Removed OpenVINO and CUDA components because they are not necessary anymore (<https://github.com/opencv/cvat/pull/1767>)
- Removed the old UI code (<https://github.com/opencv/cvat/pull/1964>)

### Fixed

- Some objects aren't shown on canvas sometimes. For example after propagation on of objects is invisible (<https://github.com/opencv/cvat/pull/1834>)
- CVAT doesn't offer to restore state after an error (<https://github.com/opencv/cvat/pull/1874>)
- Cannot read property 'shapeType' of undefined because of zOrder related issues (<https://github.com/opencv/cvat/pull/1874>)
- Cannot read property 'pinned' of undefined because of zOrder related issues (<https://github.com/opencv/cvat/pull/1874>)
- Do not iterate over hidden objects in aam (which are invisible because of zOrder) (<https://github.com/opencv/cvat/pull/1874>)
- Cursor position is reset after changing a text field (<https://github.com/opencv/cvat/pull/1874>)
- Hidden points and cuboids can be selected to be grouped (<https://github.com/opencv/cvat/pull/1874>)
- `outside` annotations should not be in exported images (<https://github.com/opencv/cvat/issues/1620>)
- `CVAT for video format` import error with interpolation (<https://github.com/opencv/cvat/issues/1893>)
- `Image compression` definition mismatch (<https://github.com/opencv/cvat/issues/1900>)
- Points are duplicated during polygon interpolation sometimes (<https://github.com/opencv/cvat/pull/1892>)
- When redraw a shape with activated autobordering, previous points are visible (<https://github.com/opencv/cvat/pull/1892>)
- No mapping between side object element and context menu in some attributes (<https://github.com/opencv/cvat/pull/1923>)
- Interpolated shapes exported as `keyframe = True` (<https://github.com/opencv/cvat/pull/1937>)
- Stylelint filetype scans (<https://github.com/opencv/cvat/pull/1952>)
- Fixed toolip closing issue (<https://github.com/opencv/cvat/pull/1955>)
- Clearing frame cache when close a task (<https://github.com/opencv/cvat/pull/1966>)
- Increase rate of throttling policy for unauthenticated users (<https://github.com/opencv/cvat/pull/1969>)

## \[1.1.0-alpha] - 2020-06-30

### Added

- Throttling policy for unauthenticated users (<https://github.com/opencv/cvat/pull/1531>)
- Added default label color table for mask export (<https://github.com/opencv/cvat/pull/1549>)
- Added environment variables for Redis and Postgres hosts for Kubernetes deployment support (<https://github.com/opencv/cvat/pull/1641>)
- Added visual identification for unavailable formats (<https://github.com/opencv/cvat/pull/1567>)
- Shortcut to change color of an activated shape in new UI (Enter) (<https://github.com/opencv/cvat/pull/1683>)
- Shortcut to switch split mode (<https://github.com/opencv/cvat/pull/1683>)
- Built-in search for labels when create an object or change a label (<https://github.com/opencv/cvat/pull/1683>)
- Better validation of labels and attributes in raw viewer (<https://github.com/opencv/cvat/pull/1727>)
- ClamAV antivirus integration (<https://github.com/opencv/cvat/pull/1712>)
- Added canvas background color selector (<https://github.com/opencv/cvat/pull/1705>)
- SCSS files linting with Stylelint tool (<https://github.com/opencv/cvat/pull/1766>)
- Supported import and export or single boxes in MOT format (<https://github.com/opencv/cvat/pull/1764>)
- \[Datumaro] Added `stats` command, which shows some dataset statistics
  like image mean and std (<https://github.com/opencv/cvat/pull/1734>)
- Add option to upload annotations upon task creation on CLI
- Polygon and polylines interpolation (<https://github.com/opencv/cvat/pull/1571>)
- Ability to redraw shape from scratch (Shift + N) for an activated shape (<https://github.com/opencv/cvat/pull/1571>)
- Highlights for the first point of a polygon/polyline and direction (<https://github.com/opencv/cvat/pull/1571>)
- Ability to change orientation for poylgons/polylines in context menu (<https://github.com/opencv/cvat/pull/1571>)
- Ability to set the first point for polygons in points context menu (<https://github.com/opencv/cvat/pull/1571>)
- Added new tag annotation workspace (<https://github.com/opencv/cvat/pull/1570>)
- Appearance block in attribute annotation mode (<https://github.com/opencv/cvat/pull/1820>)
- Keyframe navigations and some switchers in attribute annotation mode (<https://github.com/opencv/cvat/pull/1820>)
- \[Datumaro] Added `convert` command to convert datasets directly (<https://github.com/opencv/cvat/pull/1837>)
- \[Datumaro] Added an option to specify image extension when exporting datasets (<https://github.com/opencv/cvat/pull/1799>)
- \[Datumaro] Added image copying when exporting datasets, if possible (<https://github.com/opencv/cvat/pull/1799>)

### Changed

- Removed information about e-mail from the basic user information (<https://github.com/opencv/cvat/pull/1627>)
- Update https install manual. Makes it easier and more robust.
  Includes automatic renewing of lets encrypt certificates.
- Settings page move to the modal. (<https://github.com/opencv/cvat/pull/1705>)
- Implemented import and export of annotations with relative image paths (<https://github.com/opencv/cvat/pull/1463>)
- Using only single click to start editing or remove a point (<https://github.com/opencv/cvat/pull/1571>)
- Added support for attributes in VOC XML format (<https://github.com/opencv/cvat/pull/1792>)
- Added annotation attributes in COCO format (<https://github.com/opencv/cvat/pull/1782>)
- Colorized object items in the side panel (<https://github.com/opencv/cvat/pull/1753>)
- \[Datumaro] Annotation-less files are not generated anymore in COCO format, unless tasks explicitly requested (<https://github.com/opencv/cvat/pull/1799>)

### Fixed

- Problem with exported frame stepped image task (<https://github.com/opencv/cvat/issues/1613>)
- Fixed dataset filter item representation for imageless dataset items (<https://github.com/opencv/cvat/pull/1593>)
- Fixed interpreter crash when trying to import `tensorflow` with no AVX instructions available (<https://github.com/opencv/cvat/pull/1567>)
- Kibana wrong working time calculation with new annotation UI use (<https://github.com/opencv/cvat/pull/1654>)
- Wrong rexex for account name validation (<https://github.com/opencv/cvat/pull/1667>)
- Wrong description on register view for the username field (<https://github.com/opencv/cvat/pull/1667>)
- Wrong resolution for resizing a shape (<https://github.com/opencv/cvat/pull/1667>)
- React warning because of not unique keys in labels viewer (<https://github.com/opencv/cvat/pull/1727>)
- Fixed issue tracker (<https://github.com/opencv/cvat/pull/1705>)
- Fixed canvas fit after sidebar open/close event (<https://github.com/opencv/cvat/pull/1705>)
- A couple of exceptions in AAM related with early object activation (<https://github.com/opencv/cvat/pull/1755>)
- Propagation from the latest frame (<https://github.com/opencv/cvat/pull/1800>)
- Number attribute value validation (didn't work well with floats) (<https://github.com/opencv/cvat/pull/1800>)
- Logout doesn't work (<https://github.com/opencv/cvat/pull/1812>)
- Annotations aren't updated after reopening a task (<https://github.com/opencv/cvat/pull/1753>)
- Labels aren't updated after reopening a task (<https://github.com/opencv/cvat/pull/1753>)
- Canvas isn't fitted after collapsing side panel in attribute annotation mode (<https://github.com/opencv/cvat/pull/1753>)
- Error when interpolating polygons (<https://github.com/opencv/cvat/pull/1878>)

### Security

- SQL injection in Django `CVE-2020-9402` (<https://github.com/opencv/cvat/pull/1657>)

## \[1.0.0] - 2020-05-29

### Added

- cvat-ui: cookie policy drawer for login page (<https://github.com/opencv/cvat/pull/1511>)
- `datumaro_project` export format (<https://github.com/opencv/cvat/pull/1352>)
- Ability to configure user agreements for the user registration form (<https://github.com/opencv/cvat/pull/1464>)
- Cuboid interpolation and cuboid drawing from rectangles (<https://github.com/opencv/cvat/pull/1560>)
- Ability to configure custom pageViewHit, which can be useful for web analytics integration (<https://github.com/opencv/cvat/pull/1566>)
- Ability to configure access to the analytics page based on roles (<https://github.com/opencv/cvat/pull/1592>)

### Changed

- Downloaded file name in annotations export became more informative (<https://github.com/opencv/cvat/pull/1352>)
- Added auto trimming for trailing whitespaces style enforcement (<https://github.com/opencv/cvat/pull/1352>)
- REST API: updated `GET /task/<id>/annotations`: parameters are `format`, `filename`
  (now optional), `action` (optional) (<https://github.com/opencv/cvat/pull/1352>)
- REST API: removed `dataset/formats`, changed format of `annotation/formats` (<https://github.com/opencv/cvat/pull/1352>)
- Exported annotations are stored for N hours instead of indefinitely (<https://github.com/opencv/cvat/pull/1352>)
- Formats: CVAT format now accepts ZIP and XML (<https://github.com/opencv/cvat/pull/1352>)
- Formats: COCO format now accepts ZIP and JSON (<https://github.com/opencv/cvat/pull/1352>)
- Formats: most of formats renamed, no extension in title (<https://github.com/opencv/cvat/pull/1352>)
- Formats: definitions are changed, are not stored in DB anymore (<https://github.com/opencv/cvat/pull/1352>)
- cvat-core: session.annotations.put() now returns ids of added objects (<https://github.com/opencv/cvat/pull/1493>)
- Images without annotations now also included in dataset/annotations export (<https://github.com/opencv/cvat/issues/525>)

### Removed

- `annotation` application is replaced with `dataset_manager` (<https://github.com/opencv/cvat/pull/1352>)
- `_DATUMARO_INIT_LOGLEVEL` env. variable is removed in favor of regular `--loglevel` cli parameter (<https://github.com/opencv/cvat/pull/1583>)

### Fixed

- Categories for empty projects with no sources are taken from own dataset (<https://github.com/opencv/cvat/pull/1352>)
- Added directory removal on error during `extract` command (<https://github.com/opencv/cvat/pull/1352>)
- Added debug error message on incorrect XPath (<https://github.com/opencv/cvat/pull/1352>)
- Exporting frame stepped task
  (<https://github.com/opencv/cvat/issues/1294>, <https://github.com/opencv/cvat/issues/1334>)
- Fixed broken command line interface for `cvat` export format in Datumaro (<https://github.com/opencv/cvat/issues/1494>)
- Updated Rest API document, Swagger document serving instruction issue (<https://github.com/opencv/cvat/issues/1495>)
- Fixed cuboid occluded view (<https://github.com/opencv/cvat/pull/1500>)
- Non-informative lock icon (<https://github.com/opencv/cvat/pull/1434>)
- Sidebar in AAM has no hide/show button (<https://github.com/opencv/cvat/pull/1420>)
- Task/Job buttons has no "Open in new tab" option (<https://github.com/opencv/cvat/pull/1419>)
- Delete point context menu option has no shortcut hint (<https://github.com/opencv/cvat/pull/1416>)
- Fixed issue with unnecessary tag activation in cvat-canvas (<https://github.com/opencv/cvat/issues/1540>)
- Fixed an issue with large number of instances in instance mask (<https://github.com/opencv/cvat/issues/1539>)
- Fixed full COCO dataset import error with conflicting labels in keypoints and detection (<https://github.com/opencv/cvat/pull/1548>)
- Fixed COCO keypoints skeleton parsing and saving (<https://github.com/opencv/cvat/issues/1539>)
- `tf.placeholder() is not compatible with eager execution` exception for auto_segmentation (<https://github.com/opencv/cvat/pull/1562>)
- Canvas cannot be moved with move functionality on left mouse key (<https://github.com/opencv/cvat/pull/1573>)
- Deep extreme cut request is sent when draw any shape with Make AI polygon option enabled (<https://github.com/opencv/cvat/pull/1573>)
- Fixed an error when exporting a task with cuboids to any format except CVAT (<https://github.com/opencv/cvat/pull/1577>)
- Synchronization with remote git repo (<https://github.com/opencv/cvat/pull/1582>)
- A problem with mask to polygons conversion when polygons are too small (<https://github.com/opencv/cvat/pull/1581>)
- Unable to upload video with uneven size (<https://github.com/opencv/cvat/pull/1594>)
- Fixed an issue with `z_order` having no effect on segmentations (<https://github.com/opencv/cvat/pull/1589>)

### Security

- Permission group whitelist check for analytics view (<https://github.com/opencv/cvat/pull/1608>)

## \[1.0.0-beta.2] - 2020-04-30

### Added

- Re-Identification algorithm to merging bounding boxes automatically to the new UI (<https://github.com/opencv/cvat/pull/1406>)
- Methods `import` and `export` to import/export raw annotations for Job and Task in `cvat-core` (<https://github.com/opencv/cvat/pull/1406>)
- Versioning of client packages (`cvat-core`, `cvat-canvas`, `cvat-ui`). Initial versions are set to 1.0.0 (<https://github.com/opencv/cvat/pull/1448>)
- Cuboids feature was migrated from old UI to new one. (<https://github.com/opencv/cvat/pull/1451>)

### Removed

- Annotation conversion utils, currently supported natively via Datumaro framework
  (<https://github.com/opencv/cvat/pull/1477>)

### Fixed

- Auto annotation, TF annotation and Auto segmentation apps (<https://github.com/opencv/cvat/pull/1409>)
- Import works with truncated images now: "OSError:broken data stream" on corrupt images
  (<https://github.com/opencv/cvat/pull/1430>)
- Hide functionality (H) doesn't work (<https://github.com/opencv/cvat/pull/1445>)
- The highlighted attribute doesn't correspond to the chosen attribute in AAM (<https://github.com/opencv/cvat/pull/1445>)
- Inconvinient image shaking while drawing a polygon (hold Alt key during drawing/editing/grouping to drag an image) (<https://github.com/opencv/cvat/pull/1445>)
- Filter property "shape" doesn't work and extra operator in description (<https://github.com/opencv/cvat/pull/1445>)
- Block of text information doesn't disappear after deactivating for locked shapes (<https://github.com/opencv/cvat/pull/1445>)
- Annotation uploading fails in annotation view (<https://github.com/opencv/cvat/pull/1445>)
- UI freezes after canceling pasting with escape (<https://github.com/opencv/cvat/pull/1445>)
- Duplicating keypoints in COCO export (<https://github.com/opencv/cvat/pull/1435>)
- CVAT new UI: add arrows on a mouse cursor (<https://github.com/opencv/cvat/pull/1391>)
- Delete point bug (in new UI) (<https://github.com/opencv/cvat/pull/1440>)
- Fix apache startup after PC restart (<https://github.com/opencv/cvat/pull/1467>)
- Open task button doesn't work (<https://github.com/opencv/cvat/pull/1474>)

## \[1.0.0-beta.1] - 2020-04-15

### Added

- Special behaviour for attribute value `__undefined__` (invisibility, no shortcuts to be set in AAM)
- Dialog window with some helpful information about using filters
- Ability to display a bitmap in the new UI
- Button to reset colors settings (brightness, saturation, contrast) in the new UI
- Option to display shape text always
- Dedicated message with clarifications when share is unmounted (<https://github.com/opencv/cvat/pull/1373>)
- Ability to create one tracked point (<https://github.com/opencv/cvat/pull/1383>)
- Ability to draw/edit polygons and polylines with automatic bordering feature
  (<https://github.com/opencv/cvat/pull/1394>)
- Tutorial: instructions for CVAT over HTTPS
- Deep extreme cut (semi-automatic segmentation) to the new UI (<https://github.com/opencv/cvat/pull/1398>)

### Changed

- Increase preview size of a task till 256, 256 on the server
- Public ssh-keys are displayed in a dedicated window instead of console when create a task with a repository
- React UI is the primary UI

### Fixed

- Cleaned up memory in Auto Annotation to enable long running tasks on videos
- New shape is added when press `esc` when drawing instead of cancellation
- Dextr segmentation doesn't work.
- `FileNotFoundError` during dump after moving format files
- CVAT doesn't append outside shapes when merge polyshapes in old UI
- Layout sometimes shows double scroll bars on create task, dashboard and settings pages
- UI fails after trying to change frame during resizing, dragging, editing
- Hidden points (or outsided) are visible after changing a frame
- Merge is allowed for points, but clicks on points conflict with frame dragging logic
- Removed objects are visible for search
- Add missed task_id and job_id fields into exception logs for the new UI (<https://github.com/opencv/cvat/pull/1372>)
- UI fails when annotations saving occurs during drag/resize/edit (<https://github.com/opencv/cvat/pull/1383>)
- Multiple savings when hold Ctrl+S (a lot of the same copies of events were sent with the same working time)
  (<https://github.com/opencv/cvat/pull/1383>)
- UI doesn't have any reaction when git repos synchronization failed (<https://github.com/opencv/cvat/pull/1383>)
- Bug when annotations cannot be saved after (delete - save - undo - save) (<https://github.com/opencv/cvat/pull/1383>)
- VOC format exports Upper case labels correctly in lower case (<https://github.com/opencv/cvat/pull/1379>)
- Fixed polygon exporting bug in COCO dataset (<https://github.com/opencv/cvat/issues/1387>)
- Task creation from remote files (<https://github.com/opencv/cvat/pull/1392>)
- Job cannot be opened in some cases when the previous job was failed during opening
  (<https://github.com/opencv/cvat/issues/1403>)
- Deactivated shape is still highlighted on the canvas (<https://github.com/opencv/cvat/issues/1403>)
- AttributeError: 'tuple' object has no attribute 'read' in ReID algorithm (<https://github.com/opencv/cvat/issues/1403>)
- Wrong semi-automatic segmentation near edges of an image (<https://github.com/opencv/cvat/issues/1403>)
- Git repos paths (<https://github.com/opencv/cvat/pull/1400>)
- Uploading annotations for tasks with multiple jobs (<https://github.com/opencv/cvat/pull/1396>)

## \[1.0.0-alpha] - 2020-03-31

### Added

- Data streaming using chunks (<https://github.com/opencv/cvat/pull/1007>)
- New UI: showing file names in UI (<https://github.com/opencv/cvat/pull/1311>)
- New UI: delete a point from context menu (<https://github.com/opencv/cvat/pull/1292>)

### Fixed

- Git app cannot clone a repository (<https://github.com/opencv/cvat/pull/1330>)
- New UI: preview position in task details (<https://github.com/opencv/cvat/pull/1312>)
- AWS deployment (<https://github.com/opencv/cvat/pull/1316>)

## \[0.6.1] - 2020-03-21

### Changed

- VOC task export now does not use official label map by default, but takes one
  from the source task to avoid primary-class and class part name
  clashing ([#1275](https://github.com/opencv/cvat/issues/1275))

### Fixed

- File names in LabelMe format export are no longer truncated ([#1259](https://github.com/opencv/cvat/issues/1259))
- `occluded` and `z_order` annotation attributes are now correctly passed to Datumaro ([#1271](https://github.com/opencv/cvat/pull/1271))
- Annotation-less tasks now can be exported as empty datasets in COCO ([#1277](https://github.com/opencv/cvat/issues/1277))
- Frame name matching for video annotations import -
  allowed `frame_XXXXXX[.ext]` format ([#1274](https://github.com/opencv/cvat/pull/1274))

### Security

- Bump acorn from 6.3.0 to 6.4.1 in /cvat-ui ([#1270](https://github.com/opencv/cvat/pull/1270))

## \[0.6.0] - 2020-03-15

### Added

- Server only support for projects. Extend REST API v1 (/api/v1/projects\*)
- Ability to get basic information about users without admin permissions ([#750](https://github.com/opencv/cvat/issues/750))
- Changed REST API: removed PUT and added DELETE methods for /api/v1/users/ID
- Mask-RCNN Auto Annotation Script in OpenVINO format
- Yolo Auto Annotation Script
- Auto segmentation using Mask_RCNN component (Keras+Tensorflow Mask R-CNN Segmentation)
- REST API to export an annotation task (images + annotations)
  [Datumaro](https://github.com/opencv/cvat/tree/develop/datumaro) -
  a framework to build, analyze, debug and visualize datasets
- Text Detection Auto Annotation Script in OpenVINO format for version 4
- Added in OpenVINO Semantic Segmentation for roads
- Ability to visualize labels when using Auto Annotation runner
- MOT CSV format support ([#830](https://github.com/opencv/cvat/pull/830))
- LabelMe format support ([#844](https://github.com/opencv/cvat/pull/844))
- Segmentation MASK format import (as polygons) ([#1163](https://github.com/opencv/cvat/pull/1163))
- Git repositories can be specified with IPv4 address ([#827](https://github.com/opencv/cvat/pull/827))

### Changed

- page_size parameter for all REST API methods
- React & Redux & Antd based dashboard
- Yolov3 interpretation script fix and changes to mapping.json
- YOLO format support ([#1151](https://github.com/opencv/cvat/pull/1151))
- Added support for OpenVINO 2020

### Fixed

- Exception in Git plugin [#826](https://github.com/opencv/cvat/issues/826)
- Label ids in TFrecord format now start from 1 [#866](https://github.com/opencv/cvat/issues/866)
- Mask problem in COCO JSON style [#718](https://github.com/opencv/cvat/issues/718)
- Datasets (or tasks) can be joined and split to subsets with Datumaro [#791](https://github.com/opencv/cvat/issues/791)
- Output labels for VOC format can be specified with Datumaro [#942](https://github.com/opencv/cvat/issues/942)
- Annotations can be filtered before dumping with Datumaro [#994](https://github.com/opencv/cvat/issues/994)

## \[0.5.2] - 2019-12-15

### Fixed

- Frozen version of scikit-image==0.15 in requirements.txt because next releases don't support Python 3.5

## \[0.5.1] - 2019-10-17

### Added

- Integration with Zenodo.org (DOI)

## \[0.5.0] - 2019-09-12

### Added

- A converter to YOLO format
- Installation guide
- Linear interpolation for a single point
- Video frame filter
- Running functional tests for REST API during a build
- Admins are no longer limited to a subset of python commands in the auto annotation application
- Remote data source (list of URLs to create an annotation task)
- Auto annotation using Faster R-CNN with Inception v2 (utils/open_model_zoo)
- Auto annotation using Pixel Link mobilenet v2 - text detection (utils/open_model_zoo)
- Ability to create a custom extractors for unsupported media types
- Added in PDF extractor
- Added in a command line model manager tester
- Ability to dump/load annotations in several formats from UI (CVAT, Pascal VOC, YOLO, MS COCO, png mask, TFRecord)
- Auth for REST API (api/v1/auth/): login, logout, register, ...
- Preview for the new CVAT UI (dashboard only) is available: <http://localhost:9080/>
- Added command line tool for performing common task operations (/utils/cli/)

### Changed

- Outside and keyframe buttons in the side panel for all interpolation shapes (they were only for boxes before)
- Improved error messages on the client side (#511)

### Removed

- "Flip images" has been removed. UI now contains rotation features.

### Fixed

- Incorrect width of shapes borders in some cases
- Annotation parser for tracks with a start frame less than the first segment frame
- Interpolation on the server near outside frames
- Dump for case when task name has a slash
- Auto annotation fail for multijob tasks
- Installation of CVAT with OpenVINO on the Windows platform
- Background color was always black in utils/mask/converter.py
- Exception in attribute annotation mode when a label are switched to a value without any attributes
- Handling of wrong labelamp json file in auto annotation (<https://github.com/opencv/cvat/issues/554>)
- No default attributes in dumped annotation (<https://github.com/opencv/cvat/issues/601>)
- Required field "Frame Filter" on admin page during a task modifying (#666)
- Dump annotation errors for a task with several segments (#610, #500)
- Invalid label parsing during a task creating (#628)
- Button "Open Task" in the annotation view
- Creating a video task with 0 overlap

### Security

- Upgraded Django, djangorestframework, and other packages

## \[0.4.2] - 2019-06-03

### Fixed

- Fixed interaction with the server share in the auto annotation plugin

## \[0.4.1] - 2019-05-14

### Fixed

- JavaScript syntax incompatibility with Google Chrome versions less than 72

## \[0.4.0] - 2019-05-04

### Added

- OpenVINO auto annotation: it is possible to upload a custom model and annotate images automatically.
- Ability to rotate images/video in the client part (Ctrl+R, Shift+Ctrl+R shortcuts) (#305)
- The ReID application for automatic bounding box merging has been added (#299)
- Keyboard shortcuts to switch next/previous default shape type (box, polygon etc) (Alt + <, Alt + >) (#316)
- Converter for VOC now supports interpolation tracks
- REST API (/api/v1/\*, /api/docs)
- Semi-automatic semantic segmentation with the [Deep Extreme Cut](http://www.vision.ee.ethz.ch/~cvlsegmentation/dextr/) work

### Changed

- Propagation setup has been moved from settings to bottom player panel
- Additional events like "Debug Info" or "Fit Image" have been added for analitics
- Optional using LFS for git annotation storages (#314)

### Deprecated

- "Flip images" flag in the create task dialog will be removed.
  Rotation functionality in client part have been added instead.

### Fixed

- Django 2.1.5 (security fix, [CVE-2019-3498](https://nvd.nist.gov/vuln/detail/CVE-2019-3498))
- Several scenarious which cause code 400 after undo/redo/save have been fixed (#315)

## \[0.3.0] - 2018-12-29

### Added

- Ability to copy Object URL and Frame URL via object context menu and player context menu respectively.
- Ability to change opacity for selected shape with help "Selected Fill Opacity" slider.
- Ability to remove polyshapes points by double click.
- Ability to draw/change polyshapes (except for points) by slip method. Just press ENTER and moving a cursor.
- Ability to switch lock/hide properties via label UI element (in right menu) for all objects with same label.
- Shortcuts for outside/keyframe properties
- Support of Intel OpenVINO for accelerated model inference
- Tensorflow annotation now works without CUDA. It can use CPU only. OpenVINO and CUDA are supported optionally.
- Incremental saving of annotations.
- Tutorial for using polygons (screencast)
- Silk profiler to improve development process
- Admin panel can be used to edit labels and attributes for annotation tasks
- Analytics component to manage a data annotation team, monitor exceptions, collect client and server logs
- Changeable job and task statuses (annotation, validation, completed).
  A job status can be changed manually, a task status is computed automatically based on job statuses (#153)
- Backlink to a task from its job annotation view (#156)
- Buttons lock/hide for labels. They work for all objects with the same label on a current frame (#116)

### Changed

- Polyshape editing method has been improved. You can redraw part of shape instead of points cloning.
- Unified shortcut (Esc) for close any mode instead of different shortcuts (Alt+N, Alt+G, Alt+M etc.).
- Dump file contains information about data source (e.g. video name, archive name, ...)
- Update requests library due to [CVE-2018-18074](https://nvd.nist.gov/vuln/detail/CVE-2018-18074)
- Per task/job permissions to create/access/change/delete tasks and annotations
- Documentation was improved
- Timeout for creating tasks was increased (from 1h to 4h) (#136)
- Drawing has become more convenience. Now it is possible to draw outside an image.
  Shapes will be automatically truncated after drawing process (#202)

### Fixed

- Performance bottleneck has been fixed during you create new objects (draw, copy, merge etc).
- Label UI elements aren't updated after changelabel.
- Attribute annotation mode can use invalid shape position after resize or move shapes.
- Labels order is preserved now (#242)
- Uploading large XML files (#123)
- Django vulnerability (#121)
- Grammatical cleanup of README.md (#107)
- Dashboard loading has been accelerated (#156)
- Text drawing outside of a frame in some cases (#202)

## \[0.2.0] - 2018-09-28

### Added

- New annotation shapes: polygons, polylines, points
- Undo/redo feature
- Grid to estimate size of objects
- Context menu for shapes
- A converter to PASCAL VOC format
- A converter to MS COCO format
- A converter to mask format
- License header for most of all files
- .gitattribute to avoid problems with bash scripts inside a container
- CHANGELOG.md itself
- Drawing size of a bounding box during resize
- Color by instance, group, label
- Group objects
- Object propagation on next frames
- Full screen view

### Changed

- Documentation, screencasts, the primary screenshot
- Content-type for save_job request is application/json

### Fixed

- Player navigation if the browser's window is scrolled
- Filter doesn't support dash (-)
- Several memory leaks
- Inconsistent extensions between filenames in an annotation file and real filenames

## \[0.1.2] - 2018-08-07

### Added

- 7z archive support when creating a task
- .vscode/launch.json file for developing with VS code

### Fixed

- #14: docker-compose down command as written in the readme does not remove volumes
- #15: all checkboxes in temporary attributes are checked when reopening job after saving the job
- #18: extend CONTRIBUTING.md
- #19: using the same attribute for label twice -> stuck

### Changed

- More strict verification for labels with attributes

## \[0.1.1] - 2018-07-6

### Added

- Links on a screenshot, documentation, screencasts into README.md
- CONTRIBUTORS.md

### Fixed

- GitHub documentation

## \[0.1.0] - 2018-06-29

### Added

- Initial version

## Template

```
## \[Unreleased]
### Added
- TDB

### Changed
- TDB

### Deprecated
- TDB

### Removed
- TDB

### Fixed
- TDB

### Security
- TDB
```<|MERGE_RESOLUTION|>--- conflicted
+++ resolved
@@ -48,11 +48,8 @@
 - Fixed HRNet serverless function runtime error on images with alpha channel (<https://github.com/opencv/cvat/pull/5570>)
 - Preview & chunk cache settings are ignored (<https://github.com/opencv/cvat/pull/5569>)
 - Export annotations to Azure container (<https://github.com/opencv/cvat/pull/5596>)
-<<<<<<< HEAD
+- Fix the type of the credentials parameter of make_client from the Python SDK
 - Reduced number of noisy information on ortho views for 3D canvas (<https://github.com/opencv/cvat/pull/5608>)
-=======
-- Fix the type of the credentials parameter of make_client from the Python SDK
->>>>>>> a9476cb6
 
 ### Security
 - Fixed vulnerability with social authentication (<https://github.com/opencv/cvat/pull/5521>)
