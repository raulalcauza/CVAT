--- conflicted
+++ resolved
@@ -24,15 +24,10 @@
 - TDB
 
 ### Fixed
-<<<<<<< HEAD
-- Running serverless models for EXIF-rotated images (<https://github.com/opencv/cvat/pull/6275/>)
+- Issues with running serverless models for EXIF-rotated images. (<https://github.com/opencv/cvat/pull/6275/>)
+- File uploading issues when using https configuration. (<https://github.com/opencv/cvat/pull/6308>)
 - The problem with manifest file in tasks restored from backup (<https://github.com/opencv/cvat/issues/5971>)
 - The problem with task mode in a task restored from backup (<https://github.com/opencv/cvat/issues/5668>)
-- Uploading files when using https configuration (<https://github.com/opencv/cvat/pull/6308>)
-=======
-- Issues with running serverless models for EXIF-rotated images. (<https://github.com/opencv/cvat/pull/6275/>)
-- File uploading issues when using https configuration. (<https://github.com/opencv/cvat/pull/6308>)
->>>>>>> f6b08015
 
 ### Security
 - TDB
