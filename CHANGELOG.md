--- conflicted
+++ resolved
@@ -69,11 +69,8 @@
 - Job assignee can not resolve an issue (<https://github.com/opencv/cvat/pull/5167>)
 - Create manifest with cvat/server docker container command (<https://github.com/opencv/cvat/pull/5172>)
 - Cannot assign a resource to a user who has an organization (<https://github.com/opencv/cvat/pull/5218>)
-<<<<<<< HEAD
 - Logs and annotations are not saved when logout from a job page (<https://github.com/opencv/cvat/pull/5266>)
-=======
 - Occluded not applied on canvas instantly for a skeleton elements (<https://github.com/opencv/cvat/pull/5259>)
->>>>>>> 080755a8
 - Oriented bounding boxes broken with COCO format ss(<https://github.com/opencv/cvat/pull/5219>)
 - Fixed upload resumption in production environments
   (<https://github.com/opencv/cvat/issues/4839>)
