# Changelog

All notable changes to this project will be documented in this file.

The format is based on [Keep a Changelog](https://keepachangelog.com/en/1.0.0/),
and this project adheres to [Semantic Versioning](https://semver.org/spec/v2.0.0.html).

## \[2.5.0] - Unreleased
### Added
- Add support for Azure Blob Storage connection string authentication(<https://github.com/openvinotoolkit/cvat/pull/4649>)

### Changed
- TDB

### Deprecated
- TDB

### Removed
- TDB

### Fixed
- An invalid project/org handling in webhooks (<https://github.com/opencv/cvat/pull/5707>)
- Warning `key` is undefined on project page (<https://github.com/opencv/cvat/pull/5876>)
<<<<<<< HEAD
- Invalid mask when running automatic annotation on a task (<https://github.com/opencv/cvat/pull/5883>)
=======
- Cloud storage content listing when the manifest name contains special characters
  (<https://github.com/opencv/cvat/pull/5873>)
>>>>>>> befe77c8

### Security
- TDB

## \[2.4.0] - 2023-03-16
### Added
- \[SDK\] An arg to wait for data processing in the task data uploading function
  (<https://github.com/opencv/cvat/pull/5502>)
- Filename pattern to simplify uploading cloud storage data for a task (<https://github.com/opencv/cvat/pull/5498>, <https://github.com/opencv/cvat/pull/5525>)
- \[SDK\] Configuration setting to change the dataset cache directory
  (<https://github.com/opencv/cvat/pull/5535>)
- \[SDK\] Class to represent a project as a PyTorch dataset
  (<https://github.com/opencv/cvat/pull/5523>)
- Grid view and multiple context images supported (<https://github.com/opencv/cvat/pull/5542>)
- Interpolation is now supported for 3D cuboids.
Tracks can be exported/imported to/from Datumaro and Sly Pointcloud formats (<https://github.com/opencv/cvat/pull/5629>)
- Support for custom file to job splits in tasks (server API & SDK only)
  (<https://github.com/opencv/cvat/pull/5536>)
- \[SDK\] A PyTorch adapter setting to disable cache updates
  (<https://github.com/opencv/cvat/pull/5549>)
- YOLO v7 serverless feature added using ONNX backend (<https://github.com/opencv/cvat/pull/5552>)
- Cypress test for social account authentication (<https://github.com/opencv/cvat/pull/5444>)
- Dummy github and google authentication servers (<https://github.com/opencv/cvat/pull/5444>)
- \[Server API\] Simple filters for object collection endpoints
  (<https://github.com/opencv/cvat/pull/5575>)
- Analytics based on Clickhouse, Vector and Grafana instead of the ELK stack (<https://github.com/opencv/cvat/pull/5646>)
- \[SDK\] High-level API for working with organizations
  (<https://github.com/opencv/cvat/pull/5718>)
- Use correct service name in LDAP authentication documentation (<https://github.com/opencv/cvat/pull/5848>)

### Changed
- The Docker Compose files now use the Compose Specification version
  of the format. This version is supported by Docker Compose 1.27.0+
  (<https://github.com/opencv/cvat/pull/5524>).
- \[SDK\] The `resource_type` args now have the default value of `local` in task creation functions.
  The corresponding arguments are keyword-only now.
  (<https://github.com/opencv/cvat/pull/5502>)
- \[Server API\] Added missing pagination or pagination parameters in
  `/jobs/{id}/commits`, `/organizations`
  (<https://github.com/opencv/cvat/pull/5557>)
- Windows Installation Instructions adjusted to work around <https://github.com/nuclio/nuclio/issues/1821>
- The contour detection function for semantic segmentation (<https://github.com/opencv/cvat/pull/4665>)
- Delete newline character when generating a webhook signature (<https://github.com/opencv/cvat/pull/5622>)
- DL models UI (<https://github.com/opencv/cvat/pull/5635>)
- \[Server API\], \[SDK\] Arbitrary-sized collections in endpoints:
  `/api/projects/{id}.tasks`, `/api/tasks/{id}.segments`, `/api/jobs/{id}.issues`,
  `/api/issues/{id}.comments`, `/api/projects | tasks | jobs/{id}.labels`
  (<https://github.com/opencv/cvat/pull/5662>)
- Hide analytics link from non-admin users (<https://github.com/opencv/cvat/pull/5789>)
- Hide notifications on login/logout/register (<https://github.com/opencv/cvat/pull/5788>)
- CVAT and CVAT SDK now use a custom `User-Agent` header in HTTP requests
  (<https://github.com/opencv/cvat/issues/5598>)

### Deprecated
- TBD

### Removed
- \[Server API\] Endpoints with collections are removed in favor of their full variants
  `/project/{id}/tasks`, `/tasks/{id}/jobs`, `/jobs/{id}/issues`, `/issues/{id}/comments`.
  Corresponding fields are added or changed to provide a link to the child collection
  in `/projects/{id}`, `/tasks/{id}`, `/jobs/{id}`, `/issues/{id}`
  (<https://github.com/opencv/cvat/pull/5575>)
- Limit on the maximum number of manifest files that can be added for cloud storage (<https://github.com/opencv/cvat/pull/5660>)

### Fixed
- Helm: Empty password for Redis (<https://github.com/opencv/cvat/pull/5520>)
- Resolved HRNet serverless function runtime error on images with an alpha channel (<https://github.com/opencv/cvat/pull/5570>)
- Addressed ignored preview & chunk cache settings (<https://github.com/opencv/cvat/pull/5569>)
- Fixed exporting annotations to Azure container (<https://github.com/opencv/cvat/pull/5596>)
- Corrected the type of the credentials parameter of `make_client` in the Python SDK
- Reduced noisy information in ortho views for 3D canvas (<https://github.com/opencv/cvat/pull/5608>)
- Cleared disk space after project removal (<https://github.com/opencv/cvat/pull/5632>, <https://github.com/opencv/cvat/pull/5752>)
- Locked submit button when file is not selected during dataset import (<https://github.com/opencv/cvat/pull/5757>)
- \[Server API\]Various errors in the generated schema (<https://github.com/opencv/cvat/pull/5575>)
- Resolved browser freezing when requesting a job with NaN id (<https://github.com/opencv/cvat/pull/5763>)
- Fixed SiamMask and TransT serverless functions (<https://github.com/opencv/cvat/pull/5658>)
- Addressed creation of a project or task with the same labels (<https://github.com/opencv/cvat/pull/5700>)
- \[Server API\] Fixed ability to rename label to an existing name (<https://github.com/opencv/cvat/pull/5662>)
- Resolved issue of resetting attributes when moving a task to a project (<https://github.com/opencv/cvat/pull/5764>)
- Fixed error in dataset export when parsing skeleton sublabels containing spaces (<https://github.com/opencv/cvat/pull/5794>)
- Added missing `CVAT_BASE_URL` in docker-compose.yml (<https://github.com/opencv/cvat/pull/5792>)
- Create cloud storage button size and models pagination (<https://github.com/opencv/cvat/pull/5858>)

### Security
- Fixed vulnerability with social authentication (<https://github.com/opencv/cvat/pull/5521>)

## \[2.3.0] - 2022-12-22
### Added
- SDK section in documentation (<https://github.com/opencv/cvat/pull/4928>)
- Option to enable or disable host certificate checking in CLI (<https://github.com/opencv/cvat/pull/4928>)
- REST API tests with skeletons (<https://github.com/opencv/cvat/pull/4987>)
- Host schema auto-detection in SDK (<https://github.com/opencv/cvat/pull/4910>)
- Server compatibility checks in SDK (<https://github.com/opencv/cvat/pull/4935>)
- Objects sorting option in the sidebar, by z-order. Additional visualization when sorting is applied
(<https://github.com/opencv/cvat/pull/5145>)
- Added YOLOv5 serverless function with NVIDIA GPU support (<https://github.com/opencv/cvat/pull/4960>)
- Mask tools now supported (brush, eraser, polygon-plus,
polygon-minus, returning masks from online detectors & interactors)
(<https://github.com/opencv/cvat/pull/4543>)
- Added Webhooks (<https://github.com/opencv/cvat/pull/4863>)
- Authentication with social accounts: Google & GitHub (<https://github.com/opencv/cvat/pull/5147>, <https://github.com/opencv/cvat/pull/5181>, <https://github.com/opencv/cvat/pull/5295>)
- REST API tests for exporting job datasets & annotations and validating their structure (<https://github.com/opencv/cvat/pull/5160>)
- Backward propagation on UI (<https://github.com/opencv/cvat/pull/5355>)
- Keyboard shortcut to delete a frame (Alt + Del) (<https://github.com/opencv/cvat/pull/5369>)
- PyTorch dataset adapter layer in the SDK
(<https://github.com/opencv/cvat/pull/5417>)
- Method for debugging the server deployed with Docker (<https://github.com/opencv/cvat/issues/5327>)

### Changed
- `api/docs`, `api/swagger`, `api/schema`, `server/about` endpoints now allow unauthorized access (<https://github.com/opencv/cvat/pull/4928>, <https://github.com/opencv/cvat/pull/4935>)
- 3D canvas now can be dragged in IDLE mode (<https://github.com/opencv/cvat/pull/5385>)
- Datumaro version is upgraded to 0.3 (dev) (<https://github.com/opencv/cvat/pull/4984>)
- Allowed trailing slashes in the SDK host address (<https://github.com/opencv/cvat/pull/5057>)
- Adjusted initial camera position, enabled 'Reset zoom' option for 3D canvas (<https://github.com/opencv/cvat/pull/5395>)
- Enabled authentication via email (<https://github.com/opencv/cvat/pull/5037>)
- Unified error handling with the cloud storage (<https://github.com/opencv/cvat/pull/5389>)
- In the SDK, functions taking paths as strings now also accept path-like objects
  (<https://github.com/opencv/cvat/pull/5435>)

### Removed
- The `--https` option of CLI (<https://github.com/opencv/cvat/pull/4910>)

### Fixed
- Significantly optimized access to DB for api/jobs, api/tasks, and api/projects.
- Removed a possibly duplicated encodeURI() calls in `server-proxy.ts` to prevent doubly encoding
non-ascii paths while adding files from "Connected file share" (issue #4428)
- Removed unnecessary volumes defined in docker-compose.serverless.yml
(<https://github.com/openvinotoolkit/cvat/pull/4659>)
- Added support for Image files that use the PIL.Image.mode 'I;16'
- Project import/export with skeletons (<https://github.com/opencv/cvat/pull/4867>,
  <https://github.com/opencv/cvat/pull/5004>)
- Shape color is not changed on canvas after changing a label (<https://github.com/opencv/cvat/pull/5045>)
- Unstable e2e restore tests (<https://github.com/opencv/cvat/pull/5010>)
- IOG and f-BRS serverless function (<https://github.com/opencv/cvat/pull/5039>)
- Invisible label item in label constructor when label color background is white,
 or close to it (<https://github.com/opencv/cvat/pull/5041>)
- Fixed cvat-core ESlint problems (<https://github.com/opencv/cvat/pull/5027>)
- Fixed task creation with non-local files via the SDK/CLI
  (<https://github.com/opencv/cvat/issues/4962>)
- HRNET serverless function (<https://github.com/opencv/cvat/pull/4944>)
- Invalid export of segmentation masks when the `background` label gets nonzero id (<https://github.com/opencv/cvat/pull/5056>)
- A trailing slash in hostname doesn't allow SDK to send some requests
  (<https://github.com/opencv/cvat/pull/5057>)
- Double modal export/backup a task/project (<https://github.com/opencv/cvat/pull/5075>)
- Fixed bug of computing Job's unsolved/resolved issues numbers (<https://github.com/opencv/cvat/pull/5101>)
- Dataset export for job (<https://github.com/opencv/cvat/pull/5052>)
- Angle is not propagated when use ``propagate`` feature (<https://github.com/opencv/cvat/pull/5139>)
- Could not fetch task in a corner case (<https://github.com/opencv/cvat/pull/5163>)
- Restoring CVAT in case of React-renderning fail (<https://github.com/opencv/cvat/pull/5134>)
- Deleted frames become restored if a user deletes frames from another job of the same task
(<https://github.com/opencv/cvat/pull/5138>)
- Wrong issue position when create a quick issue on a rotated shape (<https://github.com/opencv/cvat/pull/5162>)
- Extra rerenders of different pages with each click (<https://github.com/opencv/cvat/pull/5178>)
- Skeleton points exported out of order in the COCO Keypoints format
  (<https://github.com/opencv/cvat/issues/5048>)
- PASCAL VOC 1.1 can't import dataset (<https://github.com/opencv/cvat/pull/4647>)
- Changing an object causes current z layer to be set to the maximum (<https://github.com/opencv/cvat/pull/5145>)
- Job assignee can not resolve an issue (<https://github.com/opencv/cvat/pull/5167>)
- Create manifest with cvat/server docker container command (<https://github.com/opencv/cvat/pull/5172>)
- Cannot assign a resource to a user who has an organization (<https://github.com/opencv/cvat/pull/5218>)
- Logs and annotations are not saved when logout from a job page (<https://github.com/opencv/cvat/pull/5266>)
- Added "type" field for all the labels, allows to reduce number of controls on annotation view (<https://github.com/opencv/cvat/pull/5273>)
- Occluded not applied on canvas instantly for a skeleton elements (<https://github.com/opencv/cvat/pull/5259>)
- Oriented bounding boxes broken with COCO format ss(<https://github.com/opencv/cvat/pull/5219>)
- Can't dump annotations with objects type is track from several jobs (<https://github.com/opencv/cvat/pull/5250>)
- Fixed upload resumption in production environments
  (<https://github.com/opencv/cvat/issues/4839>)
- Fixed job exporting (<https://github.com/opencv/cvat/pull/5282>)
- Visibility and ignored information fail to be loaded (MOT dataset format) (<https://github.com/opencv/cvat/pull/5270>)
- Added force logout on CVAT app start if token is missing (<https://github.com/opencv/cvat/pull/5331>)
- Drawing issues on 3D canvas (<https://github.com/opencv/cvat/pull/5410>)
- Missed token with using social account authentication (<https://github.com/opencv/cvat/pull/5344>)
- Redundant writing of skeleton annotations (CVAT for images) (<https://github.com/opencv/cvat/pull/5387>)
- The same object on 3D scene or `null` selected each click (PERFORMANCE) (<https://github.com/opencv/cvat/pull/5411>)
- An exception when run export for an empty task (<https://github.com/opencv/cvat/pull/5396>)
- Fixed FBRS serverless function runtime error on images with alpha channel (<https://github.com/opencv/cvat/pull/5384>)
- Attaching manifest with custom name (<https://github.com/opencv/cvat/pull/5377>)
- Uploading non-zip annotation files (<https://github.com/opencv/cvat/pull/5386>)
- Loss of rotation in CVAT format (<https://github.com/opencv/cvat/pull/5407>)
- A permission problem with interactive model launches for workers in orgs (<https://github.com/opencv/cvat/issues/4996>)
- Fix chart not being upgradable (<https://github.com/opencv/cvat/pull/5371>)
- Broken helm chart - if using custom release name (<https://github.com/opencv/cvat/pull/5403>)
- Missing source tag in project annotations (<https://github.com/opencv/cvat/pull/5408>)
- Creating a task with a Git repository via the SDK
  (<https://github.com/opencv/cvat/issues/4365>)
- Queries via the low-level API using the `multipart/form-data` Content-Type with string fields
  (<https://github.com/opencv/cvat/pull/5479>)
- Skeletons cannot be added to a task or project (<https://github.com/opencv/cvat/pull/5813>)

### Security
- `Project.import_dataset` not waiting for completion correctly
  (<https://github.com/opencv/cvat/pull/5459>)

## \[2.2.0] - 2022-09-12
### Added
- Added ability to delete frames from a job based on (<https://github.com/openvinotoolkit/cvat/pull/4194>)
- Support of attributes returned by serverless functions based on (<https://github.com/openvinotoolkit/cvat/pull/4506>)
- Project/task backups uploading via chunk uploads
- Fixed UX bug when jobs pagination is reset after changing a job
- Progressbars in CLI for file uploading and downloading
- `utils/cli` changed to `cvat-cli` package
- Support custom file name for backup
- Possibility to display tags on frame
- Support source and target storages (server part)
- Tests for import/export annotation, dataset, backup from/to cloud storage
- Added Python SDK package (`cvat-sdk`) (<https://github.com/opencv/cvat/pull/4813>)
- Previews for jobs
- Documentation for LDAP authentication (<https://github.com/cvat-ai/cvat/pull/39>)
- OpenCV.js caching and autoload (<https://github.com/cvat-ai/cvat/pull/30>)
- Publishing dev version of CVAT docker images (<https://github.com/cvat-ai/cvat/pull/53>)
- Support of Human Pose Estimation, Facial Landmarks (and similar) use-cases, new shape type:
Skeleton (<https://github.com/cvat-ai/cvat/pull/1>), (<https://github.com/opencv/cvat/pull/4829>)
- Added helm chart support for serverless functions and analytics (<https://github.com/cvat-ai/cvat/pull/110>)
- Added confirmation when remove a track (<https://github.com/opencv/cvat/pull/4846>)
- [COCO Keypoints](https://cocodataset.org/#keypoints-2020) format support (<https://github.com/opencv/cvat/pull/4821>,
  <https://github.com/opencv/cvat/pull/4908>)
- Support for Oracle OCI Buckets (<https://github.com/opencv/cvat/pull/4876>)
- `cvat-sdk` and `cvat-cli` packages on PyPI (<https://github.com/opencv/cvat/pull/4903>)
- UI part for source and target storages (<https://github.com/opencv/cvat/pull/4842>)
- Backup import/export modals (<https://github.com/opencv/cvat/pull/4842>)
- Annotations import modal (<https://github.com/opencv/cvat/pull/4842>)

### Changed
- Bumped nuclio version to 1.8.14
- Simplified running REST API tests. Extended CI-nightly workflow
- REST API tests are partially moved to Python SDK (`users`, `projects`, `tasks`, `issues`)
- cvat-ui: Improve UI/UX on label, create task and create project forms (<https://github.com/cvat-ai/cvat/pull/7>)
- Removed link to OpenVINO documentation (<https://github.com/cvat-ai/cvat/pull/35>)
- Clarified meaning of chunking for videos

### Fixed
- Task creation progressbar bug
- Removed Python dependency ``open3d`` which brought different issues to the building process
- Analytics not accessible when https is enabled
- Dataset import in an organization
- Updated minimist npm package to v1.2.6
- Request Status Code 500 "StopIteration" when exporting dataset
- Generated OpenAPI schema for several endpoints
- Annotation window might have top offset if try to move a locked object
- Image search in cloud storage (<https://github.com/cvat-ai/cvat/pull/8>)
- Reset password functionality (<https://github.com/cvat-ai/cvat/pull/52>)
- Creating task with cloud storage data (<https://github.com/cvat-ai/cvat/pull/116>)
- Show empty tasks (<https://github.com/cvat-ai/cvat/pull/100>)
- Fixed project filtration (<https://github.com/opencv/cvat/pull/4878>)
- Maximum callstack exceed when create task with 100000+ files from cloud storage (<https://github.com/opencv/cvat/pull/4836>)
- Fixed invocation of serverless functions (<https://github.com/opencv/cvat/pull/4907>)
- Removing label attributes (<https://github.com/opencv/cvat/pull/4927>)
- Notification with a required manifest file (<https://github.com/opencv/cvat/pull/4921>)

## \[2.1.0] - 2022-04-08
### Added
- Task annotations importing via chunk uploads (<https://github.com/openvinotoolkit/cvat/pull/4327>)
- Advanced filtration and sorting for a list of tasks/projects/cloudstorages (<https://github.com/openvinotoolkit/cvat/pull/4403>)
- Project dataset importing via chunk uploads (<https://github.com/openvinotoolkit/cvat/pull/4485>)
- Support paginated list for job commits (<https://github.com/openvinotoolkit/cvat/pull/4482>)

### Changed
- Added missing geos dependency into Dockerfile (<https://github.com/openvinotoolkit/cvat/pull/4451>)
- Improved helm chart readme (<https://github.com/openvinotoolkit/cvat/pull/4366>)
- Added helm chart support for CVAT 2.X and made ingress compatible with Kubernetes >=1.22 (<https://github.com/openvinotoolkit/cvat/pull/4448>)

### Fixed
- Permission error occurred when accessing the JobCommits (<https://github.com/openvinotoolkit/cvat/pull/4435>)
- job assignee can remove or update any issue created by the task owner (<https://github.com/openvinotoolkit/cvat/pull/4436>)
- Bug: Incorrect point deletion with keyboard shortcut (<https://github.com/openvinotoolkit/cvat/pull/4420>)
- some AI Tools were not sending responses properly (<https://github.com/openvinotoolkit/cvat/issues/4432>)
- Unable to upload annotations (<https://github.com/openvinotoolkit/cvat/pull/4513>)
- Fix build dependencies for Siammask (<https://github.com/openvinotoolkit/cvat/pull/4486>)
- Bug: Exif orientation information handled incorrectly (<https://github.com/openvinotoolkit/cvat/pull/4529>)
- Fixed build of retinanet function image (<https://github.com/cvat-ai/cvat/pull/54>)
- Dataset import for Datumaro, KITTI and VGGFace2 formats (<https://github.com/opencv/cvat/pull/4544>)
- Bug: Import dataset of Imagenet format fail (<https://github.com/opencv/cvat/issues/4850>)

## \[2.0.0] - 2022-03-04
### Added
- Handle attributes coming from nuclio detectors (<https://github.com/openvinotoolkit/cvat/pull/3917>)
- Add additional environment variables for Nuclio configuration (<https://github.com/openvinotoolkit/cvat/pull/3894>)
- Add KITTI segmentation and detection format (<https://github.com/openvinotoolkit/cvat/pull/3757>)
- Add LFW format (<https://github.com/openvinotoolkit/cvat/pull/3770>)
- Add Cityscapes format (<https://github.com/openvinotoolkit/cvat/pull/3758>)
- Add Open Images V6 format (<https://github.com/openvinotoolkit/cvat/pull/3679>)
- Rotated bounding boxes (<https://github.com/openvinotoolkit/cvat/pull/3832>)
- Player option: Smooth image when zoom-in, enabled by default (<https://github.com/openvinotoolkit/cvat/pull/3933>)
- Google Cloud Storage support in UI (<https://github.com/openvinotoolkit/cvat/pull/3919>)
- Add project tasks pagination (<https://github.com/openvinotoolkit/cvat/pull/3910>)
- Add remove issue button (<https://github.com/openvinotoolkit/cvat/pull/3952>)
- Data sorting option (<https://github.com/openvinotoolkit/cvat/pull/3937>)
- Options to change font size & position of text labels on the canvas (<https://github.com/openvinotoolkit/cvat/pull/3972>)
- Add "tag" return type for automatic annotation in Nuclio (<https://github.com/openvinotoolkit/cvat/pull/3896>)
- Helm chart: Make user-data-permission-fix optional (<https://github.com/openvinotoolkit/cvat/pull/3994>)
- Advanced identity access management system, using open policy agent (<https://github.com/openvinotoolkit/cvat/pull/3788>)
- Organizations to create "shared space" for different groups of users (<https://github.com/openvinotoolkit/cvat/pull/3788>)
- Dataset importing to a project (<https://github.com/openvinotoolkit/cvat/pull/3790>)
- User is able to customize information that text labels show (<https://github.com/openvinotoolkit/cvat/pull/4029>)
- Support for uploading manifest with any name (<https://github.com/openvinotoolkit/cvat/pull/4041>)
- Added information about OpenVINO toolkit to login page (<https://github.com/openvinotoolkit/cvat/pull/4077>)
- Support for working with ellipses (<https://github.com/openvinotoolkit/cvat/pull/4062>)
- Add several flags to task creation CLI (<https://github.com/openvinotoolkit/cvat/pull/4119>)
- Add YOLOv5 serverless function for automatic annotation (<https://github.com/openvinotoolkit/cvat/pull/4178>)
- Add possibility to change git repository and git export format from already created task (<https://github.com/openvinotoolkit/cvat/pull/3886>)
- Basic page with jobs list, basic filtration to this list (<https://github.com/openvinotoolkit/cvat/pull/4258>)
- Added OpenCV.js TrackerMIL as tracking tool (<https://github.com/openvinotoolkit/cvat/pull/4200>)
- Ability to continue working from the latest frame where an annotator was before (<https://github.com/openvinotoolkit/cvat/pull/4297>)
- `GET /api/jobs/<id>/commits` was implemented (<https://github.com/openvinotoolkit/cvat/pull/4368>)
- Advanced filtration and sorting for a list of jobs (<https://github.com/openvinotoolkit/cvat/pull/4319>)

### Changed
- Users don't have access to a task object anymore if they are assigned only on some jobs of the task (<https://github.com/openvinotoolkit/cvat/pull/3788>)
- Different resources (tasks, projects) are not visible anymore for all CVAT instance users by default (<https://github.com/openvinotoolkit/cvat/pull/3788>)
- API versioning scheme: using accept header versioning instead of namespace versioning (<https://github.com/openvinotoolkit/cvat/pull/4239>)
- Replaced 'django_sendfile' with 'django_sendfile2' (<https://github.com/openvinotoolkit/cvat/pull/4267>)
- Use drf-spectacular instead of drf-yasg for swagger documentation (<https://github.com/openvinotoolkit/cvat/pull/4210>)
- Update development-environment manual to work under MacOS, supported Mac with Apple Silicon (<https://github.com/openvinotoolkit/cvat/pull/4414>)

### Deprecated
- Job field "status" is not used in UI anymore, but it has not been removed from the database yet (<https://github.com/openvinotoolkit/cvat/pull/3788>)

### Removed
- Review rating, reviewer field from the job instance (use assignee field together with stage field instead) (<https://github.com/openvinotoolkit/cvat/pull/3788>)
- Training django app (<https://github.com/openvinotoolkit/cvat/pull/4330>)
- v1 api version support (<https://github.com/openvinotoolkit/cvat/pull/4332>)

### Fixed
- Fixed Interaction handler keyboard handlers (<https://github.com/openvinotoolkit/cvat/pull/3881>)
- Points of invisible shapes are visible in autobordering (<https://github.com/openvinotoolkit/cvat/pull/3931>)
- Order of the label attributes in the object item details(<https://github.com/openvinotoolkit/cvat/pull/3945>)
- Order of labels in tasks and projects (<https://github.com/openvinotoolkit/cvat/pull/3987>)
- Fixed task creating with large files via webpage (<https://github.com/openvinotoolkit/cvat/pull/3692>)
- Added information to export CVAT_HOST when performing local installation for accessing over network (<https://github.com/openvinotoolkit/cvat/pull/4014>)
- Fixed possible color collisions in the generated colormap (<https://github.com/openvinotoolkit/cvat/pull/4007>)
- Original pdf file is deleted when using share (<https://github.com/openvinotoolkit/cvat/pull/3967>)
- Order in an annotation file(<https://github.com/openvinotoolkit/cvat/pull/4087>)
- Fixed task data upload progressbar (<https://github.com/openvinotoolkit/cvat/pull/4134>)
- Email in org invitations is case sensitive (<https://github.com/openvinotoolkit/cvat/pull/4153>)
- Caching for tasks and jobs can lead to an exception if its assignee user is removed (<https://github.com/openvinotoolkit/cvat/pull/4165>)
- Added intelligent function when paste labels to another task (<https://github.com/openvinotoolkit/cvat/pull/4161>)
- Uncaught TypeError: this.el.node.getScreenCTM() is null in Firefox (<https://github.com/openvinotoolkit/cvat/pull/4175>)
- Bug: canvas is busy when start playing, start resizing a shape and do not release the mouse cursor (<https://github.com/openvinotoolkit/cvat/pull/4151>)
- Bug: could not receive frame N. TypeError: Cannot read properties of undefined (reding "filename") (<https://github.com/openvinotoolkit/cvat/pull/4187>)
- Cannot choose a dataset format for a linked repository if a task type is annotation (<https://github.com/openvinotoolkit/cvat/pull/4203>)
- Fixed tus upload error over https (<https://github.com/openvinotoolkit/cvat/pull/4154>)
- Issues disappear when rescale a browser (<https://github.com/openvinotoolkit/cvat/pull/4189>)
- Auth token key is not returned when registering without email verification (<https://github.com/openvinotoolkit/cvat/pull/4092>)
- Error in create project from backup for standard 3D annotation (<https://github.com/openvinotoolkit/cvat/pull/4160>)
- Annotations search does not work correctly in some corner cases (when use complex properties with width, height) (<https://github.com/openvinotoolkit/cvat/pull/4198>)
- Kibana requests are not proxied due to django-revproxy incompatibility with Django >3.2.x (<https://github.com/openvinotoolkit/cvat/issues/4085>)
- Content type for getting frame with tasks/{id}/data/ endpoint (<https://github.com/openvinotoolkit/cvat/pull/4333>)
- Bug: Permission error occurred when accessing the comments of a specific issue (<https://github.com/openvinotoolkit/cvat/issues/4416>)


### Security
- Updated ELK to 6.8.23 which uses log4j 2.17.1 (<https://github.com/openvinotoolkit/cvat/pull/4206>)
- Added validation for URLs which used as remote data source (<https://github.com/openvinotoolkit/cvat/pull/4387>)

## \[1.7.0] - 2021-11-15

### Added

- cvat-ui: support cloud storages (<https://github.com/openvinotoolkit/cvat/pull/3372>)
- interactor: add HRNet interactive segmentation serverless function (<https://github.com/openvinotoolkit/cvat/pull/3740>)
- Added GPU implementation for SiamMask, reworked tracking approach (<https://github.com/openvinotoolkit/cvat/pull/3571>)
- Progress bar for manifest creating (<https://github.com/openvinotoolkit/cvat/pull/3712>)
- IAM: Open Policy Agent integration (<https://github.com/openvinotoolkit/cvat/pull/3788>)
- Add a tutorial on attaching cloud storage AWS-S3 (<https://github.com/openvinotoolkit/cvat/pull/3745>)
  and Azure Blob Container (<https://github.com/openvinotoolkit/cvat/pull/3778>)
- The feature to remove annotations in a specified range of frames (<https://github.com/openvinotoolkit/cvat/pull/3617>)
- Project backup/restore (<https://github.com/openvinotoolkit/cvat/pull/3852>)

### Changed

- UI tracking has been reworked (<https://github.com/openvinotoolkit/cvat/pull/3571>)
- Updated Django till 3.2.7 (automatic AppConfig discovery)
- Manifest generation: Reduce creating time (<https://github.com/openvinotoolkit/cvat/pull/3712>)
- Migration from NPM 6 to NPM 7 (<https://github.com/openvinotoolkit/cvat/pull/3773>)
- Update Datumaro dependency to 0.2.0 (<https://github.com/openvinotoolkit/cvat/pull/3813>)

### Fixed

- Fixed JSON transform issues in network requests (<https://github.com/openvinotoolkit/cvat/pull/3706>)
- Display a more user-friendly exception message (<https://github.com/openvinotoolkit/cvat/pull/3721>)
- Exception `DataCloneError: The object could not be cloned` (<https://github.com/openvinotoolkit/cvat/pull/3733>)
- Fixed extension comparison in task frames CLI (<https://github.com/openvinotoolkit/cvat/pull/3674>)
- Incorrect work when copy job list with "Copy" button (<https://github.com/openvinotoolkit/cvat/pull/3749>)
- Iterating over manifest (<https://github.com/openvinotoolkit/cvat/pull/3792>)
- Manifest removing (<https://github.com/openvinotoolkit/cvat/pull/3791>)
- Fixed project updated date (<https://github.com/openvinotoolkit/cvat/pull/3814>)
- Fixed dextr deployment (<https://github.com/openvinotoolkit/cvat/pull/3820>)
- Migration of `dataset_repo` application (<https://github.com/openvinotoolkit/cvat/pull/3827>)
- Helm settings for external psql database were unused by backend (<https://github.com/openvinotoolkit/cvat/pull/3779>)
- Updated WSL setup for development (<https://github.com/openvinotoolkit/cvat/pull/3828>)
- Helm chart config (<https://github.com/openvinotoolkit/cvat/pull/3784>)

### Security

- Fix security issues on the documentation website unsafe use of target blank
  and potential clickjacking on legacy browsers (<https://github.com/openvinotoolkit/cvat/pull/3789>)

## \[1.6.0] - 2021-09-17

### Added

- Added ability to import data from share with cli without copying the data (<https://github.com/openvinotoolkit/cvat/issues/2862>)
- Notification if the browser does not support necessary API
- Added ability to export project as a dataset (<https://github.com/openvinotoolkit/cvat/pull/3365>)
  and project with 3D tasks (<https://github.com/openvinotoolkit/cvat/pull/3502>)
- Additional inline tips in interactors with demo gifs (<https://github.com/openvinotoolkit/cvat/pull/3473>)
- Added intelligent scissors blocking feature (<https://github.com/openvinotoolkit/cvat/pull/3510>)
- Support cloud storage status (<https://github.com/openvinotoolkit/cvat/pull/3386>)
- Support cloud storage preview (<https://github.com/openvinotoolkit/cvat/pull/3386>)
- cvat-core: support cloud storages (<https://github.com/openvinotoolkit/cvat/pull/3313>)

### Changed

- Non-blocking UI when using interactors (<https://github.com/openvinotoolkit/cvat/pull/3473>)
- "Selected opacity" slider now defines opacity level for shapes being drawnSelected opacity (<https://github.com/openvinotoolkit/cvat/pull/3473>)
- Cloud storage creating and updating (<https://github.com/openvinotoolkit/cvat/pull/3386>)
- Way of working with cloud storage content (<https://github.com/openvinotoolkit/cvat/pull/3386>)

### Removed

- Support TEMP_KEY_SECRET_KEY_TOKEN_SET for AWS S3 cloud storage (<https://github.com/openvinotoolkit/cvat/pull/3386>)

### Fixed

- Fixed multiple tasks moving (<https://github.com/openvinotoolkit/cvat/pull/3517>)
- Fixed task creating CLI parameter (<https://github.com/openvinotoolkit/cvat/pull/3519>)
- Fixed import for MOTS format (<https://github.com/openvinotoolkit/cvat/pull/3612>)

## \[1.5.0] - 2021-08-02

### Added

- Support of context images for 2D image tasks (<https://github.com/openvinotoolkit/cvat/pull/3122>)
- Support of cloud storage without copying data into CVAT: server part (<https://github.com/openvinotoolkit/cvat/pull/2620>)
- Filter `is_active` for user list (<https://github.com/openvinotoolkit/cvat/pull/3235>)
- Ability to export/import tasks (<https://github.com/openvinotoolkit/cvat/pull/3056>)
- Add a tutorial for semi-automatic/automatic annotation (<https://github.com/openvinotoolkit/cvat/pull/3124>)
- Explicit "Done" button when drawing any polyshapes (<https://github.com/openvinotoolkit/cvat/pull/3417>)
- Histogram equalization with OpenCV javascript (<https://github.com/openvinotoolkit/cvat/pull/3447>)
- Client-side polyshapes approximation when using semi-automatic interactors & scissors (<https://github.com/openvinotoolkit/cvat/pull/3450>)
- Support of Google Cloud Storage for cloud storage (<https://github.com/openvinotoolkit/cvat/pull/3561>)

### Changed

- Updated manifest format, added meta with related images (<https://github.com/openvinotoolkit/cvat/pull/3122>)
- Update of COCO format documentation (<https://github.com/openvinotoolkit/cvat/pull/3197>)
- Updated Webpack Dev Server config to add proxy (<https://github.com/openvinotoolkit/cvat/pull/3368>)
- Update to Django 3.1.12 (<https://github.com/openvinotoolkit/cvat/pull/3378>)
- Updated visibility for removable points in AI tools (<https://github.com/openvinotoolkit/cvat/pull/3417>)
- Updated UI handling for IOG serverless function (<https://github.com/openvinotoolkit/cvat/pull/3417>)
- Changed Nginx proxy to Traefik in `docker-compose.yml` (<https://github.com/openvinotoolkit/cvat/pull/3409>)
- Simplify the process of deploying CVAT with HTTPS (<https://github.com/openvinotoolkit/cvat/pull/3409>)

### Fixed

- Project page requests took a long time and did many DB queries (<https://github.com/openvinotoolkit/cvat/pull/3223>)
- Fixed Python 3.6 support (<https://github.com/openvinotoolkit/cvat/pull/3258>)
- Incorrect attribute import in tracks (<https://github.com/openvinotoolkit/cvat/pull/3229>)
- Issue "is not a constructor" when create object, save, undo, save, redo save (<https://github.com/openvinotoolkit/cvat/pull/3292>)
- Fix CLI create an infinite loop if git repository responds with failure (<https://github.com/openvinotoolkit/cvat/pull/3267>)
- Bug with sidebar & fullscreen (<https://github.com/openvinotoolkit/cvat/pull/3289>)
- 504 Gateway Time-out on `data/meta` requests (<https://github.com/openvinotoolkit/cvat/pull/3269>)
- TypeError: Cannot read property 'clientX' of undefined when draw cuboids with hotkeys (<https://github.com/openvinotoolkit/cvat/pull/3308>)
- Duplication of the cuboids when redraw them (<https://github.com/openvinotoolkit/cvat/pull/3308>)
- Some code issues in Deep Extreme Cut handler code (<https://github.com/openvinotoolkit/cvat/pull/3325>)
- UI fails when inactive user is assigned to a task/job (<https://github.com/openvinotoolkit/cvat/pull/3343>)
- Calculate precise progress of decoding a video file (<https://github.com/openvinotoolkit/cvat/pull/3381>)
- Falsely successful `cvat_ui` image build in case of OOM error that leads to the default nginx welcome page
  (<https://github.com/openvinotoolkit/cvat/pull/3379>)
- Fixed issue when save filtered object in AAM (<https://github.com/openvinotoolkit/cvat/pull/3401>)
- Context image disappears after undo/redo (<https://github.com/openvinotoolkit/cvat/pull/3416>)
- Using combined data sources (directory and image) when create a task (<https://github.com/openvinotoolkit/cvat/pull/3424>)
- Creating task with labels in project (<https://github.com/openvinotoolkit/cvat/pull/3454>)
- Move task and autoannotation modals were invisible from project page (<https://github.com/openvinotoolkit/cvat/pull/3475>)

## \[1.4.0] - 2021-05-18

### Added

- Documentation on mask annotation (<https://github.com/openvinotoolkit/cvat/pull/3044>)
- Hotkeys to switch a label of existing object or to change default label (for objects created with N) (<https://github.com/openvinotoolkit/cvat/pull/3070>)
- A script to convert some kinds of DICOM files to regular images (<https://github.com/openvinotoolkit/cvat/pull/3095>)
- Helm chart prototype (<https://github.com/openvinotoolkit/cvat/pull/3102>)
- Initial implementation of moving tasks between projects (<https://github.com/openvinotoolkit/cvat/pull/3164>)

### Changed

- Place of migration logger initialization (<https://github.com/openvinotoolkit/cvat/pull/3170>)

### Removed

- Kubernetes templates from (<https://github.com/openvinotoolkit/cvat/pull/1962>) due to helm charts (<https://github.com/openvinotoolkit/cvat/pull/3171>)

### Fixed

- Export of instance masks with holes (<https://github.com/openvinotoolkit/cvat/pull/3044>)
- Changing a label on canvas does not work when 'Show object details' enabled (<https://github.com/openvinotoolkit/cvat/pull/3084>)
- Make sure frame unzip web worker correctly terminates after unzipping all images in a requested chunk (<https://github.com/openvinotoolkit/cvat/pull/3096>)
- Reset password link was unavailable before login (<https://github.com/openvinotoolkit/cvat/pull/3140>)
- Manifest: migration (<https://github.com/openvinotoolkit/cvat/pull/3146>)
- Fixed cropping polygon in some corner cases (<https://github.com/openvinotoolkit/cvat/pull/3184>)

## \[1.3.0] - 3/31/2021

### Added

- CLI: Add support for saving annotations in a git repository when creating a task.
- CVAT-3D: support lidar data on the server side (<https://github.com/openvinotoolkit/cvat/pull/2534>)
- GPU support for Mask-RCNN and improvement in its deployment time (<https://github.com/openvinotoolkit/cvat/pull/2714>)
- CVAT-3D: Load all frames corresponding to the job instance
  (<https://github.com/openvinotoolkit/cvat/pull/2645>)
- Intelligent scissors with OpenCV javascript (<https://github.com/openvinotoolkit/cvat/pull/2689>)
- CVAT-3D: Visualize 3D point cloud spaces in 3D View, Top View Side View and Front View (<https://github.com/openvinotoolkit/cvat/pull/2768>)
- [Inside Outside Guidance](https://github.com/shiyinzhang/Inside-Outside-Guidance) serverless
  function for interactive segmentation
- Pre-built [cvat_server](https://hub.docker.com/r/openvino/cvat_server) and
  [cvat_ui](https://hub.docker.com/r/openvino/cvat_ui) images were published on DockerHub (<https://github.com/openvinotoolkit/cvat/pull/2766>)
- Project task subsets (<https://github.com/openvinotoolkit/cvat/pull/2774>)
- Kubernetes templates and guide for their deployment (<https://github.com/openvinotoolkit/cvat/pull/1962>)
- [WiderFace](http://shuoyang1213.me/WIDERFACE/) format support (<https://github.com/openvinotoolkit/cvat/pull/2864>)
- [VGGFace2](https://github.com/ox-vgg/vgg_face2) format support (<https://github.com/openvinotoolkit/cvat/pull/2865>)
- [Backup/Restore guide](cvat/apps/documentation/backup_guide.md) (<https://github.com/openvinotoolkit/cvat/pull/2964>)
- Label deletion from tasks and projects (<https://github.com/openvinotoolkit/cvat/pull/2881>)
- CVAT-3D: Implemented initial cuboid placement in 3D View and select cuboid in Top, Side and Front views
  (<https://github.com/openvinotoolkit/cvat/pull/2891>)
- [Market-1501](https://www.aitribune.com/dataset/2018051063) format support (<https://github.com/openvinotoolkit/cvat/pull/2869>)
- Ability of upload manifest for dataset with images (<https://github.com/openvinotoolkit/cvat/pull/2763>)
- Annotations filters UI using react-awesome-query-builder (<https://github.com/openvinotoolkit/cvat/issues/1418>)
- Storing settings in local storage to keep them between browser sessions (<https://github.com/openvinotoolkit/cvat/pull/3017>)
- [ICDAR](https://rrc.cvc.uab.es/?ch=2) format support (<https://github.com/openvinotoolkit/cvat/pull/2866>)
- Added switcher to maintain polygon crop behavior (<https://github.com/openvinotoolkit/cvat/pull/3021>
- Filters and sorting options for job list, added tooltip for tasks filters (<https://github.com/openvinotoolkit/cvat/pull/3030>)

### Changed

- CLI - task list now returns a list of current tasks. (<https://github.com/openvinotoolkit/cvat/pull/2863>)
- Updated HTTPS install README section (cleanup and described more robust deploy)
- Logstash is improved for using with configurable elasticsearch outputs (<https://github.com/openvinotoolkit/cvat/pull/2531>)
- Bumped nuclio version to 1.5.16 (<https://github.com/openvinotoolkit/cvat/pull/2578>)
- All methods for interactive segmentation accept negative points as well
- Persistent queue added to logstash (<https://github.com/openvinotoolkit/cvat/pull/2744>)
- Improved maintenance of popups visibility (<https://github.com/openvinotoolkit/cvat/pull/2809>)
- Image visualizations settings on canvas for faster access (<https://github.com/openvinotoolkit/cvat/pull/2872>)
- Better scale management of left panel when screen is too small (<https://github.com/openvinotoolkit/cvat/pull/2880>)
- Improved error messages for annotation import (<https://github.com/openvinotoolkit/cvat/pull/2935>)
- Using manifest support instead video meta information and dummy chunks (<https://github.com/openvinotoolkit/cvat/pull/2763>)

### Fixed

- More robust execution of nuclio GPU functions by limiting the GPU memory consumption per worker (<https://github.com/openvinotoolkit/cvat/pull/2714>)
- Kibana startup initialization (<https://github.com/openvinotoolkit/cvat/pull/2659>)
- The cursor jumps to the end of the line when renaming a task (<https://github.com/openvinotoolkit/cvat/pull/2669>)
- SSLCertVerificationError when remote source is used (<https://github.com/openvinotoolkit/cvat/pull/2683>)
- Fixed filters select overflow (<https://github.com/openvinotoolkit/cvat/pull/2614>)
- Fixed tasks in project auto annotation (<https://github.com/openvinotoolkit/cvat/pull/2725>)
- Cuboids are missed in annotations statistics (<https://github.com/openvinotoolkit/cvat/pull/2704>)
- The list of files attached to the task is not displayed (<https://github.com/openvinotoolkit/cvat/pull/2706>)
- A couple of css-related issues (top bar disappear, wrong arrow position on collapse elements) (<https://github.com/openvinotoolkit/cvat/pull/2736>)
- Issue with point region doesn't work in Firefox (<https://github.com/openvinotoolkit/cvat/pull/2727>)
- Fixed cuboid perspective change (<https://github.com/openvinotoolkit/cvat/pull/2733>)
- Annotation page popups (ai tools, drawing) reset state after detecting, tracking, drawing (<https://github.com/openvinotoolkit/cvat/pull/2780>)
- Polygon editing using trailing point (<https://github.com/openvinotoolkit/cvat/pull/2808>)
- Updated the path to python for DL models inside automatic annotation documentation (<https://github.com/openvinotoolkit/cvat/pull/2847>)
- Fixed of receiving function variable (<https://github.com/openvinotoolkit/cvat/pull/2860>)
- Shortcuts with CAPSLOCK enabled and with non-US languages activated (<https://github.com/openvinotoolkit/cvat/pull/2872>)
- Prevented creating several issues for the same object (<https://github.com/openvinotoolkit/cvat/pull/2868>)
- Fixed label editor name field validator (<https://github.com/openvinotoolkit/cvat/pull/2879>)
- An error about track shapes outside of the task frames during export (<https://github.com/openvinotoolkit/cvat/pull/2890>)
- Fixed project search field updating (<https://github.com/openvinotoolkit/cvat/pull/2901>)
- Fixed export error when invalid polygons are present in overlapping frames (<https://github.com/openvinotoolkit/cvat/pull/2852>)
- Fixed image quality option for tasks created from images (<https://github.com/openvinotoolkit/cvat/pull/2963>)
- Incorrect text on the warning when specifying an incorrect link to the issue tracker (<https://github.com/openvinotoolkit/cvat/pull/2971>)
- Updating label attributes when label contains number attributes (<https://github.com/openvinotoolkit/cvat/pull/2969>)
- Crop a polygon if its points are outside the bounds of the image (<https://github.com/openvinotoolkit/cvat/pull/3025>)

## \[1.2.0] - 2021-01-08

### Fixed

- Memory consumption for the task creation process (<https://github.com/openvinotoolkit/cvat/pull/2582>)
- Frame preloading (<https://github.com/openvinotoolkit/cvat/pull/2608>)
- Project cannot be removed from the project page (<https://github.com/openvinotoolkit/cvat/pull/2626>)

## \[1.2.0-beta] - 2020-12-15

### Added

- GPU support and improved documentation for auto annotation (<https://github.com/openvinotoolkit/cvat/pull/2546>)
- Manual review pipeline: issues/comments/workspace (<https://github.com/openvinotoolkit/cvat/pull/2357>)
- Basic projects implementation (<https://github.com/openvinotoolkit/cvat/pull/2255>)
- Documentation on how to mount cloud starage(AWS S3 bucket, Azure container, Google Drive) as FUSE (<https://github.com/openvinotoolkit/cvat/pull/2377>)
- Ability to work with share files without copying inside (<https://github.com/openvinotoolkit/cvat/pull/2377>)
- Tooltips in label selectors (<https://github.com/openvinotoolkit/cvat/pull/2509>)
- Page redirect after login using `next` query parameter (<https://github.com/openvinotoolkit/cvat/pull/2527>)
- [ImageNet](http://www.image-net.org) format support (<https://github.com/openvinotoolkit/cvat/pull/2376>)
- [CamVid](http://mi.eng.cam.ac.uk/research/projects/VideoRec/CamVid/) format support (<https://github.com/openvinotoolkit/cvat/pull/2559>)

### Changed

- PATCH requests from cvat-core submit only changed fields (<https://github.com/openvinotoolkit/cvat/pull/2445>)
- deploy.sh in serverless folder is separated into deploy_cpu.sh and deploy_gpu.sh (<https://github.com/openvinotoolkit/cvat/pull/2546>)
- Bumped nuclio version to 1.5.8
- Migrated to Antd 4.9 (<https://github.com/openvinotoolkit/cvat/pull/2536>)

### Fixed

- Fixed FastRCNN inference bug for images with 4 channels i.e. png (<https://github.com/openvinotoolkit/cvat/pull/2546>)
- Django templates for email and user guide (<https://github.com/openvinotoolkit/cvat/pull/2412>)
- Saving relative paths in dummy chunks instead of absolute (<https://github.com/openvinotoolkit/cvat/pull/2424>)
- Objects with a specific label cannot be displayed if at least one tag with the label exist (<https://github.com/openvinotoolkit/cvat/pull/2435>)
- Wrong attribute can be removed in labels editor (<https://github.com/openvinotoolkit/cvat/pull/2436>)
- UI fails with the error "Cannot read property 'label' of undefined" (<https://github.com/openvinotoolkit/cvat/pull/2442>)
- Exception: "Value must be a user instance" (<https://github.com/openvinotoolkit/cvat/pull/2441>)
- Reset zoom option doesn't work in tag annotation mode (<https://github.com/openvinotoolkit/cvat/pull/2443>)
- Canvas is busy error (<https://github.com/openvinotoolkit/cvat/pull/2437>)
- Projects view layout fix (<https://github.com/openvinotoolkit/cvat/pull/2503>)
- Fixed the tasks view (infinite loading) when it is impossible to get a preview of the task (<https://github.com/openvinotoolkit/cvat/pull/2504>)
- Empty frames navigation (<https://github.com/openvinotoolkit/cvat/pull/2505>)
- TypeError: Cannot read property 'toString' of undefined (<https://github.com/openvinotoolkit/cvat/pull/2517>)
- Extra shapes are drawn after Esc, or G pressed while drawing a region in grouping (<https://github.com/openvinotoolkit/cvat/pull/2507>)
- Reset state (reviews, issues) after logout or changing a job (<https://github.com/openvinotoolkit/cvat/pull/2525>)
- TypeError: Cannot read property 'id' of undefined when updating a task (<https://github.com/openvinotoolkit/cvat/pull/2544>)

## \[1.2.0-alpha] - 2020-11-09

### Added

- Ability to login into CVAT-UI with token from api/v1/auth/login (<https://github.com/openvinotoolkit/cvat/pull/2234>)
- Added layout grids toggling ('ctrl + alt + Enter')
- Added password reset functionality (<https://github.com/opencv/cvat/pull/2058>)
- Ability to work with data on the fly (<https://github.com/opencv/cvat/pull/2007>)
- Annotation in process outline color wheel (<https://github.com/opencv/cvat/pull/2084>)
- On the fly annotation using DL detectors (<https://github.com/opencv/cvat/pull/2102>)
- Displaying automatic annotation progress on a task view (<https://github.com/opencv/cvat/pull/2148>)
- Automatic tracking of bounding boxes using serverless functions (<https://github.com/opencv/cvat/pull/2136>)
- \[Datumaro] CLI command for dataset equality comparison (<https://github.com/opencv/cvat/pull/1989>)
- \[Datumaro] Merging of datasets with different labels (<https://github.com/opencv/cvat/pull/2098>)
- Add FBRS interactive segmentation serverless function (<https://github.com/openvinotoolkit/cvat/pull/2094>)
- Ability to change default behaviour of previous/next buttons of a player.
  It supports regular navigation, searching a frame according to annotations
  filters and searching the nearest frame without any annotations (<https://github.com/openvinotoolkit/cvat/pull/2221>)
- MacOS users notes in CONTRIBUTING.md
- Ability to prepare meta information manually (<https://github.com/openvinotoolkit/cvat/pull/2217>)
- Ability to upload prepared meta information along with a video when creating a task (<https://github.com/openvinotoolkit/cvat/pull/2217>)
- Optional chaining plugin for cvat-canvas and cvat-ui (<https://github.com/openvinotoolkit/cvat/pull/2249>)
- MOTS png mask format support (<https://github.com/openvinotoolkit/cvat/pull/2198>)
- Ability to correct upload video with a rotation record in the metadata (<https://github.com/openvinotoolkit/cvat/pull/2218>)
- User search field for assignee fields (<https://github.com/openvinotoolkit/cvat/pull/2370>)
- Support of mxf videos (<https://github.com/openvinotoolkit/cvat/pull/2514>)

### Changed

- UI models (like DEXTR) were redesigned to be more interactive (<https://github.com/opencv/cvat/pull/2054>)
- Used Ubuntu:20.04 as a base image for CVAT Dockerfile (<https://github.com/opencv/cvat/pull/2101>)
- Right colors of label tags in label mapping when a user runs automatic detection (<https://github.com/openvinotoolkit/cvat/pull/2162>)
- Nuclio became an optional component of CVAT (<https://github.com/openvinotoolkit/cvat/pull/2192>)
- A key to remove a point from a polyshape (Ctrl => Alt) (<https://github.com/openvinotoolkit/cvat/pull/2204>)
- Updated `docker-compose` file version from `2.3` to `3.3`(<https://github.com/openvinotoolkit/cvat/pull/2235>)
- Added auto inference of url schema from host in CLI, if provided (<https://github.com/openvinotoolkit/cvat/pull/2240>)
- Track frames in skips between annotation is presented in MOT and MOTS formats are marked `outside` (<https://github.com/openvinotoolkit/cvat/pull/2198>)
- UI packages installation with `npm ci` instead of `npm install` (<https://github.com/openvinotoolkit/cvat/pull/2350>)

### Removed

- Removed Z-Order flag from task creation process

### Fixed

- Fixed multiple errors which arises when polygon is of length 5 or less (<https://github.com/opencv/cvat/pull/2100>)
- Fixed task creation from PDF (<https://github.com/opencv/cvat/pull/2141>)
- Fixed CVAT format import for frame stepped tasks (<https://github.com/openvinotoolkit/cvat/pull/2151>)
- Fixed the reading problem with large PDFs (<https://github.com/openvinotoolkit/cvat/pull/2154>)
- Fixed unnecessary pyhash dependency (<https://github.com/openvinotoolkit/cvat/pull/2170>)
- Fixed Data is not getting cleared, even after deleting the Task from Django Admin App(<https://github.com/openvinotoolkit/cvat/issues/1925>)
- Fixed blinking message: "Some tasks have not been showed because they do not have any data" (<https://github.com/openvinotoolkit/cvat/pull/2200>)
- Fixed case when a task with 0 jobs is shown as "Completed" in UI (<https://github.com/openvinotoolkit/cvat/pull/2200>)
- Fixed use case when UI throws exception: Cannot read property 'objectType' of undefined #2053 (<https://github.com/openvinotoolkit/cvat/pull/2203>)
- Fixed use case when logs could be saved twice or more times #2202 (<https://github.com/openvinotoolkit/cvat/pull/2203>)
- Fixed issues from #2112 (<https://github.com/openvinotoolkit/cvat/pull/2217>)
- Git application name (renamed to dataset_repo) (<https://github.com/openvinotoolkit/cvat/pull/2243>)
- A problem in exporting of tracks, where tracks could be truncated (<https://github.com/openvinotoolkit/cvat/issues/2129>)
- Fixed CVAT startup process if the user has `umask 077` in .bashrc file (<https://github.com/openvinotoolkit/cvat/pull/2293>)
- Exception: Cannot read property "each" of undefined after drawing a single point (<https://github.com/openvinotoolkit/cvat/pull/2307>)
- Cannot read property 'label' of undefined (Fixed?) (<https://github.com/openvinotoolkit/cvat/pull/2311>)
- Excluded track frames marked `outside` in `CVAT for Images` export (<https://github.com/openvinotoolkit/cvat/pull/2345>)
- 'List of tasks' Kibana visualization (<https://github.com/openvinotoolkit/cvat/pull/2361>)
- An error on exporting not `jpg` or `png` images in TF Detection API format (<https://github.com/openvinotoolkit/datumaro/issues/35>)

## \[1.1.0] - 2020-08-31

### Added

- Siammask tracker as DL serverless function (<https://github.com/opencv/cvat/pull/1988>)
- \[Datumaro] Added model info and source info commands (<https://github.com/opencv/cvat/pull/1973>)
- \[Datumaro] Dataset statistics (<https://github.com/opencv/cvat/pull/1668>)
- Ability to change label color in tasks and predefined labels (<https://github.com/opencv/cvat/pull/2014>)
- \[Datumaro] Multi-dataset merge (<https://github.com/opencv/cvat/pull/1695>)
- Ability to configure email verification for new users (<https://github.com/opencv/cvat/pull/1929>)
- Link to django admin page from UI (<https://github.com/opencv/cvat/pull/2068>)
- Notification message when users use wrong browser (<https://github.com/opencv/cvat/pull/2070>)

### Changed

- Shape coordinates are rounded to 2 digits in dumped annotations (<https://github.com/opencv/cvat/pull/1970>)
- COCO format does not produce polygon points for bbox annotations (<https://github.com/opencv/cvat/pull/1953>)

### Fixed

- Issue loading openvino models for semi-automatic and automatic annotation (<https://github.com/opencv/cvat/pull/1996>)
- Basic functions of CVAT works without activated nuclio dashboard
- Fixed a case in which exported masks could have wrong color order (<https://github.com/opencv/cvat/issues/2032>)
- Fixed error with creating task with labels with the same name (<https://github.com/opencv/cvat/pull/2031>)
- Django RQ dashboard view (<https://github.com/opencv/cvat/pull/2069>)
- Object's details menu settings (<https://github.com/opencv/cvat/pull/2084>)

## \[1.1.0-beta] - 2020-08-03

### Added

- DL models as serverless functions (<https://github.com/opencv/cvat/pull/1767>)
- Source type support for tags, shapes and tracks (<https://github.com/opencv/cvat/pull/1192>)
- Source type support for CVAT Dumper/Loader (<https://github.com/opencv/cvat/pull/1192>)
- Intelligent polygon editing (<https://github.com/opencv/cvat/pull/1921>)
- Support creating multiple jobs for each task through python cli (<https://github.com/opencv/cvat/pull/1950>)
- python cli over https (<https://github.com/opencv/cvat/pull/1942>)
- Error message when plugins weren't able to initialize instead of infinite loading (<https://github.com/opencv/cvat/pull/1966>)
- Ability to change user password (<https://github.com/opencv/cvat/pull/1954>)

### Changed

- Smaller object details (<https://github.com/opencv/cvat/pull/1877>)
- `COCO` format does not convert bboxes to polygons on export (<https://github.com/opencv/cvat/pull/1953>)
- It is impossible to submit a DL model in OpenVINO format using UI.
  Now you can deploy new models on the server using serverless functions
  (<https://github.com/opencv/cvat/pull/1767>)
- Files and folders under share path are now alphabetically sorted

### Removed

- Removed OpenVINO and CUDA components because they are not necessary anymore (<https://github.com/opencv/cvat/pull/1767>)
- Removed the old UI code (<https://github.com/opencv/cvat/pull/1964>)

### Fixed

- Some objects aren't shown on canvas sometimes. For example after propagation on of objects is invisible (<https://github.com/opencv/cvat/pull/1834>)
- CVAT doesn't offer to restore state after an error (<https://github.com/opencv/cvat/pull/1874>)
- Cannot read property 'shapeType' of undefined because of zOrder related issues (<https://github.com/opencv/cvat/pull/1874>)
- Cannot read property 'pinned' of undefined because of zOrder related issues (<https://github.com/opencv/cvat/pull/1874>)
- Do not iterate over hidden objects in aam (which are invisible because of zOrder) (<https://github.com/opencv/cvat/pull/1874>)
- Cursor position is reset after changing a text field (<https://github.com/opencv/cvat/pull/1874>)
- Hidden points and cuboids can be selected to be grouped (<https://github.com/opencv/cvat/pull/1874>)
- `outside` annotations should not be in exported images (<https://github.com/opencv/cvat/issues/1620>)
- `CVAT for video format` import error with interpolation (<https://github.com/opencv/cvat/issues/1893>)
- `Image compression` definition mismatch (<https://github.com/opencv/cvat/issues/1900>)
- Points are duplicated during polygon interpolation sometimes (<https://github.com/opencv/cvat/pull/1892>)
- When redraw a shape with activated autobordering, previous points are visible (<https://github.com/opencv/cvat/pull/1892>)
- No mapping between side object element and context menu in some attributes (<https://github.com/opencv/cvat/pull/1923>)
- Interpolated shapes exported as `keyframe = True` (<https://github.com/opencv/cvat/pull/1937>)
- Stylelint filetype scans (<https://github.com/opencv/cvat/pull/1952>)
- Fixed toolip closing issue (<https://github.com/opencv/cvat/pull/1955>)
- Clearing frame cache when close a task (<https://github.com/opencv/cvat/pull/1966>)
- Increase rate of throttling policy for unauthenticated users (<https://github.com/opencv/cvat/pull/1969>)

## \[1.1.0-alpha] - 2020-06-30

### Added

- Throttling policy for unauthenticated users (<https://github.com/opencv/cvat/pull/1531>)
- Added default label color table for mask export (<https://github.com/opencv/cvat/pull/1549>)
- Added environment variables for Redis and Postgres hosts for Kubernetes deployment support (<https://github.com/opencv/cvat/pull/1641>)
- Added visual identification for unavailable formats (<https://github.com/opencv/cvat/pull/1567>)
- Shortcut to change color of an activated shape in new UI (Enter) (<https://github.com/opencv/cvat/pull/1683>)
- Shortcut to switch split mode (<https://github.com/opencv/cvat/pull/1683>)
- Built-in search for labels when create an object or change a label (<https://github.com/opencv/cvat/pull/1683>)
- Better validation of labels and attributes in raw viewer (<https://github.com/opencv/cvat/pull/1727>)
- ClamAV antivirus integration (<https://github.com/opencv/cvat/pull/1712>)
- Added canvas background color selector (<https://github.com/opencv/cvat/pull/1705>)
- SCSS files linting with Stylelint tool (<https://github.com/opencv/cvat/pull/1766>)
- Supported import and export or single boxes in MOT format (<https://github.com/opencv/cvat/pull/1764>)
- \[Datumaro] Added `stats` command, which shows some dataset statistics
  like image mean and std (<https://github.com/opencv/cvat/pull/1734>)
- Add option to upload annotations upon task creation on CLI
- Polygon and polylines interpolation (<https://github.com/opencv/cvat/pull/1571>)
- Ability to redraw shape from scratch (Shift + N) for an activated shape (<https://github.com/opencv/cvat/pull/1571>)
- Highlights for the first point of a polygon/polyline and direction (<https://github.com/opencv/cvat/pull/1571>)
- Ability to change orientation for poylgons/polylines in context menu (<https://github.com/opencv/cvat/pull/1571>)
- Ability to set the first point for polygons in points context menu (<https://github.com/opencv/cvat/pull/1571>)
- Added new tag annotation workspace (<https://github.com/opencv/cvat/pull/1570>)
- Appearance block in attribute annotation mode (<https://github.com/opencv/cvat/pull/1820>)
- Keyframe navigations and some switchers in attribute annotation mode (<https://github.com/opencv/cvat/pull/1820>)
- \[Datumaro] Added `convert` command to convert datasets directly (<https://github.com/opencv/cvat/pull/1837>)
- \[Datumaro] Added an option to specify image extension when exporting datasets (<https://github.com/opencv/cvat/pull/1799>)
- \[Datumaro] Added image copying when exporting datasets, if possible (<https://github.com/opencv/cvat/pull/1799>)

### Changed

- Removed information about e-mail from the basic user information (<https://github.com/opencv/cvat/pull/1627>)
- Update https install manual. Makes it easier and more robust.
  Includes automatic renewing of lets encrypt certificates.
- Settings page move to the modal. (<https://github.com/opencv/cvat/pull/1705>)
- Implemented import and export of annotations with relative image paths (<https://github.com/opencv/cvat/pull/1463>)
- Using only single click to start editing or remove a point (<https://github.com/opencv/cvat/pull/1571>)
- Added support for attributes in VOC XML format (<https://github.com/opencv/cvat/pull/1792>)
- Added annotation attributes in COCO format (<https://github.com/opencv/cvat/pull/1782>)
- Colorized object items in the side panel (<https://github.com/opencv/cvat/pull/1753>)
- \[Datumaro] Annotation-less files are not generated anymore in COCO format, unless tasks explicitly requested (<https://github.com/opencv/cvat/pull/1799>)

### Fixed

- Problem with exported frame stepped image task (<https://github.com/opencv/cvat/issues/1613>)
- Fixed dataset filter item representation for imageless dataset items (<https://github.com/opencv/cvat/pull/1593>)
- Fixed interpreter crash when trying to import `tensorflow` with no AVX instructions available (<https://github.com/opencv/cvat/pull/1567>)
- Kibana wrong working time calculation with new annotation UI use (<https://github.com/opencv/cvat/pull/1654>)
- Wrong rexex for account name validation (<https://github.com/opencv/cvat/pull/1667>)
- Wrong description on register view for the username field (<https://github.com/opencv/cvat/pull/1667>)
- Wrong resolution for resizing a shape (<https://github.com/opencv/cvat/pull/1667>)
- React warning because of not unique keys in labels viewer (<https://github.com/opencv/cvat/pull/1727>)
- Fixed issue tracker (<https://github.com/opencv/cvat/pull/1705>)
- Fixed canvas fit after sidebar open/close event (<https://github.com/opencv/cvat/pull/1705>)
- A couple of exceptions in AAM related with early object activation (<https://github.com/opencv/cvat/pull/1755>)
- Propagation from the latest frame (<https://github.com/opencv/cvat/pull/1800>)
- Number attribute value validation (didn't work well with floats) (<https://github.com/opencv/cvat/pull/1800>)
- Logout doesn't work (<https://github.com/opencv/cvat/pull/1812>)
- Annotations aren't updated after reopening a task (<https://github.com/opencv/cvat/pull/1753>)
- Labels aren't updated after reopening a task (<https://github.com/opencv/cvat/pull/1753>)
- Canvas isn't fitted after collapsing side panel in attribute annotation mode (<https://github.com/opencv/cvat/pull/1753>)
- Error when interpolating polygons (<https://github.com/opencv/cvat/pull/1878>)

### Security

- SQL injection in Django `CVE-2020-9402` (<https://github.com/opencv/cvat/pull/1657>)

## \[1.0.0] - 2020-05-29

### Added

- cvat-ui: cookie policy drawer for login page (<https://github.com/opencv/cvat/pull/1511>)
- `datumaro_project` export format (<https://github.com/opencv/cvat/pull/1352>)
- Ability to configure user agreements for the user registration form (<https://github.com/opencv/cvat/pull/1464>)
- Cuboid interpolation and cuboid drawing from rectangles (<https://github.com/opencv/cvat/pull/1560>)
- Ability to configure custom pageViewHit, which can be useful for web analytics integration (<https://github.com/opencv/cvat/pull/1566>)
- Ability to configure access to the analytics page based on roles (<https://github.com/opencv/cvat/pull/1592>)

### Changed

- Downloaded file name in annotations export became more informative (<https://github.com/opencv/cvat/pull/1352>)
- Added auto trimming for trailing whitespaces style enforcement (<https://github.com/opencv/cvat/pull/1352>)
- REST API: updated `GET /task/<id>/annotations`: parameters are `format`, `filename`
  (now optional), `action` (optional) (<https://github.com/opencv/cvat/pull/1352>)
- REST API: removed `dataset/formats`, changed format of `annotation/formats` (<https://github.com/opencv/cvat/pull/1352>)
- Exported annotations are stored for N hours instead of indefinitely (<https://github.com/opencv/cvat/pull/1352>)
- Formats: CVAT format now accepts ZIP and XML (<https://github.com/opencv/cvat/pull/1352>)
- Formats: COCO format now accepts ZIP and JSON (<https://github.com/opencv/cvat/pull/1352>)
- Formats: most of formats renamed, no extension in title (<https://github.com/opencv/cvat/pull/1352>)
- Formats: definitions are changed, are not stored in DB anymore (<https://github.com/opencv/cvat/pull/1352>)
- cvat-core: session.annotations.put() now returns ids of added objects (<https://github.com/opencv/cvat/pull/1493>)
- Images without annotations now also included in dataset/annotations export (<https://github.com/opencv/cvat/issues/525>)

### Removed

- `annotation` application is replaced with `dataset_manager` (<https://github.com/opencv/cvat/pull/1352>)
- `_DATUMARO_INIT_LOGLEVEL` env. variable is removed in favor of regular `--loglevel` cli parameter (<https://github.com/opencv/cvat/pull/1583>)

### Fixed

- Categories for empty projects with no sources are taken from own dataset (<https://github.com/opencv/cvat/pull/1352>)
- Added directory removal on error during `extract` command (<https://github.com/opencv/cvat/pull/1352>)
- Added debug error message on incorrect XPath (<https://github.com/opencv/cvat/pull/1352>)
- Exporting frame stepped task
  (<https://github.com/opencv/cvat/issues/1294>, <https://github.com/opencv/cvat/issues/1334>)
- Fixed broken command line interface for `cvat` export format in Datumaro (<https://github.com/opencv/cvat/issues/1494>)
- Updated Rest API document, Swagger document serving instruction issue (<https://github.com/opencv/cvat/issues/1495>)
- Fixed cuboid occluded view (<https://github.com/opencv/cvat/pull/1500>)
- Non-informative lock icon (<https://github.com/opencv/cvat/pull/1434>)
- Sidebar in AAM has no hide/show button (<https://github.com/opencv/cvat/pull/1420>)
- Task/Job buttons has no "Open in new tab" option (<https://github.com/opencv/cvat/pull/1419>)
- Delete point context menu option has no shortcut hint (<https://github.com/opencv/cvat/pull/1416>)
- Fixed issue with unnecessary tag activation in cvat-canvas (<https://github.com/opencv/cvat/issues/1540>)
- Fixed an issue with large number of instances in instance mask (<https://github.com/opencv/cvat/issues/1539>)
- Fixed full COCO dataset import error with conflicting labels in keypoints and detection (<https://github.com/opencv/cvat/pull/1548>)
- Fixed COCO keypoints skeleton parsing and saving (<https://github.com/opencv/cvat/issues/1539>)
- `tf.placeholder() is not compatible with eager execution` exception for auto_segmentation (<https://github.com/opencv/cvat/pull/1562>)
- Canvas cannot be moved with move functionality on left mouse key (<https://github.com/opencv/cvat/pull/1573>)
- Deep extreme cut request is sent when draw any shape with Make AI polygon option enabled (<https://github.com/opencv/cvat/pull/1573>)
- Fixed an error when exporting a task with cuboids to any format except CVAT (<https://github.com/opencv/cvat/pull/1577>)
- Synchronization with remote git repo (<https://github.com/opencv/cvat/pull/1582>)
- A problem with mask to polygons conversion when polygons are too small (<https://github.com/opencv/cvat/pull/1581>)
- Unable to upload video with uneven size (<https://github.com/opencv/cvat/pull/1594>)
- Fixed an issue with `z_order` having no effect on segmentations (<https://github.com/opencv/cvat/pull/1589>)

### Security

- Permission group whitelist check for analytics view (<https://github.com/opencv/cvat/pull/1608>)

## \[1.0.0-beta.2] - 2020-04-30

### Added

- Re-Identification algorithm to merging bounding boxes automatically to the new UI (<https://github.com/opencv/cvat/pull/1406>)
- Methods `import` and `export` to import/export raw annotations for Job and Task in `cvat-core` (<https://github.com/opencv/cvat/pull/1406>)
- Versioning of client packages (`cvat-core`, `cvat-canvas`, `cvat-ui`). Initial versions are set to 1.0.0 (<https://github.com/opencv/cvat/pull/1448>)
- Cuboids feature was migrated from old UI to new one. (<https://github.com/opencv/cvat/pull/1451>)

### Removed

- Annotation conversion utils, currently supported natively via Datumaro framework
  (<https://github.com/opencv/cvat/pull/1477>)

### Fixed

- Auto annotation, TF annotation and Auto segmentation apps (<https://github.com/opencv/cvat/pull/1409>)
- Import works with truncated images now: "OSError:broken data stream" on corrupt images
  (<https://github.com/opencv/cvat/pull/1430>)
- Hide functionality (H) doesn't work (<https://github.com/opencv/cvat/pull/1445>)
- The highlighted attribute doesn't correspond to the chosen attribute in AAM (<https://github.com/opencv/cvat/pull/1445>)
- Inconvinient image shaking while drawing a polygon (hold Alt key during drawing/editing/grouping to drag an image) (<https://github.com/opencv/cvat/pull/1445>)
- Filter property "shape" doesn't work and extra operator in description (<https://github.com/opencv/cvat/pull/1445>)
- Block of text information doesn't disappear after deactivating for locked shapes (<https://github.com/opencv/cvat/pull/1445>)
- Annotation uploading fails in annotation view (<https://github.com/opencv/cvat/pull/1445>)
- UI freezes after canceling pasting with escape (<https://github.com/opencv/cvat/pull/1445>)
- Duplicating keypoints in COCO export (<https://github.com/opencv/cvat/pull/1435>)
- CVAT new UI: add arrows on a mouse cursor (<https://github.com/opencv/cvat/pull/1391>)
- Delete point bug (in new UI) (<https://github.com/opencv/cvat/pull/1440>)
- Fix apache startup after PC restart (<https://github.com/opencv/cvat/pull/1467>)
- Open task button doesn't work (<https://github.com/opencv/cvat/pull/1474>)

## \[1.0.0-beta.1] - 2020-04-15

### Added

- Special behaviour for attribute value `__undefined__` (invisibility, no shortcuts to be set in AAM)
- Dialog window with some helpful information about using filters
- Ability to display a bitmap in the new UI
- Button to reset colors settings (brightness, saturation, contrast) in the new UI
- Option to display shape text always
- Dedicated message with clarifications when share is unmounted (<https://github.com/opencv/cvat/pull/1373>)
- Ability to create one tracked point (<https://github.com/opencv/cvat/pull/1383>)
- Ability to draw/edit polygons and polylines with automatic bordering feature
  (<https://github.com/opencv/cvat/pull/1394>)
- Tutorial: instructions for CVAT over HTTPS
- Deep extreme cut (semi-automatic segmentation) to the new UI (<https://github.com/opencv/cvat/pull/1398>)

### Changed

- Increase preview size of a task till 256, 256 on the server
- Public ssh-keys are displayed in a dedicated window instead of console when create a task with a repository
- React UI is the primary UI

### Fixed

- Cleaned up memory in Auto Annotation to enable long running tasks on videos
- New shape is added when press `esc` when drawing instead of cancellation
- Dextr segmentation doesn't work.
- `FileNotFoundError` during dump after moving format files
- CVAT doesn't append outside shapes when merge polyshapes in old UI
- Layout sometimes shows double scroll bars on create task, dashboard and settings pages
- UI fails after trying to change frame during resizing, dragging, editing
- Hidden points (or outsided) are visible after changing a frame
- Merge is allowed for points, but clicks on points conflict with frame dragging logic
- Removed objects are visible for search
- Add missed task_id and job_id fields into exception logs for the new UI (<https://github.com/opencv/cvat/pull/1372>)
- UI fails when annotations saving occurs during drag/resize/edit (<https://github.com/opencv/cvat/pull/1383>)
- Multiple savings when hold Ctrl+S (a lot of the same copies of events were sent with the same working time)
  (<https://github.com/opencv/cvat/pull/1383>)
- UI doesn't have any reaction when git repos synchronization failed (<https://github.com/opencv/cvat/pull/1383>)
- Bug when annotations cannot be saved after (delete - save - undo - save) (<https://github.com/opencv/cvat/pull/1383>)
- VOC format exports Upper case labels correctly in lower case (<https://github.com/opencv/cvat/pull/1379>)
- Fixed polygon exporting bug in COCO dataset (<https://github.com/opencv/cvat/issues/1387>)
- Task creation from remote files (<https://github.com/opencv/cvat/pull/1392>)
- Job cannot be opened in some cases when the previous job was failed during opening
  (<https://github.com/opencv/cvat/issues/1403>)
- Deactivated shape is still highlighted on the canvas (<https://github.com/opencv/cvat/issues/1403>)
- AttributeError: 'tuple' object has no attribute 'read' in ReID algorithm (<https://github.com/opencv/cvat/issues/1403>)
- Wrong semi-automatic segmentation near edges of an image (<https://github.com/opencv/cvat/issues/1403>)
- Git repos paths (<https://github.com/opencv/cvat/pull/1400>)
- Uploading annotations for tasks with multiple jobs (<https://github.com/opencv/cvat/pull/1396>)

## \[1.0.0-alpha] - 2020-03-31

### Added

- Data streaming using chunks (<https://github.com/opencv/cvat/pull/1007>)
- New UI: showing file names in UI (<https://github.com/opencv/cvat/pull/1311>)
- New UI: delete a point from context menu (<https://github.com/opencv/cvat/pull/1292>)

### Fixed

- Git app cannot clone a repository (<https://github.com/opencv/cvat/pull/1330>)
- New UI: preview position in task details (<https://github.com/opencv/cvat/pull/1312>)
- AWS deployment (<https://github.com/opencv/cvat/pull/1316>)

## \[0.6.1] - 2020-03-21

### Changed

- VOC task export now does not use official label map by default, but takes one
  from the source task to avoid primary-class and class part name
  clashing ([#1275](https://github.com/opencv/cvat/issues/1275))

### Fixed

- File names in LabelMe format export are no longer truncated ([#1259](https://github.com/opencv/cvat/issues/1259))
- `occluded` and `z_order` annotation attributes are now correctly passed to Datumaro ([#1271](https://github.com/opencv/cvat/pull/1271))
- Annotation-less tasks now can be exported as empty datasets in COCO ([#1277](https://github.com/opencv/cvat/issues/1277))
- Frame name matching for video annotations import -
  allowed `frame_XXXXXX[.ext]` format ([#1274](https://github.com/opencv/cvat/pull/1274))

### Security

- Bump acorn from 6.3.0 to 6.4.1 in /cvat-ui ([#1270](https://github.com/opencv/cvat/pull/1270))

## \[0.6.0] - 2020-03-15

### Added

- Server only support for projects. Extend REST API v1 (/api/v1/projects\*)
- Ability to get basic information about users without admin permissions ([#750](https://github.com/opencv/cvat/issues/750))
- Changed REST API: removed PUT and added DELETE methods for /api/v1/users/ID
- Mask-RCNN Auto Annotation Script in OpenVINO format
- Yolo Auto Annotation Script
- Auto segmentation using Mask_RCNN component (Keras+Tensorflow Mask R-CNN Segmentation)
- REST API to export an annotation task (images + annotations)
  [Datumaro](https://github.com/opencv/cvat/tree/develop/datumaro) -
  a framework to build, analyze, debug and visualize datasets
- Text Detection Auto Annotation Script in OpenVINO format for version 4
- Added in OpenVINO Semantic Segmentation for roads
- Ability to visualize labels when using Auto Annotation runner
- MOT CSV format support ([#830](https://github.com/opencv/cvat/pull/830))
- LabelMe format support ([#844](https://github.com/opencv/cvat/pull/844))
- Segmentation MASK format import (as polygons) ([#1163](https://github.com/opencv/cvat/pull/1163))
- Git repositories can be specified with IPv4 address ([#827](https://github.com/opencv/cvat/pull/827))

### Changed

- page_size parameter for all REST API methods
- React & Redux & Antd based dashboard
- Yolov3 interpretation script fix and changes to mapping.json
- YOLO format support ([#1151](https://github.com/opencv/cvat/pull/1151))
- Added support for OpenVINO 2020

### Fixed

- Exception in Git plugin [#826](https://github.com/opencv/cvat/issues/826)
- Label ids in TFrecord format now start from 1 [#866](https://github.com/opencv/cvat/issues/866)
- Mask problem in COCO JSON style [#718](https://github.com/opencv/cvat/issues/718)
- Datasets (or tasks) can be joined and split to subsets with Datumaro [#791](https://github.com/opencv/cvat/issues/791)
- Output labels for VOC format can be specified with Datumaro [#942](https://github.com/opencv/cvat/issues/942)
- Annotations can be filtered before dumping with Datumaro [#994](https://github.com/opencv/cvat/issues/994)

## \[0.5.2] - 2019-12-15

### Fixed

- Frozen version of scikit-image==0.15 in requirements.txt because next releases don't support Python 3.5

## \[0.5.1] - 2019-10-17

### Added

- Integration with Zenodo.org (DOI)

## \[0.5.0] - 2019-09-12

### Added

- A converter to YOLO format
- Installation guide
- Linear interpolation for a single point
- Video frame filter
- Running functional tests for REST API during a build
- Admins are no longer limited to a subset of python commands in the auto annotation application
- Remote data source (list of URLs to create an annotation task)
- Auto annotation using Faster R-CNN with Inception v2 (utils/open_model_zoo)
- Auto annotation using Pixel Link mobilenet v2 - text detection (utils/open_model_zoo)
- Ability to create a custom extractors for unsupported media types
- Added in PDF extractor
- Added in a command line model manager tester
- Ability to dump/load annotations in several formats from UI (CVAT, Pascal VOC, YOLO, MS COCO, png mask, TFRecord)
- Auth for REST API (api/v1/auth/): login, logout, register, ...
- Preview for the new CVAT UI (dashboard only) is available: <http://localhost:9080/>
- Added command line tool for performing common task operations (/utils/cli/)

### Changed

- Outside and keyframe buttons in the side panel for all interpolation shapes (they were only for boxes before)
- Improved error messages on the client side (#511)

### Removed

- "Flip images" has been removed. UI now contains rotation features.

### Fixed

- Incorrect width of shapes borders in some cases
- Annotation parser for tracks with a start frame less than the first segment frame
- Interpolation on the server near outside frames
- Dump for case when task name has a slash
- Auto annotation fail for multijob tasks
- Installation of CVAT with OpenVINO on the Windows platform
- Background color was always black in utils/mask/converter.py
- Exception in attribute annotation mode when a label are switched to a value without any attributes
- Handling of wrong labelamp json file in auto annotation (<https://github.com/opencv/cvat/issues/554>)
- No default attributes in dumped annotation (<https://github.com/opencv/cvat/issues/601>)
- Required field "Frame Filter" on admin page during a task modifying (#666)
- Dump annotation errors for a task with several segments (#610, #500)
- Invalid label parsing during a task creating (#628)
- Button "Open Task" in the annotation view
- Creating a video task with 0 overlap

### Security

- Upgraded Django, djangorestframework, and other packages

## \[0.4.2] - 2019-06-03

### Fixed

- Fixed interaction with the server share in the auto annotation plugin

## \[0.4.1] - 2019-05-14

### Fixed

- JavaScript syntax incompatibility with Google Chrome versions less than 72

## \[0.4.0] - 2019-05-04

### Added

- OpenVINO auto annotation: it is possible to upload a custom model and annotate images automatically.
- Ability to rotate images/video in the client part (Ctrl+R, Shift+Ctrl+R shortcuts) (#305)
- The ReID application for automatic bounding box merging has been added (#299)
- Keyboard shortcuts to switch next/previous default shape type (box, polygon etc) (Alt + <, Alt + >) (#316)
- Converter for VOC now supports interpolation tracks
- REST API (/api/v1/\*, /api/docs)
- Semi-automatic semantic segmentation with the [Deep Extreme Cut](http://www.vision.ee.ethz.ch/~cvlsegmentation/dextr/) work

### Changed

- Propagation setup has been moved from settings to bottom player panel
- Additional events like "Debug Info" or "Fit Image" have been added for analitics
- Optional using LFS for git annotation storages (#314)

### Deprecated

- "Flip images" flag in the create task dialog will be removed.
  Rotation functionality in client part have been added instead.

### Fixed

- Django 2.1.5 (security fix, [CVE-2019-3498](https://nvd.nist.gov/vuln/detail/CVE-2019-3498))
- Several scenarious which cause code 400 after undo/redo/save have been fixed (#315)

## \[0.3.0] - 2018-12-29

### Added

- Ability to copy Object URL and Frame URL via object context menu and player context menu respectively.
- Ability to change opacity for selected shape with help "Selected Fill Opacity" slider.
- Ability to remove polyshapes points by double click.
- Ability to draw/change polyshapes (except for points) by slip method. Just press ENTER and moving a cursor.
- Ability to switch lock/hide properties via label UI element (in right menu) for all objects with same label.
- Shortcuts for outside/keyframe properties
- Support of Intel OpenVINO for accelerated model inference
- Tensorflow annotation now works without CUDA. It can use CPU only. OpenVINO and CUDA are supported optionally.
- Incremental saving of annotations.
- Tutorial for using polygons (screencast)
- Silk profiler to improve development process
- Admin panel can be used to edit labels and attributes for annotation tasks
- Analytics component to manage a data annotation team, monitor exceptions, collect client and server logs
- Changeable job and task statuses (annotation, validation, completed).
  A job status can be changed manually, a task status is computed automatically based on job statuses (#153)
- Backlink to a task from its job annotation view (#156)
- Buttons lock/hide for labels. They work for all objects with the same label on a current frame (#116)

### Changed

- Polyshape editing method has been improved. You can redraw part of shape instead of points cloning.
- Unified shortcut (Esc) for close any mode instead of different shortcuts (Alt+N, Alt+G, Alt+M etc.).
- Dump file contains information about data source (e.g. video name, archive name, ...)
- Update requests library due to [CVE-2018-18074](https://nvd.nist.gov/vuln/detail/CVE-2018-18074)
- Per task/job permissions to create/access/change/delete tasks and annotations
- Documentation was improved
- Timeout for creating tasks was increased (from 1h to 4h) (#136)
- Drawing has become more convenience. Now it is possible to draw outside an image.
  Shapes will be automatically truncated after drawing process (#202)

### Fixed

- Performance bottleneck has been fixed during you create new objects (draw, copy, merge etc).
- Label UI elements aren't updated after changelabel.
- Attribute annotation mode can use invalid shape position after resize or move shapes.
- Labels order is preserved now (#242)
- Uploading large XML files (#123)
- Django vulnerability (#121)
- Grammatical cleanup of README.md (#107)
- Dashboard loading has been accelerated (#156)
- Text drawing outside of a frame in some cases (#202)

## \[0.2.0] - 2018-09-28

### Added

- New annotation shapes: polygons, polylines, points
- Undo/redo feature
- Grid to estimate size of objects
- Context menu for shapes
- A converter to PASCAL VOC format
- A converter to MS COCO format
- A converter to mask format
- License header for most of all files
- .gitattribute to avoid problems with bash scripts inside a container
- CHANGELOG.md itself
- Drawing size of a bounding box during resize
- Color by instance, group, label
- Group objects
- Object propagation on next frames
- Full screen view

### Changed

- Documentation, screencasts, the primary screenshot
- Content-type for save_job request is application/json

### Fixed

- Player navigation if the browser's window is scrolled
- Filter doesn't support dash (-)
- Several memory leaks
- Inconsistent extensions between filenames in an annotation file and real filenames

## \[0.1.2] - 2018-08-07

### Added

- 7z archive support when creating a task
- .vscode/launch.json file for developing with VS code

### Fixed

- #14: docker-compose down command as written in the readme does not remove volumes
- #15: all checkboxes in temporary attributes are checked when reopening job after saving the job
- #18: extend CONTRIBUTING.md
- #19: using the same attribute for label twice -> stuck

### Changed

- More strict verification for labels with attributes

## \[0.1.1] - 2018-07-6

### Added

- Links on a screenshot, documentation, screencasts into README.md
- CONTRIBUTORS.md

### Fixed

- GitHub documentation

## \[0.1.0] - 2018-06-29

### Added

- Initial version

## Template

```
## \[Unreleased]
### Added
- TDB

### Changed
- TDB

### Deprecated
- TDB

### Removed
- TDB

### Fixed
- TDB

### Security
- TDB
```<|MERGE_RESOLUTION|>--- conflicted
+++ resolved
@@ -21,12 +21,9 @@
 ### Fixed
 - An invalid project/org handling in webhooks (<https://github.com/opencv/cvat/pull/5707>)
 - Warning `key` is undefined on project page (<https://github.com/opencv/cvat/pull/5876>)
-<<<<<<< HEAD
 - Invalid mask when running automatic annotation on a task (<https://github.com/opencv/cvat/pull/5883>)
-=======
 - Cloud storage content listing when the manifest name contains special characters
   (<https://github.com/opencv/cvat/pull/5873>)
->>>>>>> befe77c8
 
 ### Security
 - TDB
