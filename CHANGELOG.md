--- conflicted
+++ resolved
@@ -35,10 +35,6 @@
 - Hidden points (or outsided) are visible after changing a frame
 - Merge is allowed for points, but clicks on points conflict with frame dragging logic
 - Removed objects are visible for search
-<<<<<<< HEAD
-- Add missed task_id and job_id fields into exception logs for the new UI (https://github.com/opencv/cvat/pull/1372) 
-- Uploading Track annotations for multi-segment tasks.
-=======
 - Add missed task_id and job_id fields into exception logs for the new UI (https://github.com/opencv/cvat/pull/1372)
 - UI fails when annotations saving occurs during drag/resize/edit (https://github.com/opencv/cvat/pull/1383)
 - Multiple savings when hold Ctrl+S (a lot of the same copies of events were sent with the same working time) (https://github.com/opencv/cvat/pull/1383)
@@ -47,7 +43,7 @@
 - VOC format exports Upper case labels correctly in lower case (https://github.com/opencv/cvat/pull/1379)
 - Fixed polygon exporting bug in COCO dataset (https://github.com/opencv/cvat/issues/1387)
 - Task creation from remote files (https://github.com/opencv/cvat/pull/1392)
->>>>>>> cf511ae7
+- Uploading Track annotations for multi-segment tasks (https://github.com/opencv/cvat/pull/1396)
 
 ### Security
 -
