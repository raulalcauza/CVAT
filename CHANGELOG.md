# Changelog

All notable changes to this project will be documented in this file.

The format is based on [Keep a Changelog](https://keepachangelog.com/en/1.0.0/),
and this project adheres to [Semantic Versioning](https://semver.org/spec/v2.0.0.html).

<<<<<<< HEAD
=======
## [1.3.0-alpha] - Unreleased

### Added

- CVAT-3D: support lidar data on the server side (<https://github.com/openvinotoolkit/cvat/pull/2534>)
- GPU support for Mask-RCNN and improvement in its deployment time (<https://github.com/openvinotoolkit/cvat/pull/2714>)
- CVAT-3D: Load all frames corresponding to the job instance
  (<https://github.com/openvinotoolkit/cvat/pull/2645>)
- Intelligent scissors with OpenCV javascript (<https://github.com/openvinotoolkit/cvat/pull/2689>)
- CVAT-3D: Visualize 3D point cloud spaces in 3D View, Top View Side View and Front View (<https://github.com/openvinotoolkit/cvat/pull/2768>)
- [Inside Outside Guidence](https://github.com/shiyinzhang/Inside-Outside-Guidance) serverless
  function for interative segmentation
- Pre-built [cvat_server](https://hub.docker.com/r/openvino/cvat_server) and
  [cvat_ui](https://hub.docker.com/r/openvino/cvat_ui) images were published on DockerHub (<https://github.com/openvinotoolkit/cvat/pull/2766>)
- Project task subsets (<https://github.com/openvinotoolkit/cvat/pull/2774>)

### Changed

- Updated HTTPS install README section (cleanup and described more robust deploy)
- Logstash is improved for using with configurable elasticsearch outputs (<https://github.com/openvinotoolkit/cvat/pull/2531>)
- Bumped nuclio version to 1.5.16 (<https://github.com/openvinotoolkit/cvat/pull/2578>)
- All methods for interative segmentation accept negative points as well
- Persistent queue added to logstash (<https://github.com/openvinotoolkit/cvat/pull/2744>)
- Improved maintanance of popups visibility (<https://github.com/openvinotoolkit/cvat/pull/2809>)

### Deprecated

-

### Removed

-

### Fixed
- More robust execution of nuclio GPU functions by limiting the GPU memory consumption per worker (<https://github.com/openvinotoolkit/cvat/pull/2714>)
- Kibana startup initialization (<https://github.com/openvinotoolkit/cvat/pull/2659>)
- The cursor jumps to the end of the line when renaming a task (<https://github.com/openvinotoolkit/cvat/pull/2669>)
- SSLCertVerificationError when remote source is used (<https://github.com/openvinotoolkit/cvat/pull/2683>)
- Fixed filters select overflow (<https://github.com/openvinotoolkit/cvat/pull/2614>)
- Fixed tasks in project autoannotation (<https://github.com/openvinotoolkit/cvat/pull/2725>)
- Cuboids are missed in annotations statistics (<https://github.com/openvinotoolkit/cvat/pull/2704>)
- The list of files attached to the task is not displayed (<https://github.com/openvinotoolkit/cvat/pul
- A couple of css-related issues (top bar disappear, wrong arrow position on collapse elements) (<https://github.com/openvinotoolkit/cvat/pull/2736>)
- Issue with point region doesn't work in Firefox (<https://github.com/openvinotoolkit/cvat/pull/2727>)
- Fixed cuboid perpective change (<https://github.com/openvinotoolkit/cvat/pull/2733>)
- Annotation page popups (ai tools, drawing) reset state after detecting, tracking, drawing (<https://github.com/openvinotoolkit/cvat/pull/2780>)
- Polygon editing using trailing point (<https://github.com/openvinotoolkit/cvat/pull/2808>)

### Security

-

>>>>>>> 88f494a0
## [1.2.0] - 2021-01-08

### Fixed

- Memory consumption for the task creation process (<https://github.com/openvinotoolkit/cvat/pull/2582>)
- Frame preloading (<https://github.com/openvinotoolkit/cvat/pull/2608>)
- Project cannot be removed from the project page (<https://github.com/openvinotoolkit/cvat/pull/2626>)

## [1.2.0-beta] - 2020-12-15

### Added

- GPU support and improved documentation for auto annotation (<https://github.com/openvinotoolkit/cvat/pull/2546>)
- Manual review pipeline: issues/comments/workspace (<https://github.com/openvinotoolkit/cvat/pull/2357>)
- Basic projects implementation (<https://github.com/openvinotoolkit/cvat/pull/2255>)
- Documentation on how to mount cloud starage(AWS S3 bucket, Azure container, Google Drive) as FUSE (<https://github.com/openvinotoolkit/cvat/pull/2377>)
- Ability to work with share files without copying inside (<https://github.com/openvinotoolkit/cvat/pull/2377>)
- Tooltips in label selectors (<https://github.com/openvinotoolkit/cvat/pull/2509>)
- Page redirect after login using `next` query parameter (<https://github.com/openvinotoolkit/cvat/pull/2527>)
- [ImageNet](http://www.image-net.org) format support (<https://github.com/openvinotoolkit/cvat/pull/2376>)
- [CamVid](http://mi.eng.cam.ac.uk/research/projects/VideoRec/CamVid/) format support (<https://github.com/openvinotoolkit/cvat/pull/2559>)

### Changed

- PATCH requests from cvat-core submit only changed fields (<https://github.com/openvinotoolkit/cvat/pull/2445>)
- deploy.sh in serverless folder is seperated into deploy_cpu.sh and deploy_gpu.sh (<https://github.com/openvinotoolkit/cvat/pull/2546>)
- Bumped nuclio version to 1.5.8
- Migrated to Antd 4.9 (<https://github.com/openvinotoolkit/cvat/pull/2536>)

### Fixed

- Fixed FastRCNN inference bug for images with 4 channels i.e. png (<https://github.com/openvinotoolkit/cvat/pull/2546>)
- Django templates for email and user guide (<https://github.com/openvinotoolkit/cvat/pull/2412>)
- Saving relative paths in dummy chunks instead of absolute (<https://github.com/openvinotoolkit/cvat/pull/2424>)
- Objects with a specific label cannot be displayed if at least one tag with the label exist (<https://github.com/openvinotoolkit/cvat/pull/2435>)
- Wrong attribute can be removed in labels editor (<https://github.com/openvinotoolkit/cvat/pull/2436>)
- UI fails with the error "Cannot read property 'label' of undefined" (<https://github.com/openvinotoolkit/cvat/pull/2442>)
- Exception: "Value must be a user instance" (<https://github.com/openvinotoolkit/cvat/pull/2441>)
- Reset zoom option doesn't work in tag annotation mode (<https://github.com/openvinotoolkit/cvat/pull/2443>)
- Canvas is busy error (<https://github.com/openvinotoolkit/cvat/pull/2437>)
- Projects view layout fix (<https://github.com/openvinotoolkit/cvat/pull/2503>)
- Fixed the tasks view (infinite loading) when it is impossible to get a preview of the task (<https://github.com/openvinotoolkit/cvat/pull/2504>)
- Empty frames navigation (<https://github.com/openvinotoolkit/cvat/pull/2505>)
- TypeError: Cannot read property 'toString' of undefined (<https://github.com/openvinotoolkit/cvat/pull/2517>)
- Extra shapes are drawn after Esc, or G pressed while drawing a region in grouping (<https://github.com/openvinotoolkit/cvat/pull/2507>)
- Reset state (reviews, issues) after logout or changing a job (<https://github.com/openvinotoolkit/cvat/pull/2525>)
- TypeError: Cannot read property 'id' of undefined when updating a task (<https://github.com/openvinotoolkit/cvat/pull/2544>)
- Cannot find Python when deploying models through nuclio if steps are strictly followed in Installation_Automatic_Annotation.md

## [1.2.0-alpha] - 2020-11-09

### Added

- Ability to login into CVAT-UI with token from api/v1/auth/login (<https://github.com/openvinotoolkit/cvat/pull/2234>)
- Added layout grids toggling ('ctrl + alt + Enter')
- Added password reset functionality (<https://github.com/opencv/cvat/pull/2058>)
- Ability to work with data on the fly (https://github.com/opencv/cvat/pull/2007)
- Annotation in process outline color wheel (<https://github.com/opencv/cvat/pull/2084>)
- On the fly annotation using DL detectors (<https://github.com/opencv/cvat/pull/2102>)
- Displaying automatic annotation progress on a task view (<https://github.com/opencv/cvat/pull/2148>)
- Automatic tracking of bounding boxes using serverless functions (<https://github.com/opencv/cvat/pull/2136>)
- [Datumaro] CLI command for dataset equality comparison (<https://github.com/opencv/cvat/pull/1989>)
- [Datumaro] Merging of datasets with different labels (<https://github.com/opencv/cvat/pull/2098>)
- Add FBRS interactive segmentation serverless function (<https://github.com/openvinotoolkit/cvat/pull/2094>)
- Ability to change default behaviour of previous/next buttons of a player.
  It supports regular navigation, searching a frame according to annotations
  filters and searching the nearest frame without any annotations (<https://github.com/openvinotoolkit/cvat/pull/2221>)
- MacOS users notes in CONTRIBUTING.md
- Ability to prepare meta information manually (<https://github.com/openvinotoolkit/cvat/pull/2217>)
- Ability to upload prepared meta information along with a video when creating a task (<https://github.com/openvinotoolkit/cvat/pull/2217>)
- Optional chaining plugin for cvat-canvas and cvat-ui (<https://github.com/openvinotoolkit/cvat/pull/2249>)
- MOTS png mask format support (<https://github.com/openvinotoolkit/cvat/pull/2198>)
- Ability to correct upload video with a rotation record in the metadata (<https://github.com/openvinotoolkit/cvat/pull/2218>)
- User search field for assignee fields (<https://github.com/openvinotoolkit/cvat/pull/2370>)
- Support of mxf videos (<https://github.com/openvinotoolkit/cvat/pull/2514>)

### Changed

- UI models (like DEXTR) were redesigned to be more interactive (<https://github.com/opencv/cvat/pull/2054>)
- Used Ubuntu:20.04 as a base image for CVAT Dockerfile (<https://github.com/opencv/cvat/pull/2101>)
- Right colors of label tags in label mapping when a user runs automatic detection (<https://github.com/openvinotoolkit/cvat/pull/2162>)
- Nuclio became an optional component of CVAT (<https://github.com/openvinotoolkit/cvat/pull/2192>)
- A key to remove a point from a polyshape [Ctrl => Alt] (<https://github.com/openvinotoolkit/cvat/pull/2204>)
- Updated `docker-compose` file version from `2.3` to `3.3`(<https://github.com/openvinotoolkit/cvat/pull/2235>)
- Added auto inference of url schema from host in CLI, if provided (<https://github.com/openvinotoolkit/cvat/pull/2240>)
- Track frames in skips between annotation is presented in MOT and MOTS formats are marked `outside` (<https://github.com/openvinotoolkit/cvat/pull/2198>)
- UI packages installation with `npm ci` instead of `npm install` (<https://github.com/openvinotoolkit/cvat/pull/2350>)

### Removed

- Removed Z-Order flag from task creation process

### Fixed

- Fixed multiple errors which arises when polygon is of length 5 or less (<https://github.com/opencv/cvat/pull/2100>)
- Fixed task creation from PDF (<https://github.com/opencv/cvat/pull/2141>)
- Fixed CVAT format import for frame stepped tasks (<https://github.com/openvinotoolkit/cvat/pull/2151>)
- Fixed the reading problem with large PDFs (<https://github.com/openvinotoolkit/cvat/pull/2154>)
- Fixed unnecessary pyhash dependency (<https://github.com/openvinotoolkit/cvat/pull/2170>)
- Fixed Data is not getting cleared, even after deleting the Task from Django Admin App(<https://github.com/openvinotoolkit/cvat/issues/1925>)
- Fixed blinking message: "Some tasks have not been showed because they do not have any data" (<https://github.com/openvinotoolkit/cvat/pull/2200>)
- Fixed case when a task with 0 jobs is shown as "Completed" in UI (<https://github.com/openvinotoolkit/cvat/pull/2200>)
- Fixed use case when UI throws exception: Cannot read property 'objectType' of undefined #2053 (<https://github.com/openvinotoolkit/cvat/pull/2203>)
- Fixed use case when logs could be saved twice or more times #2202 (<https://github.com/openvinotoolkit/cvat/pull/2203>)
- Fixed issues from #2112 (<https://github.com/openvinotoolkit/cvat/pull/2217>)
- Git application name (renamed to dataset_repo) (<https://github.com/openvinotoolkit/cvat/pull/2243>)
- A problem in exporting of tracks, where tracks could be truncated (<https://github.com/openvinotoolkit/cvat/issues/2129>)
- Fixed CVAT startup process if the user has `umask 077` in .bashrc file (<https://github.com/openvinotoolkit/cvat/pull/2293>)
- Exception: Cannot read property "each" of undefined after drawing a single point (<https://github.com/openvinotoolkit/cvat/pull/2307>)
- Cannot read property 'label' of undefined (Fixed?) (<https://github.com/openvinotoolkit/cvat/pull/2311>)
- Excluded track frames marked `outside` in `CVAT for Images` export (<https://github.com/openvinotoolkit/cvat/pull/2345>)
- 'List of tasks' Kibana visualization (<https://github.com/openvinotoolkit/cvat/pull/2361>)
- An error on exporting not `jpg` or `png` images in TF Detection API format (<https://github.com/openvinotoolkit/datumaro/issues/35>)

## [1.1.0] - 2020-08-31

### Added

- Siammask tracker as DL serverless function (<https://github.com/opencv/cvat/pull/1988>)
- [Datumaro] Added model info and source info commands (<https://github.com/opencv/cvat/pull/1973>)
- [Datumaro] Dataset statistics (<https://github.com/opencv/cvat/pull/1668>)
- Ability to change label color in tasks and predefined labels (<https://github.com/opencv/cvat/pull/2014>)
- [Datumaro] Multi-dataset merge (https://github.com/opencv/cvat/pull/1695)
- Ability to configure email verification for new users (<https://github.com/opencv/cvat/pull/1929>)
- Link to django admin page from UI (<https://github.com/opencv/cvat/pull/2068>)
- Notification message when users use wrong browser (<https://github.com/opencv/cvat/pull/2070>)

### Changed

- Shape coordinates are rounded to 2 digits in dumped annotations (<https://github.com/opencv/cvat/pull/1970>)
- COCO format does not produce polygon points for bbox annotations (<https://github.com/opencv/cvat/pull/1953>)

### Fixed

- Issue loading openvino models for semi-automatic and automatic annotation (<https://github.com/opencv/cvat/pull/1996>)
- Basic functions of CVAT works without activated nuclio dashboard
- Fixed a case in which exported masks could have wrong color order (<https://github.com/opencv/cvat/issues/2032>)
- Fixed error with creating task with labels with the same name (<https://github.com/opencv/cvat/pull/2031>)
- Django RQ dashboard view (<https://github.com/opencv/cvat/pull/2069>)
- Object's details menu settings (<https://github.com/opencv/cvat/pull/2084>)

## [1.1.0-beta] - 2020-08-03

### Added

- DL models as serverless functions (<https://github.com/opencv/cvat/pull/1767>)
- Source type support for tags, shapes and tracks (<https://github.com/opencv/cvat/pull/1192>)
- Source type support for CVAT Dumper/Loader (<https://github.com/opencv/cvat/pull/1192>)
- Intelligent polygon editing (<https://github.com/opencv/cvat/pull/1921>)
- Support creating multiple jobs for each task through python cli (https://github.com/opencv/cvat/pull/1950)
- python cli over https (<https://github.com/opencv/cvat/pull/1942>)
- Error message when plugins weren't able to initialize instead of infinite loading (<https://github.com/opencv/cvat/pull/1966>)
- Ability to change user password (<https://github.com/opencv/cvat/pull/1954>)

### Changed

- Smaller object details (<https://github.com/opencv/cvat/pull/1877>)
- `COCO` format does not convert bboxes to polygons on export (<https://github.com/opencv/cvat/pull/1953>)
- It is impossible to submit a DL model in OpenVINO format using UI. Now you can deploy new models on the server using serverless functions (<https://github.com/opencv/cvat/pull/1767>)
- Files and folders under share path are now alphabetically sorted

### Removed

- Removed OpenVINO and CUDA components because they are not necessary anymore (<https://github.com/opencv/cvat/pull/1767>)
- Removed the old UI code (<https://github.com/opencv/cvat/pull/1964>)

### Fixed

- Some objects aren't shown on canvas sometimes. For example after propagation on of objects is invisible (<https://github.com/opencv/cvat/pull/1834>)
- CVAT doesn't offer to restore state after an error (<https://github.com/opencv/cvat/pull/1874>)
- Cannot read property 'shapeType' of undefined because of zOrder related issues (<https://github.com/opencv/cvat/pull/1874>)
- Cannot read property 'pinned' of undefined because of zOrder related issues (<https://github.com/opencv/cvat/pull/1874>)
- Do not iterate over hidden objects in aam (which are invisible because of zOrder) (<https://github.com/opencv/cvat/pull/1874>)
- Cursor position is reset after changing a text field (<https://github.com/opencv/cvat/pull/1874>)
- Hidden points and cuboids can be selected to be groupped (<https://github.com/opencv/cvat/pull/1874>)
- `outside` annotations should not be in exported images (<https://github.com/opencv/cvat/issues/1620>)
- `CVAT for video format` import error with interpolation (<https://github.com/opencv/cvat/issues/1893>)
- `Image compression` definition mismatch (<https://github.com/opencv/cvat/issues/1900>)
- Points are dublicated during polygon interpolation sometimes (<https://github.com/opencv/cvat/pull/1892>)
- When redraw a shape with activated autobordering, previous points are visible (<https://github.com/opencv/cvat/pull/1892>)
- No mapping between side object element and context menu in some attributes (<https://github.com/opencv/cvat/pull/1923>)
- Interpolated shapes exported as `keyframe = True` (<https://github.com/opencv/cvat/pull/1937>)
- Stylelint filetype scans (<https://github.com/opencv/cvat/pull/1952>)
- Fixed toolip closing issue (<https://github.com/opencv/cvat/pull/1955>)
- Clearing frame cache when close a task (<https://github.com/opencv/cvat/pull/1966>)
- Increase rate of throttling policy for unauthenticated users (<https://github.com/opencv/cvat/pull/1969>)

## [1.1.0-alpha] - 2020-06-30

### Added

- Throttling policy for unauthenticated users (<https://github.com/opencv/cvat/pull/1531>)
- Added default label color table for mask export (<https://github.com/opencv/cvat/pull/1549>)
- Added environment variables for Redis and Postgres hosts for Kubernetes deployment support (<https://github.com/opencv/cvat/pull/1641>)
- Added visual identification for unavailable formats (<https://github.com/opencv/cvat/pull/1567>)
- Shortcut to change color of an activated shape in new UI (Enter) (<https://github.com/opencv/cvat/pull/1683>)
- Shortcut to switch split mode (<https://github.com/opencv/cvat/pull/1683>)
- Built-in search for labels when create an object or change a label (<https://github.com/opencv/cvat/pull/1683>)
- Better validation of labels and attributes in raw viewer (<https://github.com/opencv/cvat/pull/1727>)
- ClamAV antivirus integration (<https://github.com/opencv/cvat/pull/1712>)
- Added canvas background color selector (<https://github.com/opencv/cvat/pull/1705>)
- SCSS files linting with Stylelint tool (<https://github.com/opencv/cvat/pull/1766>)
- Supported import and export or single boxes in MOT format (https://github.com/opencv/cvat/pull/1764)
- [Datumaro] Added `stats` command, which shows some dataset statistics like image mean and std (https://github.com/opencv/cvat/pull/1734)
- Add option to upload annotations upon task creation on CLI
- Polygon and polylines interpolation (<https://github.com/opencv/cvat/pull/1571>)
- Ability to redraw shape from scratch (Shift + N) for an activated shape (<https://github.com/opencv/cvat/pull/1571>)
- Highlights for the first point of a polygon/polyline and direction (<https://github.com/opencv/cvat/pull/1571>)
- Ability to change orientation for poylgons/polylines in context menu (<https://github.com/opencv/cvat/pull/1571>)
- Ability to set the first point for polygons in points context menu (<https://github.com/opencv/cvat/pull/1571>)
- Added new tag annotation workspace (<https://github.com/opencv/cvat/pull/1570>)
- Appearance block in attribute annotation mode (<https://github.com/opencv/cvat/pull/1820>)
- Keyframe navigations and some switchers in attribute annotation mode (<https://github.com/opencv/cvat/pull/1820>)
- [Datumaro] Added `convert` command to convert datasets directly (<https://github.com/opencv/cvat/pull/1837>)
- [Datumaro] Added an option to specify image extension when exporting datasets (<https://github.com/opencv/cvat/pull/1799>)
- [Datumaro] Added image copying when exporting datasets, if possible (<https://github.com/opencv/cvat/pull/1799>)

### Changed

- Removed information about e-mail from the basic user information (<https://github.com/opencv/cvat/pull/1627>)
- Update https install manual. Makes it easier and more robust. Includes automatic renewing of lets encrypt certificates.
- Settings page move to the modal. (<https://github.com/opencv/cvat/pull/1705>)
- Implemented import and export of annotations with relative image paths (<https://github.com/opencv/cvat/pull/1463>)
- Using only single click to start editing or remove a point (<https://github.com/opencv/cvat/pull/1571>)
- Added support for attributes in VOC XML format (https://github.com/opencv/cvat/pull/1792)
- Added annotation attributes in COCO format (https://github.com/opencv/cvat/pull/1782)
- Colorized object items in the side panel (<https://github.com/opencv/cvat/pull/1753>)
- [Datumaro] Annotation-less files are not generated anymore in COCO format, unless tasks explicitly requested (<https://github.com/opencv/cvat/pull/1799>)

### Fixed

- Problem with exported frame stepped image task (<https://github.com/opencv/cvat/issues/1613>)
- Fixed dataset filter item representation for imageless dataset items (<https://github.com/opencv/cvat/pull/1593>)
- Fixed interpreter crash when trying to import `tensorflow` with no AVX instructions available (<https://github.com/opencv/cvat/pull/1567>)
- Kibana wrong working time calculation with new annotation UI use (<https://github.com/opencv/cvat/pull/1654>)
- Wrong rexex for account name validation (<https://github.com/opencv/cvat/pull/1667>)
- Wrong description on register view for the username field (<https://github.com/opencv/cvat/pull/1667>)
- Wrong resolution for resizing a shape (<https://github.com/opencv/cvat/pull/1667>)
- React warning because of not unique keys in labels viewer (<https://github.com/opencv/cvat/pull/1727>)
- Fixed issue tracker (<https://github.com/opencv/cvat/pull/1705>)
- Fixed canvas fit after sidebar open/close event (<https://github.com/opencv/cvat/pull/1705>)
- A couple of exceptions in AAM related with early object activation (<https://github.com/opencv/cvat/pull/1755>)
- Propagation from the latest frame (<https://github.com/opencv/cvat/pull/1800>)
- Number attribute value validation (didn't work well with floats) (<https://github.com/opencv/cvat/pull/1800>)
- Logout doesn't work (<https://github.com/opencv/cvat/pull/1812>)
- Annotations aren't updated after reopening a task (<https://github.com/opencv/cvat/pull/1753>)
- Labels aren't updated after reopening a task (<https://github.com/opencv/cvat/pull/1753>)
- Canvas isn't fitted after collapsing side panel in attribute annotation mode (<https://github.com/opencv/cvat/pull/1753>)
- Error when interpolating polygons (<https://github.com/opencv/cvat/pull/1878>)

### Security

- SQL injection in Django `CVE-2020-9402` (<https://github.com/opencv/cvat/pull/1657>)

## [1.0.0] - 2020-05-29

### Added

- cvat-ui: cookie policy drawer for login page (<https://github.com/opencv/cvat/pull/1511>)
- `datumaro_project` export format (<https://github.com/opencv/cvat/pull/1352>)
- Ability to configure user agreements for the user registration form (<https://github.com/opencv/cvat/pull/1464>)
- Cuboid interpolation and cuboid drawing from rectangles (<https://github.com/opencv/cvat/pull/1560>)
- Ability to configure custom pageViewHit, which can be useful for web analytics integration (<https://github.com/opencv/cvat/pull/1566>)
- Ability to configure access to the analytics page based on roles (<https://github.com/opencv/cvat/pull/1592>)

### Changed

- Downloaded file name in annotations export became more informative (<https://github.com/opencv/cvat/pull/1352>)
- Added auto trimming for trailing whitespaces style enforcement (<https://github.com/opencv/cvat/pull/1352>)
- REST API: updated `GET /task/<id>/annotations`: parameters are `format`, `filename` (now optional), `action` (optional) (<https://github.com/opencv/cvat/pull/1352>)
- REST API: removed `dataset/formats`, changed format of `annotation/formats` (<https://github.com/opencv/cvat/pull/1352>)
- Exported annotations are stored for N hours instead of indefinitely (<https://github.com/opencv/cvat/pull/1352>)
- Formats: CVAT format now accepts ZIP and XML (<https://github.com/opencv/cvat/pull/1352>)
- Formats: COCO format now accepts ZIP and JSON (<https://github.com/opencv/cvat/pull/1352>)
- Formats: most of formats renamed, no extension in title (<https://github.com/opencv/cvat/pull/1352>)
- Formats: definitions are changed, are not stored in DB anymore (<https://github.com/opencv/cvat/pull/1352>)
- cvat-core: session.annotations.put() now returns ids of added objects (<https://github.com/opencv/cvat/pull/1493>)
- Images without annotations now also included in dataset/annotations export (<https://github.com/opencv/cvat/issues/525>)

### Removed

- `annotation` application is replaced with `dataset_manager` (<https://github.com/opencv/cvat/pull/1352>)
- `_DATUMARO_INIT_LOGLEVEL` env. variable is removed in favor of regular `--loglevel` cli parameter (<https://github.com/opencv/cvat/pull/1583>)

### Fixed

- Categories for empty projects with no sources are taken from own dataset (<https://github.com/opencv/cvat/pull/1352>)
- Added directory removal on error during `extract` command (<https://github.com/opencv/cvat/pull/1352>)
- Added debug error message on incorrect XPath (<https://github.com/opencv/cvat/pull/1352>)
- Exporting frame stepped task (<https://github.com/opencv/cvat/issues/1294, https://github.com/opencv/cvat/issues/1334>)
- Fixed broken command line interface for `cvat` export format in Datumaro (<https://github.com/opencv/cvat/issues/1494>)
- Updated Rest API document, Swagger document serving instruction issue (<https://github.com/opencv/cvat/issues/1495>)
- Fixed cuboid occluded view (<https://github.com/opencv/cvat/pull/1500>)
- Non-informative lock icon (<https://github.com/opencv/cvat/pull/1434>)
- Sidebar in AAM has no hide/show button (<https://github.com/opencv/cvat/pull/1420>)
- Task/Job buttons has no "Open in new tab" option (<https://github.com/opencv/cvat/pull/1419>)
- Delete point context menu option has no shortcut hint (<https://github.com/opencv/cvat/pull/1416>)
- Fixed issue with unnecessary tag activation in cvat-canvas (<https://github.com/opencv/cvat/issues/1540>)
- Fixed an issue with large number of instances in instance mask (<https://github.com/opencv/cvat/issues/1539>)
- Fixed full COCO dataset import error with conflicting labels in keypoints and detection (<https://github.com/opencv/cvat/pull/1548>)
- Fixed COCO keypoints skeleton parsing and saving (<https://github.com/opencv/cvat/issues/1539>)
- `tf.placeholder() is not compatible with eager execution` exception for auto_segmentation (<https://github.com/opencv/cvat/pull/1562>)
- Canvas cannot be moved with move functionality on left mouse key (<https://github.com/opencv/cvat/pull/1573>)
- Deep extreme cut request is sent when draw any shape with Make AI polygon option enabled (<https://github.com/opencv/cvat/pull/1573>)
- Fixed an error when exporting a task with cuboids to any format except CVAT (<https://github.com/opencv/cvat/pull/1577>)
- Synchronization with remote git repo (<https://github.com/opencv/cvat/pull/1582>)
- A problem with mask to polygons conversion when polygons are too small (<https://github.com/opencv/cvat/pull/1581>)
- Unable to upload video with uneven size (<https://github.com/opencv/cvat/pull/1594>)
- Fixed an issue with `z_order` having no effect on segmentations (<https://github.com/opencv/cvat/pull/1589>)

### Security

- Permission group whitelist check for analytics view (<https://github.com/opencv/cvat/pull/1608>)

## [1.0.0-beta.2] - 2020-04-30

### Added

- Re-Identification algorithm to merging bounding boxes automatically to the new UI (<https://github.com/opencv/cvat/pull/1406>)
- Methods `import` and `export` to import/export raw annotations for Job and Task in `cvat-core` (<https://github.com/opencv/cvat/pull/1406>)
- Versioning of client packages (`cvat-core`, `cvat-canvas`, `cvat-ui`). Initial versions are set to 1.0.0 (<https://github.com/opencv/cvat/pull/1448>)
- Cuboids feature was migrated from old UI to new one. (<https://github.com/opencv/cvat/pull/1451>)

### Removed

- Annotation convertation utils, currently supported natively via Datumaro framework (https://github.com/opencv/cvat/pull/1477)

### Fixed

- Auto annotation, TF annotation and Auto segmentation apps (https://github.com/opencv/cvat/pull/1409)
- Import works with truncated images now: "OSError:broken data stream" on corrupt images (https://github.com/opencv/cvat/pull/1430)
- Hide functionality (H) doesn't work (<https://github.com/opencv/cvat/pull/1445>)
- The highlighted attribute doesn't correspond to the chosen attribute in AAM (<https://github.com/opencv/cvat/pull/1445>)
- Inconvinient image shaking while drawing a polygon (hold Alt key during drawing/editing/grouping to drag an image) (<https://github.com/opencv/cvat/pull/1445>)
- Filter property "shape" doesn't work and extra operator in description (<https://github.com/opencv/cvat/pull/1445>)
- Block of text information doesn't disappear after deactivating for locked shapes (<https://github.com/opencv/cvat/pull/1445>)
- Annotation uploading fails in annotation view (<https://github.com/opencv/cvat/pull/1445>)
- UI freezes after canceling pasting with escape (<https://github.com/opencv/cvat/pull/1445>)
- Duplicating keypoints in COCO export (https://github.com/opencv/cvat/pull/1435)
- CVAT new UI: add arrows on a mouse cursor (<https://github.com/opencv/cvat/pull/1391>)
- Delete point bug (in new UI) (<https://github.com/opencv/cvat/pull/1440>)
- Fix apache startup after PC restart (https://github.com/opencv/cvat/pull/1467)
- Open task button doesn't work (https://github.com/opencv/cvat/pull/1474)

## [1.0.0-beta.1] - 2020-04-15

### Added

- Special behaviour for attribute value `__undefined__` (invisibility, no shortcuts to be set in AAM)
- Dialog window with some helpful information about using filters
- Ability to display a bitmap in the new UI
- Button to reset colors settings (brightness, saturation, contrast) in the new UI
- Option to display shape text always
- Dedicated message with clarifications when share is unmounted (https://github.com/opencv/cvat/pull/1373)
- Ability to create one tracked point (https://github.com/opencv/cvat/pull/1383)
- Ability to draw/edit polygons and polylines with automatic bordering feature (https://github.com/opencv/cvat/pull/1394)
- Tutorial: instructions for CVAT over HTTPS
- Deep extreme cut (semi-automatic segmentation) to the new UI (https://github.com/opencv/cvat/pull/1398)

### Changed

- Increase preview size of a task till 256, 256 on the server
- Public ssh-keys are displayed in a dedicated window instead of console when create a task with a repository
- React UI is the primary UI

### Fixed

- Cleaned up memory in Auto Annotation to enable long running tasks on videos
- New shape is added when press `esc` when drawing instead of cancellation
- Dextr segmentation doesn't work.
- `FileNotFoundError` during dump after moving format files
- CVAT doesn't append outside shapes when merge polyshapes in old UI
- Layout sometimes shows double scroll bars on create task, dashboard and settings pages
- UI fails after trying to change frame during resizing, dragging, editing
- Hidden points (or outsided) are visible after changing a frame
- Merge is allowed for points, but clicks on points conflict with frame dragging logic
- Removed objects are visible for search
- Add missed task_id and job_id fields into exception logs for the new UI (https://github.com/opencv/cvat/pull/1372)
- UI fails when annotations saving occurs during drag/resize/edit (https://github.com/opencv/cvat/pull/1383)
- Multiple savings when hold Ctrl+S (a lot of the same copies of events were sent with the same working time) (https://github.com/opencv/cvat/pull/1383)
- UI doesn't have any reaction when git repos synchronization failed (https://github.com/opencv/cvat/pull/1383)
- Bug when annotations cannot be saved after (delete - save - undo - save) (https://github.com/opencv/cvat/pull/1383)
- VOC format exports Upper case labels correctly in lower case (https://github.com/opencv/cvat/pull/1379)
- Fixed polygon exporting bug in COCO dataset (https://github.com/opencv/cvat/issues/1387)
- Task creation from remote files (https://github.com/opencv/cvat/pull/1392)
- Job cannot be opened in some cases when the previous job was failed during opening (https://github.com/opencv/cvat/issues/1403)
- Deactivated shape is still highlighted on the canvas (https://github.com/opencv/cvat/issues/1403)
- AttributeError: 'tuple' object has no attribute 'read' in ReID algorithm (https://github.com/opencv/cvat/issues/1403)
- Wrong semi-automatic segmentation near edges of an image (https://github.com/opencv/cvat/issues/1403)
- Git repos paths (https://github.com/opencv/cvat/pull/1400)
- Uploading annotations for tasks with multiple jobs (https://github.com/opencv/cvat/pull/1396)

## [1.0.0-alpha] - 2020-03-31

### Added

- Data streaming using chunks (https://github.com/opencv/cvat/pull/1007)
- New UI: showing file names in UI (https://github.com/opencv/cvat/pull/1311)
- New UI: delete a point from context menu (https://github.com/opencv/cvat/pull/1292)

### Fixed

- Git app cannot clone a repository (https://github.com/opencv/cvat/pull/1330)
- New UI: preview position in task details (https://github.com/opencv/cvat/pull/1312)
- AWS deployment (https://github.com/opencv/cvat/pull/1316)

## [0.6.1] - 2020-03-21

### Changed

- VOC task export now does not use official label map by default, but takes one
  from the source task to avoid primary-class and class part name
  clashing ([#1275](https://github.com/opencv/cvat/issues/1275))

### Fixed

- File names in LabelMe format export are no longer truncated ([#1259](https://github.com/opencv/cvat/issues/1259))
- `occluded` and `z_order` annotation attributes are now correctly passed to Datumaro ([#1271](https://github.com/opencv/cvat/pull/1271))
- Annotation-less tasks now can be exported as empty datasets in COCO ([#1277](https://github.com/opencv/cvat/issues/1277))
- Frame name matching for video annotations import -
  allowed `frame_XXXXXX[.ext]` format ([#1274](https://github.com/opencv/cvat/pull/1274))

### Security

- Bump acorn from 6.3.0 to 6.4.1 in /cvat-ui ([#1270](https://github.com/opencv/cvat/pull/1270))

## [0.6.0] - 2020-03-15

### Added

- Server only support for projects. Extend REST API v1 (/api/v1/projects\*)
- Ability to get basic information about users without admin permissions ([#750](https://github.com/opencv/cvat/issues/750))
- Changed REST API: removed PUT and added DELETE methods for /api/v1/users/ID
- Mask-RCNN Auto Annotation Script in OpenVINO format
- Yolo Auto Annotation Script
- Auto segmentation using Mask_RCNN component (Keras+Tensorflow Mask R-CNN Segmentation)
- REST API to export an annotation task (images + annotations)
- [Datumaro](https://github.com/opencv/cvat/tree/develop/datumaro) - a framework to build, analyze, debug and visualize datasets
- Text Detection Auto Annotation Script in OpenVINO format for version 4
- Added in OpenVINO Semantic Segmentation for roads
- Ability to visualize labels when using Auto Annotation runner
- MOT CSV format support ([#830](https://github.com/opencv/cvat/pull/830))
- LabelMe format support ([#844](https://github.com/opencv/cvat/pull/844))
- Segmentation MASK format import (as polygons) ([#1163](https://github.com/opencv/cvat/pull/1163))
- Git repositories can be specified with IPv4 address ([#827](https://github.com/opencv/cvat/pull/827))

### Changed

- page_size parameter for all REST API methods
- React & Redux & Antd based dashboard
- Yolov3 interpretation script fix and changes to mapping.json
- YOLO format support ([#1151](https://github.com/opencv/cvat/pull/1151))
- Added support for OpenVINO 2020

### Fixed

- Exception in Git plugin [#826](https://github.com/opencv/cvat/issues/826)
- Label ids in TFrecord format now start from 1 [#866](https://github.com/opencv/cvat/issues/866)
- Mask problem in COCO JSON style [#718](https://github.com/opencv/cvat/issues/718)
- Datasets (or tasks) can be joined and split to subsets with Datumaro [#791](https://github.com/opencv/cvat/issues/791)
- Output labels for VOC format can be specified with Datumaro [#942](https://github.com/opencv/cvat/issues/942)
- Annotations can be filtered before dumping with Datumaro [#994](https://github.com/opencv/cvat/issues/994)

## [0.5.2] - 2019-12-15

### Fixed

- Frozen version of scikit-image==0.15 in requirements.txt because next releases don't support Python 3.5

## [0.5.1] - 2019-10-17

### Added

- Integration with Zenodo.org (DOI)

## [0.5.0] - 2019-09-12

### Added

- A converter to YOLO format
- Installation guide
- Linear interpolation for a single point
- Video frame filter
- Running functional tests for REST API during a build
- Admins are no longer limited to a subset of python commands in the auto annotation application
- Remote data source (list of URLs to create an annotation task)
- Auto annotation using Faster R-CNN with Inception v2 (utils/open_model_zoo)
- Auto annotation using Pixel Link mobilenet v2 - text detection (utils/open_model_zoo)
- Ability to create a custom extractors for unsupported media types
- Added in PDF extractor
- Added in a command line model manager tester
- Ability to dump/load annotations in several formats from UI (CVAT, Pascal VOC, YOLO, MS COCO, png mask, TFRecord)
- Auth for REST API (api/v1/auth/): login, logout, register, ...
- Preview for the new CVAT UI (dashboard only) is available: http://localhost:9080/
- Added command line tool for performing common task operations (/utils/cli/)

### Changed

- Outside and keyframe buttons in the side panel for all interpolation shapes (they were only for boxes before)
- Improved error messages on the client side (#511)

### Removed

- "Flip images" has been removed. UI now contains rotation features.

### Fixed

- Incorrect width of shapes borders in some cases
- Annotation parser for tracks with a start frame less than the first segment frame
- Interpolation on the server near outside frames
- Dump for case when task name has a slash
- Auto annotation fail for multijob tasks
- Installation of CVAT with OpenVINO on the Windows platform
- Background color was always black in utils/mask/converter.py
- Exception in attribute annotation mode when a label are switched to a value without any attributes
- Handling of wrong labelamp json file in auto annotation (<https://github.com/opencv/cvat/issues/554>)
- No default attributes in dumped annotation (<https://github.com/opencv/cvat/issues/601>)
- Required field "Frame Filter" on admin page during a task modifying (#666)
- Dump annotation errors for a task with several segments (#610, #500)
- Invalid label parsing during a task creating (#628)
- Button "Open Task" in the annotation view
- Creating a video task with 0 overlap

### Security

- Upgraded Django, djangorestframework, and other packages

## [0.4.2] - 2019-06-03

### Fixed

- Fixed interaction with the server share in the auto annotation plugin

## [0.4.1] - 2019-05-14

### Fixed

- JavaScript syntax incompatibility with Google Chrome versions less than 72

## [0.4.0] - 2019-05-04

### Added

- OpenVINO auto annotation: it is possible to upload a custom model and annotate images automatically.
- Ability to rotate images/video in the client part (Ctrl+R, Shift+Ctrl+R shortcuts) (#305)
- The ReID application for automatic bounding box merging has been added (#299)
- Keyboard shortcuts to switch next/previous default shape type (box, polygon etc) [Alt + <, Alt + >] (#316)
- Converter for VOC now supports interpolation tracks
- REST API (/api/v1/\*, /api/docs)
- Semi-automatic semantic segmentation with the [Deep Extreme Cut](http://www.vision.ee.ethz.ch/~cvlsegmentation/dextr/) work

### Changed

- Propagation setup has been moved from settings to bottom player panel
- Additional events like "Debug Info" or "Fit Image" have been added for analitics
- Optional using LFS for git annotation storages (#314)

### Deprecated

- "Flip images" flag in the create task dialog will be removed. Rotation functionality in client part have been added instead.

### Removed

-

### Fixed

- Django 2.1.5 (security fix, https://nvd.nist.gov/vuln/detail/CVE-2019-3498)
- Several scenarious which cause code 400 after undo/redo/save have been fixed (#315)

## [0.3.0] - 2018-12-29

### Added

- Ability to copy Object URL and Frame URL via object context menu and player context menu respectively.
- Ability to change opacity for selected shape with help "Selected Fill Opacity" slider.
- Ability to remove polyshapes points by double click.
- Ability to draw/change polyshapes (except for points) by slip method. Just press ENTER and moving a cursor.
- Ability to switch lock/hide properties via label UI element (in right menu) for all objects with same label.
- Shortcuts for outside/keyframe properties
- Support of Intel OpenVINO for accelerated model inference
- Tensorflow annotation now works without CUDA. It can use CPU only. OpenVINO and CUDA are supported optionally.
- Incremental saving of annotations.
- Tutorial for using polygons (screencast)
- Silk profiler to improve development process
- Admin panel can be used to edit labels and attributes for annotation tasks
- Analytics component to manage a data annotation team, monitor exceptions, collect client and server logs
- Changeable job and task statuses (annotation, validation, completed). A job status can be changed manually, a task status is computed automatically based on job statuses (#153)
- Backlink to a task from its job annotation view (#156)
- Buttons lock/hide for labels. They work for all objects with the same label on a current frame (#116)

### Changed

- Polyshape editing method has been improved. You can redraw part of shape instead of points cloning.
- Unified shortcut (Esc) for close any mode instead of different shortcuts (Alt+N, Alt+G, Alt+M etc.).
- Dump file contains information about data source (e.g. video name, archive name, ...)
- Update requests library due to https://nvd.nist.gov/vuln/detail/CVE-2018-18074
- Per task/job permissions to create/access/change/delete tasks and annotations
- Documentation was improved
- Timeout for creating tasks was increased (from 1h to 4h) (#136)
- Drawing has become more convenience. Now it is possible to draw outside an image. Shapes will be automatically truncated after drawing process (#202)

### Fixed

- Performance bottleneck has been fixed during you create new objects (draw, copy, merge etc).
- Label UI elements aren't updated after changelabel.
- Attribute annotation mode can use invalid shape position after resize or move shapes.
- Labels order is preserved now (#242)
- Uploading large XML files (#123)
- Django vulnerability (#121)
- Grammatical cleanup of README.md (#107)
- Dashboard loading has been accelerated (#156)
- Text drawing outside of a frame in some cases (#202)

## [0.2.0] - 2018-09-28

### Added

- New annotation shapes: polygons, polylines, points
- Undo/redo feature
- Grid to estimate size of objects
- Context menu for shapes
- A converter to PASCAL VOC format
- A converter to MS COCO format
- A converter to mask format
- License header for most of all files
- .gitattribute to avoid problems with bash scripts inside a container
- CHANGELOG.md itself
- Drawing size of a bounding box during resize
- Color by instance, group, label
- Group objects
- Object propagation on next frames
- Full screen view

### Changed

- Documentation, screencasts, the primary screenshot
- Content-type for save_job request is application/json

### Fixed

- Player navigation if the browser's window is scrolled
- Filter doesn't support dash (-)
- Several memory leaks
- Inconsistent extensions between filenames in an annotation file and real filenames

## [0.1.2] - 2018-08-07

### Added

- 7z archive support when creating a task
- .vscode/launch.json file for developing with VS code

### Fixed

- #14: docker-compose down command as written in the readme does not remove volumes
- #15: all checkboxes in temporary attributes are checked when reopening job after saving the job
- #18: extend CONTRIBUTING.md
- #19: using the same attribute for label twice -> stuck

### Changed

- More strict verification for labels with attributes

## [0.1.1] - 2018-07-6

### Added

- Links on a screenshot, documentation, screencasts into README.md
- CONTRIBUTORS.md

### Fixed

- GitHub documentation

## 0.1.0 - 2018-06-29

### Added

- Initial version

## Template

```
## [Unreleased]
### Added
-

### Changed
-

### Deprecated
-

### Removed
-

### Fixed
-

### Security
-
```<|MERGE_RESOLUTION|>--- conflicted
+++ resolved
@@ -5,8 +5,6 @@
 The format is based on [Keep a Changelog](https://keepachangelog.com/en/1.0.0/),
 and this project adheres to [Semantic Versioning](https://semver.org/spec/v2.0.0.html).
 
-<<<<<<< HEAD
-=======
 ## [1.3.0-alpha] - Unreleased
 
 ### Added
@@ -54,12 +52,12 @@
 - Fixed cuboid perpective change (<https://github.com/openvinotoolkit/cvat/pull/2733>)
 - Annotation page popups (ai tools, drawing) reset state after detecting, tracking, drawing (<https://github.com/openvinotoolkit/cvat/pull/2780>)
 - Polygon editing using trailing point (<https://github.com/openvinotoolkit/cvat/pull/2808>)
+- Cannot find Python when deploying models through nuclio if steps are strictly followed in Installation_Automatic_Annotation.md
 
 ### Security
 
 -
 
->>>>>>> 88f494a0
 ## [1.2.0] - 2021-01-08
 
 ### Fixed
