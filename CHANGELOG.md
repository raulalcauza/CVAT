# Changelog

All notable changes to this project will be documented in this file.

The format is based on [Keep a Changelog](https://keepachangelog.com/en/1.0.0/),
and this project adheres to [Semantic Versioning](https://semver.org/spec/v2.0.0.html).

## \[2.2.0] - Unreleased
### Added
<<<<<<< HEAD
- Task annotations importing via chunk uploads (<https://github.com/openvinotoolkit/cvat/pull/4327>)
- Advanced filtration and sorting for a list of tasks/projects/cloudstorages (<https://github.com/openvinotoolkit/cvat/pull/4403>)
- Project dataset importing via chunk uploads (<https://github.com/openvinotoolkit/cvat/pull/4485>)
- Support paginated list for job commits (<https://github.com/openvinotoolkit/cvat/pull/4482>)
- Added ability to delete frames from a job (<https://github.com/openvinotoolkit/cvat/pull/4194>)
=======
- TDB
>>>>>>> d7560bbd

### Changed
- TDB

### Deprecated
- TDB

### Removed
- TDB

### Fixed
- Revert Open3D to 0.11.2 to prevent depencency conflicts (<https://github.com/openvinotoolkit/cvat/pull/4639>)

### Security
- TDB

## \[2.1.0] - 2022-04-08
### Added
- Task annotations importing via chunk uploads (<https://github.com/openvinotoolkit/cvat/pull/4327>)
- Advanced filtration and sorting for a list of tasks/projects/cloudstorages (<https://github.com/openvinotoolkit/cvat/pull/4403>)
- Project dataset importing via chunk uploads (<https://github.com/openvinotoolkit/cvat/pull/4485>)
- Support paginated list for job commits (<https://github.com/openvinotoolkit/cvat/pull/4482>)

### Changed
- Added missing geos dependency into Dockerfile (<https://github.com/openvinotoolkit/cvat/pull/4451>)
- Improved helm chart readme (<https://github.com/openvinotoolkit/cvat/pull/4366>)
- Added helm chart support for CVAT 2.X and made ingress compatible with Kubernetes >=1.22 (<https://github.com/openvinotoolkit/cvat/pull/4448>)

### Fixed
- Permission error occured when accessing the JobCommits (<https://github.com/openvinotoolkit/cvat/pull/4435>)
- job assignee can remove or update any issue created by the task owner (<https://github.com/openvinotoolkit/cvat/pull/4436>)
- Bug: Incorrect point deletion with keyboard shortcut (<https://github.com/openvinotoolkit/cvat/pull/4420>)
- some AI Tools were not sending responses properly (<https://github.com/openvinotoolkit/cvat/issues/4432>)
- Unable to upload annotations (<https://github.com/openvinotoolkit/cvat/pull/4513>)
- Fix build dependencies for Siammask (<https://github.com/openvinotoolkit/cvat/pull/4486>)
- Bug: Exif orientation information handled incorrectly (<https://github.com/openvinotoolkit/cvat/pull/4529>)

## \[2.0.0] - 2022-03-04
### Added
- Handle attributes coming from nuclio detectors (<https://github.com/openvinotoolkit/cvat/pull/3917>)
- Add additional environment variables for Nuclio configuration (<https://github.com/openvinotoolkit/cvat/pull/3894>)
- Add KITTI segmentation and detection format (<https://github.com/openvinotoolkit/cvat/pull/3757>)
- Add LFW format (<https://github.com/openvinotoolkit/cvat/pull/3770>)
- Add Cityscapes format (<https://github.com/openvinotoolkit/cvat/pull/3758>)
- Add Open Images V6 format (<https://github.com/openvinotoolkit/cvat/pull/3679>)
- Rotated bounding boxes (<https://github.com/openvinotoolkit/cvat/pull/3832>)
- Player option: Smooth image when zoom-in, enabled by default (<https://github.com/openvinotoolkit/cvat/pull/3933>)
- Google Cloud Storage support in UI (<https://github.com/openvinotoolkit/cvat/pull/3919>)
- Add project tasks pagination (<https://github.com/openvinotoolkit/cvat/pull/3910>)
- Add remove issue button (<https://github.com/openvinotoolkit/cvat/pull/3952>)
- Data sorting option (<https://github.com/openvinotoolkit/cvat/pull/3937>)
- Options to change font size & position of text labels on the canvas (<https://github.com/openvinotoolkit/cvat/pull/3972>)
- Add "tag" return type for automatic annotation in Nuclio (<https://github.com/openvinotoolkit/cvat/pull/3896>)
- Helm chart: Make user-data-permission-fix optional (<https://github.com/openvinotoolkit/cvat/pull/3994>)
- Advanced identity access management system, using open policy agent (<https://github.com/openvinotoolkit/cvat/pull/3788>)
- Organizations to create "shared space" for different groups of users (<https://github.com/openvinotoolkit/cvat/pull/3788>)
- Dataset importing to a project (<https://github.com/openvinotoolkit/cvat/pull/3790>)
- User is able to customize information that text labels show (<https://github.com/openvinotoolkit/cvat/pull/4029>)
- Support for uploading manifest with any name (<https://github.com/openvinotoolkit/cvat/pull/4041>)
- Added information about OpenVINO toolkit to login page (<https://github.com/openvinotoolkit/cvat/pull/4077>)
- Support for working with ellipses (<https://github.com/openvinotoolkit/cvat/pull/4062>)
- Add several flags to task creation CLI (<https://github.com/openvinotoolkit/cvat/pull/4119>)
- Add YOLOv5 serverless function for automatic annotation (<https://github.com/openvinotoolkit/cvat/pull/4178>)
- Add possibility to change git repository and git export format from already created task (<https://github.com/openvinotoolkit/cvat/pull/3886>)
- Basic page with jobs list, basic filtration to this list (<https://github.com/openvinotoolkit/cvat/pull/4258>)
- Added OpenCV.js TrackerMIL as tracking tool (<https://github.com/openvinotoolkit/cvat/pull/4200>)
- Ability to continue working from the latest frame where an annotator was before (<https://github.com/openvinotoolkit/cvat/pull/4297>)
- `GET /api/jobs/<id>/commits` was implemented (<https://github.com/openvinotoolkit/cvat/pull/4368>)
- Advanced filtration and sorting for a list of jobs (<https://github.com/openvinotoolkit/cvat/pull/4319>)

### Changed
- Users don't have access to a task object anymore if they are assigned only on some jobs of the task (<https://github.com/openvinotoolkit/cvat/pull/3788>)
- Different resources (tasks, projects) are not visible anymore for all CVAT instance users by default (<https://github.com/openvinotoolkit/cvat/pull/3788>)
- API versioning scheme: using accept header versioning instead of namespace versioning (<https://github.com/openvinotoolkit/cvat/pull/4239>)
- Replaced 'django_sendfile' with 'django_sendfile2' (<https://github.com/openvinotoolkit/cvat/pull/4267>)
- Use drf-spectacular instead of drf-yasg for swagger documentation (<https://github.com/openvinotoolkit/cvat/pull/4210>)
- Update development-environment manual to work under MacOS, supported Mac with Apple Silicon (<https://github.com/openvinotoolkit/cvat/pull/4414>)

### Deprecated
- Job field "status" is not used in UI anymore, but it has not been removed from the database yet (<https://github.com/openvinotoolkit/cvat/pull/3788>)

### Removed
- Review rating, reviewer field from the job instance (use assignee field together with stage field instead) (<https://github.com/openvinotoolkit/cvat/pull/3788>)
- Training django app (<https://github.com/openvinotoolkit/cvat/pull/4330>)
- v1 api version support (<https://github.com/openvinotoolkit/cvat/pull/4332>)

### Fixed
- Fixed Interaction handler keyboard handlers (<https://github.com/openvinotoolkit/cvat/pull/3881>)
- Points of invisible shapes are visible in autobordering (<https://github.com/openvinotoolkit/cvat/pull/3931>)
- Order of the label attributes in the object item details(<https://github.com/openvinotoolkit/cvat/pull/3945>)
- Order of labels in tasks and projects (<https://github.com/openvinotoolkit/cvat/pull/3987>)
- Fixed task creating with large files via webpage (<https://github.com/openvinotoolkit/cvat/pull/3692>)
- Added information to export CVAT_HOST when performing local installation for accessing over network (<https://github.com/openvinotoolkit/cvat/pull/4014>)
- Fixed possible color collisions in the generated colormap (<https://github.com/openvinotoolkit/cvat/pull/4007>)
- Original pdf file is deleted when using share (<https://github.com/openvinotoolkit/cvat/pull/3967>)
- Order in an annotation file(<https://github.com/openvinotoolkit/cvat/pull/4087>)
- Fixed task data upload progressbar (<https://github.com/openvinotoolkit/cvat/pull/4134>)
- Email in org invitations is case sensitive (<https://github.com/openvinotoolkit/cvat/pull/4153>)
- Caching for tasks and jobs can lead to an exception if its assignee user is removed (<https://github.com/openvinotoolkit/cvat/pull/4165>)
- Added intelligent function when paste labels to another task (<https://github.com/openvinotoolkit/cvat/pull/4161>)
- Uncaught TypeError: this.el.node.getScreenCTM() is null in Firefox (<https://github.com/openvinotoolkit/cvat/pull/4175>)
- Bug: canvas is busy when start playing, start resizing a shape and do not release the mouse cursor (<https://github.com/openvinotoolkit/cvat/pull/4151>)
- Bug: could not receive frame N. TypeError: Cannot read properties of undefined (reding "filename") (<https://github.com/openvinotoolkit/cvat/pull/4187>)
- Cannot choose a dataset format for a linked repository if a task type is annotation (<https://github.com/openvinotoolkit/cvat/pull/4203>)
- Fixed tus upload error over https (<https://github.com/openvinotoolkit/cvat/pull/4154>)
- Issues disappear when rescale a browser (<https://github.com/openvinotoolkit/cvat/pull/4189>)
- Auth token key is not returned when registering without email verification (<https://github.com/openvinotoolkit/cvat/pull/4092>)
- Error in create project from backup for standard 3D annotation (<https://github.com/openvinotoolkit/cvat/pull/4160>)
- Annotations search does not work correctly in some corner cases (when use complex properties with width, height) (<https://github.com/openvinotoolkit/cvat/pull/4198>)
- Kibana requests are not proxied due to django-revproxy incompatibility with Django >3.2.x (<https://github.com/openvinotoolkit/cvat/issues/4085>)
- Content type for getting frame with tasks/{id}/data/ endpoint (<https://github.com/openvinotoolkit/cvat/pull/4333>)
- Bug: Permission error occured when accessing the comments of a specific issue (<https://github.com/openvinotoolkit/cvat/issues/4416>)


### Security
- Updated ELK to 6.8.23 which uses log4j 2.17.1 (<https://github.com/openvinotoolkit/cvat/pull/4206>)
- Added validation for URLs which used as remote data source (<https://github.com/openvinotoolkit/cvat/pull/4387>)

## \[1.7.0] - 2021-11-15

### Added

- cvat-ui: support cloud storages (<https://github.com/openvinotoolkit/cvat/pull/3372>)
- interactor: add HRNet interactive segmentation serverless function (<https://github.com/openvinotoolkit/cvat/pull/3740>)
- Added GPU implementation for SiamMask, reworked tracking approach (<https://github.com/openvinotoolkit/cvat/pull/3571>)
- Progress bar for manifest creating (<https://github.com/openvinotoolkit/cvat/pull/3712>)
- IAM: Open Policy Agent integration (<https://github.com/openvinotoolkit/cvat/pull/3788>)
- Add a tutorial on attaching cloud storage AWS-S3 (<https://github.com/openvinotoolkit/cvat/pull/3745>)
  and Azure Blob Container (<https://github.com/openvinotoolkit/cvat/pull/3778>)
- The feature to remove annotations in a specified range of frames (<https://github.com/openvinotoolkit/cvat/pull/3617>)
- Project backup/restore (<https://github.com/openvinotoolkit/cvat/pull/3852>)

### Changed

- UI tracking has been reworked (<https://github.com/openvinotoolkit/cvat/pull/3571>)
- Updated Django till 3.2.7 (automatic AppConfig discovery)
- Manifest generation: Reduce creating time (<https://github.com/openvinotoolkit/cvat/pull/3712>)
- Migration from NPM 6 to NPM 7 (<https://github.com/openvinotoolkit/cvat/pull/3773>)
- Update Datumaro dependency to 0.2.0 (<https://github.com/openvinotoolkit/cvat/pull/3813>)

### Fixed

- Fixed JSON transform issues in network requests (<https://github.com/openvinotoolkit/cvat/pull/3706>)
- Display a more user-friendly exception message (<https://github.com/openvinotoolkit/cvat/pull/3721>)
- Exception `DataCloneError: The object could not be cloned` (<https://github.com/openvinotoolkit/cvat/pull/3733>)
- Fixed extension comparison in task frames CLI (<https://github.com/openvinotoolkit/cvat/pull/3674>)
- Incorrect work when copy job list with "Copy" button (<https://github.com/openvinotoolkit/cvat/pull/3749>)
- Iterating over manifest (<https://github.com/openvinotoolkit/cvat/pull/3792>)
- Manifest removing (<https://github.com/openvinotoolkit/cvat/pull/3791>)
- Fixed project updated date (<https://github.com/openvinotoolkit/cvat/pull/3814>)
- Fixed dextr deployment (<https://github.com/openvinotoolkit/cvat/pull/3820>)
- Migration of `dataset_repo` application (<https://github.com/openvinotoolkit/cvat/pull/3827>)
- Helm settings for external psql database were unused by backend (<https://github.com/openvinotoolkit/cvat/pull/3779>)
- Updated WSL setup for development (<https://github.com/openvinotoolkit/cvat/pull/3828>)
- Helm chart config (<https://github.com/openvinotoolkit/cvat/pull/3784>)

### Security

- Fix security issues on the documentation website unsafe use of target blank
  and potential clickjacking on legacy browsers (<https://github.com/openvinotoolkit/cvat/pull/3789>)

## \[1.6.0] - 2021-09-17

### Added

- Added ability to import data from share with cli without copying the data (<https://github.com/openvinotoolkit/cvat/issues/2862>)
- Notification if the browser does not support nesassary API
- Added ability to export project as a dataset (<https://github.com/openvinotoolkit/cvat/pull/3365>)
  and project with 3D tasks (<https://github.com/openvinotoolkit/cvat/pull/3502>)
- Additional inline tips in interactors with demo gifs (<https://github.com/openvinotoolkit/cvat/pull/3473>)
- Added intelligent scissors blocking feature (<https://github.com/openvinotoolkit/cvat/pull/3510>)
- Support cloud storage status (<https://github.com/openvinotoolkit/cvat/pull/3386>)
- Support cloud storage preview (<https://github.com/openvinotoolkit/cvat/pull/3386>)
- cvat-core: support cloud storages (<https://github.com/openvinotoolkit/cvat/pull/3313>)

### Changed

- Non-blocking UI when using interactors (<https://github.com/openvinotoolkit/cvat/pull/3473>)
- "Selected opacity" slider now defines opacity level for shapes being drawnSelected opacity (<https://github.com/openvinotoolkit/cvat/pull/3473>)
- Cloud storage creating and updating (<https://github.com/openvinotoolkit/cvat/pull/3386>)
- Way of working with cloud storage content (<https://github.com/openvinotoolkit/cvat/pull/3386>)

### Removed

- Support TEMP_KEY_SECRET_KEY_TOKEN_SET for AWS S3 cloud storage (<https://github.com/openvinotoolkit/cvat/pull/3386>)

### Fixed

- Fixed multiple tasks moving (<https://github.com/openvinotoolkit/cvat/pull/3517>)
- Fixed task creating CLI parameter (<https://github.com/openvinotoolkit/cvat/pull/3519>)
- Fixed import for MOTS format (<https://github.com/openvinotoolkit/cvat/pull/3612>)

## \[1.5.0] - 2021-08-02

### Added

- Support of context images for 2D image tasks (<https://github.com/openvinotoolkit/cvat/pull/3122>)
- Support of cloud storage without copying data into CVAT: server part (<https://github.com/openvinotoolkit/cvat/pull/2620>)
- Filter `is_active` for user list (<https://github.com/openvinotoolkit/cvat/pull/3235>)
- Ability to export/import tasks (<https://github.com/openvinotoolkit/cvat/pull/3056>)
- Add a tutorial for semi-automatic/automatic annotation (<https://github.com/openvinotoolkit/cvat/pull/3124>)
- Explicit "Done" button when drawing any polyshapes (<https://github.com/openvinotoolkit/cvat/pull/3417>)
- Histogram equalization with OpenCV javascript (<https://github.com/openvinotoolkit/cvat/pull/3447>)
- Client-side polyshapes approximation when using semi-automatic interactors & scissors (<https://github.com/openvinotoolkit/cvat/pull/3450>)
- Support of Google Cloud Storage for cloud storage (<https://github.com/openvinotoolkit/cvat/pull/3561>)

### Changed

- Updated manifest format, added meta with related images (<https://github.com/openvinotoolkit/cvat/pull/3122>)
- Update of COCO format documentation (<https://github.com/openvinotoolkit/cvat/pull/3197>)
- Updated Webpack Dev Server config to add proxy (<https://github.com/openvinotoolkit/cvat/pull/3368>)
- Update to Django 3.1.12 (<https://github.com/openvinotoolkit/cvat/pull/3378>)
- Updated visibility for removable points in AI tools (<https://github.com/openvinotoolkit/cvat/pull/3417>)
- Updated UI handling for IOG serverless function (<https://github.com/openvinotoolkit/cvat/pull/3417>)
- Changed Nginx proxy to Traefik in `docker-compose.yml` (<https://github.com/openvinotoolkit/cvat/pull/3409>)
- Simplify the process of deploying CVAT with HTTPS (<https://github.com/openvinotoolkit/cvat/pull/3409>)

### Fixed

- Project page requests took a long time and did many DB queries (<https://github.com/openvinotoolkit/cvat/pull/3223>)
- Fixed Python 3.6 support (<https://github.com/openvinotoolkit/cvat/pull/3258>)
- Incorrect attribute import in tracks (<https://github.com/openvinotoolkit/cvat/pull/3229>)
- Issue "is not a constructor" when create object, save, undo, save, redo save (<https://github.com/openvinotoolkit/cvat/pull/3292>)
- Fix CLI create an infinite loop if git repository responds with failure (<https://github.com/openvinotoolkit/cvat/pull/3267>)
- Bug with sidebar & fullscreen (<https://github.com/openvinotoolkit/cvat/pull/3289>)
- 504 Gateway Time-out on `data/meta` requests (<https://github.com/openvinotoolkit/cvat/pull/3269>)
- TypeError: Cannot read property 'clientX' of undefined when draw cuboids with hotkeys (<https://github.com/openvinotoolkit/cvat/pull/3308>)
- Duplication of the cuboids when redraw them (<https://github.com/openvinotoolkit/cvat/pull/3308>)
- Some code issues in Deep Extreme Cut handler code (<https://github.com/openvinotoolkit/cvat/pull/3325>)
- UI fails when inactive user is assigned to a task/job (<https://github.com/openvinotoolkit/cvat/pull/3343>)
- Calculate precise progress of decoding a video file (<https://github.com/openvinotoolkit/cvat/pull/3381>)
- Falsely successful `cvat_ui` image build in case of OOM error that leads to the default nginx welcome page
  (<https://github.com/openvinotoolkit/cvat/pull/3379>)
- Fixed issue when save filtered object in AAM (<https://github.com/openvinotoolkit/cvat/pull/3401>)
- Context image disappears after undo/redo (<https://github.com/openvinotoolkit/cvat/pull/3416>)
- Using combined data sources (directory and image) when create a task (<https://github.com/openvinotoolkit/cvat/pull/3424>)
- Creating task with labels in project (<https://github.com/openvinotoolkit/cvat/pull/3454>)
- Move task and autoannotation modals were invisible from project page (<https://github.com/openvinotoolkit/cvat/pull/3475>)

## \[1.4.0] - 2021-05-18

### Added

- Documentation on mask annotation (<https://github.com/openvinotoolkit/cvat/pull/3044>)
- Hotkeys to switch a label of existing object or to change default label (for objects created with N) (<https://github.com/openvinotoolkit/cvat/pull/3070>)
- A script to convert some kinds of DICOM files to regular images (<https://github.com/openvinotoolkit/cvat/pull/3095>)
- Helm chart prototype (<https://github.com/openvinotoolkit/cvat/pull/3102>)
- Initial implementation of moving tasks between projects (<https://github.com/openvinotoolkit/cvat/pull/3164>)

### Changed

- Place of migration logger initialization (<https://github.com/openvinotoolkit/cvat/pull/3170>)

### Removed

- Kubernetes templates from (<https://github.com/openvinotoolkit/cvat/pull/1962>) due to helm charts (<https://github.com/openvinotoolkit/cvat/pull/3171>)

### Fixed

- Export of instance masks with holes (<https://github.com/openvinotoolkit/cvat/pull/3044>)
- Changing a label on canvas does not work when 'Show object details' enabled (<https://github.com/openvinotoolkit/cvat/pull/3084>)
- Make sure frame unzip web worker correctly terminates after unzipping all images in a requested chunk (<https://github.com/openvinotoolkit/cvat/pull/3096>)
- Reset password link was unavailable before login (<https://github.com/openvinotoolkit/cvat/pull/3140>)
- Manifest: migration (<https://github.com/openvinotoolkit/cvat/pull/3146>)
- Fixed cropping polygon in some corner cases (<https://github.com/openvinotoolkit/cvat/pull/3184>)

## \[1.3.0] - 3/31/2021

### Added

- CLI: Add support for saving annotations in a git repository when creating a task.
- CVAT-3D: support lidar data on the server side (<https://github.com/openvinotoolkit/cvat/pull/2534>)
- GPU support for Mask-RCNN and improvement in its deployment time (<https://github.com/openvinotoolkit/cvat/pull/2714>)
- CVAT-3D: Load all frames corresponding to the job instance
  (<https://github.com/openvinotoolkit/cvat/pull/2645>)
- Intelligent scissors with OpenCV javascript (<https://github.com/openvinotoolkit/cvat/pull/2689>)
- CVAT-3D: Visualize 3D point cloud spaces in 3D View, Top View Side View and Front View (<https://github.com/openvinotoolkit/cvat/pull/2768>)
- [Inside Outside Guidance](https://github.com/shiyinzhang/Inside-Outside-Guidance) serverless
  function for interactive segmentation
- Pre-built [cvat_server](https://hub.docker.com/r/openvino/cvat_server) and
  [cvat_ui](https://hub.docker.com/r/openvino/cvat_ui) images were published on DockerHub (<https://github.com/openvinotoolkit/cvat/pull/2766>)
- Project task subsets (<https://github.com/openvinotoolkit/cvat/pull/2774>)
- Kubernetes templates and guide for their deployment (<https://github.com/openvinotoolkit/cvat/pull/1962>)
- [WiderFace](http://shuoyang1213.me/WIDERFACE/) format support (<https://github.com/openvinotoolkit/cvat/pull/2864>)
- [VGGFace2](https://github.com/ox-vgg/vgg_face2) format support (<https://github.com/openvinotoolkit/cvat/pull/2865>)
- [Backup/Restore guide](cvat/apps/documentation/backup_guide.md) (<https://github.com/openvinotoolkit/cvat/pull/2964>)
- Label deletion from tasks and projects (<https://github.com/openvinotoolkit/cvat/pull/2881>)
- CVAT-3D: Implemented initial cuboid placement in 3D View and select cuboid in Top, Side and Front views
  (<https://github.com/openvinotoolkit/cvat/pull/2891>)
- [Market-1501](https://www.aitribune.com/dataset/2018051063) format support (<https://github.com/openvinotoolkit/cvat/pull/2869>)
- Ability of upload manifest for dataset with images (<https://github.com/openvinotoolkit/cvat/pull/2763>)
- Annotations filters UI using react-awesome-query-builder (<https://github.com/openvinotoolkit/cvat/issues/1418>)
- Storing settings in local storage to keep them between browser sessions (<https://github.com/openvinotoolkit/cvat/pull/3017>)
- [ICDAR](https://rrc.cvc.uab.es/?ch=2) format support (<https://github.com/openvinotoolkit/cvat/pull/2866>)
- Added switcher to maintain polygon crop behavior (<https://github.com/openvinotoolkit/cvat/pull/3021>
- Filters and sorting options for job list, added tooltip for tasks filters (<https://github.com/openvinotoolkit/cvat/pull/3030>)

### Changed

- CLI - task list now returns a list of current tasks. (<https://github.com/openvinotoolkit/cvat/pull/2863>)
- Updated HTTPS install README section (cleanup and described more robust deploy)
- Logstash is improved for using with configurable elasticsearch outputs (<https://github.com/openvinotoolkit/cvat/pull/2531>)
- Bumped nuclio version to 1.5.16 (<https://github.com/openvinotoolkit/cvat/pull/2578>)
- All methods for interactive segmentation accept negative points as well
- Persistent queue added to logstash (<https://github.com/openvinotoolkit/cvat/pull/2744>)
- Improved maintenance of popups visibility (<https://github.com/openvinotoolkit/cvat/pull/2809>)
- Image visualizations settings on canvas for faster access (<https://github.com/openvinotoolkit/cvat/pull/2872>)
- Better scale management of left panel when screen is too small (<https://github.com/openvinotoolkit/cvat/pull/2880>)
- Improved error messages for annotation import (<https://github.com/openvinotoolkit/cvat/pull/2935>)
- Using manifest support instead video meta information and dummy chunks (<https://github.com/openvinotoolkit/cvat/pull/2763>)

### Fixed

- More robust execution of nuclio GPU functions by limiting the GPU memory consumption per worker (<https://github.com/openvinotoolkit/cvat/pull/2714>)
- Kibana startup initialization (<https://github.com/openvinotoolkit/cvat/pull/2659>)
- The cursor jumps to the end of the line when renaming a task (<https://github.com/openvinotoolkit/cvat/pull/2669>)
- SSLCertVerificationError when remote source is used (<https://github.com/openvinotoolkit/cvat/pull/2683>)
- Fixed filters select overflow (<https://github.com/openvinotoolkit/cvat/pull/2614>)
- Fixed tasks in project auto annotation (<https://github.com/openvinotoolkit/cvat/pull/2725>)
- Cuboids are missed in annotations statistics (<https://github.com/openvinotoolkit/cvat/pull/2704>)
- The list of files attached to the task is not displayed (<https://github.com/openvinotoolkit/cvat/pull/2706>)
- A couple of css-related issues (top bar disappear, wrong arrow position on collapse elements) (<https://github.com/openvinotoolkit/cvat/pull/2736>)
- Issue with point region doesn't work in Firefox (<https://github.com/openvinotoolkit/cvat/pull/2727>)
- Fixed cuboid perspective change (<https://github.com/openvinotoolkit/cvat/pull/2733>)
- Annotation page popups (ai tools, drawing) reset state after detecting, tracking, drawing (<https://github.com/openvinotoolkit/cvat/pull/2780>)
- Polygon editing using trailing point (<https://github.com/openvinotoolkit/cvat/pull/2808>)
- Updated the path to python for DL models inside automatic annotation documentation (<https://github.com/openvinotoolkit/cvat/pull/2847>)
- Fixed of receiving function variable (<https://github.com/openvinotoolkit/cvat/pull/2860>)
- Shortcuts with CAPSLOCK enabled and with non-US languages activated (<https://github.com/openvinotoolkit/cvat/pull/2872>)
- Prevented creating several issues for the same object (<https://github.com/openvinotoolkit/cvat/pull/2868>)
- Fixed label editor name field validator (<https://github.com/openvinotoolkit/cvat/pull/2879>)
- An error about track shapes outside of the task frames during export (<https://github.com/openvinotoolkit/cvat/pull/2890>)
- Fixed project search field updating (<https://github.com/openvinotoolkit/cvat/pull/2901>)
- Fixed export error when invalid polygons are present in overlapping frames (<https://github.com/openvinotoolkit/cvat/pull/2852>)
- Fixed image quality option for tasks created from images (<https://github.com/openvinotoolkit/cvat/pull/2963>)
- Incorrect text on the warning when specifying an incorrect link to the issue tracker (<https://github.com/openvinotoolkit/cvat/pull/2971>)
- Updating label attributes when label contains number attributes (<https://github.com/openvinotoolkit/cvat/pull/2969>)
- Crop a polygon if its points are outside the bounds of the image (<https://github.com/openvinotoolkit/cvat/pull/3025>)

## \[1.2.0] - 2021-01-08

### Fixed

- Memory consumption for the task creation process (<https://github.com/openvinotoolkit/cvat/pull/2582>)
- Frame preloading (<https://github.com/openvinotoolkit/cvat/pull/2608>)
- Project cannot be removed from the project page (<https://github.com/openvinotoolkit/cvat/pull/2626>)

## \[1.2.0-beta] - 2020-12-15

### Added

- GPU support and improved documentation for auto annotation (<https://github.com/openvinotoolkit/cvat/pull/2546>)
- Manual review pipeline: issues/comments/workspace (<https://github.com/openvinotoolkit/cvat/pull/2357>)
- Basic projects implementation (<https://github.com/openvinotoolkit/cvat/pull/2255>)
- Documentation on how to mount cloud starage(AWS S3 bucket, Azure container, Google Drive) as FUSE (<https://github.com/openvinotoolkit/cvat/pull/2377>)
- Ability to work with share files without copying inside (<https://github.com/openvinotoolkit/cvat/pull/2377>)
- Tooltips in label selectors (<https://github.com/openvinotoolkit/cvat/pull/2509>)
- Page redirect after login using `next` query parameter (<https://github.com/openvinotoolkit/cvat/pull/2527>)
- [ImageNet](http://www.image-net.org) format support (<https://github.com/openvinotoolkit/cvat/pull/2376>)
- [CamVid](http://mi.eng.cam.ac.uk/research/projects/VideoRec/CamVid/) format support (<https://github.com/openvinotoolkit/cvat/pull/2559>)

### Changed

- PATCH requests from cvat-core submit only changed fields (<https://github.com/openvinotoolkit/cvat/pull/2445>)
- deploy.sh in serverless folder is separated into deploy_cpu.sh and deploy_gpu.sh (<https://github.com/openvinotoolkit/cvat/pull/2546>)
- Bumped nuclio version to 1.5.8
- Migrated to Antd 4.9 (<https://github.com/openvinotoolkit/cvat/pull/2536>)

### Fixed

- Fixed FastRCNN inference bug for images with 4 channels i.e. png (<https://github.com/openvinotoolkit/cvat/pull/2546>)
- Django templates for email and user guide (<https://github.com/openvinotoolkit/cvat/pull/2412>)
- Saving relative paths in dummy chunks instead of absolute (<https://github.com/openvinotoolkit/cvat/pull/2424>)
- Objects with a specific label cannot be displayed if at least one tag with the label exist (<https://github.com/openvinotoolkit/cvat/pull/2435>)
- Wrong attribute can be removed in labels editor (<https://github.com/openvinotoolkit/cvat/pull/2436>)
- UI fails with the error "Cannot read property 'label' of undefined" (<https://github.com/openvinotoolkit/cvat/pull/2442>)
- Exception: "Value must be a user instance" (<https://github.com/openvinotoolkit/cvat/pull/2441>)
- Reset zoom option doesn't work in tag annotation mode (<https://github.com/openvinotoolkit/cvat/pull/2443>)
- Canvas is busy error (<https://github.com/openvinotoolkit/cvat/pull/2437>)
- Projects view layout fix (<https://github.com/openvinotoolkit/cvat/pull/2503>)
- Fixed the tasks view (infinite loading) when it is impossible to get a preview of the task (<https://github.com/openvinotoolkit/cvat/pull/2504>)
- Empty frames navigation (<https://github.com/openvinotoolkit/cvat/pull/2505>)
- TypeError: Cannot read property 'toString' of undefined (<https://github.com/openvinotoolkit/cvat/pull/2517>)
- Extra shapes are drawn after Esc, or G pressed while drawing a region in grouping (<https://github.com/openvinotoolkit/cvat/pull/2507>)
- Reset state (reviews, issues) after logout or changing a job (<https://github.com/openvinotoolkit/cvat/pull/2525>)
- TypeError: Cannot read property 'id' of undefined when updating a task (<https://github.com/openvinotoolkit/cvat/pull/2544>)

## \[1.2.0-alpha] - 2020-11-09

### Added

- Ability to login into CVAT-UI with token from api/v1/auth/login (<https://github.com/openvinotoolkit/cvat/pull/2234>)
- Added layout grids toggling ('ctrl + alt + Enter')
- Added password reset functionality (<https://github.com/opencv/cvat/pull/2058>)
- Ability to work with data on the fly (<https://github.com/opencv/cvat/pull/2007>)
- Annotation in process outline color wheel (<https://github.com/opencv/cvat/pull/2084>)
- On the fly annotation using DL detectors (<https://github.com/opencv/cvat/pull/2102>)
- Displaying automatic annotation progress on a task view (<https://github.com/opencv/cvat/pull/2148>)
- Automatic tracking of bounding boxes using serverless functions (<https://github.com/opencv/cvat/pull/2136>)
- \[Datumaro] CLI command for dataset equality comparison (<https://github.com/opencv/cvat/pull/1989>)
- \[Datumaro] Merging of datasets with different labels (<https://github.com/opencv/cvat/pull/2098>)
- Add FBRS interactive segmentation serverless function (<https://github.com/openvinotoolkit/cvat/pull/2094>)
- Ability to change default behaviour of previous/next buttons of a player.
  It supports regular navigation, searching a frame according to annotations
  filters and searching the nearest frame without any annotations (<https://github.com/openvinotoolkit/cvat/pull/2221>)
- MacOS users notes in CONTRIBUTING.md
- Ability to prepare meta information manually (<https://github.com/openvinotoolkit/cvat/pull/2217>)
- Ability to upload prepared meta information along with a video when creating a task (<https://github.com/openvinotoolkit/cvat/pull/2217>)
- Optional chaining plugin for cvat-canvas and cvat-ui (<https://github.com/openvinotoolkit/cvat/pull/2249>)
- MOTS png mask format support (<https://github.com/openvinotoolkit/cvat/pull/2198>)
- Ability to correct upload video with a rotation record in the metadata (<https://github.com/openvinotoolkit/cvat/pull/2218>)
- User search field for assignee fields (<https://github.com/openvinotoolkit/cvat/pull/2370>)
- Support of mxf videos (<https://github.com/openvinotoolkit/cvat/pull/2514>)

### Changed

- UI models (like DEXTR) were redesigned to be more interactive (<https://github.com/opencv/cvat/pull/2054>)
- Used Ubuntu:20.04 as a base image for CVAT Dockerfile (<https://github.com/opencv/cvat/pull/2101>)
- Right colors of label tags in label mapping when a user runs automatic detection (<https://github.com/openvinotoolkit/cvat/pull/2162>)
- Nuclio became an optional component of CVAT (<https://github.com/openvinotoolkit/cvat/pull/2192>)
- A key to remove a point from a polyshape (Ctrl => Alt) (<https://github.com/openvinotoolkit/cvat/pull/2204>)
- Updated `docker-compose` file version from `2.3` to `3.3`(<https://github.com/openvinotoolkit/cvat/pull/2235>)
- Added auto inference of url schema from host in CLI, if provided (<https://github.com/openvinotoolkit/cvat/pull/2240>)
- Track frames in skips between annotation is presented in MOT and MOTS formats are marked `outside` (<https://github.com/openvinotoolkit/cvat/pull/2198>)
- UI packages installation with `npm ci` instead of `npm install` (<https://github.com/openvinotoolkit/cvat/pull/2350>)

### Removed

- Removed Z-Order flag from task creation process

### Fixed

- Fixed multiple errors which arises when polygon is of length 5 or less (<https://github.com/opencv/cvat/pull/2100>)
- Fixed task creation from PDF (<https://github.com/opencv/cvat/pull/2141>)
- Fixed CVAT format import for frame stepped tasks (<https://github.com/openvinotoolkit/cvat/pull/2151>)
- Fixed the reading problem with large PDFs (<https://github.com/openvinotoolkit/cvat/pull/2154>)
- Fixed unnecessary pyhash dependency (<https://github.com/openvinotoolkit/cvat/pull/2170>)
- Fixed Data is not getting cleared, even after deleting the Task from Django Admin App(<https://github.com/openvinotoolkit/cvat/issues/1925>)
- Fixed blinking message: "Some tasks have not been showed because they do not have any data" (<https://github.com/openvinotoolkit/cvat/pull/2200>)
- Fixed case when a task with 0 jobs is shown as "Completed" in UI (<https://github.com/openvinotoolkit/cvat/pull/2200>)
- Fixed use case when UI throws exception: Cannot read property 'objectType' of undefined #2053 (<https://github.com/openvinotoolkit/cvat/pull/2203>)
- Fixed use case when logs could be saved twice or more times #2202 (<https://github.com/openvinotoolkit/cvat/pull/2203>)
- Fixed issues from #2112 (<https://github.com/openvinotoolkit/cvat/pull/2217>)
- Git application name (renamed to dataset_repo) (<https://github.com/openvinotoolkit/cvat/pull/2243>)
- A problem in exporting of tracks, where tracks could be truncated (<https://github.com/openvinotoolkit/cvat/issues/2129>)
- Fixed CVAT startup process if the user has `umask 077` in .bashrc file (<https://github.com/openvinotoolkit/cvat/pull/2293>)
- Exception: Cannot read property "each" of undefined after drawing a single point (<https://github.com/openvinotoolkit/cvat/pull/2307>)
- Cannot read property 'label' of undefined (Fixed?) (<https://github.com/openvinotoolkit/cvat/pull/2311>)
- Excluded track frames marked `outside` in `CVAT for Images` export (<https://github.com/openvinotoolkit/cvat/pull/2345>)
- 'List of tasks' Kibana visualization (<https://github.com/openvinotoolkit/cvat/pull/2361>)
- An error on exporting not `jpg` or `png` images in TF Detection API format (<https://github.com/openvinotoolkit/datumaro/issues/35>)

## \[1.1.0] - 2020-08-31

### Added

- Siammask tracker as DL serverless function (<https://github.com/opencv/cvat/pull/1988>)
- \[Datumaro] Added model info and source info commands (<https://github.com/opencv/cvat/pull/1973>)
- \[Datumaro] Dataset statistics (<https://github.com/opencv/cvat/pull/1668>)
- Ability to change label color in tasks and predefined labels (<https://github.com/opencv/cvat/pull/2014>)
- \[Datumaro] Multi-dataset merge (<https://github.com/opencv/cvat/pull/1695>)
- Ability to configure email verification for new users (<https://github.com/opencv/cvat/pull/1929>)
- Link to django admin page from UI (<https://github.com/opencv/cvat/pull/2068>)
- Notification message when users use wrong browser (<https://github.com/opencv/cvat/pull/2070>)

### Changed

- Shape coordinates are rounded to 2 digits in dumped annotations (<https://github.com/opencv/cvat/pull/1970>)
- COCO format does not produce polygon points for bbox annotations (<https://github.com/opencv/cvat/pull/1953>)

### Fixed

- Issue loading openvino models for semi-automatic and automatic annotation (<https://github.com/opencv/cvat/pull/1996>)
- Basic functions of CVAT works without activated nuclio dashboard
- Fixed a case in which exported masks could have wrong color order (<https://github.com/opencv/cvat/issues/2032>)
- Fixed error with creating task with labels with the same name (<https://github.com/opencv/cvat/pull/2031>)
- Django RQ dashboard view (<https://github.com/opencv/cvat/pull/2069>)
- Object's details menu settings (<https://github.com/opencv/cvat/pull/2084>)

## \[1.1.0-beta] - 2020-08-03

### Added

- DL models as serverless functions (<https://github.com/opencv/cvat/pull/1767>)
- Source type support for tags, shapes and tracks (<https://github.com/opencv/cvat/pull/1192>)
- Source type support for CVAT Dumper/Loader (<https://github.com/opencv/cvat/pull/1192>)
- Intelligent polygon editing (<https://github.com/opencv/cvat/pull/1921>)
- Support creating multiple jobs for each task through python cli (<https://github.com/opencv/cvat/pull/1950>)
- python cli over https (<https://github.com/opencv/cvat/pull/1942>)
- Error message when plugins weren't able to initialize instead of infinite loading (<https://github.com/opencv/cvat/pull/1966>)
- Ability to change user password (<https://github.com/opencv/cvat/pull/1954>)

### Changed

- Smaller object details (<https://github.com/opencv/cvat/pull/1877>)
- `COCO` format does not convert bboxes to polygons on export (<https://github.com/opencv/cvat/pull/1953>)
- It is impossible to submit a DL model in OpenVINO format using UI.
  Now you can deploy new models on the server using serverless functions
  (<https://github.com/opencv/cvat/pull/1767>)
- Files and folders under share path are now alphabetically sorted

### Removed

- Removed OpenVINO and CUDA components because they are not necessary anymore (<https://github.com/opencv/cvat/pull/1767>)
- Removed the old UI code (<https://github.com/opencv/cvat/pull/1964>)

### Fixed

- Some objects aren't shown on canvas sometimes. For example after propagation on of objects is invisible (<https://github.com/opencv/cvat/pull/1834>)
- CVAT doesn't offer to restore state after an error (<https://github.com/opencv/cvat/pull/1874>)
- Cannot read property 'shapeType' of undefined because of zOrder related issues (<https://github.com/opencv/cvat/pull/1874>)
- Cannot read property 'pinned' of undefined because of zOrder related issues (<https://github.com/opencv/cvat/pull/1874>)
- Do not iterate over hidden objects in aam (which are invisible because of zOrder) (<https://github.com/opencv/cvat/pull/1874>)
- Cursor position is reset after changing a text field (<https://github.com/opencv/cvat/pull/1874>)
- Hidden points and cuboids can be selected to be grouped (<https://github.com/opencv/cvat/pull/1874>)
- `outside` annotations should not be in exported images (<https://github.com/opencv/cvat/issues/1620>)
- `CVAT for video format` import error with interpolation (<https://github.com/opencv/cvat/issues/1893>)
- `Image compression` definition mismatch (<https://github.com/opencv/cvat/issues/1900>)
- Points are duplicated during polygon interpolation sometimes (<https://github.com/opencv/cvat/pull/1892>)
- When redraw a shape with activated autobordering, previous points are visible (<https://github.com/opencv/cvat/pull/1892>)
- No mapping between side object element and context menu in some attributes (<https://github.com/opencv/cvat/pull/1923>)
- Interpolated shapes exported as `keyframe = True` (<https://github.com/opencv/cvat/pull/1937>)
- Stylelint filetype scans (<https://github.com/opencv/cvat/pull/1952>)
- Fixed toolip closing issue (<https://github.com/opencv/cvat/pull/1955>)
- Clearing frame cache when close a task (<https://github.com/opencv/cvat/pull/1966>)
- Increase rate of throttling policy for unauthenticated users (<https://github.com/opencv/cvat/pull/1969>)

## \[1.1.0-alpha] - 2020-06-30

### Added

- Throttling policy for unauthenticated users (<https://github.com/opencv/cvat/pull/1531>)
- Added default label color table for mask export (<https://github.com/opencv/cvat/pull/1549>)
- Added environment variables for Redis and Postgres hosts for Kubernetes deployment support (<https://github.com/opencv/cvat/pull/1641>)
- Added visual identification for unavailable formats (<https://github.com/opencv/cvat/pull/1567>)
- Shortcut to change color of an activated shape in new UI (Enter) (<https://github.com/opencv/cvat/pull/1683>)
- Shortcut to switch split mode (<https://github.com/opencv/cvat/pull/1683>)
- Built-in search for labels when create an object or change a label (<https://github.com/opencv/cvat/pull/1683>)
- Better validation of labels and attributes in raw viewer (<https://github.com/opencv/cvat/pull/1727>)
- ClamAV antivirus integration (<https://github.com/opencv/cvat/pull/1712>)
- Added canvas background color selector (<https://github.com/opencv/cvat/pull/1705>)
- SCSS files linting with Stylelint tool (<https://github.com/opencv/cvat/pull/1766>)
- Supported import and export or single boxes in MOT format (<https://github.com/opencv/cvat/pull/1764>)
- \[Datumaro] Added `stats` command, which shows some dataset statistics
  like image mean and std (<https://github.com/opencv/cvat/pull/1734>)
- Add option to upload annotations upon task creation on CLI
- Polygon and polylines interpolation (<https://github.com/opencv/cvat/pull/1571>)
- Ability to redraw shape from scratch (Shift + N) for an activated shape (<https://github.com/opencv/cvat/pull/1571>)
- Highlights for the first point of a polygon/polyline and direction (<https://github.com/opencv/cvat/pull/1571>)
- Ability to change orientation for poylgons/polylines in context menu (<https://github.com/opencv/cvat/pull/1571>)
- Ability to set the first point for polygons in points context menu (<https://github.com/opencv/cvat/pull/1571>)
- Added new tag annotation workspace (<https://github.com/opencv/cvat/pull/1570>)
- Appearance block in attribute annotation mode (<https://github.com/opencv/cvat/pull/1820>)
- Keyframe navigations and some switchers in attribute annotation mode (<https://github.com/opencv/cvat/pull/1820>)
- \[Datumaro] Added `convert` command to convert datasets directly (<https://github.com/opencv/cvat/pull/1837>)
- \[Datumaro] Added an option to specify image extension when exporting datasets (<https://github.com/opencv/cvat/pull/1799>)
- \[Datumaro] Added image copying when exporting datasets, if possible (<https://github.com/opencv/cvat/pull/1799>)

### Changed

- Removed information about e-mail from the basic user information (<https://github.com/opencv/cvat/pull/1627>)
- Update https install manual. Makes it easier and more robust.
  Includes automatic renewing of lets encrypt certificates.
- Settings page move to the modal. (<https://github.com/opencv/cvat/pull/1705>)
- Implemented import and export of annotations with relative image paths (<https://github.com/opencv/cvat/pull/1463>)
- Using only single click to start editing or remove a point (<https://github.com/opencv/cvat/pull/1571>)
- Added support for attributes in VOC XML format (<https://github.com/opencv/cvat/pull/1792>)
- Added annotation attributes in COCO format (<https://github.com/opencv/cvat/pull/1782>)
- Colorized object items in the side panel (<https://github.com/opencv/cvat/pull/1753>)
- \[Datumaro] Annotation-less files are not generated anymore in COCO format, unless tasks explicitly requested (<https://github.com/opencv/cvat/pull/1799>)

### Fixed

- Problem with exported frame stepped image task (<https://github.com/opencv/cvat/issues/1613>)
- Fixed dataset filter item representation for imageless dataset items (<https://github.com/opencv/cvat/pull/1593>)
- Fixed interpreter crash when trying to import `tensorflow` with no AVX instructions available (<https://github.com/opencv/cvat/pull/1567>)
- Kibana wrong working time calculation with new annotation UI use (<https://github.com/opencv/cvat/pull/1654>)
- Wrong rexex for account name validation (<https://github.com/opencv/cvat/pull/1667>)
- Wrong description on register view for the username field (<https://github.com/opencv/cvat/pull/1667>)
- Wrong resolution for resizing a shape (<https://github.com/opencv/cvat/pull/1667>)
- React warning because of not unique keys in labels viewer (<https://github.com/opencv/cvat/pull/1727>)
- Fixed issue tracker (<https://github.com/opencv/cvat/pull/1705>)
- Fixed canvas fit after sidebar open/close event (<https://github.com/opencv/cvat/pull/1705>)
- A couple of exceptions in AAM related with early object activation (<https://github.com/opencv/cvat/pull/1755>)
- Propagation from the latest frame (<https://github.com/opencv/cvat/pull/1800>)
- Number attribute value validation (didn't work well with floats) (<https://github.com/opencv/cvat/pull/1800>)
- Logout doesn't work (<https://github.com/opencv/cvat/pull/1812>)
- Annotations aren't updated after reopening a task (<https://github.com/opencv/cvat/pull/1753>)
- Labels aren't updated after reopening a task (<https://github.com/opencv/cvat/pull/1753>)
- Canvas isn't fitted after collapsing side panel in attribute annotation mode (<https://github.com/opencv/cvat/pull/1753>)
- Error when interpolating polygons (<https://github.com/opencv/cvat/pull/1878>)

### Security

- SQL injection in Django `CVE-2020-9402` (<https://github.com/opencv/cvat/pull/1657>)

## \[1.0.0] - 2020-05-29

### Added

- cvat-ui: cookie policy drawer for login page (<https://github.com/opencv/cvat/pull/1511>)
- `datumaro_project` export format (<https://github.com/opencv/cvat/pull/1352>)
- Ability to configure user agreements for the user registration form (<https://github.com/opencv/cvat/pull/1464>)
- Cuboid interpolation and cuboid drawing from rectangles (<https://github.com/opencv/cvat/pull/1560>)
- Ability to configure custom pageViewHit, which can be useful for web analytics integration (<https://github.com/opencv/cvat/pull/1566>)
- Ability to configure access to the analytics page based on roles (<https://github.com/opencv/cvat/pull/1592>)

### Changed

- Downloaded file name in annotations export became more informative (<https://github.com/opencv/cvat/pull/1352>)
- Added auto trimming for trailing whitespaces style enforcement (<https://github.com/opencv/cvat/pull/1352>)
- REST API: updated `GET /task/<id>/annotations`: parameters are `format`, `filename`
  (now optional), `action` (optional) (<https://github.com/opencv/cvat/pull/1352>)
- REST API: removed `dataset/formats`, changed format of `annotation/formats` (<https://github.com/opencv/cvat/pull/1352>)
- Exported annotations are stored for N hours instead of indefinitely (<https://github.com/opencv/cvat/pull/1352>)
- Formats: CVAT format now accepts ZIP and XML (<https://github.com/opencv/cvat/pull/1352>)
- Formats: COCO format now accepts ZIP and JSON (<https://github.com/opencv/cvat/pull/1352>)
- Formats: most of formats renamed, no extension in title (<https://github.com/opencv/cvat/pull/1352>)
- Formats: definitions are changed, are not stored in DB anymore (<https://github.com/opencv/cvat/pull/1352>)
- cvat-core: session.annotations.put() now returns ids of added objects (<https://github.com/opencv/cvat/pull/1493>)
- Images without annotations now also included in dataset/annotations export (<https://github.com/opencv/cvat/issues/525>)

### Removed

- `annotation` application is replaced with `dataset_manager` (<https://github.com/opencv/cvat/pull/1352>)
- `_DATUMARO_INIT_LOGLEVEL` env. variable is removed in favor of regular `--loglevel` cli parameter (<https://github.com/opencv/cvat/pull/1583>)

### Fixed

- Categories for empty projects with no sources are taken from own dataset (<https://github.com/opencv/cvat/pull/1352>)
- Added directory removal on error during `extract` command (<https://github.com/opencv/cvat/pull/1352>)
- Added debug error message on incorrect XPath (<https://github.com/opencv/cvat/pull/1352>)
- Exporting frame stepped task
  (<https://github.com/opencv/cvat/issues/1294>, <https://github.com/opencv/cvat/issues/1334>)
- Fixed broken command line interface for `cvat` export format in Datumaro (<https://github.com/opencv/cvat/issues/1494>)
- Updated Rest API document, Swagger document serving instruction issue (<https://github.com/opencv/cvat/issues/1495>)
- Fixed cuboid occluded view (<https://github.com/opencv/cvat/pull/1500>)
- Non-informative lock icon (<https://github.com/opencv/cvat/pull/1434>)
- Sidebar in AAM has no hide/show button (<https://github.com/opencv/cvat/pull/1420>)
- Task/Job buttons has no "Open in new tab" option (<https://github.com/opencv/cvat/pull/1419>)
- Delete point context menu option has no shortcut hint (<https://github.com/opencv/cvat/pull/1416>)
- Fixed issue with unnecessary tag activation in cvat-canvas (<https://github.com/opencv/cvat/issues/1540>)
- Fixed an issue with large number of instances in instance mask (<https://github.com/opencv/cvat/issues/1539>)
- Fixed full COCO dataset import error with conflicting labels in keypoints and detection (<https://github.com/opencv/cvat/pull/1548>)
- Fixed COCO keypoints skeleton parsing and saving (<https://github.com/opencv/cvat/issues/1539>)
- `tf.placeholder() is not compatible with eager execution` exception for auto_segmentation (<https://github.com/opencv/cvat/pull/1562>)
- Canvas cannot be moved with move functionality on left mouse key (<https://github.com/opencv/cvat/pull/1573>)
- Deep extreme cut request is sent when draw any shape with Make AI polygon option enabled (<https://github.com/opencv/cvat/pull/1573>)
- Fixed an error when exporting a task with cuboids to any format except CVAT (<https://github.com/opencv/cvat/pull/1577>)
- Synchronization with remote git repo (<https://github.com/opencv/cvat/pull/1582>)
- A problem with mask to polygons conversion when polygons are too small (<https://github.com/opencv/cvat/pull/1581>)
- Unable to upload video with uneven size (<https://github.com/opencv/cvat/pull/1594>)
- Fixed an issue with `z_order` having no effect on segmentations (<https://github.com/opencv/cvat/pull/1589>)

### Security

- Permission group whitelist check for analytics view (<https://github.com/opencv/cvat/pull/1608>)

## \[1.0.0-beta.2] - 2020-04-30

### Added

- Re-Identification algorithm to merging bounding boxes automatically to the new UI (<https://github.com/opencv/cvat/pull/1406>)
- Methods `import` and `export` to import/export raw annotations for Job and Task in `cvat-core` (<https://github.com/opencv/cvat/pull/1406>)
- Versioning of client packages (`cvat-core`, `cvat-canvas`, `cvat-ui`). Initial versions are set to 1.0.0 (<https://github.com/opencv/cvat/pull/1448>)
- Cuboids feature was migrated from old UI to new one. (<https://github.com/opencv/cvat/pull/1451>)

### Removed

- Annotation conversion utils, currently supported natively via Datumaro framework
  (<https://github.com/opencv/cvat/pull/1477>)

### Fixed

- Auto annotation, TF annotation and Auto segmentation apps (<https://github.com/opencv/cvat/pull/1409>)
- Import works with truncated images now: "OSError:broken data stream" on corrupt images
  (<https://github.com/opencv/cvat/pull/1430>)
- Hide functionality (H) doesn't work (<https://github.com/opencv/cvat/pull/1445>)
- The highlighted attribute doesn't correspond to the chosen attribute in AAM (<https://github.com/opencv/cvat/pull/1445>)
- Inconvinient image shaking while drawing a polygon (hold Alt key during drawing/editing/grouping to drag an image) (<https://github.com/opencv/cvat/pull/1445>)
- Filter property "shape" doesn't work and extra operator in description (<https://github.com/opencv/cvat/pull/1445>)
- Block of text information doesn't disappear after deactivating for locked shapes (<https://github.com/opencv/cvat/pull/1445>)
- Annotation uploading fails in annotation view (<https://github.com/opencv/cvat/pull/1445>)
- UI freezes after canceling pasting with escape (<https://github.com/opencv/cvat/pull/1445>)
- Duplicating keypoints in COCO export (<https://github.com/opencv/cvat/pull/1435>)
- CVAT new UI: add arrows on a mouse cursor (<https://github.com/opencv/cvat/pull/1391>)
- Delete point bug (in new UI) (<https://github.com/opencv/cvat/pull/1440>)
- Fix apache startup after PC restart (<https://github.com/opencv/cvat/pull/1467>)
- Open task button doesn't work (<https://github.com/opencv/cvat/pull/1474>)

## \[1.0.0-beta.1] - 2020-04-15

### Added

- Special behaviour for attribute value `__undefined__` (invisibility, no shortcuts to be set in AAM)
- Dialog window with some helpful information about using filters
- Ability to display a bitmap in the new UI
- Button to reset colors settings (brightness, saturation, contrast) in the new UI
- Option to display shape text always
- Dedicated message with clarifications when share is unmounted (<https://github.com/opencv/cvat/pull/1373>)
- Ability to create one tracked point (<https://github.com/opencv/cvat/pull/1383>)
- Ability to draw/edit polygons and polylines with automatic bordering feature
  (<https://github.com/opencv/cvat/pull/1394>)
- Tutorial: instructions for CVAT over HTTPS
- Deep extreme cut (semi-automatic segmentation) to the new UI (<https://github.com/opencv/cvat/pull/1398>)

### Changed

- Increase preview size of a task till 256, 256 on the server
- Public ssh-keys are displayed in a dedicated window instead of console when create a task with a repository
- React UI is the primary UI

### Fixed

- Cleaned up memory in Auto Annotation to enable long running tasks on videos
- New shape is added when press `esc` when drawing instead of cancellation
- Dextr segmentation doesn't work.
- `FileNotFoundError` during dump after moving format files
- CVAT doesn't append outside shapes when merge polyshapes in old UI
- Layout sometimes shows double scroll bars on create task, dashboard and settings pages
- UI fails after trying to change frame during resizing, dragging, editing
- Hidden points (or outsided) are visible after changing a frame
- Merge is allowed for points, but clicks on points conflict with frame dragging logic
- Removed objects are visible for search
- Add missed task_id and job_id fields into exception logs for the new UI (<https://github.com/opencv/cvat/pull/1372>)
- UI fails when annotations saving occurs during drag/resize/edit (<https://github.com/opencv/cvat/pull/1383>)
- Multiple savings when hold Ctrl+S (a lot of the same copies of events were sent with the same working time)
  (<https://github.com/opencv/cvat/pull/1383>)
- UI doesn't have any reaction when git repos synchronization failed (<https://github.com/opencv/cvat/pull/1383>)
- Bug when annotations cannot be saved after (delete - save - undo - save) (<https://github.com/opencv/cvat/pull/1383>)
- VOC format exports Upper case labels correctly in lower case (<https://github.com/opencv/cvat/pull/1379>)
- Fixed polygon exporting bug in COCO dataset (<https://github.com/opencv/cvat/issues/1387>)
- Task creation from remote files (<https://github.com/opencv/cvat/pull/1392>)
- Job cannot be opened in some cases when the previous job was failed during opening
  (<https://github.com/opencv/cvat/issues/1403>)
- Deactivated shape is still highlighted on the canvas (<https://github.com/opencv/cvat/issues/1403>)
- AttributeError: 'tuple' object has no attribute 'read' in ReID algorithm (<https://github.com/opencv/cvat/issues/1403>)
- Wrong semi-automatic segmentation near edges of an image (<https://github.com/opencv/cvat/issues/1403>)
- Git repos paths (<https://github.com/opencv/cvat/pull/1400>)
- Uploading annotations for tasks with multiple jobs (<https://github.com/opencv/cvat/pull/1396>)

## \[1.0.0-alpha] - 2020-03-31

### Added

- Data streaming using chunks (<https://github.com/opencv/cvat/pull/1007>)
- New UI: showing file names in UI (<https://github.com/opencv/cvat/pull/1311>)
- New UI: delete a point from context menu (<https://github.com/opencv/cvat/pull/1292>)

### Fixed

- Git app cannot clone a repository (<https://github.com/opencv/cvat/pull/1330>)
- New UI: preview position in task details (<https://github.com/opencv/cvat/pull/1312>)
- AWS deployment (<https://github.com/opencv/cvat/pull/1316>)

## \[0.6.1] - 2020-03-21

### Changed

- VOC task export now does not use official label map by default, but takes one
  from the source task to avoid primary-class and class part name
  clashing ([#1275](https://github.com/opencv/cvat/issues/1275))

### Fixed

- File names in LabelMe format export are no longer truncated ([#1259](https://github.com/opencv/cvat/issues/1259))
- `occluded` and `z_order` annotation attributes are now correctly passed to Datumaro ([#1271](https://github.com/opencv/cvat/pull/1271))
- Annotation-less tasks now can be exported as empty datasets in COCO ([#1277](https://github.com/opencv/cvat/issues/1277))
- Frame name matching for video annotations import -
  allowed `frame_XXXXXX[.ext]` format ([#1274](https://github.com/opencv/cvat/pull/1274))

### Security

- Bump acorn from 6.3.0 to 6.4.1 in /cvat-ui ([#1270](https://github.com/opencv/cvat/pull/1270))

## \[0.6.0] - 2020-03-15

### Added

- Server only support for projects. Extend REST API v1 (/api/v1/projects\*)
- Ability to get basic information about users without admin permissions ([#750](https://github.com/opencv/cvat/issues/750))
- Changed REST API: removed PUT and added DELETE methods for /api/v1/users/ID
- Mask-RCNN Auto Annotation Script in OpenVINO format
- Yolo Auto Annotation Script
- Auto segmentation using Mask_RCNN component (Keras+Tensorflow Mask R-CNN Segmentation)
- REST API to export an annotation task (images + annotations)
  [Datumaro](https://github.com/opencv/cvat/tree/develop/datumaro) -
  a framework to build, analyze, debug and visualize datasets
- Text Detection Auto Annotation Script in OpenVINO format for version 4
- Added in OpenVINO Semantic Segmentation for roads
- Ability to visualize labels when using Auto Annotation runner
- MOT CSV format support ([#830](https://github.com/opencv/cvat/pull/830))
- LabelMe format support ([#844](https://github.com/opencv/cvat/pull/844))
- Segmentation MASK format import (as polygons) ([#1163](https://github.com/opencv/cvat/pull/1163))
- Git repositories can be specified with IPv4 address ([#827](https://github.com/opencv/cvat/pull/827))

### Changed

- page_size parameter for all REST API methods
- React & Redux & Antd based dashboard
- Yolov3 interpretation script fix and changes to mapping.json
- YOLO format support ([#1151](https://github.com/opencv/cvat/pull/1151))
- Added support for OpenVINO 2020

### Fixed

- Exception in Git plugin [#826](https://github.com/opencv/cvat/issues/826)
- Label ids in TFrecord format now start from 1 [#866](https://github.com/opencv/cvat/issues/866)
- Mask problem in COCO JSON style [#718](https://github.com/opencv/cvat/issues/718)
- Datasets (or tasks) can be joined and split to subsets with Datumaro [#791](https://github.com/opencv/cvat/issues/791)
- Output labels for VOC format can be specified with Datumaro [#942](https://github.com/opencv/cvat/issues/942)
- Annotations can be filtered before dumping with Datumaro [#994](https://github.com/opencv/cvat/issues/994)

## \[0.5.2] - 2019-12-15

### Fixed

- Frozen version of scikit-image==0.15 in requirements.txt because next releases don't support Python 3.5

## \[0.5.1] - 2019-10-17

### Added

- Integration with Zenodo.org (DOI)

## \[0.5.0] - 2019-09-12

### Added

- A converter to YOLO format
- Installation guide
- Linear interpolation for a single point
- Video frame filter
- Running functional tests for REST API during a build
- Admins are no longer limited to a subset of python commands in the auto annotation application
- Remote data source (list of URLs to create an annotation task)
- Auto annotation using Faster R-CNN with Inception v2 (utils/open_model_zoo)
- Auto annotation using Pixel Link mobilenet v2 - text detection (utils/open_model_zoo)
- Ability to create a custom extractors for unsupported media types
- Added in PDF extractor
- Added in a command line model manager tester
- Ability to dump/load annotations in several formats from UI (CVAT, Pascal VOC, YOLO, MS COCO, png mask, TFRecord)
- Auth for REST API (api/v1/auth/): login, logout, register, ...
- Preview for the new CVAT UI (dashboard only) is available: <http://localhost:9080/>
- Added command line tool for performing common task operations (/utils/cli/)

### Changed

- Outside and keyframe buttons in the side panel for all interpolation shapes (they were only for boxes before)
- Improved error messages on the client side (#511)

### Removed

- "Flip images" has been removed. UI now contains rotation features.

### Fixed

- Incorrect width of shapes borders in some cases
- Annotation parser for tracks with a start frame less than the first segment frame
- Interpolation on the server near outside frames
- Dump for case when task name has a slash
- Auto annotation fail for multijob tasks
- Installation of CVAT with OpenVINO on the Windows platform
- Background color was always black in utils/mask/converter.py
- Exception in attribute annotation mode when a label are switched to a value without any attributes
- Handling of wrong labelamp json file in auto annotation (<https://github.com/opencv/cvat/issues/554>)
- No default attributes in dumped annotation (<https://github.com/opencv/cvat/issues/601>)
- Required field "Frame Filter" on admin page during a task modifying (#666)
- Dump annotation errors for a task with several segments (#610, #500)
- Invalid label parsing during a task creating (#628)
- Button "Open Task" in the annotation view
- Creating a video task with 0 overlap

### Security

- Upgraded Django, djangorestframework, and other packages

## \[0.4.2] - 2019-06-03

### Fixed

- Fixed interaction with the server share in the auto annotation plugin

## \[0.4.1] - 2019-05-14

### Fixed

- JavaScript syntax incompatibility with Google Chrome versions less than 72

## \[0.4.0] - 2019-05-04

### Added

- OpenVINO auto annotation: it is possible to upload a custom model and annotate images automatically.
- Ability to rotate images/video in the client part (Ctrl+R, Shift+Ctrl+R shortcuts) (#305)
- The ReID application for automatic bounding box merging has been added (#299)
- Keyboard shortcuts to switch next/previous default shape type (box, polygon etc) (Alt + <, Alt + >) (#316)
- Converter for VOC now supports interpolation tracks
- REST API (/api/v1/\*, /api/docs)
- Semi-automatic semantic segmentation with the [Deep Extreme Cut](http://www.vision.ee.ethz.ch/~cvlsegmentation/dextr/) work

### Changed

- Propagation setup has been moved from settings to bottom player panel
- Additional events like "Debug Info" or "Fit Image" have been added for analitics
- Optional using LFS for git annotation storages (#314)

### Deprecated

- "Flip images" flag in the create task dialog will be removed.
  Rotation functionality in client part have been added instead.

### Fixed

- Django 2.1.5 (security fix, [CVE-2019-3498](https://nvd.nist.gov/vuln/detail/CVE-2019-3498))
- Several scenarious which cause code 400 after undo/redo/save have been fixed (#315)

## \[0.3.0] - 2018-12-29

### Added

- Ability to copy Object URL and Frame URL via object context menu and player context menu respectively.
- Ability to change opacity for selected shape with help "Selected Fill Opacity" slider.
- Ability to remove polyshapes points by double click.
- Ability to draw/change polyshapes (except for points) by slip method. Just press ENTER and moving a cursor.
- Ability to switch lock/hide properties via label UI element (in right menu) for all objects with same label.
- Shortcuts for outside/keyframe properties
- Support of Intel OpenVINO for accelerated model inference
- Tensorflow annotation now works without CUDA. It can use CPU only. OpenVINO and CUDA are supported optionally.
- Incremental saving of annotations.
- Tutorial for using polygons (screencast)
- Silk profiler to improve development process
- Admin panel can be used to edit labels and attributes for annotation tasks
- Analytics component to manage a data annotation team, monitor exceptions, collect client and server logs
- Changeable job and task statuses (annotation, validation, completed).
  A job status can be changed manually, a task status is computed automatically based on job statuses (#153)
- Backlink to a task from its job annotation view (#156)
- Buttons lock/hide for labels. They work for all objects with the same label on a current frame (#116)

### Changed

- Polyshape editing method has been improved. You can redraw part of shape instead of points cloning.
- Unified shortcut (Esc) for close any mode instead of different shortcuts (Alt+N, Alt+G, Alt+M etc.).
- Dump file contains information about data source (e.g. video name, archive name, ...)
- Update requests library due to [CVE-2018-18074](https://nvd.nist.gov/vuln/detail/CVE-2018-18074)
- Per task/job permissions to create/access/change/delete tasks and annotations
- Documentation was improved
- Timeout for creating tasks was increased (from 1h to 4h) (#136)
- Drawing has become more convenience. Now it is possible to draw outside an image.
  Shapes will be automatically truncated after drawing process (#202)

### Fixed

- Performance bottleneck has been fixed during you create new objects (draw, copy, merge etc).
- Label UI elements aren't updated after changelabel.
- Attribute annotation mode can use invalid shape position after resize or move shapes.
- Labels order is preserved now (#242)
- Uploading large XML files (#123)
- Django vulnerability (#121)
- Grammatical cleanup of README.md (#107)
- Dashboard loading has been accelerated (#156)
- Text drawing outside of a frame in some cases (#202)

## \[0.2.0] - 2018-09-28

### Added

- New annotation shapes: polygons, polylines, points
- Undo/redo feature
- Grid to estimate size of objects
- Context menu for shapes
- A converter to PASCAL VOC format
- A converter to MS COCO format
- A converter to mask format
- License header for most of all files
- .gitattribute to avoid problems with bash scripts inside a container
- CHANGELOG.md itself
- Drawing size of a bounding box during resize
- Color by instance, group, label
- Group objects
- Object propagation on next frames
- Full screen view

### Changed

- Documentation, screencasts, the primary screenshot
- Content-type for save_job request is application/json

### Fixed

- Player navigation if the browser's window is scrolled
- Filter doesn't support dash (-)
- Several memory leaks
- Inconsistent extensions between filenames in an annotation file and real filenames

## \[0.1.2] - 2018-08-07

### Added

- 7z archive support when creating a task
- .vscode/launch.json file for developing with VS code

### Fixed

- #14: docker-compose down command as written in the readme does not remove volumes
- #15: all checkboxes in temporary attributes are checked when reopening job after saving the job
- #18: extend CONTRIBUTING.md
- #19: using the same attribute for label twice -> stuck

### Changed

- More strict verification for labels with attributes

## \[0.1.1] - 2018-07-6

### Added

- Links on a screenshot, documentation, screencasts into README.md
- CONTRIBUTORS.md

### Fixed

- GitHub documentation

## \[0.1.0] - 2018-06-29

### Added

- Initial version

## Template

```
## \[Unreleased]
### Added
- TDB

### Changed
- TDB

### Deprecated
- TDB

### Removed
- TDB

### Fixed
- TDB

### Security
- TDB
```<|MERGE_RESOLUTION|>--- conflicted
+++ resolved
@@ -7,37 +7,30 @@
 
 ## \[2.2.0] - Unreleased
 ### Added
-<<<<<<< HEAD
+- TDB
+
+### Changed
+- TDB
+
+### Deprecated
+- TDB
+
+### Removed
+- TDB
+
+### Fixed
+- Revert Open3D to 0.11.2 to prevent depencency conflicts (<https://github.com/openvinotoolkit/cvat/pull/4639>)
+
+### Security
+- TDB
+
+## \[2.1.0] - 2022-04-08
+### Added
 - Task annotations importing via chunk uploads (<https://github.com/openvinotoolkit/cvat/pull/4327>)
 - Advanced filtration and sorting for a list of tasks/projects/cloudstorages (<https://github.com/openvinotoolkit/cvat/pull/4403>)
 - Project dataset importing via chunk uploads (<https://github.com/openvinotoolkit/cvat/pull/4485>)
 - Support paginated list for job commits (<https://github.com/openvinotoolkit/cvat/pull/4482>)
 - Added ability to delete frames from a job (<https://github.com/openvinotoolkit/cvat/pull/4194>)
-=======
-- TDB
->>>>>>> d7560bbd
-
-### Changed
-- TDB
-
-### Deprecated
-- TDB
-
-### Removed
-- TDB
-
-### Fixed
-- Revert Open3D to 0.11.2 to prevent depencency conflicts (<https://github.com/openvinotoolkit/cvat/pull/4639>)
-
-### Security
-- TDB
-
-## \[2.1.0] - 2022-04-08
-### Added
-- Task annotations importing via chunk uploads (<https://github.com/openvinotoolkit/cvat/pull/4327>)
-- Advanced filtration and sorting for a list of tasks/projects/cloudstorages (<https://github.com/openvinotoolkit/cvat/pull/4403>)
-- Project dataset importing via chunk uploads (<https://github.com/openvinotoolkit/cvat/pull/4485>)
-- Support paginated list for job commits (<https://github.com/openvinotoolkit/cvat/pull/4482>)
 
 ### Changed
 - Added missing geos dependency into Dockerfile (<https://github.com/openvinotoolkit/cvat/pull/4451>)
