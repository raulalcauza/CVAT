# Changelog

All notable changes to this project will be documented in this file.

The format is based on [Keep a Changelog](https://keepachangelog.com/en/1.0.0/),
and this project adheres to [Semantic Versioning](https://semver.org/spec/v2.0.0.html).

## \[2.4.0] - Unreleased
### Added
- \[SDK\] An arg to wait for data processing in the task data uploading function
  (<https://github.com/opencv/cvat/pull/5502>)
- Filename pattern to simplify uploading cloud storage data for a task (<https://github.com/opencv/cvat/pull/5498>, <https://github.com/opencv/cvat/pull/5525>)
- \[SDK\] Configuration setting to change the dataset cache directory
  (<https://github.com/opencv/cvat/pull/5535>)
- \[SDK\] Class to represent a project as a PyTorch dataset
  (<https://github.com/opencv/cvat/pull/5523>)
- Grid view and multiple context images supported (<https://github.com/opencv/cvat/pull/5542>)
- Interpolation is now supported for 3D cuboids.
Tracks can be exported/imported to/from Datumaro and Sly Pointcloud formats (<https://github.com/opencv/cvat/pull/5629>)
- Support for custom file to job splits in tasks (server API & SDK only)
  (<https://github.com/opencv/cvat/pull/5536>)
- \[SDK\] A PyTorch adapter setting to disable cache updates
  (<https://github.com/opencv/cvat/pull/5549>)
- YOLO v7 serverless feature added using ONNX backend (<https://github.com/opencv/cvat/pull/5552>)
- Cypress test for social account authentication (<https://github.com/opencv/cvat/pull/5444>)
- Dummy github and google authentication servers (<https://github.com/opencv/cvat/pull/5444>)
- \[Server API\] Simple filters for object collection endpoints
  (<https://github.com/opencv/cvat/pull/5575>)
- Analytics based on Clickhouse, Vector and Grafana instead of the ELK stack (<https://github.com/opencv/cvat/pull/5646>)
- \[SDK\] High-level API for working with organizations
  (<https://github.com/opencv/cvat/pull/5718>)

### Changed
- The Docker Compose files now use the Compose Specification version
  of the format. This version is supported by Docker Compose 1.27.0+
  (<https://github.com/opencv/cvat/pull/5524>).
- \[SDK\] The `resource_type` args now have the default value of `local` in task creation functions.
  The corresponding arguments are keyword-only now.
  (<https://github.com/opencv/cvat/pull/5502>)
- \[Server API\] Added missing pagination or pagination parameters in
  `/jobs/{id}/commits`, `/organizations`
  (<https://github.com/opencv/cvat/pull/5557>)
- Windows Installation Instructions adjusted to work around <https://github.com/nuclio/nuclio/issues/1821>
- The contour detection function for semantic segmentation (<https://github.com/opencv/cvat/pull/4665>)
- Delete newline character when generating a webhook signature (<https://github.com/opencv/cvat/pull/5622>)
- DL models UI (<https://github.com/opencv/cvat/pull/5635>)
- \[Server API\], \[SDK\] Arbitrary-sized collections in endpoints:
  `/api/projects/{id}.tasks`, `/api/tasks/{id}.segments`, `/api/jobs/{id}.issues`,
  `/api/issues/{id}.comments`, `/api/projects | tasks | jobs/{id}.labels`
  (<https://github.com/opencv/cvat/pull/5662>)
- Hide analytics link from non-admin users (<https://github.com/opencv/cvat/pull/5789>)
- Hide notifications on login/logout/register (<https://github.com/opencv/cvat/pull/5788>)
- CVAT and CVAT SDK now use a custom `User-Agent` header in HTTP requests
  (<https://github.com/opencv/cvat/issues/5598>)

### Deprecated
- TBD

### Removed
- \[Server API\] Endpoints with collections are removed in favor of their full variants
  `/project/{id}/tasks`, `/tasks/{id}/jobs`, `/jobs/{id}/issues`, `/issues/{id}/comments`.
  Corresponding fields are added or changed to provide a link to the child collection
  in `/projects/{id}`, `/tasks/{id}`, `/jobs/{id}`, `/issues/{id}`
  (<https://github.com/opencv/cvat/pull/5575>)
- Limit on the maximum number of manifest files that can be added for cloud storage (<https://github.com/opencv/cvat/pull/5660>)

### Fixed
- Helm: Empty password for Redis (<https://github.com/opencv/cvat/pull/5520>)
- Fixed HRNet serverless function runtime error on images with alpha channel (<https://github.com/opencv/cvat/pull/5570>)
- Preview & chunk cache settings are ignored (<https://github.com/opencv/cvat/pull/5569>)
- Export annotations to Azure container (<https://github.com/opencv/cvat/pull/5596>)
- Fix the type of the credentials parameter of make_client from the Python SDK
- Reduced number of noisy information on ortho views for 3D canvas (<https://github.com/opencv/cvat/pull/5608>)
- Clean up disk space after a project is removed (<https://github.com/opencv/cvat/pull/5632>, <https://github.com/opencv/cvat/pull/5752>)
- Submit button is locked while file is not selected when importing a dataset (<https://github.com/opencv/cvat/pull/5757>)
- \[Server API\] Various errors in the generated schema (<https://github.com/opencv/cvat/pull/5575>)
- Fixed freezing browser when request a job by NaN id (<https://github.com/opencv/cvat/pull/5763>)
- SiamMask and TransT serverless functions (<https://github.com/opencv/cvat/pull/5658>)
- Сreating a project or task with the same labels (<https://github.com/opencv/cvat/pull/5700>)
- \[Server API\] Ability to rename label to an existing name (<https://github.com/opencv/cvat/pull/5662>)
<<<<<<< HEAD
- Moving a task to a project leads to reset of attributes (<https://github.com/opencv/cvat/pull/5764>)
=======
- Parsing skeleton sublabels containing spaces results in an error in dataset export (<https://github.com/opencv/cvat/pull/5794>)
>>>>>>> fe36a465
- Missing CVAT_BASE_URL in docker-compose.yml (<https://github.com/opencv/cvat/pull/5792>)

### Security
- Fixed vulnerability with social authentication (<https://github.com/opencv/cvat/pull/5521>)

## \[2.3.0] - 2022-12-22
### Added
- SDK section in docs (<https://github.com/opencv/cvat/pull/4928>)
- An option to enable or disable host certificate checking in CLI (<https://github.com/opencv/cvat/pull/4928>)
- REST API tests with skeletons (<https://github.com/opencv/cvat/pull/4987>)
- Host schema auto-detection in SDK (<https://github.com/opencv/cvat/pull/4910>)
- Server compatibility checks in SDK (<https://github.com/opencv/cvat/pull/4935>)
- Objects sorting option in the sidebar, by z order. Additional visualization when the sorting is applied
(<https://github.com/opencv/cvat/pull/5145>)
- Added YOLOv5 serverless function NVIDIA GPU support (<https://github.com/opencv/cvat/pull/4960>)
- Mask tools are supported now (brush, eraser, polygon-plus, polygon-minus, returning masks
from online detectors & interactors) (<https://github.com/opencv/cvat/pull/4543>)
- Added Webhooks (<https://github.com/opencv/cvat/pull/4863>)
- Authentication with social accounts google & github (<https://github.com/opencv/cvat/pull/5147>, <https://github.com/opencv/cvat/pull/5181>, <https://github.com/opencv/cvat/pull/5295>)
- REST API tests to export job datasets & annotations and validate their structure  (<https://github.com/opencv/cvat/pull/5160>)
- Propagation backward on UI (<https://github.com/opencv/cvat/pull/5355>)
- Keyboard shortcut to delete a frame (Alt + Del) (<https://github.com/opencv/cvat/pull/5369>)
- A PyTorch dataset adapter layer in the SDK
  (<https://github.com/opencv/cvat/pull/5417>)
- A way to debug the server deployed with Docker (<https://github.com/opencv/cvat/issues/5327>)

### Changed
- `api/docs`, `api/swagger`, `api/schema`, `server/about` endpoints now allow unauthorized access (<https://github.com/opencv/cvat/pull/4928>, <https://github.com/opencv/cvat/pull/4935>)
- 3D canvas now can be dragged in IDLE mode (<https://github.com/opencv/cvat/pull/5385>)
- Datumaro version is upgraded to 0.3 (dev) (<https://github.com/opencv/cvat/pull/4984>)
- Allowed trailing slashes in the SDK host address (<https://github.com/opencv/cvat/pull/5057>)
- Adjusted initial camera position, enabled 'Reset zoom' option for 3D canvas (<https://github.com/opencv/cvat/pull/5395>)
- Enabled authentication via email (<https://github.com/opencv/cvat/pull/5037>)
- Unify error handling with the cloud storage (<https://github.com/opencv/cvat/pull/5389>)
- In the SDK, functions taking paths as strings now also accept path-like objects
  (<https://github.com/opencv/cvat/pull/5435>)

### Removed
- The `--https` option of CLI (<https://github.com/opencv/cvat/pull/4910>)

### Fixed
- Significantly optimized access to DB for api/jobs, api/tasks, and api/projects.
- Removed a possibly duplicated encodeURI() calls in `server-proxy.ts` to prevent doubly encoding
non-ascii paths while adding files from "Connected file share" (issue #4428)
- Removed unnecessary volumes defined in docker-compose.serverless.yml
(<https://github.com/openvinotoolkit/cvat/pull/4659>)
- Added support for Image files that use the PIL.Image.mode 'I;16'
- Project import/export with skeletons (<https://github.com/opencv/cvat/pull/4867>,
  <https://github.com/opencv/cvat/pull/5004>)
- Shape color is not changed on canvas after changing a label (<https://github.com/opencv/cvat/pull/5045>)
- Unstable e2e restore tests (<https://github.com/opencv/cvat/pull/5010>)
- IOG and f-BRS serverless function (<https://github.com/opencv/cvat/pull/5039>)
- Invisible label item in label constructor when label color background is white,
 or close to it (<https://github.com/opencv/cvat/pull/5041>)
- Fixed cvat-core ESlint problems (<https://github.com/opencv/cvat/pull/5027>)
- Fixed task creation with non-local files via the SDK/CLI
  (<https://github.com/opencv/cvat/issues/4962>)
- HRNET serverless function (<https://github.com/opencv/cvat/pull/4944>)
- Invalid export of segmentation masks when the `background` label gets nonzero id (<https://github.com/opencv/cvat/pull/5056>)
- A trailing slash in hostname doesn't allow SDK to send some requests
  (<https://github.com/opencv/cvat/pull/5057>)
- Double modal export/backup a task/project (<https://github.com/opencv/cvat/pull/5075>)
- Fixed bug of computing Job's unsolved/resolved issues numbers (<https://github.com/opencv/cvat/pull/5101>)
- Dataset export for job (<https://github.com/opencv/cvat/pull/5052>)
- Angle is not propagated when use ``propagate`` feature (<https://github.com/opencv/cvat/pull/5139>)
- Could not fetch task in a corner case (<https://github.com/opencv/cvat/pull/5163>)
- Restoring CVAT in case of React-renderning fail (<https://github.com/opencv/cvat/pull/5134>)
- Deleted frames become restored if a user deletes frames from another job of the same task
(<https://github.com/opencv/cvat/pull/5138>)
- Wrong issue position when create a quick issue on a rotated shape (<https://github.com/opencv/cvat/pull/5162>)
- Extra rerenders of different pages with each click (<https://github.com/opencv/cvat/pull/5178>)
- Skeleton points exported out of order in the COCO Keypoints format
  (<https://github.com/opencv/cvat/issues/5048>)
- PASCAL VOC 1.1 can't import dataset (<https://github.com/opencv/cvat/pull/4647>)
- Changing an object causes current z layer to be set to the maximum (<https://github.com/opencv/cvat/pull/5145>)
- Job assignee can not resolve an issue (<https://github.com/opencv/cvat/pull/5167>)
- Create manifest with cvat/server docker container command (<https://github.com/opencv/cvat/pull/5172>)
- Cannot assign a resource to a user who has an organization (<https://github.com/opencv/cvat/pull/5218>)
- Logs and annotations are not saved when logout from a job page (<https://github.com/opencv/cvat/pull/5266>)
- Added "type" field for all the labels, allows to reduce number of controls on annotation view (<https://github.com/opencv/cvat/pull/5273>)
- Occluded not applied on canvas instantly for a skeleton elements (<https://github.com/opencv/cvat/pull/5259>)
- Oriented bounding boxes broken with COCO format ss(<https://github.com/opencv/cvat/pull/5219>)
- Can't dump annotations with objects type is track from several jobs (<https://github.com/opencv/cvat/pull/5250>)
- Fixed upload resumption in production environments
  (<https://github.com/opencv/cvat/issues/4839>)
- Fixed job exporting (<https://github.com/opencv/cvat/pull/5282>)
- Visibility and ignored information fail to be loaded (MOT dataset format) (<https://github.com/opencv/cvat/pull/5270>)
- Added force logout on CVAT app start if token is missing (<https://github.com/opencv/cvat/pull/5331>)
- Drawing issues on 3D canvas (<https://github.com/opencv/cvat/pull/5410>)
- Missed token with using social account authentication (<https://github.com/opencv/cvat/pull/5344>)
- Redundant writing of skeleton annotations (CVAT for images) (<https://github.com/opencv/cvat/pull/5387>)
- The same object on 3D scene or `null` selected each click (PERFORMANCE) (<https://github.com/opencv/cvat/pull/5411>)
- An exception when run export for an empty task (<https://github.com/opencv/cvat/pull/5396>)
- Fixed FBRS serverless function runtime error on images with alpha channel (<https://github.com/opencv/cvat/pull/5384>)
- Attaching manifest with custom name (<https://github.com/opencv/cvat/pull/5377>)
- Uploading non-zip annotation files (<https://github.com/opencv/cvat/pull/5386>)
- Loss of rotation in CVAT format (<https://github.com/opencv/cvat/pull/5407>)
- A permission problem with interactive model launches for workers in orgs (<https://github.com/opencv/cvat/issues/4996>)
- Fix chart not being upgradable (<https://github.com/opencv/cvat/pull/5371>)
- Broken helm chart - if using custom release name (<https://github.com/opencv/cvat/pull/5403>)
- Missing source tag in project annotations (<https://github.com/opencv/cvat/pull/5408>)
- Creating a task with a Git repository via the SDK
  (<https://github.com/opencv/cvat/issues/4365>)
- Queries via the low-level API using the `multipart/form-data` Content-Type with string fields
  (<https://github.com/opencv/cvat/pull/5479>)
- Skeletons cannot be added to a task or project (<https://github.com/opencv/cvat/pull/5813>)

### Security
- `Project.import_dataset` not waiting for completion correctly
  (<https://github.com/opencv/cvat/pull/5459>)


## \[2.2.0] - 2022-09-12
### Added
- Added ability to delete frames from a job based on (<https://github.com/openvinotoolkit/cvat/pull/4194>)
- Support of attributes returned by serverless functions based on (<https://github.com/openvinotoolkit/cvat/pull/4506>)
- Project/task backups uploading via chunk uploads
- Fixed UX bug when jobs pagination is reset after changing a job
- Progressbars in CLI for file uploading and downloading
- `utils/cli` changed to `cvat-cli` package
- Support custom file name for backup
- Possibility to display tags on frame
- Support source and target storages (server part)
- Tests for import/export annotation, dataset, backup from/to cloud storage
- Added Python SDK package (`cvat-sdk`) (<https://github.com/opencv/cvat/pull/4813>)
- Previews for jobs
- Documentation for LDAP authentication (<https://github.com/cvat-ai/cvat/pull/39>)
- OpenCV.js caching and autoload (<https://github.com/cvat-ai/cvat/pull/30>)
- Publishing dev version of CVAT docker images (<https://github.com/cvat-ai/cvat/pull/53>)
- Support of Human Pose Estimation, Facial Landmarks (and similar) use-cases, new shape type:
Skeleton (<https://github.com/cvat-ai/cvat/pull/1>), (<https://github.com/opencv/cvat/pull/4829>)
- Added helm chart support for serverless functions and analytics (<https://github.com/cvat-ai/cvat/pull/110>)
- Added confirmation when remove a track (<https://github.com/opencv/cvat/pull/4846>)
- [COCO Keypoints](https://cocodataset.org/#keypoints-2020) format support (<https://github.com/opencv/cvat/pull/4821>,
  <https://github.com/opencv/cvat/pull/4908>)
- Support for Oracle OCI Buckets (<https://github.com/opencv/cvat/pull/4876>)
- `cvat-sdk` and `cvat-cli` packages on PyPI (<https://github.com/opencv/cvat/pull/4903>)
- UI part for source and target storages (<https://github.com/opencv/cvat/pull/4842>)
- Backup import/export modals (<https://github.com/opencv/cvat/pull/4842>)
- Annotations import modal (<https://github.com/opencv/cvat/pull/4842>)

### Changed
- Bumped nuclio version to 1.8.14
- Simplified running REST API tests. Extended CI-nightly workflow
- REST API tests are partially moved to Python SDK (`users`, `projects`, `tasks`, `issues`)
- cvat-ui: Improve UI/UX on label, create task and create project forms (<https://github.com/cvat-ai/cvat/pull/7>)
- Removed link to OpenVINO documentation (<https://github.com/cvat-ai/cvat/pull/35>)
- Clarified meaning of chunking for videos

### Fixed
- Task creation progressbar bug
- Removed Python dependency ``open3d`` which brought different issues to the building process
- Analytics not accessible when https is enabled
- Dataset import in an organization
- Updated minimist npm package to v1.2.6
- Request Status Code 500 "StopIteration" when exporting dataset
- Generated OpenAPI schema for several endpoints
- Annotation window might have top offset if try to move a locked object
- Image search in cloud storage (<https://github.com/cvat-ai/cvat/pull/8>)
- Reset password functionality (<https://github.com/cvat-ai/cvat/pull/52>)
- Creating task with cloud storage data (<https://github.com/cvat-ai/cvat/pull/116>)
- Show empty tasks (<https://github.com/cvat-ai/cvat/pull/100>)
- Fixed project filtration (<https://github.com/opencv/cvat/pull/4878>)
- Maximum callstack exceed when create task with 100000+ files from cloud storage (<https://github.com/opencv/cvat/pull/4836>)
- Fixed invocation of serverless functions (<https://github.com/opencv/cvat/pull/4907>)
- Removing label attributes (<https://github.com/opencv/cvat/pull/4927>)
- Notification with a required manifest file (<https://github.com/opencv/cvat/pull/4921>)

## \[2.1.0] - 2022-04-08
### Added
- Task annotations importing via chunk uploads (<https://github.com/openvinotoolkit/cvat/pull/4327>)
- Advanced filtration and sorting for a list of tasks/projects/cloudstorages (<https://github.com/openvinotoolkit/cvat/pull/4403>)
- Project dataset importing via chunk uploads (<https://github.com/openvinotoolkit/cvat/pull/4485>)
- Support paginated list for job commits (<https://github.com/openvinotoolkit/cvat/pull/4482>)

### Changed
- Added missing geos dependency into Dockerfile (<https://github.com/openvinotoolkit/cvat/pull/4451>)
- Improved helm chart readme (<https://github.com/openvinotoolkit/cvat/pull/4366>)
- Added helm chart support for CVAT 2.X and made ingress compatible with Kubernetes >=1.22 (<https://github.com/openvinotoolkit/cvat/pull/4448>)

### Fixed
- Permission error occurred when accessing the JobCommits (<https://github.com/openvinotoolkit/cvat/pull/4435>)
- job assignee can remove or update any issue created by the task owner (<https://github.com/openvinotoolkit/cvat/pull/4436>)
- Bug: Incorrect point deletion with keyboard shortcut (<https://github.com/openvinotoolkit/cvat/pull/4420>)
- some AI Tools were not sending responses properly (<https://github.com/openvinotoolkit/cvat/issues/4432>)
- Unable to upload annotations (<https://github.com/openvinotoolkit/cvat/pull/4513>)
- Fix build dependencies for Siammask (<https://github.com/openvinotoolkit/cvat/pull/4486>)
- Bug: Exif orientation information handled incorrectly (<https://github.com/openvinotoolkit/cvat/pull/4529>)
- Fixed build of retinanet function image (<https://github.com/cvat-ai/cvat/pull/54>)
- Dataset import for Datumaro, KITTI and VGGFace2 formats (<https://github.com/opencv/cvat/pull/4544>)
- Bug: Import dataset of Imagenet format fail (<https://github.com/opencv/cvat/issues/4850>)

## \[2.0.0] - 2022-03-04
### Added
- Handle attributes coming from nuclio detectors (<https://github.com/openvinotoolkit/cvat/pull/3917>)
- Add additional environment variables for Nuclio configuration (<https://github.com/openvinotoolkit/cvat/pull/3894>)
- Add KITTI segmentation and detection format (<https://github.com/openvinotoolkit/cvat/pull/3757>)
- Add LFW format (<https://github.com/openvinotoolkit/cvat/pull/3770>)
- Add Cityscapes format (<https://github.com/openvinotoolkit/cvat/pull/3758>)
- Add Open Images V6 format (<https://github.com/openvinotoolkit/cvat/pull/3679>)
- Rotated bounding boxes (<https://github.com/openvinotoolkit/cvat/pull/3832>)
- Player option: Smooth image when zoom-in, enabled by default (<https://github.com/openvinotoolkit/cvat/pull/3933>)
- Google Cloud Storage support in UI (<https://github.com/openvinotoolkit/cvat/pull/3919>)
- Add project tasks pagination (<https://github.com/openvinotoolkit/cvat/pull/3910>)
- Add remove issue button (<https://github.com/openvinotoolkit/cvat/pull/3952>)
- Data sorting option (<https://github.com/openvinotoolkit/cvat/pull/3937>)
- Options to change font size & position of text labels on the canvas (<https://github.com/openvinotoolkit/cvat/pull/3972>)
- Add "tag" return type for automatic annotation in Nuclio (<https://github.com/openvinotoolkit/cvat/pull/3896>)
- Helm chart: Make user-data-permission-fix optional (<https://github.com/openvinotoolkit/cvat/pull/3994>)
- Advanced identity access management system, using open policy agent (<https://github.com/openvinotoolkit/cvat/pull/3788>)
- Organizations to create "shared space" for different groups of users (<https://github.com/openvinotoolkit/cvat/pull/3788>)
- Dataset importing to a project (<https://github.com/openvinotoolkit/cvat/pull/3790>)
- User is able to customize information that text labels show (<https://github.com/openvinotoolkit/cvat/pull/4029>)
- Support for uploading manifest with any name (<https://github.com/openvinotoolkit/cvat/pull/4041>)
- Added information about OpenVINO toolkit to login page (<https://github.com/openvinotoolkit/cvat/pull/4077>)
- Support for working with ellipses (<https://github.com/openvinotoolkit/cvat/pull/4062>)
- Add several flags to task creation CLI (<https://github.com/openvinotoolkit/cvat/pull/4119>)
- Add YOLOv5 serverless function for automatic annotation (<https://github.com/openvinotoolkit/cvat/pull/4178>)
- Add possibility to change git repository and git export format from already created task (<https://github.com/openvinotoolkit/cvat/pull/3886>)
- Basic page with jobs list, basic filtration to this list (<https://github.com/openvinotoolkit/cvat/pull/4258>)
- Added OpenCV.js TrackerMIL as tracking tool (<https://github.com/openvinotoolkit/cvat/pull/4200>)
- Ability to continue working from the latest frame where an annotator was before (<https://github.com/openvinotoolkit/cvat/pull/4297>)
- `GET /api/jobs/<id>/commits` was implemented (<https://github.com/openvinotoolkit/cvat/pull/4368>)
- Advanced filtration and sorting for a list of jobs (<https://github.com/openvinotoolkit/cvat/pull/4319>)

### Changed
- Users don't have access to a task object anymore if they are assigned only on some jobs of the task (<https://github.com/openvinotoolkit/cvat/pull/3788>)
- Different resources (tasks, projects) are not visible anymore for all CVAT instance users by default (<https://github.com/openvinotoolkit/cvat/pull/3788>)
- API versioning scheme: using accept header versioning instead of namespace versioning (<https://github.com/openvinotoolkit/cvat/pull/4239>)
- Replaced 'django_sendfile' with 'django_sendfile2' (<https://github.com/openvinotoolkit/cvat/pull/4267>)
- Use drf-spectacular instead of drf-yasg for swagger documentation (<https://github.com/openvinotoolkit/cvat/pull/4210>)
- Update development-environment manual to work under MacOS, supported Mac with Apple Silicon (<https://github.com/openvinotoolkit/cvat/pull/4414>)

### Deprecated
- Job field "status" is not used in UI anymore, but it has not been removed from the database yet (<https://github.com/openvinotoolkit/cvat/pull/3788>)

### Removed
- Review rating, reviewer field from the job instance (use assignee field together with stage field instead) (<https://github.com/openvinotoolkit/cvat/pull/3788>)
- Training django app (<https://github.com/openvinotoolkit/cvat/pull/4330>)
- v1 api version support (<https://github.com/openvinotoolkit/cvat/pull/4332>)

### Fixed
- Fixed Interaction handler keyboard handlers (<https://github.com/openvinotoolkit/cvat/pull/3881>)
- Points of invisible shapes are visible in autobordering (<https://github.com/openvinotoolkit/cvat/pull/3931>)
- Order of the label attributes in the object item details(<https://github.com/openvinotoolkit/cvat/pull/3945>)
- Order of labels in tasks and projects (<https://github.com/openvinotoolkit/cvat/pull/3987>)
- Fixed task creating with large files via webpage (<https://github.com/openvinotoolkit/cvat/pull/3692>)
- Added information to export CVAT_HOST when performing local installation for accessing over network (<https://github.com/openvinotoolkit/cvat/pull/4014>)
- Fixed possible color collisions in the generated colormap (<https://github.com/openvinotoolkit/cvat/pull/4007>)
- Original pdf file is deleted when using share (<https://github.com/openvinotoolkit/cvat/pull/3967>)
- Order in an annotation file(<https://github.com/openvinotoolkit/cvat/pull/4087>)
- Fixed task data upload progressbar (<https://github.com/openvinotoolkit/cvat/pull/4134>)
- Email in org invitations is case sensitive (<https://github.com/openvinotoolkit/cvat/pull/4153>)
- Caching for tasks and jobs can lead to an exception if its assignee user is removed (<https://github.com/openvinotoolkit/cvat/pull/4165>)
- Added intelligent function when paste labels to another task (<https://github.com/openvinotoolkit/cvat/pull/4161>)
- Uncaught TypeError: this.el.node.getScreenCTM() is null in Firefox (<https://github.com/openvinotoolkit/cvat/pull/4175>)
- Bug: canvas is busy when start playing, start resizing a shape and do not release the mouse cursor (<https://github.com/openvinotoolkit/cvat/pull/4151>)
- Bug: could not receive frame N. TypeError: Cannot read properties of undefined (reding "filename") (<https://github.com/openvinotoolkit/cvat/pull/4187>)
- Cannot choose a dataset format for a linked repository if a task type is annotation (<https://github.com/openvinotoolkit/cvat/pull/4203>)
- Fixed tus upload error over https (<https://github.com/openvinotoolkit/cvat/pull/4154>)
- Issues disappear when rescale a browser (<https://github.com/openvinotoolkit/cvat/pull/4189>)
- Auth token key is not returned when registering without email verification (<https://github.com/openvinotoolkit/cvat/pull/4092>)
- Error in create project from backup for standard 3D annotation (<https://github.com/openvinotoolkit/cvat/pull/4160>)
- Annotations search does not work correctly in some corner cases (when use complex properties with width, height) (<https://github.com/openvinotoolkit/cvat/pull/4198>)
- Kibana requests are not proxied due to django-revproxy incompatibility with Django >3.2.x (<https://github.com/openvinotoolkit/cvat/issues/4085>)
- Content type for getting frame with tasks/{id}/data/ endpoint (<https://github.com/openvinotoolkit/cvat/pull/4333>)
- Bug: Permission error occurred when accessing the comments of a specific issue (<https://github.com/openvinotoolkit/cvat/issues/4416>)


### Security
- Updated ELK to 6.8.23 which uses log4j 2.17.1 (<https://github.com/openvinotoolkit/cvat/pull/4206>)
- Added validation for URLs which used as remote data source (<https://github.com/openvinotoolkit/cvat/pull/4387>)

## \[1.7.0] - 2021-11-15

### Added

- cvat-ui: support cloud storages (<https://github.com/openvinotoolkit/cvat/pull/3372>)
- interactor: add HRNet interactive segmentation serverless function (<https://github.com/openvinotoolkit/cvat/pull/3740>)
- Added GPU implementation for SiamMask, reworked tracking approach (<https://github.com/openvinotoolkit/cvat/pull/3571>)
- Progress bar for manifest creating (<https://github.com/openvinotoolkit/cvat/pull/3712>)
- IAM: Open Policy Agent integration (<https://github.com/openvinotoolkit/cvat/pull/3788>)
- Add a tutorial on attaching cloud storage AWS-S3 (<https://github.com/openvinotoolkit/cvat/pull/3745>)
  and Azure Blob Container (<https://github.com/openvinotoolkit/cvat/pull/3778>)
- The feature to remove annotations in a specified range of frames (<https://github.com/openvinotoolkit/cvat/pull/3617>)
- Project backup/restore (<https://github.com/openvinotoolkit/cvat/pull/3852>)

### Changed

- UI tracking has been reworked (<https://github.com/openvinotoolkit/cvat/pull/3571>)
- Updated Django till 3.2.7 (automatic AppConfig discovery)
- Manifest generation: Reduce creating time (<https://github.com/openvinotoolkit/cvat/pull/3712>)
- Migration from NPM 6 to NPM 7 (<https://github.com/openvinotoolkit/cvat/pull/3773>)
- Update Datumaro dependency to 0.2.0 (<https://github.com/openvinotoolkit/cvat/pull/3813>)

### Fixed

- Fixed JSON transform issues in network requests (<https://github.com/openvinotoolkit/cvat/pull/3706>)
- Display a more user-friendly exception message (<https://github.com/openvinotoolkit/cvat/pull/3721>)
- Exception `DataCloneError: The object could not be cloned` (<https://github.com/openvinotoolkit/cvat/pull/3733>)
- Fixed extension comparison in task frames CLI (<https://github.com/openvinotoolkit/cvat/pull/3674>)
- Incorrect work when copy job list with "Copy" button (<https://github.com/openvinotoolkit/cvat/pull/3749>)
- Iterating over manifest (<https://github.com/openvinotoolkit/cvat/pull/3792>)
- Manifest removing (<https://github.com/openvinotoolkit/cvat/pull/3791>)
- Fixed project updated date (<https://github.com/openvinotoolkit/cvat/pull/3814>)
- Fixed dextr deployment (<https://github.com/openvinotoolkit/cvat/pull/3820>)
- Migration of `dataset_repo` application (<https://github.com/openvinotoolkit/cvat/pull/3827>)
- Helm settings for external psql database were unused by backend (<https://github.com/openvinotoolkit/cvat/pull/3779>)
- Updated WSL setup for development (<https://github.com/openvinotoolkit/cvat/pull/3828>)
- Helm chart config (<https://github.com/openvinotoolkit/cvat/pull/3784>)

### Security

- Fix security issues on the documentation website unsafe use of target blank
  and potential clickjacking on legacy browsers (<https://github.com/openvinotoolkit/cvat/pull/3789>)

## \[1.6.0] - 2021-09-17

### Added

- Added ability to import data from share with cli without copying the data (<https://github.com/openvinotoolkit/cvat/issues/2862>)
- Notification if the browser does not support necessary API
- Added ability to export project as a dataset (<https://github.com/openvinotoolkit/cvat/pull/3365>)
  and project with 3D tasks (<https://github.com/openvinotoolkit/cvat/pull/3502>)
- Additional inline tips in interactors with demo gifs (<https://github.com/openvinotoolkit/cvat/pull/3473>)
- Added intelligent scissors blocking feature (<https://github.com/openvinotoolkit/cvat/pull/3510>)
- Support cloud storage status (<https://github.com/openvinotoolkit/cvat/pull/3386>)
- Support cloud storage preview (<https://github.com/openvinotoolkit/cvat/pull/3386>)
- cvat-core: support cloud storages (<https://github.com/openvinotoolkit/cvat/pull/3313>)

### Changed

- Non-blocking UI when using interactors (<https://github.com/openvinotoolkit/cvat/pull/3473>)
- "Selected opacity" slider now defines opacity level for shapes being drawnSelected opacity (<https://github.com/openvinotoolkit/cvat/pull/3473>)
- Cloud storage creating and updating (<https://github.com/openvinotoolkit/cvat/pull/3386>)
- Way of working with cloud storage content (<https://github.com/openvinotoolkit/cvat/pull/3386>)

### Removed

- Support TEMP_KEY_SECRET_KEY_TOKEN_SET for AWS S3 cloud storage (<https://github.com/openvinotoolkit/cvat/pull/3386>)

### Fixed

- Fixed multiple tasks moving (<https://github.com/openvinotoolkit/cvat/pull/3517>)
- Fixed task creating CLI parameter (<https://github.com/openvinotoolkit/cvat/pull/3519>)
- Fixed import for MOTS format (<https://github.com/openvinotoolkit/cvat/pull/3612>)

## \[1.5.0] - 2021-08-02

### Added

- Support of context images for 2D image tasks (<https://github.com/openvinotoolkit/cvat/pull/3122>)
- Support of cloud storage without copying data into CVAT: server part (<https://github.com/openvinotoolkit/cvat/pull/2620>)
- Filter `is_active` for user list (<https://github.com/openvinotoolkit/cvat/pull/3235>)
- Ability to export/import tasks (<https://github.com/openvinotoolkit/cvat/pull/3056>)
- Add a tutorial for semi-automatic/automatic annotation (<https://github.com/openvinotoolkit/cvat/pull/3124>)
- Explicit "Done" button when drawing any polyshapes (<https://github.com/openvinotoolkit/cvat/pull/3417>)
- Histogram equalization with OpenCV javascript (<https://github.com/openvinotoolkit/cvat/pull/3447>)
- Client-side polyshapes approximation when using semi-automatic interactors & scissors (<https://github.com/openvinotoolkit/cvat/pull/3450>)
- Support of Google Cloud Storage for cloud storage (<https://github.com/openvinotoolkit/cvat/pull/3561>)

### Changed

- Updated manifest format, added meta with related images (<https://github.com/openvinotoolkit/cvat/pull/3122>)
- Update of COCO format documentation (<https://github.com/openvinotoolkit/cvat/pull/3197>)
- Updated Webpack Dev Server config to add proxy (<https://github.com/openvinotoolkit/cvat/pull/3368>)
- Update to Django 3.1.12 (<https://github.com/openvinotoolkit/cvat/pull/3378>)
- Updated visibility for removable points in AI tools (<https://github.com/openvinotoolkit/cvat/pull/3417>)
- Updated UI handling for IOG serverless function (<https://github.com/openvinotoolkit/cvat/pull/3417>)
- Changed Nginx proxy to Traefik in `docker-compose.yml` (<https://github.com/openvinotoolkit/cvat/pull/3409>)
- Simplify the process of deploying CVAT with HTTPS (<https://github.com/openvinotoolkit/cvat/pull/3409>)

### Fixed

- Project page requests took a long time and did many DB queries (<https://github.com/openvinotoolkit/cvat/pull/3223>)
- Fixed Python 3.6 support (<https://github.com/openvinotoolkit/cvat/pull/3258>)
- Incorrect attribute import in tracks (<https://github.com/openvinotoolkit/cvat/pull/3229>)
- Issue "is not a constructor" when create object, save, undo, save, redo save (<https://github.com/openvinotoolkit/cvat/pull/3292>)
- Fix CLI create an infinite loop if git repository responds with failure (<https://github.com/openvinotoolkit/cvat/pull/3267>)
- Bug with sidebar & fullscreen (<https://github.com/openvinotoolkit/cvat/pull/3289>)
- 504 Gateway Time-out on `data/meta` requests (<https://github.com/openvinotoolkit/cvat/pull/3269>)
- TypeError: Cannot read property 'clientX' of undefined when draw cuboids with hotkeys (<https://github.com/openvinotoolkit/cvat/pull/3308>)
- Duplication of the cuboids when redraw them (<https://github.com/openvinotoolkit/cvat/pull/3308>)
- Some code issues in Deep Extreme Cut handler code (<https://github.com/openvinotoolkit/cvat/pull/3325>)
- UI fails when inactive user is assigned to a task/job (<https://github.com/openvinotoolkit/cvat/pull/3343>)
- Calculate precise progress of decoding a video file (<https://github.com/openvinotoolkit/cvat/pull/3381>)
- Falsely successful `cvat_ui` image build in case of OOM error that leads to the default nginx welcome page
  (<https://github.com/openvinotoolkit/cvat/pull/3379>)
- Fixed issue when save filtered object in AAM (<https://github.com/openvinotoolkit/cvat/pull/3401>)
- Context image disappears after undo/redo (<https://github.com/openvinotoolkit/cvat/pull/3416>)
- Using combined data sources (directory and image) when create a task (<https://github.com/openvinotoolkit/cvat/pull/3424>)
- Creating task with labels in project (<https://github.com/openvinotoolkit/cvat/pull/3454>)
- Move task and autoannotation modals were invisible from project page (<https://github.com/openvinotoolkit/cvat/pull/3475>)

## \[1.4.0] - 2021-05-18

### Added

- Documentation on mask annotation (<https://github.com/openvinotoolkit/cvat/pull/3044>)
- Hotkeys to switch a label of existing object or to change default label (for objects created with N) (<https://github.com/openvinotoolkit/cvat/pull/3070>)
- A script to convert some kinds of DICOM files to regular images (<https://github.com/openvinotoolkit/cvat/pull/3095>)
- Helm chart prototype (<https://github.com/openvinotoolkit/cvat/pull/3102>)
- Initial implementation of moving tasks between projects (<https://github.com/openvinotoolkit/cvat/pull/3164>)

### Changed

- Place of migration logger initialization (<https://github.com/openvinotoolkit/cvat/pull/3170>)

### Removed

- Kubernetes templates from (<https://github.com/openvinotoolkit/cvat/pull/1962>) due to helm charts (<https://github.com/openvinotoolkit/cvat/pull/3171>)

### Fixed

- Export of instance masks with holes (<https://github.com/openvinotoolkit/cvat/pull/3044>)
- Changing a label on canvas does not work when 'Show object details' enabled (<https://github.com/openvinotoolkit/cvat/pull/3084>)
- Make sure frame unzip web worker correctly terminates after unzipping all images in a requested chunk (<https://github.com/openvinotoolkit/cvat/pull/3096>)
- Reset password link was unavailable before login (<https://github.com/openvinotoolkit/cvat/pull/3140>)
- Manifest: migration (<https://github.com/openvinotoolkit/cvat/pull/3146>)
- Fixed cropping polygon in some corner cases (<https://github.com/openvinotoolkit/cvat/pull/3184>)

## \[1.3.0] - 3/31/2021

### Added

- CLI: Add support for saving annotations in a git repository when creating a task.
- CVAT-3D: support lidar data on the server side (<https://github.com/openvinotoolkit/cvat/pull/2534>)
- GPU support for Mask-RCNN and improvement in its deployment time (<https://github.com/openvinotoolkit/cvat/pull/2714>)
- CVAT-3D: Load all frames corresponding to the job instance
  (<https://github.com/openvinotoolkit/cvat/pull/2645>)
- Intelligent scissors with OpenCV javascript (<https://github.com/openvinotoolkit/cvat/pull/2689>)
- CVAT-3D: Visualize 3D point cloud spaces in 3D View, Top View Side View and Front View (<https://github.com/openvinotoolkit/cvat/pull/2768>)
- [Inside Outside Guidance](https://github.com/shiyinzhang/Inside-Outside-Guidance) serverless
  function for interactive segmentation
- Pre-built [cvat_server](https://hub.docker.com/r/openvino/cvat_server) and
  [cvat_ui](https://hub.docker.com/r/openvino/cvat_ui) images were published on DockerHub (<https://github.com/openvinotoolkit/cvat/pull/2766>)
- Project task subsets (<https://github.com/openvinotoolkit/cvat/pull/2774>)
- Kubernetes templates and guide for their deployment (<https://github.com/openvinotoolkit/cvat/pull/1962>)
- [WiderFace](http://shuoyang1213.me/WIDERFACE/) format support (<https://github.com/openvinotoolkit/cvat/pull/2864>)
- [VGGFace2](https://github.com/ox-vgg/vgg_face2) format support (<https://github.com/openvinotoolkit/cvat/pull/2865>)
- [Backup/Restore guide](cvat/apps/documentation/backup_guide.md) (<https://github.com/openvinotoolkit/cvat/pull/2964>)
- Label deletion from tasks and projects (<https://github.com/openvinotoolkit/cvat/pull/2881>)
- CVAT-3D: Implemented initial cuboid placement in 3D View and select cuboid in Top, Side and Front views
  (<https://github.com/openvinotoolkit/cvat/pull/2891>)
- [Market-1501](https://www.aitribune.com/dataset/2018051063) format support (<https://github.com/openvinotoolkit/cvat/pull/2869>)
- Ability of upload manifest for dataset with images (<https://github.com/openvinotoolkit/cvat/pull/2763>)
- Annotations filters UI using react-awesome-query-builder (<https://github.com/openvinotoolkit/cvat/issues/1418>)
- Storing settings in local storage to keep them between browser sessions (<https://github.com/openvinotoolkit/cvat/pull/3017>)
- [ICDAR](https://rrc.cvc.uab.es/?ch=2) format support (<https://github.com/openvinotoolkit/cvat/pull/2866>)
- Added switcher to maintain polygon crop behavior (<https://github.com/openvinotoolkit/cvat/pull/3021>
- Filters and sorting options for job list, added tooltip for tasks filters (<https://github.com/openvinotoolkit/cvat/pull/3030>)

### Changed

- CLI - task list now returns a list of current tasks. (<https://github.com/openvinotoolkit/cvat/pull/2863>)
- Updated HTTPS install README section (cleanup and described more robust deploy)
- Logstash is improved for using with configurable elasticsearch outputs (<https://github.com/openvinotoolkit/cvat/pull/2531>)
- Bumped nuclio version to 1.5.16 (<https://github.com/openvinotoolkit/cvat/pull/2578>)
- All methods for interactive segmentation accept negative points as well
- Persistent queue added to logstash (<https://github.com/openvinotoolkit/cvat/pull/2744>)
- Improved maintenance of popups visibility (<https://github.com/openvinotoolkit/cvat/pull/2809>)
- Image visualizations settings on canvas for faster access (<https://github.com/openvinotoolkit/cvat/pull/2872>)
- Better scale management of left panel when screen is too small (<https://github.com/openvinotoolkit/cvat/pull/2880>)
- Improved error messages for annotation import (<https://github.com/openvinotoolkit/cvat/pull/2935>)
- Using manifest support instead video meta information and dummy chunks (<https://github.com/openvinotoolkit/cvat/pull/2763>)

### Fixed

- More robust execution of nuclio GPU functions by limiting the GPU memory consumption per worker (<https://github.com/openvinotoolkit/cvat/pull/2714>)
- Kibana startup initialization (<https://github.com/openvinotoolkit/cvat/pull/2659>)
- The cursor jumps to the end of the line when renaming a task (<https://github.com/openvinotoolkit/cvat/pull/2669>)
- SSLCertVerificationError when remote source is used (<https://github.com/openvinotoolkit/cvat/pull/2683>)
- Fixed filters select overflow (<https://github.com/openvinotoolkit/cvat/pull/2614>)
- Fixed tasks in project auto annotation (<https://github.com/openvinotoolkit/cvat/pull/2725>)
- Cuboids are missed in annotations statistics (<https://github.com/openvinotoolkit/cvat/pull/2704>)
- The list of files attached to the task is not displayed (<https://github.com/openvinotoolkit/cvat/pull/2706>)
- A couple of css-related issues (top bar disappear, wrong arrow position on collapse elements) (<https://github.com/openvinotoolkit/cvat/pull/2736>)
- Issue with point region doesn't work in Firefox (<https://github.com/openvinotoolkit/cvat/pull/2727>)
- Fixed cuboid perspective change (<https://github.com/openvinotoolkit/cvat/pull/2733>)
- Annotation page popups (ai tools, drawing) reset state after detecting, tracking, drawing (<https://github.com/openvinotoolkit/cvat/pull/2780>)
- Polygon editing using trailing point (<https://github.com/openvinotoolkit/cvat/pull/2808>)
- Updated the path to python for DL models inside automatic annotation documentation (<https://github.com/openvinotoolkit/cvat/pull/2847>)
- Fixed of receiving function variable (<https://github.com/openvinotoolkit/cvat/pull/2860>)
- Shortcuts with CAPSLOCK enabled and with non-US languages activated (<https://github.com/openvinotoolkit/cvat/pull/2872>)
- Prevented creating several issues for the same object (<https://github.com/openvinotoolkit/cvat/pull/2868>)
- Fixed label editor name field validator (<https://github.com/openvinotoolkit/cvat/pull/2879>)
- An error about track shapes outside of the task frames during export (<https://github.com/openvinotoolkit/cvat/pull/2890>)
- Fixed project search field updating (<https://github.com/openvinotoolkit/cvat/pull/2901>)
- Fixed export error when invalid polygons are present in overlapping frames (<https://github.com/openvinotoolkit/cvat/pull/2852>)
- Fixed image quality option for tasks created from images (<https://github.com/openvinotoolkit/cvat/pull/2963>)
- Incorrect text on the warning when specifying an incorrect link to the issue tracker (<https://github.com/openvinotoolkit/cvat/pull/2971>)
- Updating label attributes when label contains number attributes (<https://github.com/openvinotoolkit/cvat/pull/2969>)
- Crop a polygon if its points are outside the bounds of the image (<https://github.com/openvinotoolkit/cvat/pull/3025>)

## \[1.2.0] - 2021-01-08

### Fixed

- Memory consumption for the task creation process (<https://github.com/openvinotoolkit/cvat/pull/2582>)
- Frame preloading (<https://github.com/openvinotoolkit/cvat/pull/2608>)
- Project cannot be removed from the project page (<https://github.com/openvinotoolkit/cvat/pull/2626>)

## \[1.2.0-beta] - 2020-12-15

### Added

- GPU support and improved documentation for auto annotation (<https://github.com/openvinotoolkit/cvat/pull/2546>)
- Manual review pipeline: issues/comments/workspace (<https://github.com/openvinotoolkit/cvat/pull/2357>)
- Basic projects implementation (<https://github.com/openvinotoolkit/cvat/pull/2255>)
- Documentation on how to mount cloud starage(AWS S3 bucket, Azure container, Google Drive) as FUSE (<https://github.com/openvinotoolkit/cvat/pull/2377>)
- Ability to work with share files without copying inside (<https://github.com/openvinotoolkit/cvat/pull/2377>)
- Tooltips in label selectors (<https://github.com/openvinotoolkit/cvat/pull/2509>)
- Page redirect after login using `next` query parameter (<https://github.com/openvinotoolkit/cvat/pull/2527>)
- [ImageNet](http://www.image-net.org) format support (<https://github.com/openvinotoolkit/cvat/pull/2376>)
- [CamVid](http://mi.eng.cam.ac.uk/research/projects/VideoRec/CamVid/) format support (<https://github.com/openvinotoolkit/cvat/pull/2559>)

### Changed

- PATCH requests from cvat-core submit only changed fields (<https://github.com/openvinotoolkit/cvat/pull/2445>)
- deploy.sh in serverless folder is separated into deploy_cpu.sh and deploy_gpu.sh (<https://github.com/openvinotoolkit/cvat/pull/2546>)
- Bumped nuclio version to 1.5.8
- Migrated to Antd 4.9 (<https://github.com/openvinotoolkit/cvat/pull/2536>)

### Fixed

- Fixed FastRCNN inference bug for images with 4 channels i.e. png (<https://github.com/openvinotoolkit/cvat/pull/2546>)
- Django templates for email and user guide (<https://github.com/openvinotoolkit/cvat/pull/2412>)
- Saving relative paths in dummy chunks instead of absolute (<https://github.com/openvinotoolkit/cvat/pull/2424>)
- Objects with a specific label cannot be displayed if at least one tag with the label exist (<https://github.com/openvinotoolkit/cvat/pull/2435>)
- Wrong attribute can be removed in labels editor (<https://github.com/openvinotoolkit/cvat/pull/2436>)
- UI fails with the error "Cannot read property 'label' of undefined" (<https://github.com/openvinotoolkit/cvat/pull/2442>)
- Exception: "Value must be a user instance" (<https://github.com/openvinotoolkit/cvat/pull/2441>)
- Reset zoom option doesn't work in tag annotation mode (<https://github.com/openvinotoolkit/cvat/pull/2443>)
- Canvas is busy error (<https://github.com/openvinotoolkit/cvat/pull/2437>)
- Projects view layout fix (<https://github.com/openvinotoolkit/cvat/pull/2503>)
- Fixed the tasks view (infinite loading) when it is impossible to get a preview of the task (<https://github.com/openvinotoolkit/cvat/pull/2504>)
- Empty frames navigation (<https://github.com/openvinotoolkit/cvat/pull/2505>)
- TypeError: Cannot read property 'toString' of undefined (<https://github.com/openvinotoolkit/cvat/pull/2517>)
- Extra shapes are drawn after Esc, or G pressed while drawing a region in grouping (<https://github.com/openvinotoolkit/cvat/pull/2507>)
- Reset state (reviews, issues) after logout or changing a job (<https://github.com/openvinotoolkit/cvat/pull/2525>)
- TypeError: Cannot read property 'id' of undefined when updating a task (<https://github.com/openvinotoolkit/cvat/pull/2544>)

## \[1.2.0-alpha] - 2020-11-09

### Added

- Ability to login into CVAT-UI with token from api/v1/auth/login (<https://github.com/openvinotoolkit/cvat/pull/2234>)
- Added layout grids toggling ('ctrl + alt + Enter')
- Added password reset functionality (<https://github.com/opencv/cvat/pull/2058>)
- Ability to work with data on the fly (<https://github.com/opencv/cvat/pull/2007>)
- Annotation in process outline color wheel (<https://github.com/opencv/cvat/pull/2084>)
- On the fly annotation using DL detectors (<https://github.com/opencv/cvat/pull/2102>)
- Displaying automatic annotation progress on a task view (<https://github.com/opencv/cvat/pull/2148>)
- Automatic tracking of bounding boxes using serverless functions (<https://github.com/opencv/cvat/pull/2136>)
- \[Datumaro] CLI command for dataset equality comparison (<https://github.com/opencv/cvat/pull/1989>)
- \[Datumaro] Merging of datasets with different labels (<https://github.com/opencv/cvat/pull/2098>)
- Add FBRS interactive segmentation serverless function (<https://github.com/openvinotoolkit/cvat/pull/2094>)
- Ability to change default behaviour of previous/next buttons of a player.
  It supports regular navigation, searching a frame according to annotations
  filters and searching the nearest frame without any annotations (<https://github.com/openvinotoolkit/cvat/pull/2221>)
- MacOS users notes in CONTRIBUTING.md
- Ability to prepare meta information manually (<https://github.com/openvinotoolkit/cvat/pull/2217>)
- Ability to upload prepared meta information along with a video when creating a task (<https://github.com/openvinotoolkit/cvat/pull/2217>)
- Optional chaining plugin for cvat-canvas and cvat-ui (<https://github.com/openvinotoolkit/cvat/pull/2249>)
- MOTS png mask format support (<https://github.com/openvinotoolkit/cvat/pull/2198>)
- Ability to correct upload video with a rotation record in the metadata (<https://github.com/openvinotoolkit/cvat/pull/2218>)
- User search field for assignee fields (<https://github.com/openvinotoolkit/cvat/pull/2370>)
- Support of mxf videos (<https://github.com/openvinotoolkit/cvat/pull/2514>)

### Changed

- UI models (like DEXTR) were redesigned to be more interactive (<https://github.com/opencv/cvat/pull/2054>)
- Used Ubuntu:20.04 as a base image for CVAT Dockerfile (<https://github.com/opencv/cvat/pull/2101>)
- Right colors of label tags in label mapping when a user runs automatic detection (<https://github.com/openvinotoolkit/cvat/pull/2162>)
- Nuclio became an optional component of CVAT (<https://github.com/openvinotoolkit/cvat/pull/2192>)
- A key to remove a point from a polyshape (Ctrl => Alt) (<https://github.com/openvinotoolkit/cvat/pull/2204>)
- Updated `docker-compose` file version from `2.3` to `3.3`(<https://github.com/openvinotoolkit/cvat/pull/2235>)
- Added auto inference of url schema from host in CLI, if provided (<https://github.com/openvinotoolkit/cvat/pull/2240>)
- Track frames in skips between annotation is presented in MOT and MOTS formats are marked `outside` (<https://github.com/openvinotoolkit/cvat/pull/2198>)
- UI packages installation with `npm ci` instead of `npm install` (<https://github.com/openvinotoolkit/cvat/pull/2350>)

### Removed

- Removed Z-Order flag from task creation process

### Fixed

- Fixed multiple errors which arises when polygon is of length 5 or less (<https://github.com/opencv/cvat/pull/2100>)
- Fixed task creation from PDF (<https://github.com/opencv/cvat/pull/2141>)
- Fixed CVAT format import for frame stepped tasks (<https://github.com/openvinotoolkit/cvat/pull/2151>)
- Fixed the reading problem with large PDFs (<https://github.com/openvinotoolkit/cvat/pull/2154>)
- Fixed unnecessary pyhash dependency (<https://github.com/openvinotoolkit/cvat/pull/2170>)
- Fixed Data is not getting cleared, even after deleting the Task from Django Admin App(<https://github.com/openvinotoolkit/cvat/issues/1925>)
- Fixed blinking message: "Some tasks have not been showed because they do not have any data" (<https://github.com/openvinotoolkit/cvat/pull/2200>)
- Fixed case when a task with 0 jobs is shown as "Completed" in UI (<https://github.com/openvinotoolkit/cvat/pull/2200>)
- Fixed use case when UI throws exception: Cannot read property 'objectType' of undefined #2053 (<https://github.com/openvinotoolkit/cvat/pull/2203>)
- Fixed use case when logs could be saved twice or more times #2202 (<https://github.com/openvinotoolkit/cvat/pull/2203>)
- Fixed issues from #2112 (<https://github.com/openvinotoolkit/cvat/pull/2217>)
- Git application name (renamed to dataset_repo) (<https://github.com/openvinotoolkit/cvat/pull/2243>)
- A problem in exporting of tracks, where tracks could be truncated (<https://github.com/openvinotoolkit/cvat/issues/2129>)
- Fixed CVAT startup process if the user has `umask 077` in .bashrc file (<https://github.com/openvinotoolkit/cvat/pull/2293>)
- Exception: Cannot read property "each" of undefined after drawing a single point (<https://github.com/openvinotoolkit/cvat/pull/2307>)
- Cannot read property 'label' of undefined (Fixed?) (<https://github.com/openvinotoolkit/cvat/pull/2311>)
- Excluded track frames marked `outside` in `CVAT for Images` export (<https://github.com/openvinotoolkit/cvat/pull/2345>)
- 'List of tasks' Kibana visualization (<https://github.com/openvinotoolkit/cvat/pull/2361>)
- An error on exporting not `jpg` or `png` images in TF Detection API format (<https://github.com/openvinotoolkit/datumaro/issues/35>)

## \[1.1.0] - 2020-08-31

### Added

- Siammask tracker as DL serverless function (<https://github.com/opencv/cvat/pull/1988>)
- \[Datumaro] Added model info and source info commands (<https://github.com/opencv/cvat/pull/1973>)
- \[Datumaro] Dataset statistics (<https://github.com/opencv/cvat/pull/1668>)
- Ability to change label color in tasks and predefined labels (<https://github.com/opencv/cvat/pull/2014>)
- \[Datumaro] Multi-dataset merge (<https://github.com/opencv/cvat/pull/1695>)
- Ability to configure email verification for new users (<https://github.com/opencv/cvat/pull/1929>)
- Link to django admin page from UI (<https://github.com/opencv/cvat/pull/2068>)
- Notification message when users use wrong browser (<https://github.com/opencv/cvat/pull/2070>)

### Changed

- Shape coordinates are rounded to 2 digits in dumped annotations (<https://github.com/opencv/cvat/pull/1970>)
- COCO format does not produce polygon points for bbox annotations (<https://github.com/opencv/cvat/pull/1953>)

### Fixed

- Issue loading openvino models for semi-automatic and automatic annotation (<https://github.com/opencv/cvat/pull/1996>)
- Basic functions of CVAT works without activated nuclio dashboard
- Fixed a case in which exported masks could have wrong color order (<https://github.com/opencv/cvat/issues/2032>)
- Fixed error with creating task with labels with the same name (<https://github.com/opencv/cvat/pull/2031>)
- Django RQ dashboard view (<https://github.com/opencv/cvat/pull/2069>)
- Object's details menu settings (<https://github.com/opencv/cvat/pull/2084>)

## \[1.1.0-beta] - 2020-08-03

### Added

- DL models as serverless functions (<https://github.com/opencv/cvat/pull/1767>)
- Source type support for tags, shapes and tracks (<https://github.com/opencv/cvat/pull/1192>)
- Source type support for CVAT Dumper/Loader (<https://github.com/opencv/cvat/pull/1192>)
- Intelligent polygon editing (<https://github.com/opencv/cvat/pull/1921>)
- Support creating multiple jobs for each task through python cli (<https://github.com/opencv/cvat/pull/1950>)
- python cli over https (<https://github.com/opencv/cvat/pull/1942>)
- Error message when plugins weren't able to initialize instead of infinite loading (<https://github.com/opencv/cvat/pull/1966>)
- Ability to change user password (<https://github.com/opencv/cvat/pull/1954>)

### Changed

- Smaller object details (<https://github.com/opencv/cvat/pull/1877>)
- `COCO` format does not convert bboxes to polygons on export (<https://github.com/opencv/cvat/pull/1953>)
- It is impossible to submit a DL model in OpenVINO format using UI.
  Now you can deploy new models on the server using serverless functions
  (<https://github.com/opencv/cvat/pull/1767>)
- Files and folders under share path are now alphabetically sorted

### Removed

- Removed OpenVINO and CUDA components because they are not necessary anymore (<https://github.com/opencv/cvat/pull/1767>)
- Removed the old UI code (<https://github.com/opencv/cvat/pull/1964>)

### Fixed

- Some objects aren't shown on canvas sometimes. For example after propagation on of objects is invisible (<https://github.com/opencv/cvat/pull/1834>)
- CVAT doesn't offer to restore state after an error (<https://github.com/opencv/cvat/pull/1874>)
- Cannot read property 'shapeType' of undefined because of zOrder related issues (<https://github.com/opencv/cvat/pull/1874>)
- Cannot read property 'pinned' of undefined because of zOrder related issues (<https://github.com/opencv/cvat/pull/1874>)
- Do not iterate over hidden objects in aam (which are invisible because of zOrder) (<https://github.com/opencv/cvat/pull/1874>)
- Cursor position is reset after changing a text field (<https://github.com/opencv/cvat/pull/1874>)
- Hidden points and cuboids can be selected to be grouped (<https://github.com/opencv/cvat/pull/1874>)
- `outside` annotations should not be in exported images (<https://github.com/opencv/cvat/issues/1620>)
- `CVAT for video format` import error with interpolation (<https://github.com/opencv/cvat/issues/1893>)
- `Image compression` definition mismatch (<https://github.com/opencv/cvat/issues/1900>)
- Points are duplicated during polygon interpolation sometimes (<https://github.com/opencv/cvat/pull/1892>)
- When redraw a shape with activated autobordering, previous points are visible (<https://github.com/opencv/cvat/pull/1892>)
- No mapping between side object element and context menu in some attributes (<https://github.com/opencv/cvat/pull/1923>)
- Interpolated shapes exported as `keyframe = True` (<https://github.com/opencv/cvat/pull/1937>)
- Stylelint filetype scans (<https://github.com/opencv/cvat/pull/1952>)
- Fixed toolip closing issue (<https://github.com/opencv/cvat/pull/1955>)
- Clearing frame cache when close a task (<https://github.com/opencv/cvat/pull/1966>)
- Increase rate of throttling policy for unauthenticated users (<https://github.com/opencv/cvat/pull/1969>)

## \[1.1.0-alpha] - 2020-06-30

### Added

- Throttling policy for unauthenticated users (<https://github.com/opencv/cvat/pull/1531>)
- Added default label color table for mask export (<https://github.com/opencv/cvat/pull/1549>)
- Added environment variables for Redis and Postgres hosts for Kubernetes deployment support (<https://github.com/opencv/cvat/pull/1641>)
- Added visual identification for unavailable formats (<https://github.com/opencv/cvat/pull/1567>)
- Shortcut to change color of an activated shape in new UI (Enter) (<https://github.com/opencv/cvat/pull/1683>)
- Shortcut to switch split mode (<https://github.com/opencv/cvat/pull/1683>)
- Built-in search for labels when create an object or change a label (<https://github.com/opencv/cvat/pull/1683>)
- Better validation of labels and attributes in raw viewer (<https://github.com/opencv/cvat/pull/1727>)
- ClamAV antivirus integration (<https://github.com/opencv/cvat/pull/1712>)
- Added canvas background color selector (<https://github.com/opencv/cvat/pull/1705>)
- SCSS files linting with Stylelint tool (<https://github.com/opencv/cvat/pull/1766>)
- Supported import and export or single boxes in MOT format (<https://github.com/opencv/cvat/pull/1764>)
- \[Datumaro] Added `stats` command, which shows some dataset statistics
  like image mean and std (<https://github.com/opencv/cvat/pull/1734>)
- Add option to upload annotations upon task creation on CLI
- Polygon and polylines interpolation (<https://github.com/opencv/cvat/pull/1571>)
- Ability to redraw shape from scratch (Shift + N) for an activated shape (<https://github.com/opencv/cvat/pull/1571>)
- Highlights for the first point of a polygon/polyline and direction (<https://github.com/opencv/cvat/pull/1571>)
- Ability to change orientation for poylgons/polylines in context menu (<https://github.com/opencv/cvat/pull/1571>)
- Ability to set the first point for polygons in points context menu (<https://github.com/opencv/cvat/pull/1571>)
- Added new tag annotation workspace (<https://github.com/opencv/cvat/pull/1570>)
- Appearance block in attribute annotation mode (<https://github.com/opencv/cvat/pull/1820>)
- Keyframe navigations and some switchers in attribute annotation mode (<https://github.com/opencv/cvat/pull/1820>)
- \[Datumaro] Added `convert` command to convert datasets directly (<https://github.com/opencv/cvat/pull/1837>)
- \[Datumaro] Added an option to specify image extension when exporting datasets (<https://github.com/opencv/cvat/pull/1799>)
- \[Datumaro] Added image copying when exporting datasets, if possible (<https://github.com/opencv/cvat/pull/1799>)

### Changed

- Removed information about e-mail from the basic user information (<https://github.com/opencv/cvat/pull/1627>)
- Update https install manual. Makes it easier and more robust.
  Includes automatic renewing of lets encrypt certificates.
- Settings page move to the modal. (<https://github.com/opencv/cvat/pull/1705>)
- Implemented import and export of annotations with relative image paths (<https://github.com/opencv/cvat/pull/1463>)
- Using only single click to start editing or remove a point (<https://github.com/opencv/cvat/pull/1571>)
- Added support for attributes in VOC XML format (<https://github.com/opencv/cvat/pull/1792>)
- Added annotation attributes in COCO format (<https://github.com/opencv/cvat/pull/1782>)
- Colorized object items in the side panel (<https://github.com/opencv/cvat/pull/1753>)
- \[Datumaro] Annotation-less files are not generated anymore in COCO format, unless tasks explicitly requested (<https://github.com/opencv/cvat/pull/1799>)

### Fixed

- Problem with exported frame stepped image task (<https://github.com/opencv/cvat/issues/1613>)
- Fixed dataset filter item representation for imageless dataset items (<https://github.com/opencv/cvat/pull/1593>)
- Fixed interpreter crash when trying to import `tensorflow` with no AVX instructions available (<https://github.com/opencv/cvat/pull/1567>)
- Kibana wrong working time calculation with new annotation UI use (<https://github.com/opencv/cvat/pull/1654>)
- Wrong rexex for account name validation (<https://github.com/opencv/cvat/pull/1667>)
- Wrong description on register view for the username field (<https://github.com/opencv/cvat/pull/1667>)
- Wrong resolution for resizing a shape (<https://github.com/opencv/cvat/pull/1667>)
- React warning because of not unique keys in labels viewer (<https://github.com/opencv/cvat/pull/1727>)
- Fixed issue tracker (<https://github.com/opencv/cvat/pull/1705>)
- Fixed canvas fit after sidebar open/close event (<https://github.com/opencv/cvat/pull/1705>)
- A couple of exceptions in AAM related with early object activation (<https://github.com/opencv/cvat/pull/1755>)
- Propagation from the latest frame (<https://github.com/opencv/cvat/pull/1800>)
- Number attribute value validation (didn't work well with floats) (<https://github.com/opencv/cvat/pull/1800>)
- Logout doesn't work (<https://github.com/opencv/cvat/pull/1812>)
- Annotations aren't updated after reopening a task (<https://github.com/opencv/cvat/pull/1753>)
- Labels aren't updated after reopening a task (<https://github.com/opencv/cvat/pull/1753>)
- Canvas isn't fitted after collapsing side panel in attribute annotation mode (<https://github.com/opencv/cvat/pull/1753>)
- Error when interpolating polygons (<https://github.com/opencv/cvat/pull/1878>)

### Security

- SQL injection in Django `CVE-2020-9402` (<https://github.com/opencv/cvat/pull/1657>)

## \[1.0.0] - 2020-05-29

### Added

- cvat-ui: cookie policy drawer for login page (<https://github.com/opencv/cvat/pull/1511>)
- `datumaro_project` export format (<https://github.com/opencv/cvat/pull/1352>)
- Ability to configure user agreements for the user registration form (<https://github.com/opencv/cvat/pull/1464>)
- Cuboid interpolation and cuboid drawing from rectangles (<https://github.com/opencv/cvat/pull/1560>)
- Ability to configure custom pageViewHit, which can be useful for web analytics integration (<https://github.com/opencv/cvat/pull/1566>)
- Ability to configure access to the analytics page based on roles (<https://github.com/opencv/cvat/pull/1592>)

### Changed

- Downloaded file name in annotations export became more informative (<https://github.com/opencv/cvat/pull/1352>)
- Added auto trimming for trailing whitespaces style enforcement (<https://github.com/opencv/cvat/pull/1352>)
- REST API: updated `GET /task/<id>/annotations`: parameters are `format`, `filename`
  (now optional), `action` (optional) (<https://github.com/opencv/cvat/pull/1352>)
- REST API: removed `dataset/formats`, changed format of `annotation/formats` (<https://github.com/opencv/cvat/pull/1352>)
- Exported annotations are stored for N hours instead of indefinitely (<https://github.com/opencv/cvat/pull/1352>)
- Formats: CVAT format now accepts ZIP and XML (<https://github.com/opencv/cvat/pull/1352>)
- Formats: COCO format now accepts ZIP and JSON (<https://github.com/opencv/cvat/pull/1352>)
- Formats: most of formats renamed, no extension in title (<https://github.com/opencv/cvat/pull/1352>)
- Formats: definitions are changed, are not stored in DB anymore (<https://github.com/opencv/cvat/pull/1352>)
- cvat-core: session.annotations.put() now returns ids of added objects (<https://github.com/opencv/cvat/pull/1493>)
- Images without annotations now also included in dataset/annotations export (<https://github.com/opencv/cvat/issues/525>)

### Removed

- `annotation` application is replaced with `dataset_manager` (<https://github.com/opencv/cvat/pull/1352>)
- `_DATUMARO_INIT_LOGLEVEL` env. variable is removed in favor of regular `--loglevel` cli parameter (<https://github.com/opencv/cvat/pull/1583>)

### Fixed

- Categories for empty projects with no sources are taken from own dataset (<https://github.com/opencv/cvat/pull/1352>)
- Added directory removal on error during `extract` command (<https://github.com/opencv/cvat/pull/1352>)
- Added debug error message on incorrect XPath (<https://github.com/opencv/cvat/pull/1352>)
- Exporting frame stepped task
  (<https://github.com/opencv/cvat/issues/1294>, <https://github.com/opencv/cvat/issues/1334>)
- Fixed broken command line interface for `cvat` export format in Datumaro (<https://github.com/opencv/cvat/issues/1494>)
- Updated Rest API document, Swagger document serving instruction issue (<https://github.com/opencv/cvat/issues/1495>)
- Fixed cuboid occluded view (<https://github.com/opencv/cvat/pull/1500>)
- Non-informative lock icon (<https://github.com/opencv/cvat/pull/1434>)
- Sidebar in AAM has no hide/show button (<https://github.com/opencv/cvat/pull/1420>)
- Task/Job buttons has no "Open in new tab" option (<https://github.com/opencv/cvat/pull/1419>)
- Delete point context menu option has no shortcut hint (<https://github.com/opencv/cvat/pull/1416>)
- Fixed issue with unnecessary tag activation in cvat-canvas (<https://github.com/opencv/cvat/issues/1540>)
- Fixed an issue with large number of instances in instance mask (<https://github.com/opencv/cvat/issues/1539>)
- Fixed full COCO dataset import error with conflicting labels in keypoints and detection (<https://github.com/opencv/cvat/pull/1548>)
- Fixed COCO keypoints skeleton parsing and saving (<https://github.com/opencv/cvat/issues/1539>)
- `tf.placeholder() is not compatible with eager execution` exception for auto_segmentation (<https://github.com/opencv/cvat/pull/1562>)
- Canvas cannot be moved with move functionality on left mouse key (<https://github.com/opencv/cvat/pull/1573>)
- Deep extreme cut request is sent when draw any shape with Make AI polygon option enabled (<https://github.com/opencv/cvat/pull/1573>)
- Fixed an error when exporting a task with cuboids to any format except CVAT (<https://github.com/opencv/cvat/pull/1577>)
- Synchronization with remote git repo (<https://github.com/opencv/cvat/pull/1582>)
- A problem with mask to polygons conversion when polygons are too small (<https://github.com/opencv/cvat/pull/1581>)
- Unable to upload video with uneven size (<https://github.com/opencv/cvat/pull/1594>)
- Fixed an issue with `z_order` having no effect on segmentations (<https://github.com/opencv/cvat/pull/1589>)

### Security

- Permission group whitelist check for analytics view (<https://github.com/opencv/cvat/pull/1608>)

## \[1.0.0-beta.2] - 2020-04-30

### Added

- Re-Identification algorithm to merging bounding boxes automatically to the new UI (<https://github.com/opencv/cvat/pull/1406>)
- Methods `import` and `export` to import/export raw annotations for Job and Task in `cvat-core` (<https://github.com/opencv/cvat/pull/1406>)
- Versioning of client packages (`cvat-core`, `cvat-canvas`, `cvat-ui`). Initial versions are set to 1.0.0 (<https://github.com/opencv/cvat/pull/1448>)
- Cuboids feature was migrated from old UI to new one. (<https://github.com/opencv/cvat/pull/1451>)

### Removed

- Annotation conversion utils, currently supported natively via Datumaro framework
  (<https://github.com/opencv/cvat/pull/1477>)

### Fixed

- Auto annotation, TF annotation and Auto segmentation apps (<https://github.com/opencv/cvat/pull/1409>)
- Import works with truncated images now: "OSError:broken data stream" on corrupt images
  (<https://github.com/opencv/cvat/pull/1430>)
- Hide functionality (H) doesn't work (<https://github.com/opencv/cvat/pull/1445>)
- The highlighted attribute doesn't correspond to the chosen attribute in AAM (<https://github.com/opencv/cvat/pull/1445>)
- Inconvinient image shaking while drawing a polygon (hold Alt key during drawing/editing/grouping to drag an image) (<https://github.com/opencv/cvat/pull/1445>)
- Filter property "shape" doesn't work and extra operator in description (<https://github.com/opencv/cvat/pull/1445>)
- Block of text information doesn't disappear after deactivating for locked shapes (<https://github.com/opencv/cvat/pull/1445>)
- Annotation uploading fails in annotation view (<https://github.com/opencv/cvat/pull/1445>)
- UI freezes after canceling pasting with escape (<https://github.com/opencv/cvat/pull/1445>)
- Duplicating keypoints in COCO export (<https://github.com/opencv/cvat/pull/1435>)
- CVAT new UI: add arrows on a mouse cursor (<https://github.com/opencv/cvat/pull/1391>)
- Delete point bug (in new UI) (<https://github.com/opencv/cvat/pull/1440>)
- Fix apache startup after PC restart (<https://github.com/opencv/cvat/pull/1467>)
- Open task button doesn't work (<https://github.com/opencv/cvat/pull/1474>)

## \[1.0.0-beta.1] - 2020-04-15

### Added

- Special behaviour for attribute value `__undefined__` (invisibility, no shortcuts to be set in AAM)
- Dialog window with some helpful information about using filters
- Ability to display a bitmap in the new UI
- Button to reset colors settings (brightness, saturation, contrast) in the new UI
- Option to display shape text always
- Dedicated message with clarifications when share is unmounted (<https://github.com/opencv/cvat/pull/1373>)
- Ability to create one tracked point (<https://github.com/opencv/cvat/pull/1383>)
- Ability to draw/edit polygons and polylines with automatic bordering feature
  (<https://github.com/opencv/cvat/pull/1394>)
- Tutorial: instructions for CVAT over HTTPS
- Deep extreme cut (semi-automatic segmentation) to the new UI (<https://github.com/opencv/cvat/pull/1398>)

### Changed

- Increase preview size of a task till 256, 256 on the server
- Public ssh-keys are displayed in a dedicated window instead of console when create a task with a repository
- React UI is the primary UI

### Fixed

- Cleaned up memory in Auto Annotation to enable long running tasks on videos
- New shape is added when press `esc` when drawing instead of cancellation
- Dextr segmentation doesn't work.
- `FileNotFoundError` during dump after moving format files
- CVAT doesn't append outside shapes when merge polyshapes in old UI
- Layout sometimes shows double scroll bars on create task, dashboard and settings pages
- UI fails after trying to change frame during resizing, dragging, editing
- Hidden points (or outsided) are visible after changing a frame
- Merge is allowed for points, but clicks on points conflict with frame dragging logic
- Removed objects are visible for search
- Add missed task_id and job_id fields into exception logs for the new UI (<https://github.com/opencv/cvat/pull/1372>)
- UI fails when annotations saving occurs during drag/resize/edit (<https://github.com/opencv/cvat/pull/1383>)
- Multiple savings when hold Ctrl+S (a lot of the same copies of events were sent with the same working time)
  (<https://github.com/opencv/cvat/pull/1383>)
- UI doesn't have any reaction when git repos synchronization failed (<https://github.com/opencv/cvat/pull/1383>)
- Bug when annotations cannot be saved after (delete - save - undo - save) (<https://github.com/opencv/cvat/pull/1383>)
- VOC format exports Upper case labels correctly in lower case (<https://github.com/opencv/cvat/pull/1379>)
- Fixed polygon exporting bug in COCO dataset (<https://github.com/opencv/cvat/issues/1387>)
- Task creation from remote files (<https://github.com/opencv/cvat/pull/1392>)
- Job cannot be opened in some cases when the previous job was failed during opening
  (<https://github.com/opencv/cvat/issues/1403>)
- Deactivated shape is still highlighted on the canvas (<https://github.com/opencv/cvat/issues/1403>)
- AttributeError: 'tuple' object has no attribute 'read' in ReID algorithm (<https://github.com/opencv/cvat/issues/1403>)
- Wrong semi-automatic segmentation near edges of an image (<https://github.com/opencv/cvat/issues/1403>)
- Git repos paths (<https://github.com/opencv/cvat/pull/1400>)
- Uploading annotations for tasks with multiple jobs (<https://github.com/opencv/cvat/pull/1396>)

## \[1.0.0-alpha] - 2020-03-31

### Added

- Data streaming using chunks (<https://github.com/opencv/cvat/pull/1007>)
- New UI: showing file names in UI (<https://github.com/opencv/cvat/pull/1311>)
- New UI: delete a point from context menu (<https://github.com/opencv/cvat/pull/1292>)

### Fixed

- Git app cannot clone a repository (<https://github.com/opencv/cvat/pull/1330>)
- New UI: preview position in task details (<https://github.com/opencv/cvat/pull/1312>)
- AWS deployment (<https://github.com/opencv/cvat/pull/1316>)

## \[0.6.1] - 2020-03-21

### Changed

- VOC task export now does not use official label map by default, but takes one
  from the source task to avoid primary-class and class part name
  clashing ([#1275](https://github.com/opencv/cvat/issues/1275))

### Fixed

- File names in LabelMe format export are no longer truncated ([#1259](https://github.com/opencv/cvat/issues/1259))
- `occluded` and `z_order` annotation attributes are now correctly passed to Datumaro ([#1271](https://github.com/opencv/cvat/pull/1271))
- Annotation-less tasks now can be exported as empty datasets in COCO ([#1277](https://github.com/opencv/cvat/issues/1277))
- Frame name matching for video annotations import -
  allowed `frame_XXXXXX[.ext]` format ([#1274](https://github.com/opencv/cvat/pull/1274))

### Security

- Bump acorn from 6.3.0 to 6.4.1 in /cvat-ui ([#1270](https://github.com/opencv/cvat/pull/1270))

## \[0.6.0] - 2020-03-15

### Added

- Server only support for projects. Extend REST API v1 (/api/v1/projects\*)
- Ability to get basic information about users without admin permissions ([#750](https://github.com/opencv/cvat/issues/750))
- Changed REST API: removed PUT and added DELETE methods for /api/v1/users/ID
- Mask-RCNN Auto Annotation Script in OpenVINO format
- Yolo Auto Annotation Script
- Auto segmentation using Mask_RCNN component (Keras+Tensorflow Mask R-CNN Segmentation)
- REST API to export an annotation task (images + annotations)
  [Datumaro](https://github.com/opencv/cvat/tree/develop/datumaro) -
  a framework to build, analyze, debug and visualize datasets
- Text Detection Auto Annotation Script in OpenVINO format for version 4
- Added in OpenVINO Semantic Segmentation for roads
- Ability to visualize labels when using Auto Annotation runner
- MOT CSV format support ([#830](https://github.com/opencv/cvat/pull/830))
- LabelMe format support ([#844](https://github.com/opencv/cvat/pull/844))
- Segmentation MASK format import (as polygons) ([#1163](https://github.com/opencv/cvat/pull/1163))
- Git repositories can be specified with IPv4 address ([#827](https://github.com/opencv/cvat/pull/827))

### Changed

- page_size parameter for all REST API methods
- React & Redux & Antd based dashboard
- Yolov3 interpretation script fix and changes to mapping.json
- YOLO format support ([#1151](https://github.com/opencv/cvat/pull/1151))
- Added support for OpenVINO 2020

### Fixed

- Exception in Git plugin [#826](https://github.com/opencv/cvat/issues/826)
- Label ids in TFrecord format now start from 1 [#866](https://github.com/opencv/cvat/issues/866)
- Mask problem in COCO JSON style [#718](https://github.com/opencv/cvat/issues/718)
- Datasets (or tasks) can be joined and split to subsets with Datumaro [#791](https://github.com/opencv/cvat/issues/791)
- Output labels for VOC format can be specified with Datumaro [#942](https://github.com/opencv/cvat/issues/942)
- Annotations can be filtered before dumping with Datumaro [#994](https://github.com/opencv/cvat/issues/994)

## \[0.5.2] - 2019-12-15

### Fixed

- Frozen version of scikit-image==0.15 in requirements.txt because next releases don't support Python 3.5

## \[0.5.1] - 2019-10-17

### Added

- Integration with Zenodo.org (DOI)

## \[0.5.0] - 2019-09-12

### Added

- A converter to YOLO format
- Installation guide
- Linear interpolation for a single point
- Video frame filter
- Running functional tests for REST API during a build
- Admins are no longer limited to a subset of python commands in the auto annotation application
- Remote data source (list of URLs to create an annotation task)
- Auto annotation using Faster R-CNN with Inception v2 (utils/open_model_zoo)
- Auto annotation using Pixel Link mobilenet v2 - text detection (utils/open_model_zoo)
- Ability to create a custom extractors for unsupported media types
- Added in PDF extractor
- Added in a command line model manager tester
- Ability to dump/load annotations in several formats from UI (CVAT, Pascal VOC, YOLO, MS COCO, png mask, TFRecord)
- Auth for REST API (api/v1/auth/): login, logout, register, ...
- Preview for the new CVAT UI (dashboard only) is available: <http://localhost:9080/>
- Added command line tool for performing common task operations (/utils/cli/)

### Changed

- Outside and keyframe buttons in the side panel for all interpolation shapes (they were only for boxes before)
- Improved error messages on the client side (#511)

### Removed

- "Flip images" has been removed. UI now contains rotation features.

### Fixed

- Incorrect width of shapes borders in some cases
- Annotation parser for tracks with a start frame less than the first segment frame
- Interpolation on the server near outside frames
- Dump for case when task name has a slash
- Auto annotation fail for multijob tasks
- Installation of CVAT with OpenVINO on the Windows platform
- Background color was always black in utils/mask/converter.py
- Exception in attribute annotation mode when a label are switched to a value without any attributes
- Handling of wrong labelamp json file in auto annotation (<https://github.com/opencv/cvat/issues/554>)
- No default attributes in dumped annotation (<https://github.com/opencv/cvat/issues/601>)
- Required field "Frame Filter" on admin page during a task modifying (#666)
- Dump annotation errors for a task with several segments (#610, #500)
- Invalid label parsing during a task creating (#628)
- Button "Open Task" in the annotation view
- Creating a video task with 0 overlap

### Security

- Upgraded Django, djangorestframework, and other packages

## \[0.4.2] - 2019-06-03

### Fixed

- Fixed interaction with the server share in the auto annotation plugin

## \[0.4.1] - 2019-05-14

### Fixed

- JavaScript syntax incompatibility with Google Chrome versions less than 72

## \[0.4.0] - 2019-05-04

### Added

- OpenVINO auto annotation: it is possible to upload a custom model and annotate images automatically.
- Ability to rotate images/video in the client part (Ctrl+R, Shift+Ctrl+R shortcuts) (#305)
- The ReID application for automatic bounding box merging has been added (#299)
- Keyboard shortcuts to switch next/previous default shape type (box, polygon etc) (Alt + <, Alt + >) (#316)
- Converter for VOC now supports interpolation tracks
- REST API (/api/v1/\*, /api/docs)
- Semi-automatic semantic segmentation with the [Deep Extreme Cut](http://www.vision.ee.ethz.ch/~cvlsegmentation/dextr/) work

### Changed

- Propagation setup has been moved from settings to bottom player panel
- Additional events like "Debug Info" or "Fit Image" have been added for analitics
- Optional using LFS for git annotation storages (#314)

### Deprecated

- "Flip images" flag in the create task dialog will be removed.
  Rotation functionality in client part have been added instead.

### Fixed

- Django 2.1.5 (security fix, [CVE-2019-3498](https://nvd.nist.gov/vuln/detail/CVE-2019-3498))
- Several scenarious which cause code 400 after undo/redo/save have been fixed (#315)

## \[0.3.0] - 2018-12-29

### Added

- Ability to copy Object URL and Frame URL via object context menu and player context menu respectively.
- Ability to change opacity for selected shape with help "Selected Fill Opacity" slider.
- Ability to remove polyshapes points by double click.
- Ability to draw/change polyshapes (except for points) by slip method. Just press ENTER and moving a cursor.
- Ability to switch lock/hide properties via label UI element (in right menu) for all objects with same label.
- Shortcuts for outside/keyframe properties
- Support of Intel OpenVINO for accelerated model inference
- Tensorflow annotation now works without CUDA. It can use CPU only. OpenVINO and CUDA are supported optionally.
- Incremental saving of annotations.
- Tutorial for using polygons (screencast)
- Silk profiler to improve development process
- Admin panel can be used to edit labels and attributes for annotation tasks
- Analytics component to manage a data annotation team, monitor exceptions, collect client and server logs
- Changeable job and task statuses (annotation, validation, completed).
  A job status can be changed manually, a task status is computed automatically based on job statuses (#153)
- Backlink to a task from its job annotation view (#156)
- Buttons lock/hide for labels. They work for all objects with the same label on a current frame (#116)

### Changed

- Polyshape editing method has been improved. You can redraw part of shape instead of points cloning.
- Unified shortcut (Esc) for close any mode instead of different shortcuts (Alt+N, Alt+G, Alt+M etc.).
- Dump file contains information about data source (e.g. video name, archive name, ...)
- Update requests library due to [CVE-2018-18074](https://nvd.nist.gov/vuln/detail/CVE-2018-18074)
- Per task/job permissions to create/access/change/delete tasks and annotations
- Documentation was improved
- Timeout for creating tasks was increased (from 1h to 4h) (#136)
- Drawing has become more convenience. Now it is possible to draw outside an image.
  Shapes will be automatically truncated after drawing process (#202)

### Fixed

- Performance bottleneck has been fixed during you create new objects (draw, copy, merge etc).
- Label UI elements aren't updated after changelabel.
- Attribute annotation mode can use invalid shape position after resize or move shapes.
- Labels order is preserved now (#242)
- Uploading large XML files (#123)
- Django vulnerability (#121)
- Grammatical cleanup of README.md (#107)
- Dashboard loading has been accelerated (#156)
- Text drawing outside of a frame in some cases (#202)

## \[0.2.0] - 2018-09-28

### Added

- New annotation shapes: polygons, polylines, points
- Undo/redo feature
- Grid to estimate size of objects
- Context menu for shapes
- A converter to PASCAL VOC format
- A converter to MS COCO format
- A converter to mask format
- License header for most of all files
- .gitattribute to avoid problems with bash scripts inside a container
- CHANGELOG.md itself
- Drawing size of a bounding box during resize
- Color by instance, group, label
- Group objects
- Object propagation on next frames
- Full screen view

### Changed

- Documentation, screencasts, the primary screenshot
- Content-type for save_job request is application/json

### Fixed

- Player navigation if the browser's window is scrolled
- Filter doesn't support dash (-)
- Several memory leaks
- Inconsistent extensions between filenames in an annotation file and real filenames

## \[0.1.2] - 2018-08-07

### Added

- 7z archive support when creating a task
- .vscode/launch.json file for developing with VS code

### Fixed

- #14: docker-compose down command as written in the readme does not remove volumes
- #15: all checkboxes in temporary attributes are checked when reopening job after saving the job
- #18: extend CONTRIBUTING.md
- #19: using the same attribute for label twice -> stuck

### Changed

- More strict verification for labels with attributes

## \[0.1.1] - 2018-07-6

### Added

- Links on a screenshot, documentation, screencasts into README.md
- CONTRIBUTORS.md

### Fixed

- GitHub documentation

## \[0.1.0] - 2018-06-29

### Added

- Initial version

## Template

```
## \[Unreleased]
### Added
- TDB

### Changed
- TDB

### Deprecated
- TDB

### Removed
- TDB

### Fixed
- TDB

### Security
- TDB
```<|MERGE_RESOLUTION|>--- conflicted
+++ resolved
@@ -78,11 +78,8 @@
 - SiamMask and TransT serverless functions (<https://github.com/opencv/cvat/pull/5658>)
 - Сreating a project or task with the same labels (<https://github.com/opencv/cvat/pull/5700>)
 - \[Server API\] Ability to rename label to an existing name (<https://github.com/opencv/cvat/pull/5662>)
-<<<<<<< HEAD
 - Moving a task to a project leads to reset of attributes (<https://github.com/opencv/cvat/pull/5764>)
-=======
 - Parsing skeleton sublabels containing spaces results in an error in dataset export (<https://github.com/opencv/cvat/pull/5794>)
->>>>>>> fe36a465
 - Missing CVAT_BASE_URL in docker-compose.yml (<https://github.com/opencv/cvat/pull/5792>)
 
 ### Security
