# Changelog
All notable changes to this project will be documented in this file.

The format is based on [Keep a Changelog](https://keepachangelog.com/en/1.0.0/),
and this project adheres to [Semantic Versioning](https://semver.org/spec/v2.0.0.html).

## [Unreleased]
### Added
- A converter to YOLO format
- Installation guide
- Linear interpolation for a single point
- Video frame filter
- Admins are no longer limited to a subset of python commands in the auto annotation application
- Remote data source (list of URLs to create an annotation task)
<<<<<<< HEAD
- Ability to create a custom extractors for unsupported media types
=======
- Auto annotation using Faster R-CNN with Inception v2 (utils/open_model_zoo)
- Auto annotation using Pixel Link mobilenet v2 - text detection (utils/open_model_zoo)
>>>>>>> d15de7bc

### Changed
- Outside and keyframe buttons in the side panel for all interpolation shapes (they were only for boxes before)

### Deprecated
-

### Removed
-

### Fixed
- Incorrect width of shapes borders in some cases
- Annotation parser for tracks with a start frame less than the first segment frame
- Interpolation on the server near outside frames
- Dump for case when task name has a slash
- Auto annotation fail for multijob tasks
- Installation of CVAT with OpenVINO on the Windows platform
- Background color was always black in utils/mask/converter.py

### Security
-

## [0.4.2] - 2019-06-03
### Fixed
- Fixed interaction with the server share in the auto annotation plugin

## [0.4.1] - 2019-05-14
### Fixed
- JavaScript syntax incompatibility with Google Chrome versions less than 72

## [0.4.0] - 2019-05-04
### Added
- OpenVINO auto annotation: it is possible to upload a custom model and annotate images automatically.
- Ability to rotate images/video in the client part (Ctrl+R, Shift+Ctrl+R shortcuts) (#305)
- The ReID application for automatic bounding box merging has been added (#299)
- Keyboard shortcuts to switch next/previous default shape type (box, polygon etc) [Alt + <, Alt + >] (#316)
- Converter for VOC now supports interpolation tracks
- REST API (/api/v1/*, /api/docs)
- Semi-automatic semantic segmentation with the [Deep Extreme Cut](http://www.vision.ee.ethz.ch/~cvlsegmentation/dextr/) work

### Changed
- Propagation setup has been moved from settings to bottom player panel
- Additional events like "Debug Info" or "Fit Image" have been added for analitics
- Optional using LFS for git annotation storages (#314)

### Deprecated
- "Flip images" flag in the create task dialog will be removed. Rotation functionality in client part have been added instead.

### Removed
-

### Fixed
- Django 2.1.5 (security fix, https://nvd.nist.gov/vuln/detail/CVE-2019-3498)
- Several scenarious which cause code 400 after undo/redo/save have been fixed (#315)

## [0.3.0] - 2018-12-29
### Added
- Ability to copy Object URL and Frame URL via object context menu and player context menu respectively.
- Ability to change opacity for selected shape with help "Selected Fill Opacity" slider.
- Ability to remove polyshapes points by double click.
- Ability to draw/change polyshapes (except for points) by slip method. Just press ENTER and moving a cursor.
- Ability to switch lock/hide properties via label UI element (in right menu) for all objects with same label.
- Shortcuts for outside/keyframe properties
- Support of Intel OpenVINO for accelerated model inference
- Tensorflow annotation now works without CUDA. It can use CPU only. OpenVINO and CUDA are supported optionally.
- Incremental saving of annotations.
- Tutorial for using polygons (screencast)
- Silk profiler to improve development process
- Admin panel can be used to edit labels and attributes for annotation tasks
- Analytics component to manage a data annotation team, monitor exceptions, collect client and server logs
- Changeable job and task statuses (annotation, validation, completed). A job status can be changed manually, a task status is computed automatically based on job statuses (#153)
- Backlink to a task from its job annotation view (#156)
- Buttons lock/hide for labels. They work for all objects with the same label on a current frame (#116)

### Changed
- Polyshape editing method has been improved. You can redraw part of shape instead of points cloning.
- Unified shortcut (Esc) for close any mode instead of different shortcuts (Alt+N, Alt+G, Alt+M etc.).
- Dump file contains information about data source (e.g. video name, archive name, ...)
- Update requests library due to https://nvd.nist.gov/vuln/detail/CVE-2018-18074
- Per task/job permissions to create/access/change/delete tasks and annotations
- Documentation was improved
- Timeout for creating tasks was increased (from 1h to 4h) (#136)
- Drawing has become more convenience. Now it is possible to draw outside an image. Shapes will be automatically truncated after drawing process (#202)

### Fixed
- Performance bottleneck has been fixed during you create new objects (draw, copy, merge etc).
- Label UI elements aren't updated after changelabel.
- Attribute annotation mode can use invalid shape position after resize or move shapes.
- Labels order is preserved now (#242)
- Uploading large XML files (#123)
- Django vulnerability (#121)
- Grammatical cleanup of README.md (#107)
- Dashboard loading has been accelerated (#156)
- Text drawing outside of a frame in some cases (#202)

## [0.2.0] - 2018-09-28
### Added
- New annotation shapes: polygons, polylines, points
- Undo/redo feature
- Grid to estimate size of objects
- Context menu for shapes
- A converter to PASCAL VOC format
- A converter to MS COCO format
- A converter to mask format
- License header for most of all files
- .gitattribute to avoid problems with bash scripts inside a container
- CHANGELOG.md itself
- Drawing size of a bounding box during resize
- Color by instance, group, label
- Group objects
- Object propagation on next frames
- Full screen view

### Changed
- Documentation, screencasts, the primary screenshot
- Content-type for save_job request is application/json

### Fixed
- Player navigation if the browser's window is scrolled
- Filter doesn't support dash (-)
- Several memory leaks
- Inconsistent extensions between filenames in an annotation file and real filenames

## [0.1.2] - 2018-08-07
### Added
- 7z archive support when creating a task
- .vscode/launch.json file for developing with VS code

### Fixed
- #14: docker-compose down command as written in the readme does not remove volumes
- #15: all checkboxes in temporary attributes are checked when reopening job after saving the job
- #18: extend CONTRIBUTING.md
- #19: using the same attribute for label twice -> stuck

### Changed
- More strict verification for labels with attributes

## [0.1.1] - 2018-07-6
### Added
- Links on a screenshot, documentation, screencasts into README.md
- CONTRIBUTORS.md

### Fixed
- GitHub documentation

## 0.1.0 - 2018-06-29
### Added
- Initial version

## Template
```
## [Unreleased]
### Added
-

### Changed
-

### Deprecated
-

### Removed
-

### Fixed
-

### Security
-
```<|MERGE_RESOLUTION|>--- conflicted
+++ resolved
@@ -12,12 +12,9 @@
 - Video frame filter
 - Admins are no longer limited to a subset of python commands in the auto annotation application
 - Remote data source (list of URLs to create an annotation task)
-<<<<<<< HEAD
-- Ability to create a custom extractors for unsupported media types
-=======
 - Auto annotation using Faster R-CNN with Inception v2 (utils/open_model_zoo)
 - Auto annotation using Pixel Link mobilenet v2 - text detection (utils/open_model_zoo)
->>>>>>> d15de7bc
+- Ability to create a custom extractors for unsupported media types
 
 ### Changed
 - Outside and keyframe buttons in the side panel for all interpolation shapes (they were only for boxes before)
