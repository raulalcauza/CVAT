# Changelog

All notable changes to this project will be documented in this file.

The format is based on [Keep a Changelog](https://keepachangelog.com/en/1.0.0/),
and this project adheres to [Semantic Versioning](https://semver.org/spec/v2.0.0.html).

## \[2.5.0] - Unreleased
### Added
<<<<<<< HEAD
- \[API\] Support for Ground Truth job creation and removal (<https://github.com/opencv/cvat/pull/6204>)
- \[API\] Task quality estimation endpoints (<https://github.com/opencv/cvat/pull/6204>)
- \[API\] An option to run autoannotation on a job (<https://github.com/opencv/cvat/pull/6276>)
=======
- \[API\] API Now supports the creation and removal of Ground Truth jobs. (<https://github.com/opencv/cvat/pull/6204>)
- \[API\] We've introduced task quality estimation endpoints. (<https://github.com/opencv/cvat/pull/6204>)
>>>>>>> 5c006ea3

### Changed
- TDB

### Changed
- TDB

### Deprecated
- TDB

### Removed
- TDB

### Fixed
- Issues with running serverless models for EXIF-rotated images. (<https://github.com/opencv/cvat/pull/6275/>)
- File uploading issues when using https configuration. (<https://github.com/opencv/cvat/pull/6308>)

### Security
- TDB

## \[2.4.6] - 2023-06-09
### Added
- \[Server API\] An option to supply custom file ordering for task data uploads (<https://github.com/opencv/cvat/pull/5083>)
- New option ``semi-auto`` is available as annotations source (<https://github.com/opencv/cvat/pull/6263>)
- \[CLI\] An option to select the organization
  (<https://github.com/opencv/cvat/pull/6317>)

### Changed
- Allowed to use dataset manifest for the `predefined` sorting method for task data (<https://github.com/opencv/cvat/pull/5083>)

### Changed
- Replaced Apache mod_wsgi with Uvicorn ASGI server for backend use(<https://github.com/opencv/cvat/pull/6195>)

### Fixed
- Incorrect location of temporary file during job annotation import.(<https://github.com/opencv/cvat/pull/5909>)
- Deletion of uploaded file along with annotations/backups when an RQ job
  has been initiated, but no subsequent status check requests have been made.(<https://github.com/opencv/cvat/pull/5909>)
- Deletion of uploaded files, including annotations and backups,
  after they have been uploaded to the server using the TUS protocol  but before an RQ job has been initiated. (<https://github.com/opencv/cvat/pull/5909>)
- Simultaneous creation of tasks or projects with identical names from backups by multiple users.(<https://github.com/opencv/cvat/pull/5909>)
- \[API\] The `predefined` sorting method for task data uploads (<https://github.com/opencv/cvat/pull/5083>)
- Allowed slashes in export filenames. (<https://github.com/opencv/cvat/pull/6265>)
- Dataset export error with `outside` property of tracks (<https://github.com/opencv/cvat/issues/5971>)
- Broken logging in the TransT serverless function
  (<https://github.com/opencv/cvat/pull/6290>)

## \[2.4.5] - 2023-06-02
### Added
- Integrated support for sharepoint and cloud storage files, along with
  directories to be omitted during task creation (server) (<https://github.com/opencv/cvat/pull/6074>)
- Enabled task creation with directories from cloud storage or sharepoint  (<https://github.com/opencv/cvat/pull/6074>)
- Enhanced task creation to support any data type supported by the server
   by default, from cloud storage without the necessity for the `use_cache` option (<https://github.com/opencv/cvat/pull/6074>)
- Added capability for task creation with data from cloud storage without the `use_cache` option  (<https://github.com/opencv/cvat/pull/6074>)

### Changed
- User can now access resource links from any organization or sandbox, granted it's available to them (<https://github.com/opencv/cvat/pull/5892>)
- Cloud storage manifest files have been made optional (<https://github.com/opencv/cvat/pull/6074>)
- Updated Django to the 4.2.x version (<https://github.com/opencv/cvat/pull/6122>)
- Renamed certain Nuclio functions to adhere to a common naming convention. For instance,
  `onnx-yolov7` -> `onnx-wongkinyiu-yolov7`, `ultralytics-yolov5` -> `pth-ultralytics-yolov5`
  (<https://github.com/opencv/cvat/pull/6140>)

### Deprecated
- Deprecated the endpoint `/cloudstorages/{id}/content` (<https://github.com/opencv/cvat/pull/6074>)

### Fixed
- Fixed the issue of skeletons dumping on created tasks/projects (<https://github.com/opencv/cvat/pull/6157>)
- Resolved an issue related to saving annotations for skeleton tracks (<https://github.com/opencv/cvat/pull/6075>)

## \[2.4.4] - 2023-05-18
### Added
- Introduced a new configuration option for controlling the invocation of Nuclio functions.
  (<https://github.com/opencv/cvat/pull/6146>)

### Changed
- Relocated SAM masks decoder to frontend operation.
  (<https://github.com/opencv/cvat/pull/6019>)
- Switched `person-reidentification-retail-0300` and `faster_rcnn_inception_v2_coco` Nuclio functions with `person-reidentification-retail-0277` and `faster_rcnn_inception_resnet_v2_atrous_coco` respectively.
  (<https://github.com/opencv/cvat/pull/6129>)
- Upgraded OpenVINO-based Nuclio functions to utilize the OpenVINO 2022.3 runtime.
  (<https://github.com/opencv/cvat/pull/6129>)

### Fixed
- Resolved issues with tracking multiple objects (30 and more) using the TransT tracker.
  (<https://github.com/opencv/cvat/pull/6073>)
- Addressed azure.core.exceptions.ResourceExistsError: The specified blob already exists.
  (<https://github.com/opencv/cvat/pull/6082>)
- Corrected image scaling issues when transitioning between images of different resolutions.
  (<https://github.com/opencv/cvat/pull/6081>)
- Fixed inaccurate reporting of completed job counts.
  (<https://github.com/opencv/cvat/issues/6098>)
- Allowed OpenVINO-based Nuclio functions to be deployed to Kubernetes.
  (<https://github.com/opencv/cvat/pull/6129>)
- Improved skeleton size checks after drawing.
  (<https://github.com/opencv/cvat/pull/6156>)
- Fixed HRNet CPU serverless function.
  (<https://github.com/opencv/cvat/pull/6150>)
- Prevented sending of empty list of events.
  (<https://github.com/opencv/cvat/pull/6154>)

## \[2.4.3] - 2023-04-24
### Changed
- Docker images no longer include Ubuntu package sources or FFmpeg/OpenH264 sources
  (<https://github.com/opencv/cvat/pull/6040>)
- TUS chunk size changed from 100 MB to 2 MB
  (<https://github.com/opencv/cvat/pull/6058>)

## \[2.4.2] - 2023-04-14
### Added
- Support for Azure Blob Storage connection string authentication(<https://github.com/openvinotoolkit/cvat/pull/4649>)
- Segment Anything interactor for CPU/GPU (<https://github.com/opencv/cvat/pull/6008>)

### Changed
- The capability to transfer a task from one project to another project has been disabled (<https://github.com/opencv/cvat/pull/5901>)
- The bounding rectangle in the skeleton annotation is visible solely when the skeleton is active (<https://github.com/opencv/cvat/pull/5911>)
- Base backend image upgraded from ubuntu:20.04 to ubuntu:22.04 (<https://github.com/opencv/cvat/pull/6021>)

### Deprecated
- TDB

### Removed
- Cloud storage `unique_together` limitation (<https://github.com/opencv/cvat/pull/5855>)
- Support for redundant request media types in the API
  (<https://github.com/opencv/cvat/pull/5874>)
- Static URLs and direct SDK support for the tus chunk endpoints.
  Clients must use the `Location` header from the response to the `Upload-Length` request,
  as per the tus creation protocol
  (<https://github.com/opencv/cvat/pull/5961>)

### Fixed
- An invalid project/org handling in webhooks (<https://github.com/opencv/cvat/pull/5707>)
- Warning `key` is undefined on project page (<https://github.com/opencv/cvat/pull/5876>)
- An invalid mask detected when performing automatic annotation on a task (<https://github.com/opencv/cvat/pull/5883>)
- The 'Reset zoom' option now retains the user's preferences upon reloading CVAT (<https://github.com/opencv/cvat/pull/5908>)
- Cloud storage content listing when the manifest name contains special characters
  (<https://github.com/opencv/cvat/pull/5873>)
- Width and height in CVAT dataset format mask annotations (<https://github.com/opencv/cvat/pull/5905>)
- Empty list of export formats for a project without tasks (<https://github.com/opencv/cvat/pull/5899>)
- Downgraded NumPy used by HRNet because `np.int` is no longer available (<https://github.com/opencv/cvat/pull/5574>)
- Empty previews responsive to page resize (<https://github.com/opencv/cvat/pull/5925>)
- Nuclio function invocations when deployed via the Helm chart
  (<https://github.com/opencv/cvat/issues/5626>)
- Export of a job from a task with multiple jobs (<https://github.com/opencv/cvat/pull/5928>)
- Points missing when exporting tracked skeleton (<https://github.com/opencv/cvat/issues/5497>)
- Escaping in the `filter` parameter in generated URLs
  (<https://github.com/opencv/cvat/issues/5566>)
- Rotation property lost during saving a mutable attribute (<https://github.com/opencv/cvat/pull/5968>)
- Optimized /api/jobs request (<https://github.com/opencv/cvat/pull/5962>)
- Server micro version support check in SDK/CLI (<https://github.com/opencv/cvat/pull/5991>)
- \[SDK\] Compatibility with upcoming urllib 2.1.0
  (<https://github.com/opencv/cvat/pull/6002>)
- Fix TUS file uploading if multiple apache processes are used (<https://github.com/opencv/cvat/pull/6006>)
- The issue related to webhook events not being sent has been resolved (<https://github.com/opencv/cvat/pull/5916>)

### Security
- Updated Redis (in the Compose file) to 7.0.x, and redis-py to 4.5.4
  (<https://github.com/opencv/cvat/pull/6016>)

## \[2.4.1] - 2023-04-05
### Fixed
- Optimized annotation fetching up to 10 times (<https://github.com/opencv/cvat/pull/5974>)
- Incorrect calculation of working time in analytics (<https://github.com/opencv/cvat/pull/5973>)

## \[2.4.0] - 2023-03-16
### Added
- \[SDK\] An arg to wait for data processing in the task data uploading function
  (<https://github.com/opencv/cvat/pull/5502>)
- Filename pattern to simplify uploading cloud storage data for a task (<https://github.com/opencv/cvat/pull/5498>, <https://github.com/opencv/cvat/pull/5525>)
- \[SDK\] Configuration setting to change the dataset cache directory
  (<https://github.com/opencv/cvat/pull/5535>)
- \[SDK\] Class to represent a project as a PyTorch dataset
  (<https://github.com/opencv/cvat/pull/5523>)
- Grid view and multiple context images supported (<https://github.com/opencv/cvat/pull/5542>)
- Interpolation is now supported for 3D cuboids.
Tracks can be exported/imported to/from Datumaro and Sly Pointcloud formats (<https://github.com/opencv/cvat/pull/5629>)
- Support for custom file to job splits in tasks (server API & SDK only)
  (<https://github.com/opencv/cvat/pull/5536>)
- \[SDK\] A PyTorch adapter setting to disable cache updates
  (<https://github.com/opencv/cvat/pull/5549>)
- YOLO v7 serverless feature added using ONNX backend (<https://github.com/opencv/cvat/pull/5552>)
- Cypress test for social account authentication (<https://github.com/opencv/cvat/pull/5444>)
- Dummy github and google authentication servers (<https://github.com/opencv/cvat/pull/5444>)
- \[Server API\] Simple filters for object collection endpoints
  (<https://github.com/opencv/cvat/pull/5575>)
- Analytics based on Clickhouse, Vector and Grafana instead of the ELK stack (<https://github.com/opencv/cvat/pull/5646>)
- \[SDK\] High-level API for working with organizations
  (<https://github.com/opencv/cvat/pull/5718>)
- Use correct service name in LDAP authentication documentation (<https://github.com/opencv/cvat/pull/5848>)

### Changed
- The Docker Compose files now use the Compose Specification version
  of the format. This version is supported by Docker Compose 1.27.0+
  (<https://github.com/opencv/cvat/pull/5524>).
- \[SDK\] The `resource_type` args now have the default value of `local` in task creation functions.
  The corresponding arguments are keyword-only now.
  (<https://github.com/opencv/cvat/pull/5502>)
- \[Server API\] Added missing pagination or pagination parameters in
  `/jobs/{id}/commits`, `/organizations`
  (<https://github.com/opencv/cvat/pull/5557>)
- Windows Installation Instructions adjusted to work around <https://github.com/nuclio/nuclio/issues/1821>
- The contour detection function for semantic segmentation (<https://github.com/opencv/cvat/pull/4665>)
- Delete newline character when generating a webhook signature (<https://github.com/opencv/cvat/pull/5622>)
- DL models UI (<https://github.com/opencv/cvat/pull/5635>)
- \[Server API\], \[SDK\] Arbitrary-sized collections in endpoints:
  `/api/projects/{id}.tasks`, `/api/tasks/{id}.segments`, `/api/jobs/{id}.issues`,
  `/api/issues/{id}.comments`, `/api/projects | tasks | jobs/{id}.labels`
  (<https://github.com/opencv/cvat/pull/5662>)
- Hide analytics link from non-admin users (<https://github.com/opencv/cvat/pull/5789>)
- Hide notifications on login/logout/register (<https://github.com/opencv/cvat/pull/5788>)
- CVAT and CVAT SDK now use a custom `User-Agent` header in HTTP requests
  (<https://github.com/opencv/cvat/issues/5598>)

### Deprecated
- TBD

### Removed
- \[Server API\] Endpoints with collections are removed in favor of their full variants
  `/project/{id}/tasks`, `/tasks/{id}/jobs`, `/jobs/{id}/issues`, `/issues/{id}/comments`.
  Corresponding fields are added or changed to provide a link to the child collection
  in `/projects/{id}`, `/tasks/{id}`, `/jobs/{id}`, `/issues/{id}`
  (<https://github.com/opencv/cvat/pull/5575>)
- Limit on the maximum number of manifest files that can be added for cloud storage (<https://github.com/opencv/cvat/pull/5660>)

### Fixed
- Helm: Empty password for Redis (<https://github.com/opencv/cvat/pull/5520>)
- Resolved HRNet serverless function runtime error on images with an alpha channel (<https://github.com/opencv/cvat/pull/5570>)
- Addressed ignored preview & chunk cache settings (<https://github.com/opencv/cvat/pull/5569>)
- Fixed exporting annotations to Azure container (<https://github.com/opencv/cvat/pull/5596>)
- Corrected the type of the credentials parameter of `make_client` in the Python SDK
- Reduced noisy information in ortho views for 3D canvas (<https://github.com/opencv/cvat/pull/5608>)
- Cleared disk space after project removal (<https://github.com/opencv/cvat/pull/5632>, <https://github.com/opencv/cvat/pull/5752>)
- Locked submit button when file is not selected during dataset import (<https://github.com/opencv/cvat/pull/5757>)
- \[Server API\]Various errors in the generated schema (<https://github.com/opencv/cvat/pull/5575>)
- Resolved browser freezing when requesting a job with NaN id (<https://github.com/opencv/cvat/pull/5763>)
- Fixed SiamMask and TransT serverless functions (<https://github.com/opencv/cvat/pull/5658>)
- Addressed creation of a project or task with the same labels (<https://github.com/opencv/cvat/pull/5700>)
- \[Server API\] Fixed ability to rename label to an existing name (<https://github.com/opencv/cvat/pull/5662>)
- Resolved issue of resetting attributes when moving a task to a project (<https://github.com/opencv/cvat/pull/5764>)
- Fixed error in dataset export when parsing skeleton sublabels containing spaces (<https://github.com/opencv/cvat/pull/5794>)
- Added missing `CVAT_BASE_URL` in docker-compose.yml (<https://github.com/opencv/cvat/pull/5792>)
- Create cloud storage button size and models pagination (<https://github.com/opencv/cvat/pull/5858>)

### Security
- Fixed vulnerability with social authentication (<https://github.com/opencv/cvat/pull/5521>)

## \[2.3.0] - 2022-12-22
### Added
- SDK section in documentation (<https://github.com/opencv/cvat/pull/4928>)
- Option to enable or disable host certificate checking in CLI (<https://github.com/opencv/cvat/pull/4928>)
- REST API tests with skeletons (<https://github.com/opencv/cvat/pull/4987>)
- Host schema auto-detection in SDK (<https://github.com/opencv/cvat/pull/4910>)
- Server compatibility checks in SDK (<https://github.com/opencv/cvat/pull/4935>)
- Objects sorting option in the sidebar, by z-order. Additional visualization when sorting is applied
(<https://github.com/opencv/cvat/pull/5145>)
- Added YOLOv5 serverless function with NVIDIA GPU support (<https://github.com/opencv/cvat/pull/4960>)
- Mask tools now supported (brush, eraser, polygon-plus,
polygon-minus, returning masks from online detectors & interactors)
(<https://github.com/opencv/cvat/pull/4543>)
- Added Webhooks (<https://github.com/opencv/cvat/pull/4863>)
- Authentication with social accounts: Google & GitHub (<https://github.com/opencv/cvat/pull/5147>, <https://github.com/opencv/cvat/pull/5181>, <https://github.com/opencv/cvat/pull/5295>)
- REST API tests for exporting job datasets & annotations and validating their structure (<https://github.com/opencv/cvat/pull/5160>)
- Backward propagation on UI (<https://github.com/opencv/cvat/pull/5355>)
- Keyboard shortcut to delete a frame (Alt + Del) (<https://github.com/opencv/cvat/pull/5369>)
- PyTorch dataset adapter layer in the SDK
(<https://github.com/opencv/cvat/pull/5417>)
- Method for debugging the server deployed with Docker (<https://github.com/opencv/cvat/issues/5327>)

### Changed
- `api/docs`, `api/swagger`, `api/schema`, `server/about` endpoints now allow unauthorized access (<https://github.com/opencv/cvat/pull/4928>, <https://github.com/opencv/cvat/pull/4935>)
- 3D canvas now can be dragged in IDLE mode (<https://github.com/opencv/cvat/pull/5385>)
- Datumaro version is upgraded to 0.3 (dev) (<https://github.com/opencv/cvat/pull/4984>)
- Allowed trailing slashes in the SDK host address (<https://github.com/opencv/cvat/pull/5057>)
- Adjusted initial camera position, enabled 'Reset zoom' option for 3D canvas (<https://github.com/opencv/cvat/pull/5395>)
- Enabled authentication via email (<https://github.com/opencv/cvat/pull/5037>)
- Unified error handling with the cloud storage (<https://github.com/opencv/cvat/pull/5389>)
- In the SDK, functions taking paths as strings now also accept path-like objects
  (<https://github.com/opencv/cvat/pull/5435>)

### Removed
- The `--https` option of CLI (<https://github.com/opencv/cvat/pull/4910>)

### Fixed
- Significantly optimized access to DB for api/jobs, api/tasks, and api/projects.
- Removed a possibly duplicated encodeURI() calls in `server-proxy.ts` to prevent doubly encoding
non-ascii paths while adding files from "Connected file share" (issue #4428)
- Removed unnecessary volumes defined in docker-compose.serverless.yml
(<https://github.com/openvinotoolkit/cvat/pull/4659>)
- Added support for Image files that use the PIL.Image.mode 'I;16'
- Project import/export with skeletons (<https://github.com/opencv/cvat/pull/4867>,
  <https://github.com/opencv/cvat/pull/5004>)
- Shape color is not changed on canvas after changing a label (<https://github.com/opencv/cvat/pull/5045>)
- Unstable e2e restore tests (<https://github.com/opencv/cvat/pull/5010>)
- IOG and f-BRS serverless function (<https://github.com/opencv/cvat/pull/5039>)
- Invisible label item in label constructor when label color background is white,
 or close to it (<https://github.com/opencv/cvat/pull/5041>)
- Fixed cvat-core ESlint problems (<https://github.com/opencv/cvat/pull/5027>)
- Fixed task creation with non-local files via the SDK/CLI
  (<https://github.com/opencv/cvat/issues/4962>)
- HRNET serverless function (<https://github.com/opencv/cvat/pull/4944>)
- Invalid export of segmentation masks when the `background` label gets nonzero id (<https://github.com/opencv/cvat/pull/5056>)
- A trailing slash in hostname doesn't allow SDK to send some requests
  (<https://github.com/opencv/cvat/pull/5057>)
- Double modal export/backup a task/project (<https://github.com/opencv/cvat/pull/5075>)
- Fixed bug of computing Job's unsolved/resolved issues numbers (<https://github.com/opencv/cvat/pull/5101>)
- Dataset export for job (<https://github.com/opencv/cvat/pull/5052>)
- Angle is not propagated when use ``propagate`` feature (<https://github.com/opencv/cvat/pull/5139>)
- Could not fetch task in a corner case (<https://github.com/opencv/cvat/pull/5163>)
- Restoring CVAT in case of React-renderning fail (<https://github.com/opencv/cvat/pull/5134>)
- Deleted frames become restored if a user deletes frames from another job of the same task
(<https://github.com/opencv/cvat/pull/5138>)
- Wrong issue position when create a quick issue on a rotated shape (<https://github.com/opencv/cvat/pull/5162>)
- Extra rerenders of different pages with each click (<https://github.com/opencv/cvat/pull/5178>)
- Skeleton points exported out of order in the COCO Keypoints format
  (<https://github.com/opencv/cvat/issues/5048>)
- PASCAL VOC 1.1 can't import dataset (<https://github.com/opencv/cvat/pull/4647>)
- Changing an object causes current z layer to be set to the maximum (<https://github.com/opencv/cvat/pull/5145>)
- Job assignee can not resolve an issue (<https://github.com/opencv/cvat/pull/5167>)
- Create manifest with cvat/server docker container command (<https://github.com/opencv/cvat/pull/5172>)
- Cannot assign a resource to a user who has an organization (<https://github.com/opencv/cvat/pull/5218>)
- Logs and annotations are not saved when logout from a job page (<https://github.com/opencv/cvat/pull/5266>)
- Added "type" field for all the labels, allows to reduce number of controls on annotation view (<https://github.com/opencv/cvat/pull/5273>)
- Occluded not applied on canvas instantly for a skeleton elements (<https://github.com/opencv/cvat/pull/5259>)
- Oriented bounding boxes broken with COCO format ss(<https://github.com/opencv/cvat/pull/5219>)
- Can't dump annotations with objects type is track from several jobs (<https://github.com/opencv/cvat/pull/5250>)
- Fixed upload resumption in production environments
  (<https://github.com/opencv/cvat/issues/4839>)
- Fixed job exporting (<https://github.com/opencv/cvat/pull/5282>)
- Visibility and ignored information fail to be loaded (MOT dataset format) (<https://github.com/opencv/cvat/pull/5270>)
- Added force logout on CVAT app start if token is missing (<https://github.com/opencv/cvat/pull/5331>)
- Drawing issues on 3D canvas (<https://github.com/opencv/cvat/pull/5410>)
- Missed token with using social account authentication (<https://github.com/opencv/cvat/pull/5344>)
- Redundant writing of skeleton annotations (CVAT for images) (<https://github.com/opencv/cvat/pull/5387>)
- The same object on 3D scene or `null` selected each click (PERFORMANCE) (<https://github.com/opencv/cvat/pull/5411>)
- An exception when run export for an empty task (<https://github.com/opencv/cvat/pull/5396>)
- Fixed FBRS serverless function runtime error on images with alpha channel (<https://github.com/opencv/cvat/pull/5384>)
- Attaching manifest with custom name (<https://github.com/opencv/cvat/pull/5377>)
- Uploading non-zip annotation files (<https://github.com/opencv/cvat/pull/5386>)
- Loss of rotation in CVAT format (<https://github.com/opencv/cvat/pull/5407>)
- A permission problem with interactive model launches for workers in orgs (<https://github.com/opencv/cvat/issues/4996>)
- Fix chart not being upgradable (<https://github.com/opencv/cvat/pull/5371>)
- Broken helm chart - if using custom release name (<https://github.com/opencv/cvat/pull/5403>)
- Missing source tag in project annotations (<https://github.com/opencv/cvat/pull/5408>)
- Creating a task with a Git repository via the SDK
  (<https://github.com/opencv/cvat/issues/4365>)
- Queries via the low-level API using the `multipart/form-data` Content-Type with string fields
  (<https://github.com/opencv/cvat/pull/5479>)
- Skeletons cannot be added to a task or project (<https://github.com/opencv/cvat/pull/5813>)

### Security
- `Project.import_dataset` not waiting for completion correctly
  (<https://github.com/opencv/cvat/pull/5459>)

## \[2.2.0] - 2022-09-12
### Added
- Added ability to delete frames from a job based on (<https://github.com/openvinotoolkit/cvat/pull/4194>)
- Support of attributes returned by serverless functions based on (<https://github.com/openvinotoolkit/cvat/pull/4506>)
- Project/task backups uploading via chunk uploads
- Fixed UX bug when jobs pagination is reset after changing a job
- Progressbars in CLI for file uploading and downloading
- `utils/cli` changed to `cvat-cli` package
- Support custom file name for backup
- Possibility to display tags on frame
- Support source and target storages (server part)
- Tests for import/export annotation, dataset, backup from/to cloud storage
- Added Python SDK package (`cvat-sdk`) (<https://github.com/opencv/cvat/pull/4813>)
- Previews for jobs
- Documentation for LDAP authentication (<https://github.com/cvat-ai/cvat/pull/39>)
- OpenCV.js caching and autoload (<https://github.com/cvat-ai/cvat/pull/30>)
- Publishing dev version of CVAT docker images (<https://github.com/cvat-ai/cvat/pull/53>)
- Support of Human Pose Estimation, Facial Landmarks (and similar) use-cases, new shape type:
Skeleton (<https://github.com/cvat-ai/cvat/pull/1>), (<https://github.com/opencv/cvat/pull/4829>)
- Added helm chart support for serverless functions and analytics (<https://github.com/cvat-ai/cvat/pull/110>)
- Added confirmation when remove a track (<https://github.com/opencv/cvat/pull/4846>)
- [COCO Keypoints](https://cocodataset.org/#keypoints-2020) format support (<https://github.com/opencv/cvat/pull/4821>,
  <https://github.com/opencv/cvat/pull/4908>)
- Support for Oracle OCI Buckets (<https://github.com/opencv/cvat/pull/4876>)
- `cvat-sdk` and `cvat-cli` packages on PyPI (<https://github.com/opencv/cvat/pull/4903>)
- UI part for source and target storages (<https://github.com/opencv/cvat/pull/4842>)
- Backup import/export modals (<https://github.com/opencv/cvat/pull/4842>)
- Annotations import modal (<https://github.com/opencv/cvat/pull/4842>)

### Changed
- Bumped nuclio version to 1.8.14
- Simplified running REST API tests. Extended CI-nightly workflow
- REST API tests are partially moved to Python SDK (`users`, `projects`, `tasks`, `issues`)
- cvat-ui: Improve UI/UX on label, create task and create project forms (<https://github.com/cvat-ai/cvat/pull/7>)
- Removed link to OpenVINO documentation (<https://github.com/cvat-ai/cvat/pull/35>)
- Clarified meaning of chunking for videos

### Fixed
- Task creation progressbar bug
- Removed Python dependency ``open3d`` which brought different issues to the building process
- Analytics not accessible when https is enabled
- Dataset import in an organization
- Updated minimist npm package to v1.2.6
- Request Status Code 500 "StopIteration" when exporting dataset
- Generated OpenAPI schema for several endpoints
- Annotation window might have top offset if try to move a locked object
- Image search in cloud storage (<https://github.com/cvat-ai/cvat/pull/8>)
- Reset password functionality (<https://github.com/cvat-ai/cvat/pull/52>)
- Creating task with cloud storage data (<https://github.com/cvat-ai/cvat/pull/116>)
- Show empty tasks (<https://github.com/cvat-ai/cvat/pull/100>)
- Fixed project filtration (<https://github.com/opencv/cvat/pull/4878>)
- Maximum callstack exceed when create task with 100000+ files from cloud storage (<https://github.com/opencv/cvat/pull/4836>)
- Fixed invocation of serverless functions (<https://github.com/opencv/cvat/pull/4907>)
- Removing label attributes (<https://github.com/opencv/cvat/pull/4927>)
- Notification with a required manifest file (<https://github.com/opencv/cvat/pull/4921>)

## \[2.1.0] - 2022-04-08
### Added
- Task annotations importing via chunk uploads (<https://github.com/openvinotoolkit/cvat/pull/4327>)
- Advanced filtration and sorting for a list of tasks/projects/cloudstorages (<https://github.com/openvinotoolkit/cvat/pull/4403>)
- Project dataset importing via chunk uploads (<https://github.com/openvinotoolkit/cvat/pull/4485>)
- Support paginated list for job commits (<https://github.com/openvinotoolkit/cvat/pull/4482>)

### Changed
- Added missing geos dependency into Dockerfile (<https://github.com/openvinotoolkit/cvat/pull/4451>)
- Improved helm chart readme (<https://github.com/openvinotoolkit/cvat/pull/4366>)
- Added helm chart support for CVAT 2.X and made ingress compatible with Kubernetes >=1.22 (<https://github.com/openvinotoolkit/cvat/pull/4448>)

### Fixed
- Permission error occurred when accessing the JobCommits (<https://github.com/openvinotoolkit/cvat/pull/4435>)
- job assignee can remove or update any issue created by the task owner (<https://github.com/openvinotoolkit/cvat/pull/4436>)
- Bug: Incorrect point deletion with keyboard shortcut (<https://github.com/openvinotoolkit/cvat/pull/4420>)
- some AI Tools were not sending responses properly (<https://github.com/openvinotoolkit/cvat/issues/4432>)
- Unable to upload annotations (<https://github.com/openvinotoolkit/cvat/pull/4513>)
- Fix build dependencies for Siammask (<https://github.com/openvinotoolkit/cvat/pull/4486>)
- Bug: Exif orientation information handled incorrectly (<https://github.com/openvinotoolkit/cvat/pull/4529>)
- Fixed build of retinanet function image (<https://github.com/cvat-ai/cvat/pull/54>)
- Dataset import for Datumaro, KITTI and VGGFace2 formats (<https://github.com/opencv/cvat/pull/4544>)
- Bug: Import dataset of Imagenet format fail (<https://github.com/opencv/cvat/issues/4850>)

## \[2.0.0] - 2022-03-04
### Added
- Handle attributes coming from nuclio detectors (<https://github.com/openvinotoolkit/cvat/pull/3917>)
- Add additional environment variables for Nuclio configuration (<https://github.com/openvinotoolkit/cvat/pull/3894>)
- Add KITTI segmentation and detection format (<https://github.com/openvinotoolkit/cvat/pull/3757>)
- Add LFW format (<https://github.com/openvinotoolkit/cvat/pull/3770>)
- Add Cityscapes format (<https://github.com/openvinotoolkit/cvat/pull/3758>)
- Add Open Images V6 format (<https://github.com/openvinotoolkit/cvat/pull/3679>)
- Rotated bounding boxes (<https://github.com/openvinotoolkit/cvat/pull/3832>)
- Player option: Smooth image when zoom-in, enabled by default (<https://github.com/openvinotoolkit/cvat/pull/3933>)
- Google Cloud Storage support in UI (<https://github.com/openvinotoolkit/cvat/pull/3919>)
- Add project tasks pagination (<https://github.com/openvinotoolkit/cvat/pull/3910>)
- Add remove issue button (<https://github.com/openvinotoolkit/cvat/pull/3952>)
- Data sorting option (<https://github.com/openvinotoolkit/cvat/pull/3937>)
- Options to change font size & position of text labels on the canvas (<https://github.com/openvinotoolkit/cvat/pull/3972>)
- Add "tag" return type for automatic annotation in Nuclio (<https://github.com/openvinotoolkit/cvat/pull/3896>)
- Helm chart: Make user-data-permission-fix optional (<https://github.com/openvinotoolkit/cvat/pull/3994>)
- Advanced identity access management system, using open policy agent (<https://github.com/openvinotoolkit/cvat/pull/3788>)
- Organizations to create "shared space" for different groups of users (<https://github.com/openvinotoolkit/cvat/pull/3788>)
- Dataset importing to a project (<https://github.com/openvinotoolkit/cvat/pull/3790>)
- User is able to customize information that text labels show (<https://github.com/openvinotoolkit/cvat/pull/4029>)
- Support for uploading manifest with any name (<https://github.com/openvinotoolkit/cvat/pull/4041>)
- Added information about OpenVINO toolkit to login page (<https://github.com/openvinotoolkit/cvat/pull/4077>)
- Support for working with ellipses (<https://github.com/openvinotoolkit/cvat/pull/4062>)
- Add several flags to task creation CLI (<https://github.com/openvinotoolkit/cvat/pull/4119>)
- Add YOLOv5 serverless function for automatic annotation (<https://github.com/openvinotoolkit/cvat/pull/4178>)
- Add possibility to change git repository and git export format from already created task (<https://github.com/openvinotoolkit/cvat/pull/3886>)
- Basic page with jobs list, basic filtration to this list (<https://github.com/openvinotoolkit/cvat/pull/4258>)
- Added OpenCV.js TrackerMIL as tracking tool (<https://github.com/openvinotoolkit/cvat/pull/4200>)
- Ability to continue working from the latest frame where an annotator was before (<https://github.com/openvinotoolkit/cvat/pull/4297>)
- `GET /api/jobs/<id>/commits` was implemented (<https://github.com/openvinotoolkit/cvat/pull/4368>)
- Advanced filtration and sorting for a list of jobs (<https://github.com/openvinotoolkit/cvat/pull/4319>)

### Changed
- Users don't have access to a task object anymore if they are assigned only on some jobs of the task (<https://github.com/openvinotoolkit/cvat/pull/3788>)
- Different resources (tasks, projects) are not visible anymore for all CVAT instance users by default (<https://github.com/openvinotoolkit/cvat/pull/3788>)
- API versioning scheme: using accept header versioning instead of namespace versioning (<https://github.com/openvinotoolkit/cvat/pull/4239>)
- Replaced 'django_sendfile' with 'django_sendfile2' (<https://github.com/openvinotoolkit/cvat/pull/4267>)
- Use drf-spectacular instead of drf-yasg for swagger documentation (<https://github.com/openvinotoolkit/cvat/pull/4210>)
- Update development-environment manual to work under MacOS, supported Mac with Apple Silicon (<https://github.com/openvinotoolkit/cvat/pull/4414>)

### Deprecated
- Job field "status" is not used in UI anymore, but it has not been removed from the database yet (<https://github.com/openvinotoolkit/cvat/pull/3788>)

### Removed
- Review rating, reviewer field from the job instance (use assignee field together with stage field instead) (<https://github.com/openvinotoolkit/cvat/pull/3788>)
- Training django app (<https://github.com/openvinotoolkit/cvat/pull/4330>)
- v1 api version support (<https://github.com/openvinotoolkit/cvat/pull/4332>)

### Fixed
- Fixed Interaction handler keyboard handlers (<https://github.com/openvinotoolkit/cvat/pull/3881>)
- Points of invisible shapes are visible in autobordering (<https://github.com/openvinotoolkit/cvat/pull/3931>)
- Order of the label attributes in the object item details(<https://github.com/openvinotoolkit/cvat/pull/3945>)
- Order of labels in tasks and projects (<https://github.com/openvinotoolkit/cvat/pull/3987>)
- Fixed task creating with large files via webpage (<https://github.com/openvinotoolkit/cvat/pull/3692>)
- Added information to export CVAT_HOST when performing local installation for accessing over network (<https://github.com/openvinotoolkit/cvat/pull/4014>)
- Fixed possible color collisions in the generated colormap (<https://github.com/openvinotoolkit/cvat/pull/4007>)
- Original pdf file is deleted when using share (<https://github.com/openvinotoolkit/cvat/pull/3967>)
- Order in an annotation file(<https://github.com/openvinotoolkit/cvat/pull/4087>)
- Fixed task data upload progressbar (<https://github.com/openvinotoolkit/cvat/pull/4134>)
- Email in org invitations is case sensitive (<https://github.com/openvinotoolkit/cvat/pull/4153>)
- Caching for tasks and jobs can lead to an exception if its assignee user is removed (<https://github.com/openvinotoolkit/cvat/pull/4165>)
- Added intelligent function when paste labels to another task (<https://github.com/openvinotoolkit/cvat/pull/4161>)
- Uncaught TypeError: this.el.node.getScreenCTM() is null in Firefox (<https://github.com/openvinotoolkit/cvat/pull/4175>)
- Bug: canvas is busy when start playing, start resizing a shape and do not release the mouse cursor (<https://github.com/openvinotoolkit/cvat/pull/4151>)
- Bug: could not receive frame N. TypeError: Cannot read properties of undefined (reding "filename") (<https://github.com/openvinotoolkit/cvat/pull/4187>)
- Cannot choose a dataset format for a linked repository if a task type is annotation (<https://github.com/openvinotoolkit/cvat/pull/4203>)
- Fixed tus upload error over https (<https://github.com/openvinotoolkit/cvat/pull/4154>)
- Issues disappear when rescale a browser (<https://github.com/openvinotoolkit/cvat/pull/4189>)
- Auth token key is not returned when registering without email verification (<https://github.com/openvinotoolkit/cvat/pull/4092>)
- Error in create project from backup for standard 3D annotation (<https://github.com/openvinotoolkit/cvat/pull/4160>)
- Annotations search does not work correctly in some corner cases (when use complex properties with width, height) (<https://github.com/openvinotoolkit/cvat/pull/4198>)
- Kibana requests are not proxied due to django-revproxy incompatibility with Django >3.2.x (<https://github.com/openvinotoolkit/cvat/issues/4085>)
- Content type for getting frame with tasks/{id}/data/ endpoint (<https://github.com/openvinotoolkit/cvat/pull/4333>)
- Bug: Permission error occurred when accessing the comments of a specific issue (<https://github.com/openvinotoolkit/cvat/issues/4416>)


### Security
- Updated ELK to 6.8.23 which uses log4j 2.17.1 (<https://github.com/openvinotoolkit/cvat/pull/4206>)
- Added validation for URLs which used as remote data source (<https://github.com/openvinotoolkit/cvat/pull/4387>)

## \[1.7.0] - 2021-11-15

### Added

- cvat-ui: support cloud storages (<https://github.com/openvinotoolkit/cvat/pull/3372>)
- interactor: add HRNet interactive segmentation serverless function (<https://github.com/openvinotoolkit/cvat/pull/3740>)
- Added GPU implementation for SiamMask, reworked tracking approach (<https://github.com/openvinotoolkit/cvat/pull/3571>)
- Progress bar for manifest creating (<https://github.com/openvinotoolkit/cvat/pull/3712>)
- IAM: Open Policy Agent integration (<https://github.com/openvinotoolkit/cvat/pull/3788>)
- Add a tutorial on attaching cloud storage AWS-S3 (<https://github.com/openvinotoolkit/cvat/pull/3745>)
  and Azure Blob Container (<https://github.com/openvinotoolkit/cvat/pull/3778>)
- The feature to remove annotations in a specified range of frames (<https://github.com/openvinotoolkit/cvat/pull/3617>)
- Project backup/restore (<https://github.com/openvinotoolkit/cvat/pull/3852>)

### Changed

- UI tracking has been reworked (<https://github.com/openvinotoolkit/cvat/pull/3571>)
- Updated Django till 3.2.7 (automatic AppConfig discovery)
- Manifest generation: Reduce creating time (<https://github.com/openvinotoolkit/cvat/pull/3712>)
- Migration from NPM 6 to NPM 7 (<https://github.com/openvinotoolkit/cvat/pull/3773>)
- Update Datumaro dependency to 0.2.0 (<https://github.com/openvinotoolkit/cvat/pull/3813>)

### Fixed

- Fixed JSON transform issues in network requests (<https://github.com/openvinotoolkit/cvat/pull/3706>)
- Display a more user-friendly exception message (<https://github.com/openvinotoolkit/cvat/pull/3721>)
- Exception `DataCloneError: The object could not be cloned` (<https://github.com/openvinotoolkit/cvat/pull/3733>)
- Fixed extension comparison in task frames CLI (<https://github.com/openvinotoolkit/cvat/pull/3674>)
- Incorrect work when copy job list with "Copy" button (<https://github.com/openvinotoolkit/cvat/pull/3749>)
- Iterating over manifest (<https://github.com/openvinotoolkit/cvat/pull/3792>)
- Manifest removing (<https://github.com/openvinotoolkit/cvat/pull/3791>)
- Fixed project updated date (<https://github.com/openvinotoolkit/cvat/pull/3814>)
- Fixed dextr deployment (<https://github.com/openvinotoolkit/cvat/pull/3820>)
- Migration of `dataset_repo` application (<https://github.com/openvinotoolkit/cvat/pull/3827>)
- Helm settings for external psql database were unused by backend (<https://github.com/openvinotoolkit/cvat/pull/3779>)
- Updated WSL setup for development (<https://github.com/openvinotoolkit/cvat/pull/3828>)
- Helm chart config (<https://github.com/openvinotoolkit/cvat/pull/3784>)

### Security

- Fix security issues on the documentation website unsafe use of target blank
  and potential clickjacking on legacy browsers (<https://github.com/openvinotoolkit/cvat/pull/3789>)

## \[1.6.0] - 2021-09-17

### Added

- Added ability to import data from share with cli without copying the data (<https://github.com/openvinotoolkit/cvat/issues/2862>)
- Notification if the browser does not support necessary API
- Added ability to export project as a dataset (<https://github.com/openvinotoolkit/cvat/pull/3365>)
  and project with 3D tasks (<https://github.com/openvinotoolkit/cvat/pull/3502>)
- Additional inline tips in interactors with demo gifs (<https://github.com/openvinotoolkit/cvat/pull/3473>)
- Added intelligent scissors blocking feature (<https://github.com/openvinotoolkit/cvat/pull/3510>)
- Support cloud storage status (<https://github.com/openvinotoolkit/cvat/pull/3386>)
- Support cloud storage preview (<https://github.com/openvinotoolkit/cvat/pull/3386>)
- cvat-core: support cloud storages (<https://github.com/openvinotoolkit/cvat/pull/3313>)

### Changed

- Non-blocking UI when using interactors (<https://github.com/openvinotoolkit/cvat/pull/3473>)
- "Selected opacity" slider now defines opacity level for shapes being drawnSelected opacity (<https://github.com/openvinotoolkit/cvat/pull/3473>)
- Cloud storage creating and updating (<https://github.com/openvinotoolkit/cvat/pull/3386>)
- Way of working with cloud storage content (<https://github.com/openvinotoolkit/cvat/pull/3386>)

### Removed

- Support TEMP_KEY_SECRET_KEY_TOKEN_SET for AWS S3 cloud storage (<https://github.com/openvinotoolkit/cvat/pull/3386>)

### Fixed

- Fixed multiple tasks moving (<https://github.com/openvinotoolkit/cvat/pull/3517>)
- Fixed task creating CLI parameter (<https://github.com/openvinotoolkit/cvat/pull/3519>)
- Fixed import for MOTS format (<https://github.com/openvinotoolkit/cvat/pull/3612>)

## \[1.5.0] - 2021-08-02

### Added

- Support of context images for 2D image tasks (<https://github.com/openvinotoolkit/cvat/pull/3122>)
- Support of cloud storage without copying data into CVAT: server part (<https://github.com/openvinotoolkit/cvat/pull/2620>)
- Filter `is_active` for user list (<https://github.com/openvinotoolkit/cvat/pull/3235>)
- Ability to export/import tasks (<https://github.com/openvinotoolkit/cvat/pull/3056>)
- Add a tutorial for semi-automatic/automatic annotation (<https://github.com/openvinotoolkit/cvat/pull/3124>)
- Explicit "Done" button when drawing any polyshapes (<https://github.com/openvinotoolkit/cvat/pull/3417>)
- Histogram equalization with OpenCV javascript (<https://github.com/openvinotoolkit/cvat/pull/3447>)
- Client-side polyshapes approximation when using semi-automatic interactors & scissors (<https://github.com/openvinotoolkit/cvat/pull/3450>)
- Support of Google Cloud Storage for cloud storage (<https://github.com/openvinotoolkit/cvat/pull/3561>)

### Changed

- Updated manifest format, added meta with related images (<https://github.com/openvinotoolkit/cvat/pull/3122>)
- Update of COCO format documentation (<https://github.com/openvinotoolkit/cvat/pull/3197>)
- Updated Webpack Dev Server config to add proxy (<https://github.com/openvinotoolkit/cvat/pull/3368>)
- Update to Django 3.1.12 (<https://github.com/openvinotoolkit/cvat/pull/3378>)
- Updated visibility for removable points in AI tools (<https://github.com/openvinotoolkit/cvat/pull/3417>)
- Updated UI handling for IOG serverless function (<https://github.com/openvinotoolkit/cvat/pull/3417>)
- Changed Nginx proxy to Traefik in `docker-compose.yml` (<https://github.com/openvinotoolkit/cvat/pull/3409>)
- Simplify the process of deploying CVAT with HTTPS (<https://github.com/openvinotoolkit/cvat/pull/3409>)

### Fixed

- Project page requests took a long time and did many DB queries (<https://github.com/openvinotoolkit/cvat/pull/3223>)
- Fixed Python 3.6 support (<https://github.com/openvinotoolkit/cvat/pull/3258>)
- Incorrect attribute import in tracks (<https://github.com/openvinotoolkit/cvat/pull/3229>)
- Issue "is not a constructor" when create object, save, undo, save, redo save (<https://github.com/openvinotoolkit/cvat/pull/3292>)
- Fix CLI create an infinite loop if git repository responds with failure (<https://github.com/openvinotoolkit/cvat/pull/3267>)
- Bug with sidebar & fullscreen (<https://github.com/openvinotoolkit/cvat/pull/3289>)
- 504 Gateway Time-out on `data/meta` requests (<https://github.com/openvinotoolkit/cvat/pull/3269>)
- TypeError: Cannot read property 'clientX' of undefined when draw cuboids with hotkeys (<https://github.com/openvinotoolkit/cvat/pull/3308>)
- Duplication of the cuboids when redraw them (<https://github.com/openvinotoolkit/cvat/pull/3308>)
- Some code issues in Deep Extreme Cut handler code (<https://github.com/openvinotoolkit/cvat/pull/3325>)
- UI fails when inactive user is assigned to a task/job (<https://github.com/openvinotoolkit/cvat/pull/3343>)
- Calculate precise progress of decoding a video file (<https://github.com/openvinotoolkit/cvat/pull/3381>)
- Falsely successful `cvat_ui` image build in case of OOM error that leads to the default nginx welcome page
  (<https://github.com/openvinotoolkit/cvat/pull/3379>)
- Fixed issue when save filtered object in AAM (<https://github.com/openvinotoolkit/cvat/pull/3401>)
- Context image disappears after undo/redo (<https://github.com/openvinotoolkit/cvat/pull/3416>)
- Using combined data sources (directory and image) when create a task (<https://github.com/openvinotoolkit/cvat/pull/3424>)
- Creating task with labels in project (<https://github.com/openvinotoolkit/cvat/pull/3454>)
- Move task and autoannotation modals were invisible from project page (<https://github.com/openvinotoolkit/cvat/pull/3475>)

## \[1.4.0] - 2021-05-18

### Added

- Documentation on mask annotation (<https://github.com/openvinotoolkit/cvat/pull/3044>)
- Hotkeys to switch a label of existing object or to change default label (for objects created with N) (<https://github.com/openvinotoolkit/cvat/pull/3070>)
- A script to convert some kinds of DICOM files to regular images (<https://github.com/openvinotoolkit/cvat/pull/3095>)
- Helm chart prototype (<https://github.com/openvinotoolkit/cvat/pull/3102>)
- Initial implementation of moving tasks between projects (<https://github.com/openvinotoolkit/cvat/pull/3164>)

### Changed

- Place of migration logger initialization (<https://github.com/openvinotoolkit/cvat/pull/3170>)

### Removed

- Kubernetes templates from (<https://github.com/openvinotoolkit/cvat/pull/1962>) due to helm charts (<https://github.com/openvinotoolkit/cvat/pull/3171>)

### Fixed

- Export of instance masks with holes (<https://github.com/openvinotoolkit/cvat/pull/3044>)
- Changing a label on canvas does not work when 'Show object details' enabled (<https://github.com/openvinotoolkit/cvat/pull/3084>)
- Make sure frame unzip web worker correctly terminates after unzipping all images in a requested chunk (<https://github.com/openvinotoolkit/cvat/pull/3096>)
- Reset password link was unavailable before login (<https://github.com/openvinotoolkit/cvat/pull/3140>)
- Manifest: migration (<https://github.com/openvinotoolkit/cvat/pull/3146>)
- Fixed cropping polygon in some corner cases (<https://github.com/openvinotoolkit/cvat/pull/3184>)

## \[1.3.0] - 3/31/2021

### Added

- CLI: Add support for saving annotations in a git repository when creating a task.
- CVAT-3D: support lidar data on the server side (<https://github.com/openvinotoolkit/cvat/pull/2534>)
- GPU support for Mask-RCNN and improvement in its deployment time (<https://github.com/openvinotoolkit/cvat/pull/2714>)
- CVAT-3D: Load all frames corresponding to the job instance
  (<https://github.com/openvinotoolkit/cvat/pull/2645>)
- Intelligent scissors with OpenCV javascript (<https://github.com/openvinotoolkit/cvat/pull/2689>)
- CVAT-3D: Visualize 3D point cloud spaces in 3D View, Top View Side View and Front View (<https://github.com/openvinotoolkit/cvat/pull/2768>)
- [Inside Outside Guidance](https://github.com/shiyinzhang/Inside-Outside-Guidance) serverless
  function for interactive segmentation
- Pre-built [cvat_server](https://hub.docker.com/r/openvino/cvat_server) and
  [cvat_ui](https://hub.docker.com/r/openvino/cvat_ui) images were published on DockerHub (<https://github.com/openvinotoolkit/cvat/pull/2766>)
- Project task subsets (<https://github.com/openvinotoolkit/cvat/pull/2774>)
- Kubernetes templates and guide for their deployment (<https://github.com/openvinotoolkit/cvat/pull/1962>)
- [WiderFace](http://shuoyang1213.me/WIDERFACE/) format support (<https://github.com/openvinotoolkit/cvat/pull/2864>)
- [VGGFace2](https://github.com/ox-vgg/vgg_face2) format support (<https://github.com/openvinotoolkit/cvat/pull/2865>)
- [Backup/Restore guide](cvat/apps/documentation/backup_guide.md) (<https://github.com/openvinotoolkit/cvat/pull/2964>)
- Label deletion from tasks and projects (<https://github.com/openvinotoolkit/cvat/pull/2881>)
- CVAT-3D: Implemented initial cuboid placement in 3D View and select cuboid in Top, Side and Front views
  (<https://github.com/openvinotoolkit/cvat/pull/2891>)
- [Market-1501](https://www.aitribune.com/dataset/2018051063) format support (<https://github.com/openvinotoolkit/cvat/pull/2869>)
- Ability of upload manifest for dataset with images (<https://github.com/openvinotoolkit/cvat/pull/2763>)
- Annotations filters UI using react-awesome-query-builder (<https://github.com/openvinotoolkit/cvat/issues/1418>)
- Storing settings in local storage to keep them between browser sessions (<https://github.com/openvinotoolkit/cvat/pull/3017>)
- [ICDAR](https://rrc.cvc.uab.es/?ch=2) format support (<https://github.com/openvinotoolkit/cvat/pull/2866>)
- Added switcher to maintain polygon crop behavior (<https://github.com/openvinotoolkit/cvat/pull/3021>
- Filters and sorting options for job list, added tooltip for tasks filters (<https://github.com/openvinotoolkit/cvat/pull/3030>)

### Changed

- CLI - task list now returns a list of current tasks. (<https://github.com/openvinotoolkit/cvat/pull/2863>)
- Updated HTTPS install README section (cleanup and described more robust deploy)
- Logstash is improved for using with configurable elasticsearch outputs (<https://github.com/openvinotoolkit/cvat/pull/2531>)
- Bumped nuclio version to 1.5.16 (<https://github.com/openvinotoolkit/cvat/pull/2578>)
- All methods for interactive segmentation accept negative points as well
- Persistent queue added to logstash (<https://github.com/openvinotoolkit/cvat/pull/2744>)
- Improved maintenance of popups visibility (<https://github.com/openvinotoolkit/cvat/pull/2809>)
- Image visualizations settings on canvas for faster access (<https://github.com/openvinotoolkit/cvat/pull/2872>)
- Better scale management of left panel when screen is too small (<https://github.com/openvinotoolkit/cvat/pull/2880>)
- Improved error messages for annotation import (<https://github.com/openvinotoolkit/cvat/pull/2935>)
- Using manifest support instead video meta information and dummy chunks (<https://github.com/openvinotoolkit/cvat/pull/2763>)

### Fixed

- More robust execution of nuclio GPU functions by limiting the GPU memory consumption per worker (<https://github.com/openvinotoolkit/cvat/pull/2714>)
- Kibana startup initialization (<https://github.com/openvinotoolkit/cvat/pull/2659>)
- The cursor jumps to the end of the line when renaming a task (<https://github.com/openvinotoolkit/cvat/pull/2669>)
- SSLCertVerificationError when remote source is used (<https://github.com/openvinotoolkit/cvat/pull/2683>)
- Fixed filters select overflow (<https://github.com/openvinotoolkit/cvat/pull/2614>)
- Fixed tasks in project auto annotation (<https://github.com/openvinotoolkit/cvat/pull/2725>)
- Cuboids are missed in annotations statistics (<https://github.com/openvinotoolkit/cvat/pull/2704>)
- The list of files attached to the task is not displayed (<https://github.com/openvinotoolkit/cvat/pull/2706>)
- A couple of css-related issues (top bar disappear, wrong arrow position on collapse elements) (<https://github.com/openvinotoolkit/cvat/pull/2736>)
- Issue with point region doesn't work in Firefox (<https://github.com/openvinotoolkit/cvat/pull/2727>)
- Fixed cuboid perspective change (<https://github.com/openvinotoolkit/cvat/pull/2733>)
- Annotation page popups (ai tools, drawing) reset state after detecting, tracking, drawing (<https://github.com/openvinotoolkit/cvat/pull/2780>)
- Polygon editing using trailing point (<https://github.com/openvinotoolkit/cvat/pull/2808>)
- Updated the path to python for DL models inside automatic annotation documentation (<https://github.com/openvinotoolkit/cvat/pull/2847>)
- Fixed of receiving function variable (<https://github.com/openvinotoolkit/cvat/pull/2860>)
- Shortcuts with CAPSLOCK enabled and with non-US languages activated (<https://github.com/openvinotoolkit/cvat/pull/2872>)
- Prevented creating several issues for the same object (<https://github.com/openvinotoolkit/cvat/pull/2868>)
- Fixed label editor name field validator (<https://github.com/openvinotoolkit/cvat/pull/2879>)
- An error about track shapes outside of the task frames during export (<https://github.com/openvinotoolkit/cvat/pull/2890>)
- Fixed project search field updating (<https://github.com/openvinotoolkit/cvat/pull/2901>)
- Fixed export error when invalid polygons are present in overlapping frames (<https://github.com/openvinotoolkit/cvat/pull/2852>)
- Fixed image quality option for tasks created from images (<https://github.com/openvinotoolkit/cvat/pull/2963>)
- Incorrect text on the warning when specifying an incorrect link to the issue tracker (<https://github.com/openvinotoolkit/cvat/pull/2971>)
- Updating label attributes when label contains number attributes (<https://github.com/openvinotoolkit/cvat/pull/2969>)
- Crop a polygon if its points are outside the bounds of the image (<https://github.com/openvinotoolkit/cvat/pull/3025>)

## \[1.2.0] - 2021-01-08

### Fixed

- Memory consumption for the task creation process (<https://github.com/openvinotoolkit/cvat/pull/2582>)
- Frame preloading (<https://github.com/openvinotoolkit/cvat/pull/2608>)
- Project cannot be removed from the project page (<https://github.com/openvinotoolkit/cvat/pull/2626>)

## \[1.2.0-beta] - 2020-12-15

### Added

- GPU support and improved documentation for auto annotation (<https://github.com/openvinotoolkit/cvat/pull/2546>)
- Manual review pipeline: issues/comments/workspace (<https://github.com/openvinotoolkit/cvat/pull/2357>)
- Basic projects implementation (<https://github.com/openvinotoolkit/cvat/pull/2255>)
- Documentation on how to mount cloud starage(AWS S3 bucket, Azure container, Google Drive) as FUSE (<https://github.com/openvinotoolkit/cvat/pull/2377>)
- Ability to work with share files without copying inside (<https://github.com/openvinotoolkit/cvat/pull/2377>)
- Tooltips in label selectors (<https://github.com/openvinotoolkit/cvat/pull/2509>)
- Page redirect after login using `next` query parameter (<https://github.com/openvinotoolkit/cvat/pull/2527>)
- [ImageNet](http://www.image-net.org) format support (<https://github.com/openvinotoolkit/cvat/pull/2376>)
- [CamVid](http://mi.eng.cam.ac.uk/research/projects/VideoRec/CamVid/) format support (<https://github.com/openvinotoolkit/cvat/pull/2559>)

### Changed

- PATCH requests from cvat-core submit only changed fields (<https://github.com/openvinotoolkit/cvat/pull/2445>)
- deploy.sh in serverless folder is separated into deploy_cpu.sh and deploy_gpu.sh (<https://github.com/openvinotoolkit/cvat/pull/2546>)
- Bumped nuclio version to 1.5.8
- Migrated to Antd 4.9 (<https://github.com/openvinotoolkit/cvat/pull/2536>)

### Fixed

- Fixed FastRCNN inference bug for images with 4 channels i.e. png (<https://github.com/openvinotoolkit/cvat/pull/2546>)
- Django templates for email and user guide (<https://github.com/openvinotoolkit/cvat/pull/2412>)
- Saving relative paths in dummy chunks instead of absolute (<https://github.com/openvinotoolkit/cvat/pull/2424>)
- Objects with a specific label cannot be displayed if at least one tag with the label exist (<https://github.com/openvinotoolkit/cvat/pull/2435>)
- Wrong attribute can be removed in labels editor (<https://github.com/openvinotoolkit/cvat/pull/2436>)
- UI fails with the error "Cannot read property 'label' of undefined" (<https://github.com/openvinotoolkit/cvat/pull/2442>)
- Exception: "Value must be a user instance" (<https://github.com/openvinotoolkit/cvat/pull/2441>)
- Reset zoom option doesn't work in tag annotation mode (<https://github.com/openvinotoolkit/cvat/pull/2443>)
- Canvas is busy error (<https://github.com/openvinotoolkit/cvat/pull/2437>)
- Projects view layout fix (<https://github.com/openvinotoolkit/cvat/pull/2503>)
- Fixed the tasks view (infinite loading) when it is impossible to get a preview of the task (<https://github.com/openvinotoolkit/cvat/pull/2504>)
- Empty frames navigation (<https://github.com/openvinotoolkit/cvat/pull/2505>)
- TypeError: Cannot read property 'toString' of undefined (<https://github.com/openvinotoolkit/cvat/pull/2517>)
- Extra shapes are drawn after Esc, or G pressed while drawing a region in grouping (<https://github.com/openvinotoolkit/cvat/pull/2507>)
- Reset state (reviews, issues) after logout or changing a job (<https://github.com/openvinotoolkit/cvat/pull/2525>)
- TypeError: Cannot read property 'id' of undefined when updating a task (<https://github.com/openvinotoolkit/cvat/pull/2544>)

## \[1.2.0-alpha] - 2020-11-09

### Added

- Ability to login into CVAT-UI with token from api/v1/auth/login (<https://github.com/openvinotoolkit/cvat/pull/2234>)
- Added layout grids toggling ('ctrl + alt + Enter')
- Added password reset functionality (<https://github.com/opencv/cvat/pull/2058>)
- Ability to work with data on the fly (<https://github.com/opencv/cvat/pull/2007>)
- Annotation in process outline color wheel (<https://github.com/opencv/cvat/pull/2084>)
- On the fly annotation using DL detectors (<https://github.com/opencv/cvat/pull/2102>)
- Displaying automatic annotation progress on a task view (<https://github.com/opencv/cvat/pull/2148>)
- Automatic tracking of bounding boxes using serverless functions (<https://github.com/opencv/cvat/pull/2136>)
- \[Datumaro] CLI command for dataset equality comparison (<https://github.com/opencv/cvat/pull/1989>)
- \[Datumaro] Merging of datasets with different labels (<https://github.com/opencv/cvat/pull/2098>)
- Add FBRS interactive segmentation serverless function (<https://github.com/openvinotoolkit/cvat/pull/2094>)
- Ability to change default behaviour of previous/next buttons of a player.
  It supports regular navigation, searching a frame according to annotations
  filters and searching the nearest frame without any annotations (<https://github.com/openvinotoolkit/cvat/pull/2221>)
- MacOS users notes in CONTRIBUTING.md
- Ability to prepare meta information manually (<https://github.com/openvinotoolkit/cvat/pull/2217>)
- Ability to upload prepared meta information along with a video when creating a task (<https://github.com/openvinotoolkit/cvat/pull/2217>)
- Optional chaining plugin for cvat-canvas and cvat-ui (<https://github.com/openvinotoolkit/cvat/pull/2249>)
- MOTS png mask format support (<https://github.com/openvinotoolkit/cvat/pull/2198>)
- Ability to correct upload video with a rotation record in the metadata (<https://github.com/openvinotoolkit/cvat/pull/2218>)
- User search field for assignee fields (<https://github.com/openvinotoolkit/cvat/pull/2370>)
- Support of mxf videos (<https://github.com/openvinotoolkit/cvat/pull/2514>)

### Changed

- UI models (like DEXTR) were redesigned to be more interactive (<https://github.com/opencv/cvat/pull/2054>)
- Used Ubuntu:20.04 as a base image for CVAT Dockerfile (<https://github.com/opencv/cvat/pull/2101>)
- Right colors of label tags in label mapping when a user runs automatic detection (<https://github.com/openvinotoolkit/cvat/pull/2162>)
- Nuclio became an optional component of CVAT (<https://github.com/openvinotoolkit/cvat/pull/2192>)
- A key to remove a point from a polyshape (Ctrl => Alt) (<https://github.com/openvinotoolkit/cvat/pull/2204>)
- Updated `docker-compose` file version from `2.3` to `3.3`(<https://github.com/openvinotoolkit/cvat/pull/2235>)
- Added auto inference of url schema from host in CLI, if provided (<https://github.com/openvinotoolkit/cvat/pull/2240>)
- Track frames in skips between annotation is presented in MOT and MOTS formats are marked `outside` (<https://github.com/openvinotoolkit/cvat/pull/2198>)
- UI packages installation with `npm ci` instead of `npm install` (<https://github.com/openvinotoolkit/cvat/pull/2350>)

### Removed

- Removed Z-Order flag from task creation process

### Fixed

- Fixed multiple errors which arises when polygon is of length 5 or less (<https://github.com/opencv/cvat/pull/2100>)
- Fixed task creation from PDF (<https://github.com/opencv/cvat/pull/2141>)
- Fixed CVAT format import for frame stepped tasks (<https://github.com/openvinotoolkit/cvat/pull/2151>)
- Fixed the reading problem with large PDFs (<https://github.com/openvinotoolkit/cvat/pull/2154>)
- Fixed unnecessary pyhash dependency (<https://github.com/openvinotoolkit/cvat/pull/2170>)
- Fixed Data is not getting cleared, even after deleting the Task from Django Admin App(<https://github.com/openvinotoolkit/cvat/issues/1925>)
- Fixed blinking message: "Some tasks have not been showed because they do not have any data" (<https://github.com/openvinotoolkit/cvat/pull/2200>)
- Fixed case when a task with 0 jobs is shown as "Completed" in UI (<https://github.com/openvinotoolkit/cvat/pull/2200>)
- Fixed use case when UI throws exception: Cannot read property 'objectType' of undefined #2053 (<https://github.com/openvinotoolkit/cvat/pull/2203>)
- Fixed use case when logs could be saved twice or more times #2202 (<https://github.com/openvinotoolkit/cvat/pull/2203>)
- Fixed issues from #2112 (<https://github.com/openvinotoolkit/cvat/pull/2217>)
- Git application name (renamed to dataset_repo) (<https://github.com/openvinotoolkit/cvat/pull/2243>)
- A problem in exporting of tracks, where tracks could be truncated (<https://github.com/openvinotoolkit/cvat/issues/2129>)
- Fixed CVAT startup process if the user has `umask 077` in .bashrc file (<https://github.com/openvinotoolkit/cvat/pull/2293>)
- Exception: Cannot read property "each" of undefined after drawing a single point (<https://github.com/openvinotoolkit/cvat/pull/2307>)
- Cannot read property 'label' of undefined (Fixed?) (<https://github.com/openvinotoolkit/cvat/pull/2311>)
- Excluded track frames marked `outside` in `CVAT for Images` export (<https://github.com/openvinotoolkit/cvat/pull/2345>)
- 'List of tasks' Kibana visualization (<https://github.com/openvinotoolkit/cvat/pull/2361>)
- An error on exporting not `jpg` or `png` images in TF Detection API format (<https://github.com/openvinotoolkit/datumaro/issues/35>)

## \[1.1.0] - 2020-08-31

### Added

- Siammask tracker as DL serverless function (<https://github.com/opencv/cvat/pull/1988>)
- \[Datumaro] Added model info and source info commands (<https://github.com/opencv/cvat/pull/1973>)
- \[Datumaro] Dataset statistics (<https://github.com/opencv/cvat/pull/1668>)
- Ability to change label color in tasks and predefined labels (<https://github.com/opencv/cvat/pull/2014>)
- \[Datumaro] Multi-dataset merge (<https://github.com/opencv/cvat/pull/1695>)
- Ability to configure email verification for new users (<https://github.com/opencv/cvat/pull/1929>)
- Link to django admin page from UI (<https://github.com/opencv/cvat/pull/2068>)
- Notification message when users use wrong browser (<https://github.com/opencv/cvat/pull/2070>)

### Changed

- Shape coordinates are rounded to 2 digits in dumped annotations (<https://github.com/opencv/cvat/pull/1970>)
- COCO format does not produce polygon points for bbox annotations (<https://github.com/opencv/cvat/pull/1953>)

### Fixed

- Issue loading openvino models for semi-automatic and automatic annotation (<https://github.com/opencv/cvat/pull/1996>)
- Basic functions of CVAT works without activated nuclio dashboard
- Fixed a case in which exported masks could have wrong color order (<https://github.com/opencv/cvat/issues/2032>)
- Fixed error with creating task with labels with the same name (<https://github.com/opencv/cvat/pull/2031>)
- Django RQ dashboard view (<https://github.com/opencv/cvat/pull/2069>)
- Object's details menu settings (<https://github.com/opencv/cvat/pull/2084>)

## \[1.1.0-beta] - 2020-08-03

### Added

- DL models as serverless functions (<https://github.com/opencv/cvat/pull/1767>)
- Source type support for tags, shapes and tracks (<https://github.com/opencv/cvat/pull/1192>)
- Source type support for CVAT Dumper/Loader (<https://github.com/opencv/cvat/pull/1192>)
- Intelligent polygon editing (<https://github.com/opencv/cvat/pull/1921>)
- Support creating multiple jobs for each task through python cli (<https://github.com/opencv/cvat/pull/1950>)
- python cli over https (<https://github.com/opencv/cvat/pull/1942>)
- Error message when plugins weren't able to initialize instead of infinite loading (<https://github.com/opencv/cvat/pull/1966>)
- Ability to change user password (<https://github.com/opencv/cvat/pull/1954>)

### Changed

- Smaller object details (<https://github.com/opencv/cvat/pull/1877>)
- `COCO` format does not convert bboxes to polygons on export (<https://github.com/opencv/cvat/pull/1953>)
- It is impossible to submit a DL model in OpenVINO format using UI.
  Now you can deploy new models on the server using serverless functions
  (<https://github.com/opencv/cvat/pull/1767>)
- Files and folders under share path are now alphabetically sorted

### Removed

- Removed OpenVINO and CUDA components because they are not necessary anymore (<https://github.com/opencv/cvat/pull/1767>)
- Removed the old UI code (<https://github.com/opencv/cvat/pull/1964>)

### Fixed

- Some objects aren't shown on canvas sometimes. For example after propagation on of objects is invisible (<https://github.com/opencv/cvat/pull/1834>)
- CVAT doesn't offer to restore state after an error (<https://github.com/opencv/cvat/pull/1874>)
- Cannot read property 'shapeType' of undefined because of zOrder related issues (<https://github.com/opencv/cvat/pull/1874>)
- Cannot read property 'pinned' of undefined because of zOrder related issues (<https://github.com/opencv/cvat/pull/1874>)
- Do not iterate over hidden objects in aam (which are invisible because of zOrder) (<https://github.com/opencv/cvat/pull/1874>)
- Cursor position is reset after changing a text field (<https://github.com/opencv/cvat/pull/1874>)
- Hidden points and cuboids can be selected to be grouped (<https://github.com/opencv/cvat/pull/1874>)
- `outside` annotations should not be in exported images (<https://github.com/opencv/cvat/issues/1620>)
- `CVAT for video format` import error with interpolation (<https://github.com/opencv/cvat/issues/1893>)
- `Image compression` definition mismatch (<https://github.com/opencv/cvat/issues/1900>)
- Points are duplicated during polygon interpolation sometimes (<https://github.com/opencv/cvat/pull/1892>)
- When redraw a shape with activated autobordering, previous points are visible (<https://github.com/opencv/cvat/pull/1892>)
- No mapping between side object element and context menu in some attributes (<https://github.com/opencv/cvat/pull/1923>)
- Interpolated shapes exported as `keyframe = True` (<https://github.com/opencv/cvat/pull/1937>)
- Stylelint filetype scans (<https://github.com/opencv/cvat/pull/1952>)
- Fixed toolip closing issue (<https://github.com/opencv/cvat/pull/1955>)
- Clearing frame cache when close a task (<https://github.com/opencv/cvat/pull/1966>)
- Increase rate of throttling policy for unauthenticated users (<https://github.com/opencv/cvat/pull/1969>)

## \[1.1.0-alpha] - 2020-06-30

### Added

- Throttling policy for unauthenticated users (<https://github.com/opencv/cvat/pull/1531>)
- Added default label color table for mask export (<https://github.com/opencv/cvat/pull/1549>)
- Added environment variables for Redis and Postgres hosts for Kubernetes deployment support (<https://github.com/opencv/cvat/pull/1641>)
- Added visual identification for unavailable formats (<https://github.com/opencv/cvat/pull/1567>)
- Shortcut to change color of an activated shape in new UI (Enter) (<https://github.com/opencv/cvat/pull/1683>)
- Shortcut to switch split mode (<https://github.com/opencv/cvat/pull/1683>)
- Built-in search for labels when create an object or change a label (<https://github.com/opencv/cvat/pull/1683>)
- Better validation of labels and attributes in raw viewer (<https://github.com/opencv/cvat/pull/1727>)
- ClamAV antivirus integration (<https://github.com/opencv/cvat/pull/1712>)
- Added canvas background color selector (<https://github.com/opencv/cvat/pull/1705>)
- SCSS files linting with Stylelint tool (<https://github.com/opencv/cvat/pull/1766>)
- Supported import and export or single boxes in MOT format (<https://github.com/opencv/cvat/pull/1764>)
- \[Datumaro] Added `stats` command, which shows some dataset statistics
  like image mean and std (<https://github.com/opencv/cvat/pull/1734>)
- Add option to upload annotations upon task creation on CLI
- Polygon and polylines interpolation (<https://github.com/opencv/cvat/pull/1571>)
- Ability to redraw shape from scratch (Shift + N) for an activated shape (<https://github.com/opencv/cvat/pull/1571>)
- Highlights for the first point of a polygon/polyline and direction (<https://github.com/opencv/cvat/pull/1571>)
- Ability to change orientation for poylgons/polylines in context menu (<https://github.com/opencv/cvat/pull/1571>)
- Ability to set the first point for polygons in points context menu (<https://github.com/opencv/cvat/pull/1571>)
- Added new tag annotation workspace (<https://github.com/opencv/cvat/pull/1570>)
- Appearance block in attribute annotation mode (<https://github.com/opencv/cvat/pull/1820>)
- Keyframe navigations and some switchers in attribute annotation mode (<https://github.com/opencv/cvat/pull/1820>)
- \[Datumaro] Added `convert` command to convert datasets directly (<https://github.com/opencv/cvat/pull/1837>)
- \[Datumaro] Added an option to specify image extension when exporting datasets (<https://github.com/opencv/cvat/pull/1799>)
- \[Datumaro] Added image copying when exporting datasets, if possible (<https://github.com/opencv/cvat/pull/1799>)

### Changed

- Removed information about e-mail from the basic user information (<https://github.com/opencv/cvat/pull/1627>)
- Update https install manual. Makes it easier and more robust.
  Includes automatic renewing of lets encrypt certificates.
- Settings page move to the modal. (<https://github.com/opencv/cvat/pull/1705>)
- Implemented import and export of annotations with relative image paths (<https://github.com/opencv/cvat/pull/1463>)
- Using only single click to start editing or remove a point (<https://github.com/opencv/cvat/pull/1571>)
- Added support for attributes in VOC XML format (<https://github.com/opencv/cvat/pull/1792>)
- Added annotation attributes in COCO format (<https://github.com/opencv/cvat/pull/1782>)
- Colorized object items in the side panel (<https://github.com/opencv/cvat/pull/1753>)
- \[Datumaro] Annotation-less files are not generated anymore in COCO format, unless tasks explicitly requested (<https://github.com/opencv/cvat/pull/1799>)

### Fixed

- Problem with exported frame stepped image task (<https://github.com/opencv/cvat/issues/1613>)
- Fixed dataset filter item representation for imageless dataset items (<https://github.com/opencv/cvat/pull/1593>)
- Fixed interpreter crash when trying to import `tensorflow` with no AVX instructions available (<https://github.com/opencv/cvat/pull/1567>)
- Kibana wrong working time calculation with new annotation UI use (<https://github.com/opencv/cvat/pull/1654>)
- Wrong rexex for account name validation (<https://github.com/opencv/cvat/pull/1667>)
- Wrong description on register view for the username field (<https://github.com/opencv/cvat/pull/1667>)
- Wrong resolution for resizing a shape (<https://github.com/opencv/cvat/pull/1667>)
- React warning because of not unique keys in labels viewer (<https://github.com/opencv/cvat/pull/1727>)
- Fixed issue tracker (<https://github.com/opencv/cvat/pull/1705>)
- Fixed canvas fit after sidebar open/close event (<https://github.com/opencv/cvat/pull/1705>)
- A couple of exceptions in AAM related with early object activation (<https://github.com/opencv/cvat/pull/1755>)
- Propagation from the latest frame (<https://github.com/opencv/cvat/pull/1800>)
- Number attribute value validation (didn't work well with floats) (<https://github.com/opencv/cvat/pull/1800>)
- Logout doesn't work (<https://github.com/opencv/cvat/pull/1812>)
- Annotations aren't updated after reopening a task (<https://github.com/opencv/cvat/pull/1753>)
- Labels aren't updated after reopening a task (<https://github.com/opencv/cvat/pull/1753>)
- Canvas isn't fitted after collapsing side panel in attribute annotation mode (<https://github.com/opencv/cvat/pull/1753>)
- Error when interpolating polygons (<https://github.com/opencv/cvat/pull/1878>)

### Security

- SQL injection in Django `CVE-2020-9402` (<https://github.com/opencv/cvat/pull/1657>)

## \[1.0.0] - 2020-05-29

### Added

- cvat-ui: cookie policy drawer for login page (<https://github.com/opencv/cvat/pull/1511>)
- `datumaro_project` export format (<https://github.com/opencv/cvat/pull/1352>)
- Ability to configure user agreements for the user registration form (<https://github.com/opencv/cvat/pull/1464>)
- Cuboid interpolation and cuboid drawing from rectangles (<https://github.com/opencv/cvat/pull/1560>)
- Ability to configure custom pageViewHit, which can be useful for web analytics integration (<https://github.com/opencv/cvat/pull/1566>)
- Ability to configure access to the analytics page based on roles (<https://github.com/opencv/cvat/pull/1592>)

### Changed

- Downloaded file name in annotations export became more informative (<https://github.com/opencv/cvat/pull/1352>)
- Added auto trimming for trailing whitespaces style enforcement (<https://github.com/opencv/cvat/pull/1352>)
- REST API: updated `GET /task/<id>/annotations`: parameters are `format`, `filename`
  (now optional), `action` (optional) (<https://github.com/opencv/cvat/pull/1352>)
- REST API: removed `dataset/formats`, changed format of `annotation/formats` (<https://github.com/opencv/cvat/pull/1352>)
- Exported annotations are stored for N hours instead of indefinitely (<https://github.com/opencv/cvat/pull/1352>)
- Formats: CVAT format now accepts ZIP and XML (<https://github.com/opencv/cvat/pull/1352>)
- Formats: COCO format now accepts ZIP and JSON (<https://github.com/opencv/cvat/pull/1352>)
- Formats: most of formats renamed, no extension in title (<https://github.com/opencv/cvat/pull/1352>)
- Formats: definitions are changed, are not stored in DB anymore (<https://github.com/opencv/cvat/pull/1352>)
- cvat-core: session.annotations.put() now returns ids of added objects (<https://github.com/opencv/cvat/pull/1493>)
- Images without annotations now also included in dataset/annotations export (<https://github.com/opencv/cvat/issues/525>)

### Removed

- `annotation` application is replaced with `dataset_manager` (<https://github.com/opencv/cvat/pull/1352>)
- `_DATUMARO_INIT_LOGLEVEL` env. variable is removed in favor of regular `--loglevel` cli parameter (<https://github.com/opencv/cvat/pull/1583>)

### Fixed

- Categories for empty projects with no sources are taken from own dataset (<https://github.com/opencv/cvat/pull/1352>)
- Added directory removal on error during `extract` command (<https://github.com/opencv/cvat/pull/1352>)
- Added debug error message on incorrect XPath (<https://github.com/opencv/cvat/pull/1352>)
- Exporting frame stepped task
  (<https://github.com/opencv/cvat/issues/1294>, <https://github.com/opencv/cvat/issues/1334>)
- Fixed broken command line interface for `cvat` export format in Datumaro (<https://github.com/opencv/cvat/issues/1494>)
- Updated Rest API document, Swagger document serving instruction issue (<https://github.com/opencv/cvat/issues/1495>)
- Fixed cuboid occluded view (<https://github.com/opencv/cvat/pull/1500>)
- Non-informative lock icon (<https://github.com/opencv/cvat/pull/1434>)
- Sidebar in AAM has no hide/show button (<https://github.com/opencv/cvat/pull/1420>)
- Task/Job buttons has no "Open in new tab" option (<https://github.com/opencv/cvat/pull/1419>)
- Delete point context menu option has no shortcut hint (<https://github.com/opencv/cvat/pull/1416>)
- Fixed issue with unnecessary tag activation in cvat-canvas (<https://github.com/opencv/cvat/issues/1540>)
- Fixed an issue with large number of instances in instance mask (<https://github.com/opencv/cvat/issues/1539>)
- Fixed full COCO dataset import error with conflicting labels in keypoints and detection (<https://github.com/opencv/cvat/pull/1548>)
- Fixed COCO keypoints skeleton parsing and saving (<https://github.com/opencv/cvat/issues/1539>)
- `tf.placeholder() is not compatible with eager execution` exception for auto_segmentation (<https://github.com/opencv/cvat/pull/1562>)
- Canvas cannot be moved with move functionality on left mouse key (<https://github.com/opencv/cvat/pull/1573>)
- Deep extreme cut request is sent when draw any shape with Make AI polygon option enabled (<https://github.com/opencv/cvat/pull/1573>)
- Fixed an error when exporting a task with cuboids to any format except CVAT (<https://github.com/opencv/cvat/pull/1577>)
- Synchronization with remote git repo (<https://github.com/opencv/cvat/pull/1582>)
- A problem with mask to polygons conversion when polygons are too small (<https://github.com/opencv/cvat/pull/1581>)
- Unable to upload video with uneven size (<https://github.com/opencv/cvat/pull/1594>)
- Fixed an issue with `z_order` having no effect on segmentations (<https://github.com/opencv/cvat/pull/1589>)

### Security

- Permission group whitelist check for analytics view (<https://github.com/opencv/cvat/pull/1608>)

## \[1.0.0-beta.2] - 2020-04-30

### Added

- Re-Identification algorithm to merging bounding boxes automatically to the new UI (<https://github.com/opencv/cvat/pull/1406>)
- Methods `import` and `export` to import/export raw annotations for Job and Task in `cvat-core` (<https://github.com/opencv/cvat/pull/1406>)
- Versioning of client packages (`cvat-core`, `cvat-canvas`, `cvat-ui`). Initial versions are set to 1.0.0 (<https://github.com/opencv/cvat/pull/1448>)
- Cuboids feature was migrated from old UI to new one. (<https://github.com/opencv/cvat/pull/1451>)

### Removed

- Annotation conversion utils, currently supported natively via Datumaro framework
  (<https://github.com/opencv/cvat/pull/1477>)

### Fixed

- Auto annotation, TF annotation and Auto segmentation apps (<https://github.com/opencv/cvat/pull/1409>)
- Import works with truncated images now: "OSError:broken data stream" on corrupt images
  (<https://github.com/opencv/cvat/pull/1430>)
- Hide functionality (H) doesn't work (<https://github.com/opencv/cvat/pull/1445>)
- The highlighted attribute doesn't correspond to the chosen attribute in AAM (<https://github.com/opencv/cvat/pull/1445>)
- Inconvinient image shaking while drawing a polygon (hold Alt key during drawing/editing/grouping to drag an image) (<https://github.com/opencv/cvat/pull/1445>)
- Filter property "shape" doesn't work and extra operator in description (<https://github.com/opencv/cvat/pull/1445>)
- Block of text information doesn't disappear after deactivating for locked shapes (<https://github.com/opencv/cvat/pull/1445>)
- Annotation uploading fails in annotation view (<https://github.com/opencv/cvat/pull/1445>)
- UI freezes after canceling pasting with escape (<https://github.com/opencv/cvat/pull/1445>)
- Duplicating keypoints in COCO export (<https://github.com/opencv/cvat/pull/1435>)
- CVAT new UI: add arrows on a mouse cursor (<https://github.com/opencv/cvat/pull/1391>)
- Delete point bug (in new UI) (<https://github.com/opencv/cvat/pull/1440>)
- Fix apache startup after PC restart (<https://github.com/opencv/cvat/pull/1467>)
- Open task button doesn't work (<https://github.com/opencv/cvat/pull/1474>)

## \[1.0.0-beta.1] - 2020-04-15

### Added

- Special behaviour for attribute value `__undefined__` (invisibility, no shortcuts to be set in AAM)
- Dialog window with some helpful information about using filters
- Ability to display a bitmap in the new UI
- Button to reset colors settings (brightness, saturation, contrast) in the new UI
- Option to display shape text always
- Dedicated message with clarifications when share is unmounted (<https://github.com/opencv/cvat/pull/1373>)
- Ability to create one tracked point (<https://github.com/opencv/cvat/pull/1383>)
- Ability to draw/edit polygons and polylines with automatic bordering feature
  (<https://github.com/opencv/cvat/pull/1394>)
- Tutorial: instructions for CVAT over HTTPS
- Deep extreme cut (semi-automatic segmentation) to the new UI (<https://github.com/opencv/cvat/pull/1398>)

### Changed

- Increase preview size of a task till 256, 256 on the server
- Public ssh-keys are displayed in a dedicated window instead of console when create a task with a repository
- React UI is the primary UI

### Fixed

- Cleaned up memory in Auto Annotation to enable long running tasks on videos
- New shape is added when press `esc` when drawing instead of cancellation
- Dextr segmentation doesn't work.
- `FileNotFoundError` during dump after moving format files
- CVAT doesn't append outside shapes when merge polyshapes in old UI
- Layout sometimes shows double scroll bars on create task, dashboard and settings pages
- UI fails after trying to change frame during resizing, dragging, editing
- Hidden points (or outsided) are visible after changing a frame
- Merge is allowed for points, but clicks on points conflict with frame dragging logic
- Removed objects are visible for search
- Add missed task_id and job_id fields into exception logs for the new UI (<https://github.com/opencv/cvat/pull/1372>)
- UI fails when annotations saving occurs during drag/resize/edit (<https://github.com/opencv/cvat/pull/1383>)
- Multiple savings when hold Ctrl+S (a lot of the same copies of events were sent with the same working time)
  (<https://github.com/opencv/cvat/pull/1383>)
- UI doesn't have any reaction when git repos synchronization failed (<https://github.com/opencv/cvat/pull/1383>)
- Bug when annotations cannot be saved after (delete - save - undo - save) (<https://github.com/opencv/cvat/pull/1383>)
- VOC format exports Upper case labels correctly in lower case (<https://github.com/opencv/cvat/pull/1379>)
- Fixed polygon exporting bug in COCO dataset (<https://github.com/opencv/cvat/issues/1387>)
- Task creation from remote files (<https://github.com/opencv/cvat/pull/1392>)
- Job cannot be opened in some cases when the previous job was failed during opening
  (<https://github.com/opencv/cvat/issues/1403>)
- Deactivated shape is still highlighted on the canvas (<https://github.com/opencv/cvat/issues/1403>)
- AttributeError: 'tuple' object has no attribute 'read' in ReID algorithm (<https://github.com/opencv/cvat/issues/1403>)
- Wrong semi-automatic segmentation near edges of an image (<https://github.com/opencv/cvat/issues/1403>)
- Git repos paths (<https://github.com/opencv/cvat/pull/1400>)
- Uploading annotations for tasks with multiple jobs (<https://github.com/opencv/cvat/pull/1396>)

## \[1.0.0-alpha] - 2020-03-31

### Added

- Data streaming using chunks (<https://github.com/opencv/cvat/pull/1007>)
- New UI: showing file names in UI (<https://github.com/opencv/cvat/pull/1311>)
- New UI: delete a point from context menu (<https://github.com/opencv/cvat/pull/1292>)

### Fixed

- Git app cannot clone a repository (<https://github.com/opencv/cvat/pull/1330>)
- New UI: preview position in task details (<https://github.com/opencv/cvat/pull/1312>)
- AWS deployment (<https://github.com/opencv/cvat/pull/1316>)

## \[0.6.1] - 2020-03-21

### Changed

- VOC task export now does not use official label map by default, but takes one
  from the source task to avoid primary-class and class part name
  clashing ([#1275](https://github.com/opencv/cvat/issues/1275))

### Fixed

- File names in LabelMe format export are no longer truncated ([#1259](https://github.com/opencv/cvat/issues/1259))
- `occluded` and `z_order` annotation attributes are now correctly passed to Datumaro ([#1271](https://github.com/opencv/cvat/pull/1271))
- Annotation-less tasks now can be exported as empty datasets in COCO ([#1277](https://github.com/opencv/cvat/issues/1277))
- Frame name matching for video annotations import -
  allowed `frame_XXXXXX[.ext]` format ([#1274](https://github.com/opencv/cvat/pull/1274))

### Security

- Bump acorn from 6.3.0 to 6.4.1 in /cvat-ui ([#1270](https://github.com/opencv/cvat/pull/1270))

## \[0.6.0] - 2020-03-15

### Added

- Server only support for projects. Extend REST API v1 (/api/v1/projects\*)
- Ability to get basic information about users without admin permissions ([#750](https://github.com/opencv/cvat/issues/750))
- Changed REST API: removed PUT and added DELETE methods for /api/v1/users/ID
- Mask-RCNN Auto Annotation Script in OpenVINO format
- Yolo Auto Annotation Script
- Auto segmentation using Mask_RCNN component (Keras+Tensorflow Mask R-CNN Segmentation)
- REST API to export an annotation task (images + annotations)
  [Datumaro](https://github.com/opencv/cvat/tree/develop/datumaro) -
  a framework to build, analyze, debug and visualize datasets
- Text Detection Auto Annotation Script in OpenVINO format for version 4
- Added in OpenVINO Semantic Segmentation for roads
- Ability to visualize labels when using Auto Annotation runner
- MOT CSV format support ([#830](https://github.com/opencv/cvat/pull/830))
- LabelMe format support ([#844](https://github.com/opencv/cvat/pull/844))
- Segmentation MASK format import (as polygons) ([#1163](https://github.com/opencv/cvat/pull/1163))
- Git repositories can be specified with IPv4 address ([#827](https://github.com/opencv/cvat/pull/827))

### Changed

- page_size parameter for all REST API methods
- React & Redux & Antd based dashboard
- Yolov3 interpretation script fix and changes to mapping.json
- YOLO format support ([#1151](https://github.com/opencv/cvat/pull/1151))
- Added support for OpenVINO 2020

### Fixed

- Exception in Git plugin [#826](https://github.com/opencv/cvat/issues/826)
- Label ids in TFrecord format now start from 1 [#866](https://github.com/opencv/cvat/issues/866)
- Mask problem in COCO JSON style [#718](https://github.com/opencv/cvat/issues/718)
- Datasets (or tasks) can be joined and split to subsets with Datumaro [#791](https://github.com/opencv/cvat/issues/791)
- Output labels for VOC format can be specified with Datumaro [#942](https://github.com/opencv/cvat/issues/942)
- Annotations can be filtered before dumping with Datumaro [#994](https://github.com/opencv/cvat/issues/994)

## \[0.5.2] - 2019-12-15

### Fixed

- Frozen version of scikit-image==0.15 in requirements.txt because next releases don't support Python 3.5

## \[0.5.1] - 2019-10-17

### Added

- Integration with Zenodo.org (DOI)

## \[0.5.0] - 2019-09-12

### Added

- A converter to YOLO format
- Installation guide
- Linear interpolation for a single point
- Video frame filter
- Running functional tests for REST API during a build
- Admins are no longer limited to a subset of python commands in the auto annotation application
- Remote data source (list of URLs to create an annotation task)
- Auto annotation using Faster R-CNN with Inception v2 (utils/open_model_zoo)
- Auto annotation using Pixel Link mobilenet v2 - text detection (utils/open_model_zoo)
- Ability to create a custom extractors for unsupported media types
- Added in PDF extractor
- Added in a command line model manager tester
- Ability to dump/load annotations in several formats from UI (CVAT, Pascal VOC, YOLO, MS COCO, png mask, TFRecord)
- Auth for REST API (api/v1/auth/): login, logout, register, ...
- Preview for the new CVAT UI (dashboard only) is available: <http://localhost:9080/>
- Added command line tool for performing common task operations (/utils/cli/)

### Changed

- Outside and keyframe buttons in the side panel for all interpolation shapes (they were only for boxes before)
- Improved error messages on the client side (#511)

### Removed

- "Flip images" has been removed. UI now contains rotation features.

### Fixed

- Incorrect width of shapes borders in some cases
- Annotation parser for tracks with a start frame less than the first segment frame
- Interpolation on the server near outside frames
- Dump for case when task name has a slash
- Auto annotation fail for multijob tasks
- Installation of CVAT with OpenVINO on the Windows platform
- Background color was always black in utils/mask/converter.py
- Exception in attribute annotation mode when a label are switched to a value without any attributes
- Handling of wrong labelamp json file in auto annotation (<https://github.com/opencv/cvat/issues/554>)
- No default attributes in dumped annotation (<https://github.com/opencv/cvat/issues/601>)
- Required field "Frame Filter" on admin page during a task modifying (#666)
- Dump annotation errors for a task with several segments (#610, #500)
- Invalid label parsing during a task creating (#628)
- Button "Open Task" in the annotation view
- Creating a video task with 0 overlap

### Security

- Upgraded Django, djangorestframework, and other packages

## \[0.4.2] - 2019-06-03

### Fixed

- Fixed interaction with the server share in the auto annotation plugin

## \[0.4.1] - 2019-05-14

### Fixed

- JavaScript syntax incompatibility with Google Chrome versions less than 72

## \[0.4.0] - 2019-05-04

### Added

- OpenVINO auto annotation: it is possible to upload a custom model and annotate images automatically.
- Ability to rotate images/video in the client part (Ctrl+R, Shift+Ctrl+R shortcuts) (#305)
- The ReID application for automatic bounding box merging has been added (#299)
- Keyboard shortcuts to switch next/previous default shape type (box, polygon etc) (Alt + <, Alt + >) (#316)
- Converter for VOC now supports interpolation tracks
- REST API (/api/v1/\*, /api/docs)
- Semi-automatic semantic segmentation with the [Deep Extreme Cut](http://www.vision.ee.ethz.ch/~cvlsegmentation/dextr/) work

### Changed

- Propagation setup has been moved from settings to bottom player panel
- Additional events like "Debug Info" or "Fit Image" have been added for analitics
- Optional using LFS for git annotation storages (#314)

### Deprecated

- "Flip images" flag in the create task dialog will be removed.
  Rotation functionality in client part have been added instead.

### Fixed

- Django 2.1.5 (security fix, [CVE-2019-3498](https://nvd.nist.gov/vuln/detail/CVE-2019-3498))
- Several scenarious which cause code 400 after undo/redo/save have been fixed (#315)

## \[0.3.0] - 2018-12-29

### Added

- Ability to copy Object URL and Frame URL via object context menu and player context menu respectively.
- Ability to change opacity for selected shape with help "Selected Fill Opacity" slider.
- Ability to remove polyshapes points by double click.
- Ability to draw/change polyshapes (except for points) by slip method. Just press ENTER and moving a cursor.
- Ability to switch lock/hide properties via label UI element (in right menu) for all objects with same label.
- Shortcuts for outside/keyframe properties
- Support of Intel OpenVINO for accelerated model inference
- Tensorflow annotation now works without CUDA. It can use CPU only. OpenVINO and CUDA are supported optionally.
- Incremental saving of annotations.
- Tutorial for using polygons (screencast)
- Silk profiler to improve development process
- Admin panel can be used to edit labels and attributes for annotation tasks
- Analytics component to manage a data annotation team, monitor exceptions, collect client and server logs
- Changeable job and task statuses (annotation, validation, completed).
  A job status can be changed manually, a task status is computed automatically based on job statuses (#153)
- Backlink to a task from its job annotation view (#156)
- Buttons lock/hide for labels. They work for all objects with the same label on a current frame (#116)

### Changed

- Polyshape editing method has been improved. You can redraw part of shape instead of points cloning.
- Unified shortcut (Esc) for close any mode instead of different shortcuts (Alt+N, Alt+G, Alt+M etc.).
- Dump file contains information about data source (e.g. video name, archive name, ...)
- Update requests library due to [CVE-2018-18074](https://nvd.nist.gov/vuln/detail/CVE-2018-18074)
- Per task/job permissions to create/access/change/delete tasks and annotations
- Documentation was improved
- Timeout for creating tasks was increased (from 1h to 4h) (#136)
- Drawing has become more convenience. Now it is possible to draw outside an image.
  Shapes will be automatically truncated after drawing process (#202)

### Fixed

- Performance bottleneck has been fixed during you create new objects (draw, copy, merge etc).
- Label UI elements aren't updated after changelabel.
- Attribute annotation mode can use invalid shape position after resize or move shapes.
- Labels order is preserved now (#242)
- Uploading large XML files (#123)
- Django vulnerability (#121)
- Grammatical cleanup of README.md (#107)
- Dashboard loading has been accelerated (#156)
- Text drawing outside of a frame in some cases (#202)

## \[0.2.0] - 2018-09-28

### Added

- New annotation shapes: polygons, polylines, points
- Undo/redo feature
- Grid to estimate size of objects
- Context menu for shapes
- A converter to PASCAL VOC format
- A converter to MS COCO format
- A converter to mask format
- License header for most of all files
- .gitattribute to avoid problems with bash scripts inside a container
- CHANGELOG.md itself
- Drawing size of a bounding box during resize
- Color by instance, group, label
- Group objects
- Object propagation on next frames
- Full screen view

### Changed

- Documentation, screencasts, the primary screenshot
- Content-type for save_job request is application/json

### Fixed

- Player navigation if the browser's window is scrolled
- Filter doesn't support dash (-)
- Several memory leaks
- Inconsistent extensions between filenames in an annotation file and real filenames

## \[0.1.2] - 2018-08-07

### Added

- 7z archive support when creating a task
- .vscode/launch.json file for developing with VS code

### Fixed

- #14: docker-compose down command as written in the readme does not remove volumes
- #15: all checkboxes in temporary attributes are checked when reopening job after saving the job
- #18: extend CONTRIBUTING.md
- #19: using the same attribute for label twice -> stuck

### Changed

- More strict verification for labels with attributes

## \[0.1.1] - 2018-07-6

### Added

- Links on a screenshot, documentation, screencasts into README.md
- CONTRIBUTORS.md

### Fixed

- GitHub documentation

## \[0.1.0] - 2018-06-29

### Added

- Initial version

## Template

```
## \[Unreleased]
### Added
- TDB

### Changed
- TDB

### Deprecated
- TDB

### Removed
- TDB

### Fixed
- TDB

### Security
- TDB
```<|MERGE_RESOLUTION|>--- conflicted
+++ resolved
@@ -7,14 +7,9 @@
 
 ## \[2.5.0] - Unreleased
 ### Added
-<<<<<<< HEAD
-- \[API\] Support for Ground Truth job creation and removal (<https://github.com/opencv/cvat/pull/6204>)
-- \[API\] Task quality estimation endpoints (<https://github.com/opencv/cvat/pull/6204>)
-- \[API\] An option to run autoannotation on a job (<https://github.com/opencv/cvat/pull/6276>)
-=======
 - \[API\] API Now supports the creation and removal of Ground Truth jobs. (<https://github.com/opencv/cvat/pull/6204>)
 - \[API\] We've introduced task quality estimation endpoints. (<https://github.com/opencv/cvat/pull/6204>)
->>>>>>> 5c006ea3
+- \[API\] An option to run autoannotation on a job (<https://github.com/opencv/cvat/pull/6276>)
 
 ### Changed
 - TDB
