--- conflicted
+++ resolved
@@ -16,11 +16,8 @@
 
 ### Changed
 
-<<<<<<< HEAD
 - Updated manifest format, added meta with related images (<https://github.com/openvinotoolkit/cvat/pull/3122>)
 
-=======
->>>>>>> e8f113e2
 ### Deprecated
 
 ### Removed
