# Changelog
All notable changes to this project will be documented in this file.

The format is based on [Keep a Changelog](https://keepachangelog.com/en/1.0.0/),
and this project adheres to [Semantic Versioning](https://semver.org/spec/v2.0.0.html).

## [1.1.0-alpha] - Unreleased
### Added
- Throttling policy for unauthenticated users (<https://github.com/opencv/cvat/pull/1531>)
- Added default label color table for mask export (<https://github.com/opencv/cvat/pull/1549>)
- Added environment variables for Redis and Postgres hosts for Kubernetes deployment support (<https://github.com/opencv/cvat/pull/1641>)
- Added visual identification for unavailable formats (<https://github.com/opencv/cvat/pull/1567>)
- Shortcut to change color of an activated shape in new UI (Enter) (<https://github.com/opencv/cvat/pull/1683>)
- Shortcut to switch split mode (<https://github.com/opencv/cvat/pull/1683>)
- Built-in search for labels when create an object or change a label (<https://github.com/opencv/cvat/pull/1683>)
- Better validation of labels and attributes in raw viewer (<https://github.com/opencv/cvat/pull/1727>)
- ClamAV antivirus integration (<https://github.com/opencv/cvat/pull/1712>)
<<<<<<< HEAD
- SCSS files linting with Stylelint tool (<https://github.com/opencv/cvat/pull/1766>)
=======
- Supported import and export or single boxes in MOT format (https://github.com/opencv/cvat/pull/1764)
- [Datumaro] Added `stats` command, which shows some dataset statistics like image mean and std (https://github.com/opencv/cvat/pull/1734)
- Add option to upload annotations upon task creation on CLI 
- Polygon and polylines interpolation (<https://github.com/opencv/cvat/pull/1571>)
- Ability to redraw shape from scratch (Shift + N) for an activated shape (<https://github.com/opencv/cvat/pull/1571>)
- Highlights for the first point of a polygon/polyline and direction (<https://github.com/opencv/cvat/pull/1571>)
- Ability to change orientation for poylgons/polylines in context menu (<https://github.com/opencv/cvat/pull/1571>)
- Ability to set the first point for polygons in points context menu (<https://github.com/opencv/cvat/pull/1571>)
>>>>>>> 5556b8a5

### Changed
- Removed information about e-mail from the basic user information (<https://github.com/opencv/cvat/pull/1627>)
- Update https install manual. Makes it easier and more robust. Includes automatic renewing of lets encrypt certificates.
- Implemented import and export of annotations with relative image paths (<https://github.com/opencv/cvat/pull/1463>)
- Using only single click to start editing or remove a point (<https://github.com/opencv/cvat/pull/1571>)

### Deprecated
-

### Removed
-

### Fixed
- Problem with exported frame stepped image task (<https://github.com/opencv/cvat/issues/1613>)
- Fixed dataset filter item representation for imageless dataset items (<https://github.com/opencv/cvat/pull/1593>)
- Fixed interpreter crash when trying to import `tensorflow` with no AVX instructions available (<https://github.com/opencv/cvat/pull/1567>)
- Kibana wrong working time calculation with new annotation UI use (<https://github.com/opencv/cvat/pull/1654>)
- Wrong rexex for account name validation (<https://github.com/opencv/cvat/pull/1667>)
- Wrong description on register view for the username field (<https://github.com/opencv/cvat/pull/1667>)
- Wrong resolution for resizing a shape (<https://github.com/opencv/cvat/pull/1667>)
- React warning because of not unique keys in labels viewer (<https://github.com/opencv/cvat/pull/1727>)
- A couple of exceptions in AAM related with early object activation (<https://github.com/opencv/cvat/pull/1755>)


### Security
- SQL injection in Django `CVE-2020-9402` (<https://github.com/opencv/cvat/pull/1657>)

## [1.0.0] - 2020-05-29
### Added
- cvat-ui: cookie policy drawer for login page (<https://github.com/opencv/cvat/pull/1511>)
- `datumaro_project` export format (<https://github.com/opencv/cvat/pull/1352>)
- Ability to configure user agreements for the user registration form (<https://github.com/opencv/cvat/pull/1464>)
- Cuboid interpolation and cuboid drawing from rectangles (<https://github.com/opencv/cvat/pull/1560>)
- Ability to configure custom pageViewHit, which can be useful for web analytics integration (<https://github.com/opencv/cvat/pull/1566>)
- Ability to configure access to the analytics page based on roles (<https://github.com/opencv/cvat/pull/1592>)

### Changed
- Downloaded file name in annotations export became more informative (<https://github.com/opencv/cvat/pull/1352>)
- Added auto trimming for trailing whitespaces style enforcement (<https://github.com/opencv/cvat/pull/1352>)
- REST API: updated `GET /task/<id>/annotations`: parameters are `format`, `filename` (now optional), `action` (optional) (<https://github.com/opencv/cvat/pull/1352>)
- REST API: removed `dataset/formats`, changed format of `annotation/formats` (<https://github.com/opencv/cvat/pull/1352>)
- Exported annotations are stored for N hours instead of indefinitely (<https://github.com/opencv/cvat/pull/1352>)
- Formats: CVAT format now accepts ZIP and XML (<https://github.com/opencv/cvat/pull/1352>)
- Formats: COCO format now accepts ZIP and JSON (<https://github.com/opencv/cvat/pull/1352>)
- Formats: most of formats renamed, no extension in title (<https://github.com/opencv/cvat/pull/1352>)
- Formats: definitions are changed, are not stored in DB anymore (<https://github.com/opencv/cvat/pull/1352>)
- cvat-core: session.annotations.put() now returns ids of added objects (<https://github.com/opencv/cvat/pull/1493>)
- Images without annotations now also included in dataset/annotations export (<https://github.com/opencv/cvat/issues/525>)

### Removed
- `annotation` application is replaced with `dataset_manager` (<https://github.com/opencv/cvat/pull/1352>)
- `_DATUMARO_INIT_LOGLEVEL` env. variable is removed in favor of regular `--loglevel` cli parameter (<https://github.com/opencv/cvat/pull/1583>)

### Fixed
- Categories for empty projects with no sources are taken from own dataset (<https://github.com/opencv/cvat/pull/1352>)
- Added directory removal on error during `extract` command (<https://github.com/opencv/cvat/pull/1352>)
- Added debug error message on incorrect XPath (<https://github.com/opencv/cvat/pull/1352>)
- Exporting frame stepped task (<https://github.com/opencv/cvat/issues/1294, https://github.com/opencv/cvat/issues/1334>)
- Fixed broken command line interface for `cvat` export format in Datumaro (<https://github.com/opencv/cvat/issues/1494>)
- Updated Rest API document, Swagger document serving instruction issue (<https://github.com/opencv/cvat/issues/1495>)
- Fixed cuboid occluded view (<https://github.com/opencv/cvat/pull/1500>)
- Non-informative lock icon (<https://github.com/opencv/cvat/pull/1434>)
- Sidebar in AAM has no hide/show button (<https://github.com/opencv/cvat/pull/1420>)
- Task/Job buttons has no "Open in new tab" option (<https://github.com/opencv/cvat/pull/1419>)
- Delete point context menu option has no shortcut hint (<https://github.com/opencv/cvat/pull/1416>)
- Fixed issue with unnecessary tag activation in cvat-canvas (<https://github.com/opencv/cvat/issues/1540>)
- Fixed an issue with large number of instances in instance mask (<https://github.com/opencv/cvat/issues/1539>)
- Fixed full COCO dataset import error with conflicting labels in keypoints and detection (<https://github.com/opencv/cvat/pull/1548>)
- Fixed COCO keypoints skeleton parsing and saving (<https://github.com/opencv/cvat/issues/1539>)
- `tf.placeholder() is not compatible with eager execution` exception for auto_segmentation (<https://github.com/opencv/cvat/pull/1562>)
- Canvas cannot be moved with move functionality on left mouse key (<https://github.com/opencv/cvat/pull/1573>)
- Deep extreme cut request is sent when draw any shape with Make AI polygon option enabled  (<https://github.com/opencv/cvat/pull/1573>)
- Fixed an error when exporting a task with cuboids to any format except CVAT (<https://github.com/opencv/cvat/pull/1577>)
- Synchronization with remote git repo (<https://github.com/opencv/cvat/pull/1582>)
- A problem with mask to polygons conversion when polygons are too small (<https://github.com/opencv/cvat/pull/1581>)
- Unable to upload video with uneven size (<https://github.com/opencv/cvat/pull/1594>)
- Fixed an issue with `z_order` having no effect on segmentations (<https://github.com/opencv/cvat/pull/1589>)

### Security
- Permission group whitelist check for analytics view (<https://github.com/opencv/cvat/pull/1608>)

## [1.0.0-beta.2] - 2020-04-30
### Added
- Re-Identification algorithm to merging bounding boxes automatically to the new UI (<https://github.com/opencv/cvat/pull/1406>)
- Methods ``import`` and ``export`` to import/export raw annotations for Job and Task in ``cvat-core`` (<https://github.com/opencv/cvat/pull/1406>)
- Versioning of client packages (``cvat-core``, ``cvat-canvas``, ``cvat-ui``). Initial versions are set to 1.0.0  (<https://github.com/opencv/cvat/pull/1448>)
- Cuboids feature was migrated from old UI to new one. (<https://github.com/opencv/cvat/pull/1451>)

### Removed
- Annotation convertation utils, currently supported natively via Datumaro framework (https://github.com/opencv/cvat/pull/1477)

### Fixed
- Auto annotation, TF annotation and Auto segmentation apps (https://github.com/opencv/cvat/pull/1409)
- Import works with truncated images now: "OSError:broken data stream" on corrupt images (https://github.com/opencv/cvat/pull/1430)
- Hide functionality (H) doesn't work (<https://github.com/opencv/cvat/pull/1445>)
- The highlighted attribute doesn't correspond to the chosen attribute in AAM (<https://github.com/opencv/cvat/pull/1445>)
- Inconvinient image shaking while drawing a polygon (hold Alt key during drawing/editing/grouping to drag an image) (<https://github.com/opencv/cvat/pull/1445>)
- Filter property "shape" doesn't work and extra operator in description (<https://github.com/opencv/cvat/pull/1445>)
- Block of text information doesn't disappear after deactivating for locked shapes (<https://github.com/opencv/cvat/pull/1445>)
- Annotation uploading fails in annotation view (<https://github.com/opencv/cvat/pull/1445>)
- UI freezes after canceling pasting with escape (<https://github.com/opencv/cvat/pull/1445>)
- Duplicating keypoints in COCO export (https://github.com/opencv/cvat/pull/1435)
- CVAT new UI: add arrows on a mouse cursor (<https://github.com/opencv/cvat/pull/1391>)
- Delete point bug (in new UI) (<https://github.com/opencv/cvat/pull/1440>)
- Fix apache startup after PC restart (https://github.com/opencv/cvat/pull/1467)
- Open task button doesn't work (https://github.com/opencv/cvat/pull/1474)

## [1.0.0-beta.1] - 2020-04-15
### Added
- Special behaviour for attribute value ``__undefined__`` (invisibility, no shortcuts to be set in AAM)
- Dialog window with some helpful information about using filters
- Ability to display a bitmap in the new UI
- Button to reset colors settings (brightness, saturation, contrast) in the new UI
- Option to display shape text always
- Dedicated message with clarifications when share is unmounted (https://github.com/opencv/cvat/pull/1373)
- Ability to create one tracked point (https://github.com/opencv/cvat/pull/1383)
- Ability to draw/edit polygons and polylines with automatic bordering feature (https://github.com/opencv/cvat/pull/1394)
- Tutorial: instructions for CVAT over HTTPS
- Deep extreme cut (semi-automatic segmentation) to the new UI (https://github.com/opencv/cvat/pull/1398)

### Changed
- Increase preview size of a task till 256, 256 on the server
- Public ssh-keys are displayed in a dedicated window instead of console when create a task with a repository
- React UI is the primary UI

### Fixed
- Cleaned up memory in Auto Annotation to enable long running tasks on videos
- New shape is added when press ``esc`` when drawing instead of cancellation
- Dextr segmentation doesn't work.
- `FileNotFoundError` during dump after moving format files
- CVAT doesn't append outside shapes when merge polyshapes in old UI
- Layout sometimes shows double scroll bars on create task, dashboard and settings pages
- UI fails after trying to change frame during resizing, dragging, editing
- Hidden points (or outsided) are visible after changing a frame
- Merge is allowed for points, but clicks on points conflict with frame dragging logic
- Removed objects are visible for search
- Add missed task_id and job_id fields into exception logs for the new UI (https://github.com/opencv/cvat/pull/1372)
- UI fails when annotations saving occurs during drag/resize/edit (https://github.com/opencv/cvat/pull/1383)
- Multiple savings when hold Ctrl+S (a lot of the same copies of events were sent with the same working time) (https://github.com/opencv/cvat/pull/1383)
- UI doesn't have any reaction when git repos synchronization failed (https://github.com/opencv/cvat/pull/1383)
- Bug when annotations cannot be saved after (delete - save - undo - save) (https://github.com/opencv/cvat/pull/1383)
- VOC format exports Upper case labels correctly in lower case (https://github.com/opencv/cvat/pull/1379)
- Fixed polygon exporting bug in COCO dataset (https://github.com/opencv/cvat/issues/1387)
- Task creation from remote files (https://github.com/opencv/cvat/pull/1392)
- Job cannot be opened in some cases when the previous job was failed during opening (https://github.com/opencv/cvat/issues/1403)
- Deactivated shape is still highlighted on the canvas (https://github.com/opencv/cvat/issues/1403)
- AttributeError: 'tuple' object has no attribute 'read' in ReID algorithm (https://github.com/opencv/cvat/issues/1403)
- Wrong semi-automatic segmentation near edges of an image (https://github.com/opencv/cvat/issues/1403)
- Git repos paths (https://github.com/opencv/cvat/pull/1400)
- Uploading annotations for tasks with multiple jobs (https://github.com/opencv/cvat/pull/1396)

## [1.0.0-alpha] - 2020-03-31
### Added
- Data streaming using chunks (https://github.com/opencv/cvat/pull/1007)
- New UI: showing file names in UI (https://github.com/opencv/cvat/pull/1311)
- New UI: delete a point from context menu (https://github.com/opencv/cvat/pull/1292)

### Fixed
- Git app cannot clone a repository (https://github.com/opencv/cvat/pull/1330)
- New UI: preview position in task details (https://github.com/opencv/cvat/pull/1312)
- AWS deployment (https://github.com/opencv/cvat/pull/1316)

## [0.6.1] - 2020-03-21
### Changed
- VOC task export now does not use official label map by default, but takes one
  from the source task to avoid primary-class and class part name
  clashing ([#1275](https://github.com/opencv/cvat/issues/1275))

### Fixed
- File names in LabelMe format export are no longer truncated ([#1259](https://github.com/opencv/cvat/issues/1259))
- `occluded` and `z_order` annotation attributes are now correctly passed to Datumaro ([#1271](https://github.com/opencv/cvat/pull/1271))
- Annotation-less tasks now can be exported as empty datasets in COCO ([#1277](https://github.com/opencv/cvat/issues/1277))
- Frame name matching for video annotations import -
  allowed `frame_XXXXXX[.ext]` format ([#1274](https://github.com/opencv/cvat/pull/1274))

### Security
- Bump acorn from 6.3.0 to 6.4.1 in /cvat-ui ([#1270](https://github.com/opencv/cvat/pull/1270))

## [0.6.0] - 2020-03-15
### Added
- Server only support for projects. Extend REST API v1 (/api/v1/projects*)
- Ability to get basic information about users without admin permissions ([#750](https://github.com/opencv/cvat/issues/750))
- Changed REST API: removed PUT and added DELETE methods for /api/v1/users/ID
- Mask-RCNN Auto Annotation Script in OpenVINO format
- Yolo Auto Annotation Script
- Auto segmentation using Mask_RCNN component (Keras+Tensorflow Mask R-CNN Segmentation)
- REST API to export an annotation task (images + annotations)
- [Datumaro](https://github.com/opencv/cvat/tree/develop/datumaro) - a framework to build, analyze, debug and visualize datasets
- Text Detection Auto Annotation Script in OpenVINO format for version 4
- Added in OpenVINO Semantic Segmentation for roads
- Ability to visualize labels when using Auto Annotation runner
- MOT CSV format support ([#830](https://github.com/opencv/cvat/pull/830))
- LabelMe format support ([#844](https://github.com/opencv/cvat/pull/844))
- Segmentation MASK format import (as polygons) ([#1163](https://github.com/opencv/cvat/pull/1163))
- Git repositories can be specified with IPv4 address ([#827](https://github.com/opencv/cvat/pull/827))

### Changed
- page_size parameter for all REST API methods
- React & Redux & Antd based dashboard
- Yolov3 interpretation script fix and changes to mapping.json
- YOLO format support ([#1151](https://github.com/opencv/cvat/pull/1151))
- Added support for OpenVINO 2020

### Fixed
- Exception in Git plugin [#826](https://github.com/opencv/cvat/issues/826)
- Label ids in TFrecord format now start from 1 [#866](https://github.com/opencv/cvat/issues/866)
- Mask problem in COCO JSON style [#718](https://github.com/opencv/cvat/issues/718)
- Datasets (or tasks) can be joined and split to subsets with Datumaro [#791](https://github.com/opencv/cvat/issues/791)
- Output labels for VOC format can be specified with Datumaro [#942](https://github.com/opencv/cvat/issues/942)
- Annotations can be filtered before dumping with Datumaro [#994](https://github.com/opencv/cvat/issues/994)

## [0.5.2] - 2019-12-15
### Fixed
- Frozen version of scikit-image==0.15 in requirements.txt because next releases don't support Python 3.5

## [0.5.1] - 2019-10-17
### Added
- Integration with Zenodo.org (DOI)

## [0.5.0] - 2019-09-12
### Added
- A converter to YOLO format
- Installation guide
- Linear interpolation for a single point
- Video frame filter
- Running functional tests for REST API during a build
- Admins are no longer limited to a subset of python commands in the auto annotation application
- Remote data source (list of URLs to create an annotation task)
- Auto annotation using Faster R-CNN with Inception v2 (utils/open_model_zoo)
- Auto annotation using Pixel Link mobilenet v2 - text detection (utils/open_model_zoo)
- Ability to create a custom extractors for unsupported media types
- Added in PDF extractor
- Added in a command line model manager tester
- Ability to dump/load annotations in several formats from UI (CVAT, Pascal VOC, YOLO, MS COCO, png mask, TFRecord)
- Auth for REST API (api/v1/auth/): login, logout, register, ...
- Preview for the new CVAT UI (dashboard only) is available: http://localhost:9080/
- Added command line tool for performing common task operations (/utils/cli/)

### Changed
- Outside and keyframe buttons in the side panel for all interpolation shapes (they were only for boxes before)
- Improved error messages on the client side (#511)

### Removed
- "Flip images" has been removed. UI now contains rotation features.

### Fixed
- Incorrect width of shapes borders in some cases
- Annotation parser for tracks with a start frame less than the first segment frame
- Interpolation on the server near outside frames
- Dump for case when task name has a slash
- Auto annotation fail for multijob tasks
- Installation of CVAT with OpenVINO on the Windows platform
- Background color was always black in utils/mask/converter.py
- Exception in attribute annotation mode when a label are switched to a value without any attributes
- Handling of wrong labelamp json file in auto annotation (<https://github.com/opencv/cvat/issues/554>)
- No default attributes in dumped annotation (<https://github.com/opencv/cvat/issues/601>)
- Required field "Frame Filter" on admin page during a task modifying (#666)
- Dump annotation errors for a task with several segments (#610, #500)
- Invalid label parsing during a task creating (#628)
- Button "Open Task" in the annotation view
- Creating a video task with 0 overlap

### Security
- Upgraded Django, djangorestframework, and other packages

## [0.4.2] - 2019-06-03
### Fixed
- Fixed interaction with the server share in the auto annotation plugin

## [0.4.1] - 2019-05-14
### Fixed
- JavaScript syntax incompatibility with Google Chrome versions less than 72

## [0.4.0] - 2019-05-04
### Added
- OpenVINO auto annotation: it is possible to upload a custom model and annotate images automatically.
- Ability to rotate images/video in the client part (Ctrl+R, Shift+Ctrl+R shortcuts) (#305)
- The ReID application for automatic bounding box merging has been added (#299)
- Keyboard shortcuts to switch next/previous default shape type (box, polygon etc) [Alt + <, Alt + >] (#316)
- Converter for VOC now supports interpolation tracks
- REST API (/api/v1/*, /api/docs)
- Semi-automatic semantic segmentation with the [Deep Extreme Cut](http://www.vision.ee.ethz.ch/~cvlsegmentation/dextr/) work

### Changed
- Propagation setup has been moved from settings to bottom player panel
- Additional events like "Debug Info" or "Fit Image" have been added for analitics
- Optional using LFS for git annotation storages (#314)

### Deprecated
- "Flip images" flag in the create task dialog will be removed. Rotation functionality in client part have been added instead.

### Removed
-

### Fixed
- Django 2.1.5 (security fix, https://nvd.nist.gov/vuln/detail/CVE-2019-3498)
- Several scenarious which cause code 400 after undo/redo/save have been fixed (#315)

## [0.3.0] - 2018-12-29
### Added
- Ability to copy Object URL and Frame URL via object context menu and player context menu respectively.
- Ability to change opacity for selected shape with help "Selected Fill Opacity" slider.
- Ability to remove polyshapes points by double click.
- Ability to draw/change polyshapes (except for points) by slip method. Just press ENTER and moving a cursor.
- Ability to switch lock/hide properties via label UI element (in right menu) for all objects with same label.
- Shortcuts for outside/keyframe properties
- Support of Intel OpenVINO for accelerated model inference
- Tensorflow annotation now works without CUDA. It can use CPU only. OpenVINO and CUDA are supported optionally.
- Incremental saving of annotations.
- Tutorial for using polygons (screencast)
- Silk profiler to improve development process
- Admin panel can be used to edit labels and attributes for annotation tasks
- Analytics component to manage a data annotation team, monitor exceptions, collect client and server logs
- Changeable job and task statuses (annotation, validation, completed). A job status can be changed manually, a task status is computed automatically based on job statuses (#153)
- Backlink to a task from its job annotation view (#156)
- Buttons lock/hide for labels. They work for all objects with the same label on a current frame (#116)

### Changed
- Polyshape editing method has been improved. You can redraw part of shape instead of points cloning.
- Unified shortcut (Esc) for close any mode instead of different shortcuts (Alt+N, Alt+G, Alt+M etc.).
- Dump file contains information about data source (e.g. video name, archive name, ...)
- Update requests library due to https://nvd.nist.gov/vuln/detail/CVE-2018-18074
- Per task/job permissions to create/access/change/delete tasks and annotations
- Documentation was improved
- Timeout for creating tasks was increased (from 1h to 4h) (#136)
- Drawing has become more convenience. Now it is possible to draw outside an image. Shapes will be automatically truncated after drawing process (#202)

### Fixed
- Performance bottleneck has been fixed during you create new objects (draw, copy, merge etc).
- Label UI elements aren't updated after changelabel.
- Attribute annotation mode can use invalid shape position after resize or move shapes.
- Labels order is preserved now (#242)
- Uploading large XML files (#123)
- Django vulnerability (#121)
- Grammatical cleanup of README.md (#107)
- Dashboard loading has been accelerated (#156)
- Text drawing outside of a frame in some cases (#202)

## [0.2.0] - 2018-09-28
### Added
- New annotation shapes: polygons, polylines, points
- Undo/redo feature
- Grid to estimate size of objects
- Context menu for shapes
- A converter to PASCAL VOC format
- A converter to MS COCO format
- A converter to mask format
- License header for most of all files
- .gitattribute to avoid problems with bash scripts inside a container
- CHANGELOG.md itself
- Drawing size of a bounding box during resize
- Color by instance, group, label
- Group objects
- Object propagation on next frames
- Full screen view

### Changed
- Documentation, screencasts, the primary screenshot
- Content-type for save_job request is application/json

### Fixed
- Player navigation if the browser's window is scrolled
- Filter doesn't support dash (-)
- Several memory leaks
- Inconsistent extensions between filenames in an annotation file and real filenames

## [0.1.2] - 2018-08-07
### Added
- 7z archive support when creating a task
- .vscode/launch.json file for developing with VS code

### Fixed
- #14: docker-compose down command as written in the readme does not remove volumes
- #15: all checkboxes in temporary attributes are checked when reopening job after saving the job
- #18: extend CONTRIBUTING.md
- #19: using the same attribute for label twice -> stuck

### Changed
- More strict verification for labels with attributes

## [0.1.1] - 2018-07-6
### Added
- Links on a screenshot, documentation, screencasts into README.md
- CONTRIBUTORS.md

### Fixed
- GitHub documentation

## 0.1.0 - 2018-06-29
### Added
- Initial version

## Template
```
## [Unreleased]
### Added
-

### Changed
-

### Deprecated
-

### Removed
-

### Fixed
-

### Security
-
```<|MERGE_RESOLUTION|>--- conflicted
+++ resolved
@@ -15,18 +15,15 @@
 - Built-in search for labels when create an object or change a label (<https://github.com/opencv/cvat/pull/1683>)
 - Better validation of labels and attributes in raw viewer (<https://github.com/opencv/cvat/pull/1727>)
 - ClamAV antivirus integration (<https://github.com/opencv/cvat/pull/1712>)
-<<<<<<< HEAD
 - SCSS files linting with Stylelint tool (<https://github.com/opencv/cvat/pull/1766>)
-=======
 - Supported import and export or single boxes in MOT format (https://github.com/opencv/cvat/pull/1764)
 - [Datumaro] Added `stats` command, which shows some dataset statistics like image mean and std (https://github.com/opencv/cvat/pull/1734)
-- Add option to upload annotations upon task creation on CLI 
+- Add option to upload annotations upon task creation on CLI
 - Polygon and polylines interpolation (<https://github.com/opencv/cvat/pull/1571>)
 - Ability to redraw shape from scratch (Shift + N) for an activated shape (<https://github.com/opencv/cvat/pull/1571>)
 - Highlights for the first point of a polygon/polyline and direction (<https://github.com/opencv/cvat/pull/1571>)
 - Ability to change orientation for poylgons/polylines in context menu (<https://github.com/opencv/cvat/pull/1571>)
 - Ability to set the first point for polygons in points context menu (<https://github.com/opencv/cvat/pull/1571>)
->>>>>>> 5556b8a5
 
 ### Changed
 - Removed information about e-mail from the basic user information (<https://github.com/opencv/cvat/pull/1627>)
