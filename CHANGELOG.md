# Changelog

All notable changes to this project will be documented in this file.

The format is based on [Keep a Changelog](https://keepachangelog.com/en/1.0.0/),
and this project adheres to [Semantic Versioning](https://semver.org/spec/v2.0.0.html).

## \[2.4.0] - Unreleased
### Added
- \[SDK\] An arg to wait for data processing in the task data uploading function
  (<https://github.com/opencv/cvat/pull/5502>)
- Filename pattern to simplify uploading cloud storage data for a task (<https://github.com/opencv/cvat/pull/5498>, <https://github.com/opencv/cvat/pull/5525>)
- \[SDK\] Configuration setting to change the dataset cache directory
  (<https://github.com/opencv/cvat/pull/5535>)
- \[SDK\] Class to represent a project as a PyTorch dataset
  (<https://github.com/opencv/cvat/pull/5523>)
- Grid view and multiple context images supported (<https://github.com/opencv/cvat/pull/5542>)
- Interpolation is now supported for 3D cuboids.
Tracks can be exported/imported to/from Datumaro and Sly Pointcloud formats (<https://github.com/opencv/cvat/pull/5629>)
- Support for custom file to job splits in tasks (server API & SDK only)
  (<https://github.com/opencv/cvat/pull/5536>)
- \[SDK\] A PyTorch adapter setting to disable cache updates
  (<https://github.com/opencv/cvat/pull/5549>)
- YOLO v7 serverless feature added using ONNX backend (<https://github.com/opencv/cvat/pull/5552>)
- Cypress test for social account authentication (<https://github.com/opencv/cvat/pull/5444>)
- Dummy github and google authentication servers (<https://github.com/opencv/cvat/pull/5444>)
<<<<<<< HEAD
- Player settings option to download original frames from server
  (<https://github.com/opencv/cvat/pull/5460>)
=======
- \[Server API\] Simple filters for object collection endpoints
  (<https://github.com/opencv/cvat/pull/5575>)
>>>>>>> 0ae89527

### Changed
- The Docker Compose files now use the Compose Specification version
  of the format. This version is supported by Docker Compose 1.27.0+
  (<https://github.com/opencv/cvat/pull/5524>).
- \[SDK\] The `resource_type` args now have the default value of `local` in task creation functions.
  The corresponding arguments are keyword-only now.
  (<https://github.com/opencv/cvat/pull/5502>)
- \[Server API\] Added missing pagination or pagination parameters in
  `/jobs/{id}/commits`, `/organizations`
  (<https://github.com/opencv/cvat/pull/5557>)
- Windows Installation Instructions adjusted to work around <https://github.com/nuclio/nuclio/issues/1821>
- The contour detection function for semantic segmentation (<https://github.com/opencv/cvat/pull/4665>)
- Delete newline character when generating a webhook signature (<https://github.com/opencv/cvat/pull/5622>)
- DL models UI (<https://github.com/opencv/cvat/pull/5635>)

### Deprecated
- TBD

### Removed
- \[Server API\] Endpoints with collections are removed in favor of their full variants
  `/project/{id}/tasks`, `/tasks/{id}/jobs`, `/jobs/{id}/issues`, `/issues/{id}/comments`.
  Corresponding fields are added or changed to provide a link to the child collection
  in `/projects/{id}`, `/tasks/{id}`, `/jobs/{id}`, `/issues/{id}`
  (<https://github.com/opencv/cvat/pull/5575>)
- Limit on the maximum number of manifest files that can be added for cloud storage (<https://github.com/opencv/cvat/pull/5660>)

### Fixed
- Helm: Empty password for Redis (<https://github.com/opencv/cvat/pull/5520>)
- Fixed HRNet serverless function runtime error on images with alpha channel (<https://github.com/opencv/cvat/pull/5570>)
- Preview & chunk cache settings are ignored (<https://github.com/opencv/cvat/pull/5569>)
- Export annotations to Azure container (<https://github.com/opencv/cvat/pull/5596>)
- Fix the type of the credentials parameter of make_client from the Python SDK
- Reduced number of noisy information on ortho views for 3D canvas (<https://github.com/opencv/cvat/pull/5608>)
- Clean up disk space after a project is removed (<https://github.com/opencv/cvat/pull/5632>)
- \[Server API\] Various errors in the generated schema (<https://github.com/opencv/cvat/pull/5575>)
- SiamMask and TransT serverless functions (<https://github.com/opencv/cvat/pull/5658>)

### Security
- Fixed vulnerability with social authentication (<https://github.com/opencv/cvat/pull/5521>)

## \[2.3.0] - 2022-12-22
### Added
- SDK section in docs (<https://github.com/opencv/cvat/pull/4928>)
- An option to enable or disable host certificate checking in CLI (<https://github.com/opencv/cvat/pull/4928>)
- REST API tests with skeletons (<https://github.com/opencv/cvat/pull/4987>)
- Host schema auto-detection in SDK (<https://github.com/opencv/cvat/pull/4910>)
- Server compatibility checks in SDK (<https://github.com/opencv/cvat/pull/4935>)
- Objects sorting option in the sidebar, by z order. Additional visualization when the sorting is applied
(<https://github.com/opencv/cvat/pull/5145>)
- Added YOLOv5 serverless function NVIDIA GPU support (<https://github.com/opencv/cvat/pull/4960>)
- Mask tools are supported now (brush, eraser, polygon-plus, polygon-minus, returning masks
from online detectors & interactors) (<https://github.com/opencv/cvat/pull/4543>)
- Added Webhooks (<https://github.com/opencv/cvat/pull/4863>)
- Authentication with social accounts google & github (<https://github.com/opencv/cvat/pull/5147>, <https://github.com/opencv/cvat/pull/5181>, <https://github.com/opencv/cvat/pull/5295>)
- REST API tests to export job datasets & annotations and validate their structure  (<https://github.com/opencv/cvat/pull/5160>)
- Propagation backward on UI (<https://github.com/opencv/cvat/pull/5355>)
- Keyboard shortcut to delete a frame (Alt + Del) (<https://github.com/opencv/cvat/pull/5369>)
- A PyTorch dataset adapter layer in the SDK
  (<https://github.com/opencv/cvat/pull/5417>)
- A way to debug the server deployed with Docker (<https://github.com/opencv/cvat/issues/5327>)

### Changed
- `api/docs`, `api/swagger`, `api/schema`, `server/about` endpoints now allow unauthorized access (<https://github.com/opencv/cvat/pull/4928>, <https://github.com/opencv/cvat/pull/4935>)
- 3D canvas now can be dragged in IDLE mode (<https://github.com/opencv/cvat/pull/5385>)
- Datumaro version is upgraded to 0.3 (dev) (<https://github.com/opencv/cvat/pull/4984>)
- Allowed trailing slashes in the SDK host address (<https://github.com/opencv/cvat/pull/5057>)
- Adjusted initial camera position, enabled 'Reset zoom' option for 3D canvas (<https://github.com/opencv/cvat/pull/5395>)
- Enabled authentication via email (<https://github.com/opencv/cvat/pull/5037>)
- Unify error handling with the cloud storage (<https://github.com/opencv/cvat/pull/5389>)
- In the SDK, functions taking paths as strings now also accept path-like objects
  (<https://github.com/opencv/cvat/pull/5435>)

### Removed
- The `--https` option of CLI (<https://github.com/opencv/cvat/pull/4910>)

### Fixed
- Significantly optimized access to DB for api/jobs, api/tasks, and api/projects.
- Removed a possibly duplicated encodeURI() calls in `server-proxy.ts` to prevent doubly encoding
non-ascii paths while adding files from "Connected file share" (issue #4428)
- Removed unnecessary volumes defined in docker-compose.serverless.yml
(<https://github.com/openvinotoolkit/cvat/pull/4659>)
- Added support for Image files that use the PIL.Image.mode 'I;16'
- Project import/export with skeletons (<https://github.com/opencv/cvat/pull/4867>,
  <https://github.com/opencv/cvat/pull/5004>)
- Shape color is not changed on canvas after changing a label (<https://github.com/opencv/cvat/pull/5045>)
- Unstable e2e restore tests (<https://github.com/opencv/cvat/pull/5010>)
- IOG and f-BRS serverless function (<https://github.com/opencv/cvat/pull/5039>)
- Invisible label item in label constructor when label color background is white,
 or close to it (<https://github.com/opencv/cvat/pull/5041>)
- Fixed cvat-core ESlint problems (<https://github.com/opencv/cvat/pull/5027>)
- Fixed task creation with non-local files via the SDK/CLI
  (<https://github.com/opencv/cvat/issues/4962>)
- HRNET serverless function (<https://github.com/opencv/cvat/pull/4944>)
- Invalid export of segmentation masks when the `background` label gets nonzero id (<https://github.com/opencv/cvat/pull/5056>)
- A trailing slash in hostname doesn't allow SDK to send some requests
  (<https://github.com/opencv/cvat/pull/5057>)
- Double modal export/backup a task/project (<https://github.com/opencv/cvat/pull/5075>)
- Fixed bug of computing Job's unsolved/resolved issues numbers (<https://github.com/opencv/cvat/pull/5101>)
- Dataset export for job (<https://github.com/opencv/cvat/pull/5052>)
- Angle is not propagated when use ``propagate`` feature (<https://github.com/opencv/cvat/pull/5139>)
- Could not fetch task in a corner case (<https://github.com/opencv/cvat/pull/5163>)
- Restoring CVAT in case of React-renderning fail (<https://github.com/opencv/cvat/pull/5134>)
- Deleted frames become restored if a user deletes frames from another job of the same task
(<https://github.com/opencv/cvat/pull/5138>)
- Wrong issue position when create a quick issue on a rotated shape (<https://github.com/opencv/cvat/pull/5162>)
- Extra rerenders of different pages with each click (<https://github.com/opencv/cvat/pull/5178>)
- Skeleton points exported out of order in the COCO Keypoints format
  (<https://github.com/opencv/cvat/issues/5048>)
- PASCAL VOC 1.1 can't import dataset (<https://github.com/opencv/cvat/pull/4647>)
- Changing an object causes current z layer to be set to the maximum (<https://github.com/opencv/cvat/pull/5145>)
- Job assignee can not resolve an issue (<https://github.com/opencv/cvat/pull/5167>)
- Create manifest with cvat/server docker container command (<https://github.com/opencv/cvat/pull/5172>)
- Cannot assign a resource to a user who has an organization (<https://github.com/opencv/cvat/pull/5218>)
- Logs and annotations are not saved when logout from a job page (<https://github.com/opencv/cvat/pull/5266>)
- Added "type" field for all the labels, allows to reduce number of controls on annotation view (<https://github.com/opencv/cvat/pull/5273>)
- Occluded not applied on canvas instantly for a skeleton elements (<https://github.com/opencv/cvat/pull/5259>)
- Oriented bounding boxes broken with COCO format ss(<https://github.com/opencv/cvat/pull/5219>)
- Can't dump annotations with objects type is track from several jobs (<https://github.com/opencv/cvat/pull/5250>)
- Fixed upload resumption in production environments
  (<https://github.com/opencv/cvat/issues/4839>)
- Fixed job exporting (<https://github.com/opencv/cvat/pull/5282>)
- Visibility and ignored information fail to be loaded (MOT dataset format) (<https://github.com/opencv/cvat/pull/5270>)
- Added force logout on CVAT app start if token is missing (<https://github.com/opencv/cvat/pull/5331>)
- Drawing issues on 3D canvas (<https://github.com/opencv/cvat/pull/5410>)
- Missed token with using social account authentication (<https://github.com/opencv/cvat/pull/5344>)
- Redundant writing of skeleton annotations (CVAT for images) (<https://github.com/opencv/cvat/pull/5387>)
- The same object on 3D scene or `null` selected each click (PERFORMANCE) (<https://github.com/opencv/cvat/pull/5411>)
- An exception when run export for an empty task (<https://github.com/opencv/cvat/pull/5396>)
- Fixed FBRS serverless function runtime error on images with alpha channel (<https://github.com/opencv/cvat/pull/5384>)
- Attaching manifest with custom name (<https://github.com/opencv/cvat/pull/5377>)
- Uploading non-zip annotation files (<https://github.com/opencv/cvat/pull/5386>)
- Loss of rotation in CVAT format (<https://github.com/opencv/cvat/pull/5407>)
- A permission problem with interactive model launches for workers in orgs (<https://github.com/opencv/cvat/issues/4996>)
- Fix chart not being upgradable (<https://github.com/opencv/cvat/pull/5371>)
- Broken helm chart - if using custom release name (<https://github.com/opencv/cvat/pull/5403>)
- Missing source tag in project annotations (<https://github.com/opencv/cvat/pull/5408>)
- Creating a task with a Git repository via the SDK
  (<https://github.com/opencv/cvat/issues/4365>)
- Queries via the low-level API using the `multipart/form-data` Content-Type with string fields
  (<https://github.com/opencv/cvat/pull/5479>)

### Security
- `Project.import_dataset` not waiting for completion correctly
  (<https://github.com/opencv/cvat/pull/5459>)


## \[2.2.0] - 2022-09-12
### Added
- Added ability to delete frames from a job based on (<https://github.com/openvinotoolkit/cvat/pull/4194>)
- Support of attributes returned by serverless functions based on (<https://github.com/openvinotoolkit/cvat/pull/4506>)
- Project/task backups uploading via chunk uploads
- Fixed UX bug when jobs pagination is reset after changing a job
- Progressbars in CLI for file uploading and downloading
- `utils/cli` changed to `cvat-cli` package
- Support custom file name for backup
- Possibility to display tags on frame
- Support source and target storages (server part)
- Tests for import/export annotation, dataset, backup from/to cloud storage
- Added Python SDK package (`cvat-sdk`) (<https://github.com/opencv/cvat/pull/4813>)
- Previews for jobs
- Documentation for LDAP authentication (<https://github.com/cvat-ai/cvat/pull/39>)
- OpenCV.js caching and autoload (<https://github.com/cvat-ai/cvat/pull/30>)
- Publishing dev version of CVAT docker images (<https://github.com/cvat-ai/cvat/pull/53>)
- Support of Human Pose Estimation, Facial Landmarks (and similar) use-cases, new shape type:
Skeleton (<https://github.com/cvat-ai/cvat/pull/1>), (<https://github.com/opencv/cvat/pull/4829>)
- Added helm chart support for serverless functions and analytics (<https://github.com/cvat-ai/cvat/pull/110>)
- Added confirmation when remove a track (<https://github.com/opencv/cvat/pull/4846>)
- [COCO Keypoints](https://cocodataset.org/#keypoints-2020) format support (<https://github.com/opencv/cvat/pull/4821>,
  <https://github.com/opencv/cvat/pull/4908>)
- Support for Oracle OCI Buckets (<https://github.com/opencv/cvat/pull/4876>)
- `cvat-sdk` and `cvat-cli` packages on PyPI (<https://github.com/opencv/cvat/pull/4903>)
- UI part for source and target storages (<https://github.com/opencv/cvat/pull/4842>)
- Backup import/export modals (<https://github.com/opencv/cvat/pull/4842>)
- Annotations import modal (<https://github.com/opencv/cvat/pull/4842>)

### Changed
- Bumped nuclio version to 1.8.14
- Simplified running REST API tests. Extended CI-nightly workflow
- REST API tests are partially moved to Python SDK (`users`, `projects`, `tasks`, `issues`)
- cvat-ui: Improve UI/UX on label, create task and create project forms (<https://github.com/cvat-ai/cvat/pull/7>)
- Removed link to OpenVINO documentation (<https://github.com/cvat-ai/cvat/pull/35>)
- Clarified meaning of chunking for videos

### Fixed
- Task creation progressbar bug
- Removed Python dependency ``open3d`` which brought different issues to the building process
- Analytics not accessible when https is enabled
- Dataset import in an organization
- Updated minimist npm package to v1.2.6
- Request Status Code 500 "StopIteration" when exporting dataset
- Generated OpenAPI schema for several endpoints
- Annotation window might have top offset if try to move a locked object
- Image search in cloud storage (<https://github.com/cvat-ai/cvat/pull/8>)
- Reset password functionality (<https://github.com/cvat-ai/cvat/pull/52>)
- Creating task with cloud storage data (<https://github.com/cvat-ai/cvat/pull/116>)
- Show empty tasks (<https://github.com/cvat-ai/cvat/pull/100>)
- Fixed project filtration (<https://github.com/opencv/cvat/pull/4878>)
- Maximum callstack exceed when create task with 100000+ files from cloud storage (<https://github.com/opencv/cvat/pull/4836>)
- Fixed invocation of serverless functions (<https://github.com/opencv/cvat/pull/4907>)
- Removing label attributes (<https://github.com/opencv/cvat/pull/4927>)
- Notification with a required manifest file (<https://github.com/opencv/cvat/pull/4921>)

## \[2.1.0] - 2022-04-08
### Added
- Task annotations importing via chunk uploads (<https://github.com/openvinotoolkit/cvat/pull/4327>)
- Advanced filtration and sorting for a list of tasks/projects/cloudstorages (<https://github.com/openvinotoolkit/cvat/pull/4403>)
- Project dataset importing via chunk uploads (<https://github.com/openvinotoolkit/cvat/pull/4485>)
- Support paginated list for job commits (<https://github.com/openvinotoolkit/cvat/pull/4482>)

### Changed
- Added missing geos dependency into Dockerfile (<https://github.com/openvinotoolkit/cvat/pull/4451>)
- Improved helm chart readme (<https://github.com/openvinotoolkit/cvat/pull/4366>)
- Added helm chart support for CVAT 2.X and made ingress compatible with Kubernetes >=1.22 (<https://github.com/openvinotoolkit/cvat/pull/4448>)

### Fixed
- Permission error occurred when accessing the JobCommits (<https://github.com/openvinotoolkit/cvat/pull/4435>)
- job assignee can remove or update any issue created by the task owner (<https://github.com/openvinotoolkit/cvat/pull/4436>)
- Bug: Incorrect point deletion with keyboard shortcut (<https://github.com/openvinotoolkit/cvat/pull/4420>)
- some AI Tools were not sending responses properly (<https://github.com/openvinotoolkit/cvat/issues/4432>)
- Unable to upload annotations (<https://github.com/openvinotoolkit/cvat/pull/4513>)
- Fix build dependencies for Siammask (<https://github.com/openvinotoolkit/cvat/pull/4486>)
- Bug: Exif orientation information handled incorrectly (<https://github.com/openvinotoolkit/cvat/pull/4529>)
- Fixed build of retinanet function image (<https://github.com/cvat-ai/cvat/pull/54>)
- Dataset import for Datumaro, KITTI and VGGFace2 formats (<https://github.com/opencv/cvat/pull/4544>)
- Bug: Import dataset of Imagenet format fail (<https://github.com/opencv/cvat/issues/4850>)

## \[2.0.0] - 2022-03-04
### Added
- Handle attributes coming from nuclio detectors (<https://github.com/openvinotoolkit/cvat/pull/3917>)
- Add additional environment variables for Nuclio configuration (<https://github.com/openvinotoolkit/cvat/pull/3894>)
- Add KITTI segmentation and detection format (<https://github.com/openvinotoolkit/cvat/pull/3757>)
- Add LFW format (<https://github.com/openvinotoolkit/cvat/pull/3770>)
- Add Cityscapes format (<https://github.com/openvinotoolkit/cvat/pull/3758>)
- Add Open Images V6 format (<https://github.com/openvinotoolkit/cvat/pull/3679>)
- Rotated bounding boxes (<https://github.com/openvinotoolkit/cvat/pull/3832>)
- Player option: Smooth image when zoom-in, enabled by default (<https://github.com/openvinotoolkit/cvat/pull/3933>)
- Google Cloud Storage support in UI (<https://github.com/openvinotoolkit/cvat/pull/3919>)
- Add project tasks pagination (<https://github.com/openvinotoolkit/cvat/pull/3910>)
- Add remove issue button (<https://github.com/openvinotoolkit/cvat/pull/3952>)
- Data sorting option (<https://github.com/openvinotoolkit/cvat/pull/3937>)
- Options to change font size & position of text labels on the canvas (<https://github.com/openvinotoolkit/cvat/pull/3972>)
- Add "tag" return type for automatic annotation in Nuclio (<https://github.com/openvinotoolkit/cvat/pull/3896>)
- Helm chart: Make user-data-permission-fix optional (<https://github.com/openvinotoolkit/cvat/pull/3994>)
- Advanced identity access management system, using open policy agent (<https://github.com/openvinotoolkit/cvat/pull/3788>)
- Organizations to create "shared space" for different groups of users (<https://github.com/openvinotoolkit/cvat/pull/3788>)
- Dataset importing to a project (<https://github.com/openvinotoolkit/cvat/pull/3790>)
- User is able to customize information that text labels show (<https://github.com/openvinotoolkit/cvat/pull/4029>)
- Support for uploading manifest with any name (<https://github.com/openvinotoolkit/cvat/pull/4041>)
- Added information about OpenVINO toolkit to login page (<https://github.com/openvinotoolkit/cvat/pull/4077>)
- Support for working with ellipses (<https://github.com/openvinotoolkit/cvat/pull/4062>)
- Add several flags to task creation CLI (<https://github.com/openvinotoolkit/cvat/pull/4119>)
- Add YOLOv5 serverless function for automatic annotation (<https://github.com/openvinotoolkit/cvat/pull/4178>)
- Add possibility to change git repository and git export format from already created task (<https://github.com/openvinotoolkit/cvat/pull/3886>)
- Basic page with jobs list, basic filtration to this list (<https://github.com/openvinotoolkit/cvat/pull/4258>)
- Added OpenCV.js TrackerMIL as tracking tool (<https://github.com/openvinotoolkit/cvat/pull/4200>)
- Ability to continue working from the latest frame where an annotator was before (<https://github.com/openvinotoolkit/cvat/pull/4297>)
- `GET /api/jobs/<id>/commits` was implemented (<https://github.com/openvinotoolkit/cvat/pull/4368>)
- Advanced filtration and sorting for a list of jobs (<https://github.com/openvinotoolkit/cvat/pull/4319>)

### Changed
- Users don't have access to a task object anymore if they are assigned only on some jobs of the task (<https://github.com/openvinotoolkit/cvat/pull/3788>)
- Different resources (tasks, projects) are not visible anymore for all CVAT instance users by default (<https://github.com/openvinotoolkit/cvat/pull/3788>)
- API versioning scheme: using accept header versioning instead of namespace versioning (<https://github.com/openvinotoolkit/cvat/pull/4239>)
- Replaced 'django_sendfile' with 'django_sendfile2' (<https://github.com/openvinotoolkit/cvat/pull/4267>)
- Use drf-spectacular instead of drf-yasg for swagger documentation (<https://github.com/openvinotoolkit/cvat/pull/4210>)
- Update development-environment manual to work under MacOS, supported Mac with Apple Silicon (<https://github.com/openvinotoolkit/cvat/pull/4414>)

### Deprecated
- Job field "status" is not used in UI anymore, but it has not been removed from the database yet (<https://github.com/openvinotoolkit/cvat/pull/3788>)

### Removed
- Review rating, reviewer field from the job instance (use assignee field together with stage field instead) (<https://github.com/openvinotoolkit/cvat/pull/3788>)
- Training django app (<https://github.com/openvinotoolkit/cvat/pull/4330>)
- v1 api version support (<https://github.com/openvinotoolkit/cvat/pull/4332>)

### Fixed
- Fixed Interaction handler keyboard handlers (<https://github.com/openvinotoolkit/cvat/pull/3881>)
- Points of invisible shapes are visible in autobordering (<https://github.com/openvinotoolkit/cvat/pull/3931>)
- Order of the label attributes in the object item details(<https://github.com/openvinotoolkit/cvat/pull/3945>)
- Order of labels in tasks and projects (<https://github.com/openvinotoolkit/cvat/pull/3987>)
- Fixed task creating with large files via webpage (<https://github.com/openvinotoolkit/cvat/pull/3692>)
- Added information to export CVAT_HOST when performing local installation for accessing over network (<https://github.com/openvinotoolkit/cvat/pull/4014>)
- Fixed possible color collisions in the generated colormap (<https://github.com/openvinotoolkit/cvat/pull/4007>)
- Original pdf file is deleted when using share (<https://github.com/openvinotoolkit/cvat/pull/3967>)
- Order in an annotation file(<https://github.com/openvinotoolkit/cvat/pull/4087>)
- Fixed task data upload progressbar (<https://github.com/openvinotoolkit/cvat/pull/4134>)
- Email in org invitations is case sensitive (<https://github.com/openvinotoolkit/cvat/pull/4153>)
- Caching for tasks and jobs can lead to an exception if its assignee user is removed (<https://github.com/openvinotoolkit/cvat/pull/4165>)
- Added intelligent function when paste labels to another task (<https://github.com/openvinotoolkit/cvat/pull/4161>)
- Uncaught TypeError: this.el.node.getScreenCTM() is null in Firefox (<https://github.com/openvinotoolkit/cvat/pull/4175>)
- Bug: canvas is busy when start playing, start resizing a shape and do not release the mouse cursor (<https://github.com/openvinotoolkit/cvat/pull/4151>)
- Bug: could not receive frame N. TypeError: Cannot read properties of undefined (reding "filename") (<https://github.com/openvinotoolkit/cvat/pull/4187>)
- Cannot choose a dataset format for a linked repository if a task type is annotation (<https://github.com/openvinotoolkit/cvat/pull/4203>)
- Fixed tus upload error over https (<https://github.com/openvinotoolkit/cvat/pull/4154>)
- Issues disappear when rescale a browser (<https://github.com/openvinotoolkit/cvat/pull/4189>)
- Auth token key is not returned when registering without email verification (<https://github.com/openvinotoolkit/cvat/pull/4092>)
- Error in create project from backup for standard 3D annotation (<https://github.com/openvinotoolkit/cvat/pull/4160>)
- Annotations search does not work correctly in some corner cases (when use complex properties with width, height) (<https://github.com/openvinotoolkit/cvat/pull/4198>)
- Kibana requests are not proxied due to django-revproxy incompatibility with Django >3.2.x (<https://github.com/openvinotoolkit/cvat/issues/4085>)
- Content type for getting frame with tasks/{id}/data/ endpoint (<https://github.com/openvinotoolkit/cvat/pull/4333>)
- Bug: Permission error occurred when accessing the comments of a specific issue (<https://github.com/openvinotoolkit/cvat/issues/4416>)


### Security
- Updated ELK to 6.8.23 which uses log4j 2.17.1 (<https://github.com/openvinotoolkit/cvat/pull/4206>)
- Added validation for URLs which used as remote data source (<https://github.com/openvinotoolkit/cvat/pull/4387>)

## \[1.7.0] - 2021-11-15

### Added

- cvat-ui: support cloud storages (<https://github.com/openvinotoolkit/cvat/pull/3372>)
- interactor: add HRNet interactive segmentation serverless function (<https://github.com/openvinotoolkit/cvat/pull/3740>)
- Added GPU implementation for SiamMask, reworked tracking approach (<https://github.com/openvinotoolkit/cvat/pull/3571>)
- Progress bar for manifest creating (<https://github.com/openvinotoolkit/cvat/pull/3712>)
- IAM: Open Policy Agent integration (<https://github.com/openvinotoolkit/cvat/pull/3788>)
- Add a tutorial on attaching cloud storage AWS-S3 (<https://github.com/openvinotoolkit/cvat/pull/3745>)
  and Azure Blob Container (<https://github.com/openvinotoolkit/cvat/pull/3778>)
- The feature to remove annotations in a specified range of frames (<https://github.com/openvinotoolkit/cvat/pull/3617>)
- Project backup/restore (<https://github.com/openvinotoolkit/cvat/pull/3852>)

### Changed

- UI tracking has been reworked (<https://github.com/openvinotoolkit/cvat/pull/3571>)
- Updated Django till 3.2.7 (automatic AppConfig discovery)
- Manifest generation: Reduce creating time (<https://github.com/openvinotoolkit/cvat/pull/3712>)
- Migration from NPM 6 to NPM 7 (<https://github.com/openvinotoolkit/cvat/pull/3773>)
- Update Datumaro dependency to 0.2.0 (<https://github.com/openvinotoolkit/cvat/pull/3813>)

### Fixed

- Fixed JSON transform issues in network requests (<https://github.com/openvinotoolkit/cvat/pull/3706>)
- Display a more user-friendly exception message (<https://github.com/openvinotoolkit/cvat/pull/3721>)
- Exception `DataCloneError: The object could not be cloned` (<https://github.com/openvinotoolkit/cvat/pull/3733>)
- Fixed extension comparison in task frames CLI (<https://github.com/openvinotoolkit/cvat/pull/3674>)
- Incorrect work when copy job list with "Copy" button (<https://github.com/openvinotoolkit/cvat/pull/3749>)
- Iterating over manifest (<https://github.com/openvinotoolkit/cvat/pull/3792>)
- Manifest removing (<https://github.com/openvinotoolkit/cvat/pull/3791>)
- Fixed project updated date (<https://github.com/openvinotoolkit/cvat/pull/3814>)
- Fixed dextr deployment (<https://github.com/openvinotoolkit/cvat/pull/3820>)
- Migration of `dataset_repo` application (<https://github.com/openvinotoolkit/cvat/pull/3827>)
- Helm settings for external psql database were unused by backend (<https://github.com/openvinotoolkit/cvat/pull/3779>)
- Updated WSL setup for development (<https://github.com/openvinotoolkit/cvat/pull/3828>)
- Helm chart config (<https://github.com/openvinotoolkit/cvat/pull/3784>)

### Security

- Fix security issues on the documentation website unsafe use of target blank
  and potential clickjacking on legacy browsers (<https://github.com/openvinotoolkit/cvat/pull/3789>)

## \[1.6.0] - 2021-09-17

### Added

- Added ability to import data from share with cli without copying the data (<https://github.com/openvinotoolkit/cvat/issues/2862>)
- Notification if the browser does not support necessary API
- Added ability to export project as a dataset (<https://github.com/openvinotoolkit/cvat/pull/3365>)
  and project with 3D tasks (<https://github.com/openvinotoolkit/cvat/pull/3502>)
- Additional inline tips in interactors with demo gifs (<https://github.com/openvinotoolkit/cvat/pull/3473>)
- Added intelligent scissors blocking feature (<https://github.com/openvinotoolkit/cvat/pull/3510>)
- Support cloud storage status (<https://github.com/openvinotoolkit/cvat/pull/3386>)
- Support cloud storage preview (<https://github.com/openvinotoolkit/cvat/pull/3386>)
- cvat-core: support cloud storages (<https://github.com/openvinotoolkit/cvat/pull/3313>)

### Changed

- Non-blocking UI when using interactors (<https://github.com/openvinotoolkit/cvat/pull/3473>)
- "Selected opacity" slider now defines opacity level for shapes being drawnSelected opacity (<https://github.com/openvinotoolkit/cvat/pull/3473>)
- Cloud storage creating and updating (<https://github.com/openvinotoolkit/cvat/pull/3386>)
- Way of working with cloud storage content (<https://github.com/openvinotoolkit/cvat/pull/3386>)

### Removed

- Support TEMP_KEY_SECRET_KEY_TOKEN_SET for AWS S3 cloud storage (<https://github.com/openvinotoolkit/cvat/pull/3386>)

### Fixed

- Fixed multiple tasks moving (<https://github.com/openvinotoolkit/cvat/pull/3517>)
- Fixed task creating CLI parameter (<https://github.com/openvinotoolkit/cvat/pull/3519>)
- Fixed import for MOTS format (<https://github.com/openvinotoolkit/cvat/pull/3612>)

## \[1.5.0] - 2021-08-02

### Added

- Support of context images for 2D image tasks (<https://github.com/openvinotoolkit/cvat/pull/3122>)
- Support of cloud storage without copying data into CVAT: server part (<https://github.com/openvinotoolkit/cvat/pull/2620>)
- Filter `is_active` for user list (<https://github.com/openvinotoolkit/cvat/pull/3235>)
- Ability to export/import tasks (<https://github.com/openvinotoolkit/cvat/pull/3056>)
- Add a tutorial for semi-automatic/automatic annotation (<https://github.com/openvinotoolkit/cvat/pull/3124>)
- Explicit "Done" button when drawing any polyshapes (<https://github.com/openvinotoolkit/cvat/pull/3417>)
- Histogram equalization with OpenCV javascript (<https://github.com/openvinotoolkit/cvat/pull/3447>)
- Client-side polyshapes approximation when using semi-automatic interactors & scissors (<https://github.com/openvinotoolkit/cvat/pull/3450>)
- Support of Google Cloud Storage for cloud storage (<https://github.com/openvinotoolkit/cvat/pull/3561>)

### Changed

- Updated manifest format, added meta with related images (<https://github.com/openvinotoolkit/cvat/pull/3122>)
- Update of COCO format documentation (<https://github.com/openvinotoolkit/cvat/pull/3197>)
- Updated Webpack Dev Server config to add proxy (<https://github.com/openvinotoolkit/cvat/pull/3368>)
- Update to Django 3.1.12 (<https://github.com/openvinotoolkit/cvat/pull/3378>)
- Updated visibility for removable points in AI tools (<https://github.com/openvinotoolkit/cvat/pull/3417>)
- Updated UI handling for IOG serverless function (<https://github.com/openvinotoolkit/cvat/pull/3417>)
- Changed Nginx proxy to Traefik in `docker-compose.yml` (<https://github.com/openvinotoolkit/cvat/pull/3409>)
- Simplify the process of deploying CVAT with HTTPS (<https://github.com/openvinotoolkit/cvat/pull/3409>)

### Fixed

- Project page requests took a long time and did many DB queries (<https://github.com/openvinotoolkit/cvat/pull/3223>)
- Fixed Python 3.6 support (<https://github.com/openvinotoolkit/cvat/pull/3258>)
- Incorrect attribute import in tracks (<https://github.com/openvinotoolkit/cvat/pull/3229>)
- Issue "is not a constructor" when create object, save, undo, save, redo save (<https://github.com/openvinotoolkit/cvat/pull/3292>)
- Fix CLI create an infinite loop if git repository responds with failure (<https://github.com/openvinotoolkit/cvat/pull/3267>)
- Bug with sidebar & fullscreen (<https://github.com/openvinotoolkit/cvat/pull/3289>)
- 504 Gateway Time-out on `data/meta` requests (<https://github.com/openvinotoolkit/cvat/pull/3269>)
- TypeError: Cannot read property 'clientX' of undefined when draw cuboids with hotkeys (<https://github.com/openvinotoolkit/cvat/pull/3308>)
- Duplication of the cuboids when redraw them (<https://github.com/openvinotoolkit/cvat/pull/3308>)
- Some code issues in Deep Extreme Cut handler code (<https://github.com/openvinotoolkit/cvat/pull/3325>)
- UI fails when inactive user is assigned to a task/job (<https://github.com/openvinotoolkit/cvat/pull/3343>)
- Calculate precise progress of decoding a video file (<https://github.com/openvinotoolkit/cvat/pull/3381>)
- Falsely successful `cvat_ui` image build in case of OOM error that leads to the default nginx welcome page
  (<https://github.com/openvinotoolkit/cvat/pull/3379>)
- Fixed issue when save filtered object in AAM (<https://github.com/openvinotoolkit/cvat/pull/3401>)
- Context image disappears after undo/redo (<https://github.com/openvinotoolkit/cvat/pull/3416>)
- Using combined data sources (directory and image) when create a task (<https://github.com/openvinotoolkit/cvat/pull/3424>)
- Creating task with labels in project (<https://github.com/openvinotoolkit/cvat/pull/3454>)
- Move task and autoannotation modals were invisible from project page (<https://github.com/openvinotoolkit/cvat/pull/3475>)

## \[1.4.0] - 2021-05-18

### Added

- Documentation on mask annotation (<https://github.com/openvinotoolkit/cvat/pull/3044>)
- Hotkeys to switch a label of existing object or to change default label (for objects created with N) (<https://github.com/openvinotoolkit/cvat/pull/3070>)
- A script to convert some kinds of DICOM files to regular images (<https://github.com/openvinotoolkit/cvat/pull/3095>)
- Helm chart prototype (<https://github.com/openvinotoolkit/cvat/pull/3102>)
- Initial implementation of moving tasks between projects (<https://github.com/openvinotoolkit/cvat/pull/3164>)

### Changed

- Place of migration logger initialization (<https://github.com/openvinotoolkit/cvat/pull/3170>)

### Removed

- Kubernetes templates from (<https://github.com/openvinotoolkit/cvat/pull/1962>) due to helm charts (<https://github.com/openvinotoolkit/cvat/pull/3171>)

### Fixed

- Export of instance masks with holes (<https://github.com/openvinotoolkit/cvat/pull/3044>)
- Changing a label on canvas does not work when 'Show object details' enabled (<https://github.com/openvinotoolkit/cvat/pull/3084>)
- Make sure frame unzip web worker correctly terminates after unzipping all images in a requested chunk (<https://github.com/openvinotoolkit/cvat/pull/3096>)
- Reset password link was unavailable before login (<https://github.com/openvinotoolkit/cvat/pull/3140>)
- Manifest: migration (<https://github.com/openvinotoolkit/cvat/pull/3146>)
- Fixed cropping polygon in some corner cases (<https://github.com/openvinotoolkit/cvat/pull/3184>)

## \[1.3.0] - 3/31/2021

### Added

- CLI: Add support for saving annotations in a git repository when creating a task.
- CVAT-3D: support lidar data on the server side (<https://github.com/openvinotoolkit/cvat/pull/2534>)
- GPU support for Mask-RCNN and improvement in its deployment time (<https://github.com/openvinotoolkit/cvat/pull/2714>)
- CVAT-3D: Load all frames corresponding to the job instance
  (<https://github.com/openvinotoolkit/cvat/pull/2645>)
- Intelligent scissors with OpenCV javascript (<https://github.com/openvinotoolkit/cvat/pull/2689>)
- CVAT-3D: Visualize 3D point cloud spaces in 3D View, Top View Side View and Front View (<https://github.com/openvinotoolkit/cvat/pull/2768>)
- [Inside Outside Guidance](https://github.com/shiyinzhang/Inside-Outside-Guidance) serverless
  function for interactive segmentation
- Pre-built [cvat_server](https://hub.docker.com/r/openvino/cvat_server) and
  [cvat_ui](https://hub.docker.com/r/openvino/cvat_ui) images were published on DockerHub (<https://github.com/openvinotoolkit/cvat/pull/2766>)
- Project task subsets (<https://github.com/openvinotoolkit/cvat/pull/2774>)
- Kubernetes templates and guide for their deployment (<https://github.com/openvinotoolkit/cvat/pull/1962>)
- [WiderFace](http://shuoyang1213.me/WIDERFACE/) format support (<https://github.com/openvinotoolkit/cvat/pull/2864>)
- [VGGFace2](https://github.com/ox-vgg/vgg_face2) format support (<https://github.com/openvinotoolkit/cvat/pull/2865>)
- [Backup/Restore guide](cvat/apps/documentation/backup_guide.md) (<https://github.com/openvinotoolkit/cvat/pull/2964>)
- Label deletion from tasks and projects (<https://github.com/openvinotoolkit/cvat/pull/2881>)
- CVAT-3D: Implemented initial cuboid placement in 3D View and select cuboid in Top, Side and Front views
  (<https://github.com/openvinotoolkit/cvat/pull/2891>)
- [Market-1501](https://www.aitribune.com/dataset/2018051063) format support (<https://github.com/openvinotoolkit/cvat/pull/2869>)
- Ability of upload manifest for dataset with images (<https://github.com/openvinotoolkit/cvat/pull/2763>)
- Annotations filters UI using react-awesome-query-builder (<https://github.com/openvinotoolkit/cvat/issues/1418>)
- Storing settings in local storage to keep them between browser sessions (<https://github.com/openvinotoolkit/cvat/pull/3017>)
- [ICDAR](https://rrc.cvc.uab.es/?ch=2) format support (<https://github.com/openvinotoolkit/cvat/pull/2866>)
- Added switcher to maintain polygon crop behavior (<https://github.com/openvinotoolkit/cvat/pull/3021>
- Filters and sorting options for job list, added tooltip for tasks filters (<https://github.com/openvinotoolkit/cvat/pull/3030>)

### Changed

- CLI - task list now returns a list of current tasks. (<https://github.com/openvinotoolkit/cvat/pull/2863>)
- Updated HTTPS install README section (cleanup and described more robust deploy)
- Logstash is improved for using with configurable elasticsearch outputs (<https://github.com/openvinotoolkit/cvat/pull/2531>)
- Bumped nuclio version to 1.5.16 (<https://github.com/openvinotoolkit/cvat/pull/2578>)
- All methods for interactive segmentation accept negative points as well
- Persistent queue added to logstash (<https://github.com/openvinotoolkit/cvat/pull/2744>)
- Improved maintenance of popups visibility (<https://github.com/openvinotoolkit/cvat/pull/2809>)
- Image visualizations settings on canvas for faster access (<https://github.com/openvinotoolkit/cvat/pull/2872>)
- Better scale management of left panel when screen is too small (<https://github.com/openvinotoolkit/cvat/pull/2880>)
- Improved error messages for annotation import (<https://github.com/openvinotoolkit/cvat/pull/2935>)
- Using manifest support instead video meta information and dummy chunks (<https://github.com/openvinotoolkit/cvat/pull/2763>)

### Fixed

- More robust execution of nuclio GPU functions by limiting the GPU memory consumption per worker (<https://github.com/openvinotoolkit/cvat/pull/2714>)
- Kibana startup initialization (<https://github.com/openvinotoolkit/cvat/pull/2659>)
- The cursor jumps to the end of the line when renaming a task (<https://github.com/openvinotoolkit/cvat/pull/2669>)
- SSLCertVerificationError when remote source is used (<https://github.com/openvinotoolkit/cvat/pull/2683>)
- Fixed filters select overflow (<https://github.com/openvinotoolkit/cvat/pull/2614>)
- Fixed tasks in project auto annotation (<https://github.com/openvinotoolkit/cvat/pull/2725>)
- Cuboids are missed in annotations statistics (<https://github.com/openvinotoolkit/cvat/pull/2704>)
- The list of files attached to the task is not displayed (<https://github.com/openvinotoolkit/cvat/pull/2706>)
- A couple of css-related issues (top bar disappear, wrong arrow position on collapse elements) (<https://github.com/openvinotoolkit/cvat/pull/2736>)
- Issue with point region doesn't work in Firefox (<https://github.com/openvinotoolkit/cvat/pull/2727>)
- Fixed cuboid perspective change (<https://github.com/openvinotoolkit/cvat/pull/2733>)
- Annotation page popups (ai tools, drawing) reset state after detecting, tracking, drawing (<https://github.com/openvinotoolkit/cvat/pull/2780>)
- Polygon editing using trailing point (<https://github.com/openvinotoolkit/cvat/pull/2808>)
- Updated the path to python for DL models inside automatic annotation documentation (<https://github.com/openvinotoolkit/cvat/pull/2847>)
- Fixed of receiving function variable (<https://github.com/openvinotoolkit/cvat/pull/2860>)
- Shortcuts with CAPSLOCK enabled and with non-US languages activated (<https://github.com/openvinotoolkit/cvat/pull/2872>)
- Prevented creating several issues for the same object (<https://github.com/openvinotoolkit/cvat/pull/2868>)
- Fixed label editor name field validator (<https://github.com/openvinotoolkit/cvat/pull/2879>)
- An error about track shapes outside of the task frames during export (<https://github.com/openvinotoolkit/cvat/pull/2890>)
- Fixed project search field updating (<https://github.com/openvinotoolkit/cvat/pull/2901>)
- Fixed export error when invalid polygons are present in overlapping frames (<https://github.com/openvinotoolkit/cvat/pull/2852>)
- Fixed image quality option for tasks created from images (<https://github.com/openvinotoolkit/cvat/pull/2963>)
- Incorrect text on the warning when specifying an incorrect link to the issue tracker (<https://github.com/openvinotoolkit/cvat/pull/2971>)
- Updating label attributes when label contains number attributes (<https://github.com/openvinotoolkit/cvat/pull/2969>)
- Crop a polygon if its points are outside the bounds of the image (<https://github.com/openvinotoolkit/cvat/pull/3025>)

## \[1.2.0] - 2021-01-08

### Fixed

- Memory consumption for the task creation process (<https://github.com/openvinotoolkit/cvat/pull/2582>)
- Frame preloading (<https://github.com/openvinotoolkit/cvat/pull/2608>)
- Project cannot be removed from the project page (<https://github.com/openvinotoolkit/cvat/pull/2626>)

## \[1.2.0-beta] - 2020-12-15

### Added

- GPU support and improved documentation for auto annotation (<https://github.com/openvinotoolkit/cvat/pull/2546>)
- Manual review pipeline: issues/comments/workspace (<https://github.com/openvinotoolkit/cvat/pull/2357>)
- Basic projects implementation (<https://github.com/openvinotoolkit/cvat/pull/2255>)
- Documentation on how to mount cloud starage(AWS S3 bucket, Azure container, Google Drive) as FUSE (<https://github.com/openvinotoolkit/cvat/pull/2377>)
- Ability to work with share files without copying inside (<https://github.com/openvinotoolkit/cvat/pull/2377>)
- Tooltips in label selectors (<https://github.com/openvinotoolkit/cvat/pull/2509>)
- Page redirect after login using `next` query parameter (<https://github.com/openvinotoolkit/cvat/pull/2527>)
- [ImageNet](http://www.image-net.org) format support (<https://github.com/openvinotoolkit/cvat/pull/2376>)
- [CamVid](http://mi.eng.cam.ac.uk/research/projects/VideoRec/CamVid/) format support (<https://github.com/openvinotoolkit/cvat/pull/2559>)

### Changed

- PATCH requests from cvat-core submit only changed fields (<https://github.com/openvinotoolkit/cvat/pull/2445>)
- deploy.sh in serverless folder is separated into deploy_cpu.sh and deploy_gpu.sh (<https://github.com/openvinotoolkit/cvat/pull/2546>)
- Bumped nuclio version to 1.5.8
- Migrated to Antd 4.9 (<https://github.com/openvinotoolkit/cvat/pull/2536>)

### Fixed

- Fixed FastRCNN inference bug for images with 4 channels i.e. png (<https://github.com/openvinotoolkit/cvat/pull/2546>)
- Django templates for email and user guide (<https://github.com/openvinotoolkit/cvat/pull/2412>)
- Saving relative paths in dummy chunks instead of absolute (<https://github.com/openvinotoolkit/cvat/pull/2424>)
- Objects with a specific label cannot be displayed if at least one tag with the label exist (<https://github.com/openvinotoolkit/cvat/pull/2435>)
- Wrong attribute can be removed in labels editor (<https://github.com/openvinotoolkit/cvat/pull/2436>)
- UI fails with the error "Cannot read property 'label' of undefined" (<https://github.com/openvinotoolkit/cvat/pull/2442>)
- Exception: "Value must be a user instance" (<https://github.com/openvinotoolkit/cvat/pull/2441>)
- Reset zoom option doesn't work in tag annotation mode (<https://github.com/openvinotoolkit/cvat/pull/2443>)
- Canvas is busy error (<https://github.com/openvinotoolkit/cvat/pull/2437>)
- Projects view layout fix (<https://github.com/openvinotoolkit/cvat/pull/2503>)
- Fixed the tasks view (infinite loading) when it is impossible to get a preview of the task (<https://github.com/openvinotoolkit/cvat/pull/2504>)
- Empty frames navigation (<https://github.com/openvinotoolkit/cvat/pull/2505>)
- TypeError: Cannot read property 'toString' of undefined (<https://github.com/openvinotoolkit/cvat/pull/2517>)
- Extra shapes are drawn after Esc, or G pressed while drawing a region in grouping (<https://github.com/openvinotoolkit/cvat/pull/2507>)
- Reset state (reviews, issues) after logout or changing a job (<https://github.com/openvinotoolkit/cvat/pull/2525>)
- TypeError: Cannot read property 'id' of undefined when updating a task (<https://github.com/openvinotoolkit/cvat/pull/2544>)

## \[1.2.0-alpha] - 2020-11-09

### Added

- Ability to login into CVAT-UI with token from api/v1/auth/login (<https://github.com/openvinotoolkit/cvat/pull/2234>)
- Added layout grids toggling ('ctrl + alt + Enter')
- Added password reset functionality (<https://github.com/opencv/cvat/pull/2058>)
- Ability to work with data on the fly (<https://github.com/opencv/cvat/pull/2007>)
- Annotation in process outline color wheel (<https://github.com/opencv/cvat/pull/2084>)
- On the fly annotation using DL detectors (<https://github.com/opencv/cvat/pull/2102>)
- Displaying automatic annotation progress on a task view (<https://github.com/opencv/cvat/pull/2148>)
- Automatic tracking of bounding boxes using serverless functions (<https://github.com/opencv/cvat/pull/2136>)
- \[Datumaro] CLI command for dataset equality comparison (<https://github.com/opencv/cvat/pull/1989>)
- \[Datumaro] Merging of datasets with different labels (<https://github.com/opencv/cvat/pull/2098>)
- Add FBRS interactive segmentation serverless function (<https://github.com/openvinotoolkit/cvat/pull/2094>)
- Ability to change default behaviour of previous/next buttons of a player.
  It supports regular navigation, searching a frame according to annotations
  filters and searching the nearest frame without any annotations (<https://github.com/openvinotoolkit/cvat/pull/2221>)
- MacOS users notes in CONTRIBUTING.md
- Ability to prepare meta information manually (<https://github.com/openvinotoolkit/cvat/pull/2217>)
- Ability to upload prepared meta information along with a video when creating a task (<https://github.com/openvinotoolkit/cvat/pull/2217>)
- Optional chaining plugin for cvat-canvas and cvat-ui (<https://github.com/openvinotoolkit/cvat/pull/2249>)
- MOTS png mask format support (<https://github.com/openvinotoolkit/cvat/pull/2198>)
- Ability to correct upload video with a rotation record in the metadata (<https://github.com/openvinotoolkit/cvat/pull/2218>)
- User search field for assignee fields (<https://github.com/openvinotoolkit/cvat/pull/2370>)
- Support of mxf videos (<https://github.com/openvinotoolkit/cvat/pull/2514>)

### Changed

- UI models (like DEXTR) were redesigned to be more interactive (<https://github.com/opencv/cvat/pull/2054>)
- Used Ubuntu:20.04 as a base image for CVAT Dockerfile (<https://github.com/opencv/cvat/pull/2101>)
- Right colors of label tags in label mapping when a user runs automatic detection (<https://github.com/openvinotoolkit/cvat/pull/2162>)
- Nuclio became an optional component of CVAT (<https://github.com/openvinotoolkit/cvat/pull/2192>)
- A key to remove a point from a polyshape (Ctrl => Alt) (<https://github.com/openvinotoolkit/cvat/pull/2204>)
- Updated `docker-compose` file version from `2.3` to `3.3`(<https://github.com/openvinotoolkit/cvat/pull/2235>)
- Added auto inference of url schema from host in CLI, if provided (<https://github.com/openvinotoolkit/cvat/pull/2240>)
- Track frames in skips between annotation is presented in MOT and MOTS formats are marked `outside` (<https://github.com/openvinotoolkit/cvat/pull/2198>)
- UI packages installation with `npm ci` instead of `npm install` (<https://github.com/openvinotoolkit/cvat/pull/2350>)

### Removed

- Removed Z-Order flag from task creation process

### Fixed

- Fixed multiple errors which arises when polygon is of length 5 or less (<https://github.com/opencv/cvat/pull/2100>)
- Fixed task creation from PDF (<https://github.com/opencv/cvat/pull/2141>)
- Fixed CVAT format import for frame stepped tasks (<https://github.com/openvinotoolkit/cvat/pull/2151>)
- Fixed the reading problem with large PDFs (<https://github.com/openvinotoolkit/cvat/pull/2154>)
- Fixed unnecessary pyhash dependency (<https://github.com/openvinotoolkit/cvat/pull/2170>)
- Fixed Data is not getting cleared, even after deleting the Task from Django Admin App(<https://github.com/openvinotoolkit/cvat/issues/1925>)
- Fixed blinking message: "Some tasks have not been showed because they do not have any data" (<https://github.com/openvinotoolkit/cvat/pull/2200>)
- Fixed case when a task with 0 jobs is shown as "Completed" in UI (<https://github.com/openvinotoolkit/cvat/pull/2200>)
- Fixed use case when UI throws exception: Cannot read property 'objectType' of undefined #2053 (<https://github.com/openvinotoolkit/cvat/pull/2203>)
- Fixed use case when logs could be saved twice or more times #2202 (<https://github.com/openvinotoolkit/cvat/pull/2203>)
- Fixed issues from #2112 (<https://github.com/openvinotoolkit/cvat/pull/2217>)
- Git application name (renamed to dataset_repo) (<https://github.com/openvinotoolkit/cvat/pull/2243>)
- A problem in exporting of tracks, where tracks could be truncated (<https://github.com/openvinotoolkit/cvat/issues/2129>)
- Fixed CVAT startup process if the user has `umask 077` in .bashrc file (<https://github.com/openvinotoolkit/cvat/pull/2293>)
- Exception: Cannot read property "each" of undefined after drawing a single point (<https://github.com/openvinotoolkit/cvat/pull/2307>)
- Cannot read property 'label' of undefined (Fixed?) (<https://github.com/openvinotoolkit/cvat/pull/2311>)
- Excluded track frames marked `outside` in `CVAT for Images` export (<https://github.com/openvinotoolkit/cvat/pull/2345>)
- 'List of tasks' Kibana visualization (<https://github.com/openvinotoolkit/cvat/pull/2361>)
- An error on exporting not `jpg` or `png` images in TF Detection API format (<https://github.com/openvinotoolkit/datumaro/issues/35>)

## \[1.1.0] - 2020-08-31

### Added

- Siammask tracker as DL serverless function (<https://github.com/opencv/cvat/pull/1988>)
- \[Datumaro] Added model info and source info commands (<https://github.com/opencv/cvat/pull/1973>)
- \[Datumaro] Dataset statistics (<https://github.com/opencv/cvat/pull/1668>)
- Ability to change label color in tasks and predefined labels (<https://github.com/opencv/cvat/pull/2014>)
- \[Datumaro] Multi-dataset merge (<https://github.com/opencv/cvat/pull/1695>)
- Ability to configure email verification for new users (<https://github.com/opencv/cvat/pull/1929>)
- Link to django admin page from UI (<https://github.com/opencv/cvat/pull/2068>)
- Notification message when users use wrong browser (<https://github.com/opencv/cvat/pull/2070>)

### Changed

- Shape coordinates are rounded to 2 digits in dumped annotations (<https://github.com/opencv/cvat/pull/1970>)
- COCO format does not produce polygon points for bbox annotations (<https://github.com/opencv/cvat/pull/1953>)

### Fixed

- Issue loading openvino models for semi-automatic and automatic annotation (<https://github.com/opencv/cvat/pull/1996>)
- Basic functions of CVAT works without activated nuclio dashboard
- Fixed a case in which exported masks could have wrong color order (<https://github.com/opencv/cvat/issues/2032>)
- Fixed error with creating task with labels with the same name (<https://github.com/opencv/cvat/pull/2031>)
- Django RQ dashboard view (<https://github.com/opencv/cvat/pull/2069>)
- Object's details menu settings (<https://github.com/opencv/cvat/pull/2084>)

## \[1.1.0-beta] - 2020-08-03

### Added

- DL models as serverless functions (<https://github.com/opencv/cvat/pull/1767>)
- Source type support for tags, shapes and tracks (<https://github.com/opencv/cvat/pull/1192>)
- Source type support for CVAT Dumper/Loader (<https://github.com/opencv/cvat/pull/1192>)
- Intelligent polygon editing (<https://github.com/opencv/cvat/pull/1921>)
- Support creating multiple jobs for each task through python cli (<https://github.com/opencv/cvat/pull/1950>)
- python cli over https (<https://github.com/opencv/cvat/pull/1942>)
- Error message when plugins weren't able to initialize instead of infinite loading (<https://github.com/opencv/cvat/pull/1966>)
- Ability to change user password (<https://github.com/opencv/cvat/pull/1954>)

### Changed

- Smaller object details (<https://github.com/opencv/cvat/pull/1877>)
- `COCO` format does not convert bboxes to polygons on export (<https://github.com/opencv/cvat/pull/1953>)
- It is impossible to submit a DL model in OpenVINO format using UI.
  Now you can deploy new models on the server using serverless functions
  (<https://github.com/opencv/cvat/pull/1767>)
- Files and folders under share path are now alphabetically sorted

### Removed

- Removed OpenVINO and CUDA components because they are not necessary anymore (<https://github.com/opencv/cvat/pull/1767>)
- Removed the old UI code (<https://github.com/opencv/cvat/pull/1964>)

### Fixed

- Some objects aren't shown on canvas sometimes. For example after propagation on of objects is invisible (<https://github.com/opencv/cvat/pull/1834>)
- CVAT doesn't offer to restore state after an error (<https://github.com/opencv/cvat/pull/1874>)
- Cannot read property 'shapeType' of undefined because of zOrder related issues (<https://github.com/opencv/cvat/pull/1874>)
- Cannot read property 'pinned' of undefined because of zOrder related issues (<https://github.com/opencv/cvat/pull/1874>)
- Do not iterate over hidden objects in aam (which are invisible because of zOrder) (<https://github.com/opencv/cvat/pull/1874>)
- Cursor position is reset after changing a text field (<https://github.com/opencv/cvat/pull/1874>)
- Hidden points and cuboids can be selected to be grouped (<https://github.com/opencv/cvat/pull/1874>)
- `outside` annotations should not be in exported images (<https://github.com/opencv/cvat/issues/1620>)
- `CVAT for video format` import error with interpolation (<https://github.com/opencv/cvat/issues/1893>)
- `Image compression` definition mismatch (<https://github.com/opencv/cvat/issues/1900>)
- Points are duplicated during polygon interpolation sometimes (<https://github.com/opencv/cvat/pull/1892>)
- When redraw a shape with activated autobordering, previous points are visible (<https://github.com/opencv/cvat/pull/1892>)
- No mapping between side object element and context menu in some attributes (<https://github.com/opencv/cvat/pull/1923>)
- Interpolated shapes exported as `keyframe = True` (<https://github.com/opencv/cvat/pull/1937>)
- Stylelint filetype scans (<https://github.com/opencv/cvat/pull/1952>)
- Fixed toolip closing issue (<https://github.com/opencv/cvat/pull/1955>)
- Clearing frame cache when close a task (<https://github.com/opencv/cvat/pull/1966>)
- Increase rate of throttling policy for unauthenticated users (<https://github.com/opencv/cvat/pull/1969>)

## \[1.1.0-alpha] - 2020-06-30

### Added

- Throttling policy for unauthenticated users (<https://github.com/opencv/cvat/pull/1531>)
- Added default label color table for mask export (<https://github.com/opencv/cvat/pull/1549>)
- Added environment variables for Redis and Postgres hosts for Kubernetes deployment support (<https://github.com/opencv/cvat/pull/1641>)
- Added visual identification for unavailable formats (<https://github.com/opencv/cvat/pull/1567>)
- Shortcut to change color of an activated shape in new UI (Enter) (<https://github.com/opencv/cvat/pull/1683>)
- Shortcut to switch split mode (<https://github.com/opencv/cvat/pull/1683>)
- Built-in search for labels when create an object or change a label (<https://github.com/opencv/cvat/pull/1683>)
- Better validation of labels and attributes in raw viewer (<https://github.com/opencv/cvat/pull/1727>)
- ClamAV antivirus integration (<https://github.com/opencv/cvat/pull/1712>)
- Added canvas background color selector (<https://github.com/opencv/cvat/pull/1705>)
- SCSS files linting with Stylelint tool (<https://github.com/opencv/cvat/pull/1766>)
- Supported import and export or single boxes in MOT format (<https://github.com/opencv/cvat/pull/1764>)
- \[Datumaro] Added `stats` command, which shows some dataset statistics
  like image mean and std (<https://github.com/opencv/cvat/pull/1734>)
- Add option to upload annotations upon task creation on CLI
- Polygon and polylines interpolation (<https://github.com/opencv/cvat/pull/1571>)
- Ability to redraw shape from scratch (Shift + N) for an activated shape (<https://github.com/opencv/cvat/pull/1571>)
- Highlights for the first point of a polygon/polyline and direction (<https://github.com/opencv/cvat/pull/1571>)
- Ability to change orientation for poylgons/polylines in context menu (<https://github.com/opencv/cvat/pull/1571>)
- Ability to set the first point for polygons in points context menu (<https://github.com/opencv/cvat/pull/1571>)
- Added new tag annotation workspace (<https://github.com/opencv/cvat/pull/1570>)
- Appearance block in attribute annotation mode (<https://github.com/opencv/cvat/pull/1820>)
- Keyframe navigations and some switchers in attribute annotation mode (<https://github.com/opencv/cvat/pull/1820>)
- \[Datumaro] Added `convert` command to convert datasets directly (<https://github.com/opencv/cvat/pull/1837>)
- \[Datumaro] Added an option to specify image extension when exporting datasets (<https://github.com/opencv/cvat/pull/1799>)
- \[Datumaro] Added image copying when exporting datasets, if possible (<https://github.com/opencv/cvat/pull/1799>)

### Changed

- Removed information about e-mail from the basic user information (<https://github.com/opencv/cvat/pull/1627>)
- Update https install manual. Makes it easier and more robust.
  Includes automatic renewing of lets encrypt certificates.
- Settings page move to the modal. (<https://github.com/opencv/cvat/pull/1705>)
- Implemented import and export of annotations with relative image paths (<https://github.com/opencv/cvat/pull/1463>)
- Using only single click to start editing or remove a point (<https://github.com/opencv/cvat/pull/1571>)
- Added support for attributes in VOC XML format (<https://github.com/opencv/cvat/pull/1792>)
- Added annotation attributes in COCO format (<https://github.com/opencv/cvat/pull/1782>)
- Colorized object items in the side panel (<https://github.com/opencv/cvat/pull/1753>)
- \[Datumaro] Annotation-less files are not generated anymore in COCO format, unless tasks explicitly requested (<https://github.com/opencv/cvat/pull/1799>)

### Fixed

- Problem with exported frame stepped image task (<https://github.com/opencv/cvat/issues/1613>)
- Fixed dataset filter item representation for imageless dataset items (<https://github.com/opencv/cvat/pull/1593>)
- Fixed interpreter crash when trying to import `tensorflow` with no AVX instructions available (<https://github.com/opencv/cvat/pull/1567>)
- Kibana wrong working time calculation with new annotation UI use (<https://github.com/opencv/cvat/pull/1654>)
- Wrong rexex for account name validation (<https://github.com/opencv/cvat/pull/1667>)
- Wrong description on register view for the username field (<https://github.com/opencv/cvat/pull/1667>)
- Wrong resolution for resizing a shape (<https://github.com/opencv/cvat/pull/1667>)
- React warning because of not unique keys in labels viewer (<https://github.com/opencv/cvat/pull/1727>)
- Fixed issue tracker (<https://github.com/opencv/cvat/pull/1705>)
- Fixed canvas fit after sidebar open/close event (<https://github.com/opencv/cvat/pull/1705>)
- A couple of exceptions in AAM related with early object activation (<https://github.com/opencv/cvat/pull/1755>)
- Propagation from the latest frame (<https://github.com/opencv/cvat/pull/1800>)
- Number attribute value validation (didn't work well with floats) (<https://github.com/opencv/cvat/pull/1800>)
- Logout doesn't work (<https://github.com/opencv/cvat/pull/1812>)
- Annotations aren't updated after reopening a task (<https://github.com/opencv/cvat/pull/1753>)
- Labels aren't updated after reopening a task (<https://github.com/opencv/cvat/pull/1753>)
- Canvas isn't fitted after collapsing side panel in attribute annotation mode (<https://github.com/opencv/cvat/pull/1753>)
- Error when interpolating polygons (<https://github.com/opencv/cvat/pull/1878>)

### Security

- SQL injection in Django `CVE-2020-9402` (<https://github.com/opencv/cvat/pull/1657>)

## \[1.0.0] - 2020-05-29

### Added

- cvat-ui: cookie policy drawer for login page (<https://github.com/opencv/cvat/pull/1511>)
- `datumaro_project` export format (<https://github.com/opencv/cvat/pull/1352>)
- Ability to configure user agreements for the user registration form (<https://github.com/opencv/cvat/pull/1464>)
- Cuboid interpolation and cuboid drawing from rectangles (<https://github.com/opencv/cvat/pull/1560>)
- Ability to configure custom pageViewHit, which can be useful for web analytics integration (<https://github.com/opencv/cvat/pull/1566>)
- Ability to configure access to the analytics page based on roles (<https://github.com/opencv/cvat/pull/1592>)

### Changed

- Downloaded file name in annotations export became more informative (<https://github.com/opencv/cvat/pull/1352>)
- Added auto trimming for trailing whitespaces style enforcement (<https://github.com/opencv/cvat/pull/1352>)
- REST API: updated `GET /task/<id>/annotations`: parameters are `format`, `filename`
  (now optional), `action` (optional) (<https://github.com/opencv/cvat/pull/1352>)
- REST API: removed `dataset/formats`, changed format of `annotation/formats` (<https://github.com/opencv/cvat/pull/1352>)
- Exported annotations are stored for N hours instead of indefinitely (<https://github.com/opencv/cvat/pull/1352>)
- Formats: CVAT format now accepts ZIP and XML (<https://github.com/opencv/cvat/pull/1352>)
- Formats: COCO format now accepts ZIP and JSON (<https://github.com/opencv/cvat/pull/1352>)
- Formats: most of formats renamed, no extension in title (<https://github.com/opencv/cvat/pull/1352>)
- Formats: definitions are changed, are not stored in DB anymore (<https://github.com/opencv/cvat/pull/1352>)
- cvat-core: session.annotations.put() now returns ids of added objects (<https://github.com/opencv/cvat/pull/1493>)
- Images without annotations now also included in dataset/annotations export (<https://github.com/opencv/cvat/issues/525>)

### Removed

- `annotation` application is replaced with `dataset_manager` (<https://github.com/opencv/cvat/pull/1352>)
- `_DATUMARO_INIT_LOGLEVEL` env. variable is removed in favor of regular `--loglevel` cli parameter (<https://github.com/opencv/cvat/pull/1583>)

### Fixed

- Categories for empty projects with no sources are taken from own dataset (<https://github.com/opencv/cvat/pull/1352>)
- Added directory removal on error during `extract` command (<https://github.com/opencv/cvat/pull/1352>)
- Added debug error message on incorrect XPath (<https://github.com/opencv/cvat/pull/1352>)
- Exporting frame stepped task
  (<https://github.com/opencv/cvat/issues/1294>, <https://github.com/opencv/cvat/issues/1334>)
- Fixed broken command line interface for `cvat` export format in Datumaro (<https://github.com/opencv/cvat/issues/1494>)
- Updated Rest API document, Swagger document serving instruction issue (<https://github.com/opencv/cvat/issues/1495>)
- Fixed cuboid occluded view (<https://github.com/opencv/cvat/pull/1500>)
- Non-informative lock icon (<https://github.com/opencv/cvat/pull/1434>)
- Sidebar in AAM has no hide/show button (<https://github.com/opencv/cvat/pull/1420>)
- Task/Job buttons has no "Open in new tab" option (<https://github.com/opencv/cvat/pull/1419>)
- Delete point context menu option has no shortcut hint (<https://github.com/opencv/cvat/pull/1416>)
- Fixed issue with unnecessary tag activation in cvat-canvas (<https://github.com/opencv/cvat/issues/1540>)
- Fixed an issue with large number of instances in instance mask (<https://github.com/opencv/cvat/issues/1539>)
- Fixed full COCO dataset import error with conflicting labels in keypoints and detection (<https://github.com/opencv/cvat/pull/1548>)
- Fixed COCO keypoints skeleton parsing and saving (<https://github.com/opencv/cvat/issues/1539>)
- `tf.placeholder() is not compatible with eager execution` exception for auto_segmentation (<https://github.com/opencv/cvat/pull/1562>)
- Canvas cannot be moved with move functionality on left mouse key (<https://github.com/opencv/cvat/pull/1573>)
- Deep extreme cut request is sent when draw any shape with Make AI polygon option enabled (<https://github.com/opencv/cvat/pull/1573>)
- Fixed an error when exporting a task with cuboids to any format except CVAT (<https://github.com/opencv/cvat/pull/1577>)
- Synchronization with remote git repo (<https://github.com/opencv/cvat/pull/1582>)
- A problem with mask to polygons conversion when polygons are too small (<https://github.com/opencv/cvat/pull/1581>)
- Unable to upload video with uneven size (<https://github.com/opencv/cvat/pull/1594>)
- Fixed an issue with `z_order` having no effect on segmentations (<https://github.com/opencv/cvat/pull/1589>)

### Security

- Permission group whitelist check for analytics view (<https://github.com/opencv/cvat/pull/1608>)

## \[1.0.0-beta.2] - 2020-04-30

### Added

- Re-Identification algorithm to merging bounding boxes automatically to the new UI (<https://github.com/opencv/cvat/pull/1406>)
- Methods `import` and `export` to import/export raw annotations for Job and Task in `cvat-core` (<https://github.com/opencv/cvat/pull/1406>)
- Versioning of client packages (`cvat-core`, `cvat-canvas`, `cvat-ui`). Initial versions are set to 1.0.0 (<https://github.com/opencv/cvat/pull/1448>)
- Cuboids feature was migrated from old UI to new one. (<https://github.com/opencv/cvat/pull/1451>)

### Removed

- Annotation conversion utils, currently supported natively via Datumaro framework
  (<https://github.com/opencv/cvat/pull/1477>)

### Fixed

- Auto annotation, TF annotation and Auto segmentation apps (<https://github.com/opencv/cvat/pull/1409>)
- Import works with truncated images now: "OSError:broken data stream" on corrupt images
  (<https://github.com/opencv/cvat/pull/1430>)
- Hide functionality (H) doesn't work (<https://github.com/opencv/cvat/pull/1445>)
- The highlighted attribute doesn't correspond to the chosen attribute in AAM (<https://github.com/opencv/cvat/pull/1445>)
- Inconvinient image shaking while drawing a polygon (hold Alt key during drawing/editing/grouping to drag an image) (<https://github.com/opencv/cvat/pull/1445>)
- Filter property "shape" doesn't work and extra operator in description (<https://github.com/opencv/cvat/pull/1445>)
- Block of text information doesn't disappear after deactivating for locked shapes (<https://github.com/opencv/cvat/pull/1445>)
- Annotation uploading fails in annotation view (<https://github.com/opencv/cvat/pull/1445>)
- UI freezes after canceling pasting with escape (<https://github.com/opencv/cvat/pull/1445>)
- Duplicating keypoints in COCO export (<https://github.com/opencv/cvat/pull/1435>)
- CVAT new UI: add arrows on a mouse cursor (<https://github.com/opencv/cvat/pull/1391>)
- Delete point bug (in new UI) (<https://github.com/opencv/cvat/pull/1440>)
- Fix apache startup after PC restart (<https://github.com/opencv/cvat/pull/1467>)
- Open task button doesn't work (<https://github.com/opencv/cvat/pull/1474>)

## \[1.0.0-beta.1] - 2020-04-15

### Added

- Special behaviour for attribute value `__undefined__` (invisibility, no shortcuts to be set in AAM)
- Dialog window with some helpful information about using filters
- Ability to display a bitmap in the new UI
- Button to reset colors settings (brightness, saturation, contrast) in the new UI
- Option to display shape text always
- Dedicated message with clarifications when share is unmounted (<https://github.com/opencv/cvat/pull/1373>)
- Ability to create one tracked point (<https://github.com/opencv/cvat/pull/1383>)
- Ability to draw/edit polygons and polylines with automatic bordering feature
  (<https://github.com/opencv/cvat/pull/1394>)
- Tutorial: instructions for CVAT over HTTPS
- Deep extreme cut (semi-automatic segmentation) to the new UI (<https://github.com/opencv/cvat/pull/1398>)

### Changed

- Increase preview size of a task till 256, 256 on the server
- Public ssh-keys are displayed in a dedicated window instead of console when create a task with a repository
- React UI is the primary UI

### Fixed

- Cleaned up memory in Auto Annotation to enable long running tasks on videos
- New shape is added when press `esc` when drawing instead of cancellation
- Dextr segmentation doesn't work.
- `FileNotFoundError` during dump after moving format files
- CVAT doesn't append outside shapes when merge polyshapes in old UI
- Layout sometimes shows double scroll bars on create task, dashboard and settings pages
- UI fails after trying to change frame during resizing, dragging, editing
- Hidden points (or outsided) are visible after changing a frame
- Merge is allowed for points, but clicks on points conflict with frame dragging logic
- Removed objects are visible for search
- Add missed task_id and job_id fields into exception logs for the new UI (<https://github.com/opencv/cvat/pull/1372>)
- UI fails when annotations saving occurs during drag/resize/edit (<https://github.com/opencv/cvat/pull/1383>)
- Multiple savings when hold Ctrl+S (a lot of the same copies of events were sent with the same working time)
  (<https://github.com/opencv/cvat/pull/1383>)
- UI doesn't have any reaction when git repos synchronization failed (<https://github.com/opencv/cvat/pull/1383>)
- Bug when annotations cannot be saved after (delete - save - undo - save) (<https://github.com/opencv/cvat/pull/1383>)
- VOC format exports Upper case labels correctly in lower case (<https://github.com/opencv/cvat/pull/1379>)
- Fixed polygon exporting bug in COCO dataset (<https://github.com/opencv/cvat/issues/1387>)
- Task creation from remote files (<https://github.com/opencv/cvat/pull/1392>)
- Job cannot be opened in some cases when the previous job was failed during opening
  (<https://github.com/opencv/cvat/issues/1403>)
- Deactivated shape is still highlighted on the canvas (<https://github.com/opencv/cvat/issues/1403>)
- AttributeError: 'tuple' object has no attribute 'read' in ReID algorithm (<https://github.com/opencv/cvat/issues/1403>)
- Wrong semi-automatic segmentation near edges of an image (<https://github.com/opencv/cvat/issues/1403>)
- Git repos paths (<https://github.com/opencv/cvat/pull/1400>)
- Uploading annotations for tasks with multiple jobs (<https://github.com/opencv/cvat/pull/1396>)

## \[1.0.0-alpha] - 2020-03-31

### Added

- Data streaming using chunks (<https://github.com/opencv/cvat/pull/1007>)
- New UI: showing file names in UI (<https://github.com/opencv/cvat/pull/1311>)
- New UI: delete a point from context menu (<https://github.com/opencv/cvat/pull/1292>)

### Fixed

- Git app cannot clone a repository (<https://github.com/opencv/cvat/pull/1330>)
- New UI: preview position in task details (<https://github.com/opencv/cvat/pull/1312>)
- AWS deployment (<https://github.com/opencv/cvat/pull/1316>)

## \[0.6.1] - 2020-03-21

### Changed

- VOC task export now does not use official label map by default, but takes one
  from the source task to avoid primary-class and class part name
  clashing ([#1275](https://github.com/opencv/cvat/issues/1275))

### Fixed

- File names in LabelMe format export are no longer truncated ([#1259](https://github.com/opencv/cvat/issues/1259))
- `occluded` and `z_order` annotation attributes are now correctly passed to Datumaro ([#1271](https://github.com/opencv/cvat/pull/1271))
- Annotation-less tasks now can be exported as empty datasets in COCO ([#1277](https://github.com/opencv/cvat/issues/1277))
- Frame name matching for video annotations import -
  allowed `frame_XXXXXX[.ext]` format ([#1274](https://github.com/opencv/cvat/pull/1274))

### Security

- Bump acorn from 6.3.0 to 6.4.1 in /cvat-ui ([#1270](https://github.com/opencv/cvat/pull/1270))

## \[0.6.0] - 2020-03-15

### Added

- Server only support for projects. Extend REST API v1 (/api/v1/projects\*)
- Ability to get basic information about users without admin permissions ([#750](https://github.com/opencv/cvat/issues/750))
- Changed REST API: removed PUT and added DELETE methods for /api/v1/users/ID
- Mask-RCNN Auto Annotation Script in OpenVINO format
- Yolo Auto Annotation Script
- Auto segmentation using Mask_RCNN component (Keras+Tensorflow Mask R-CNN Segmentation)
- REST API to export an annotation task (images + annotations)
  [Datumaro](https://github.com/opencv/cvat/tree/develop/datumaro) -
  a framework to build, analyze, debug and visualize datasets
- Text Detection Auto Annotation Script in OpenVINO format for version 4
- Added in OpenVINO Semantic Segmentation for roads
- Ability to visualize labels when using Auto Annotation runner
- MOT CSV format support ([#830](https://github.com/opencv/cvat/pull/830))
- LabelMe format support ([#844](https://github.com/opencv/cvat/pull/844))
- Segmentation MASK format import (as polygons) ([#1163](https://github.com/opencv/cvat/pull/1163))
- Git repositories can be specified with IPv4 address ([#827](https://github.com/opencv/cvat/pull/827))

### Changed

- page_size parameter for all REST API methods
- React & Redux & Antd based dashboard
- Yolov3 interpretation script fix and changes to mapping.json
- YOLO format support ([#1151](https://github.com/opencv/cvat/pull/1151))
- Added support for OpenVINO 2020

### Fixed

- Exception in Git plugin [#826](https://github.com/opencv/cvat/issues/826)
- Label ids in TFrecord format now start from 1 [#866](https://github.com/opencv/cvat/issues/866)
- Mask problem in COCO JSON style [#718](https://github.com/opencv/cvat/issues/718)
- Datasets (or tasks) can be joined and split to subsets with Datumaro [#791](https://github.com/opencv/cvat/issues/791)
- Output labels for VOC format can be specified with Datumaro [#942](https://github.com/opencv/cvat/issues/942)
- Annotations can be filtered before dumping with Datumaro [#994](https://github.com/opencv/cvat/issues/994)

## \[0.5.2] - 2019-12-15

### Fixed

- Frozen version of scikit-image==0.15 in requirements.txt because next releases don't support Python 3.5

## \[0.5.1] - 2019-10-17

### Added

- Integration with Zenodo.org (DOI)

## \[0.5.0] - 2019-09-12

### Added

- A converter to YOLO format
- Installation guide
- Linear interpolation for a single point
- Video frame filter
- Running functional tests for REST API during a build
- Admins are no longer limited to a subset of python commands in the auto annotation application
- Remote data source (list of URLs to create an annotation task)
- Auto annotation using Faster R-CNN with Inception v2 (utils/open_model_zoo)
- Auto annotation using Pixel Link mobilenet v2 - text detection (utils/open_model_zoo)
- Ability to create a custom extractors for unsupported media types
- Added in PDF extractor
- Added in a command line model manager tester
- Ability to dump/load annotations in several formats from UI (CVAT, Pascal VOC, YOLO, MS COCO, png mask, TFRecord)
- Auth for REST API (api/v1/auth/): login, logout, register, ...
- Preview for the new CVAT UI (dashboard only) is available: <http://localhost:9080/>
- Added command line tool for performing common task operations (/utils/cli/)

### Changed

- Outside and keyframe buttons in the side panel for all interpolation shapes (they were only for boxes before)
- Improved error messages on the client side (#511)

### Removed

- "Flip images" has been removed. UI now contains rotation features.

### Fixed

- Incorrect width of shapes borders in some cases
- Annotation parser for tracks with a start frame less than the first segment frame
- Interpolation on the server near outside frames
- Dump for case when task name has a slash
- Auto annotation fail for multijob tasks
- Installation of CVAT with OpenVINO on the Windows platform
- Background color was always black in utils/mask/converter.py
- Exception in attribute annotation mode when a label are switched to a value without any attributes
- Handling of wrong labelamp json file in auto annotation (<https://github.com/opencv/cvat/issues/554>)
- No default attributes in dumped annotation (<https://github.com/opencv/cvat/issues/601>)
- Required field "Frame Filter" on admin page during a task modifying (#666)
- Dump annotation errors for a task with several segments (#610, #500)
- Invalid label parsing during a task creating (#628)
- Button "Open Task" in the annotation view
- Creating a video task with 0 overlap

### Security

- Upgraded Django, djangorestframework, and other packages

## \[0.4.2] - 2019-06-03

### Fixed

- Fixed interaction with the server share in the auto annotation plugin

## \[0.4.1] - 2019-05-14

### Fixed

- JavaScript syntax incompatibility with Google Chrome versions less than 72

## \[0.4.0] - 2019-05-04

### Added

- OpenVINO auto annotation: it is possible to upload a custom model and annotate images automatically.
- Ability to rotate images/video in the client part (Ctrl+R, Shift+Ctrl+R shortcuts) (#305)
- The ReID application for automatic bounding box merging has been added (#299)
- Keyboard shortcuts to switch next/previous default shape type (box, polygon etc) (Alt + <, Alt + >) (#316)
- Converter for VOC now supports interpolation tracks
- REST API (/api/v1/\*, /api/docs)
- Semi-automatic semantic segmentation with the [Deep Extreme Cut](http://www.vision.ee.ethz.ch/~cvlsegmentation/dextr/) work

### Changed

- Propagation setup has been moved from settings to bottom player panel
- Additional events like "Debug Info" or "Fit Image" have been added for analitics
- Optional using LFS for git annotation storages (#314)

### Deprecated

- "Flip images" flag in the create task dialog will be removed.
  Rotation functionality in client part have been added instead.

### Fixed

- Django 2.1.5 (security fix, [CVE-2019-3498](https://nvd.nist.gov/vuln/detail/CVE-2019-3498))
- Several scenarious which cause code 400 after undo/redo/save have been fixed (#315)

## \[0.3.0] - 2018-12-29

### Added

- Ability to copy Object URL and Frame URL via object context menu and player context menu respectively.
- Ability to change opacity for selected shape with help "Selected Fill Opacity" slider.
- Ability to remove polyshapes points by double click.
- Ability to draw/change polyshapes (except for points) by slip method. Just press ENTER and moving a cursor.
- Ability to switch lock/hide properties via label UI element (in right menu) for all objects with same label.
- Shortcuts for outside/keyframe properties
- Support of Intel OpenVINO for accelerated model inference
- Tensorflow annotation now works without CUDA. It can use CPU only. OpenVINO and CUDA are supported optionally.
- Incremental saving of annotations.
- Tutorial for using polygons (screencast)
- Silk profiler to improve development process
- Admin panel can be used to edit labels and attributes for annotation tasks
- Analytics component to manage a data annotation team, monitor exceptions, collect client and server logs
- Changeable job and task statuses (annotation, validation, completed).
  A job status can be changed manually, a task status is computed automatically based on job statuses (#153)
- Backlink to a task from its job annotation view (#156)
- Buttons lock/hide for labels. They work for all objects with the same label on a current frame (#116)

### Changed

- Polyshape editing method has been improved. You can redraw part of shape instead of points cloning.
- Unified shortcut (Esc) for close any mode instead of different shortcuts (Alt+N, Alt+G, Alt+M etc.).
- Dump file contains information about data source (e.g. video name, archive name, ...)
- Update requests library due to [CVE-2018-18074](https://nvd.nist.gov/vuln/detail/CVE-2018-18074)
- Per task/job permissions to create/access/change/delete tasks and annotations
- Documentation was improved
- Timeout for creating tasks was increased (from 1h to 4h) (#136)
- Drawing has become more convenience. Now it is possible to draw outside an image.
  Shapes will be automatically truncated after drawing process (#202)

### Fixed

- Performance bottleneck has been fixed during you create new objects (draw, copy, merge etc).
- Label UI elements aren't updated after changelabel.
- Attribute annotation mode can use invalid shape position after resize or move shapes.
- Labels order is preserved now (#242)
- Uploading large XML files (#123)
- Django vulnerability (#121)
- Grammatical cleanup of README.md (#107)
- Dashboard loading has been accelerated (#156)
- Text drawing outside of a frame in some cases (#202)

## \[0.2.0] - 2018-09-28

### Added

- New annotation shapes: polygons, polylines, points
- Undo/redo feature
- Grid to estimate size of objects
- Context menu for shapes
- A converter to PASCAL VOC format
- A converter to MS COCO format
- A converter to mask format
- License header for most of all files
- .gitattribute to avoid problems with bash scripts inside a container
- CHANGELOG.md itself
- Drawing size of a bounding box during resize
- Color by instance, group, label
- Group objects
- Object propagation on next frames
- Full screen view

### Changed

- Documentation, screencasts, the primary screenshot
- Content-type for save_job request is application/json

### Fixed

- Player navigation if the browser's window is scrolled
- Filter doesn't support dash (-)
- Several memory leaks
- Inconsistent extensions between filenames in an annotation file and real filenames

## \[0.1.2] - 2018-08-07

### Added

- 7z archive support when creating a task
- .vscode/launch.json file for developing with VS code

### Fixed

- #14: docker-compose down command as written in the readme does not remove volumes
- #15: all checkboxes in temporary attributes are checked when reopening job after saving the job
- #18: extend CONTRIBUTING.md
- #19: using the same attribute for label twice -> stuck

### Changed

- More strict verification for labels with attributes

## \[0.1.1] - 2018-07-6

### Added

- Links on a screenshot, documentation, screencasts into README.md
- CONTRIBUTORS.md

### Fixed

- GitHub documentation

## \[0.1.0] - 2018-06-29

### Added

- Initial version

## Template

```
## \[Unreleased]
### Added
- TDB

### Changed
- TDB

### Deprecated
- TDB

### Removed
- TDB

### Fixed
- TDB

### Security
- TDB
```<|MERGE_RESOLUTION|>--- conflicted
+++ resolved
@@ -24,13 +24,10 @@
 - YOLO v7 serverless feature added using ONNX backend (<https://github.com/opencv/cvat/pull/5552>)
 - Cypress test for social account authentication (<https://github.com/opencv/cvat/pull/5444>)
 - Dummy github and google authentication servers (<https://github.com/opencv/cvat/pull/5444>)
-<<<<<<< HEAD
+- \[Server API\] Simple filters for object collection endpoints
+  (<https://github.com/opencv/cvat/pull/5575>)
 - Player settings option to download original frames from server
   (<https://github.com/opencv/cvat/pull/5460>)
-=======
-- \[Server API\] Simple filters for object collection endpoints
-  (<https://github.com/opencv/cvat/pull/5575>)
->>>>>>> 0ae89527
 
 ### Changed
 - The Docker Compose files now use the Compose Specification version
