--- conflicted
+++ resolved
@@ -13,18 +13,14 @@
 
 ### Changed
 
-<<<<<<< HEAD
 - Increased default guide assets limitations (30 assets, up to 10Mb each)
   (<https://github.com/opencv/cvat/pull/6575>)
 - \[SDK\] Custom `ProgressReporter` implementations should now override `start2` instead of `start`
   (<https://github.com/opencv/cvat/pull/6556>)
 - Bumped nuclio version to 1.11.24 and removed `/tmp` mounting in the nuclio container to adhere the update.
-
-=======
 - Response code for empty cloud storage preview 204 -> 404 (<https://github.com/opencv/cvat/pull/6727>)
 - Organization now opened immediately after it is created (<https://github.com/opencv/cvat/pull/6705>)
 - Improved message when invite more users to an organization (<https://github.com/opencv/cvat/pull/6731>)
->>>>>>> 87d2b556
 
 ### Deprecated
 
