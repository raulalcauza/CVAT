# Changelog

All notable changes to this project will be documented in this file.

The format is based on [Keep a Changelog](https://keepachangelog.com/en/1.0.0/),
and this project adheres to [Semantic Versioning](https://semver.org/spec/v2.0.0.html).

## \[2.3.0] - Unreleased
### Added
- SDK section in docs (<https://github.com/opencv/cvat/pull/4928>)
- An env variable to enable or disable host certificate checking in CLI (<https://github.com/opencv/cvat/pull/4928>)
- REST API tests with skeletons (<https://github.com/opencv/cvat/pull/4987>)

### Changed
- `api/docs`, `api/swagger`, `api/schema` endpoints now allow unauthorized access (<https://github.com/opencv/cvat/pull/4928>)
- Datumaro version (<https://github.com/opencv/cvat/pull/4984>)

### Deprecated
- TDB

### Removed
- TDB

### Fixed
<<<<<<< HEAD
- Update serverless function yamls (<https://github.com/opencv/cvat/pull/4944>)
=======
- Removed a possibly duplicated encodeURI() calls in `server-proxy.ts` to prevent doubly encoding
non-ascii paths while adding files from "Connected file share" (issue #4428)
- Removed unnecessary volumes defined in docker-compose.serverless.yml
(<https://github.com/openvinotoolkit/cvat/pull/4659>)
- Project import/export with skeletons (<https://github.com/opencv/cvat/pull/4867>,
  <https://github.com/opencv/cvat/pull/5004>)
- Shape color is not changed on canvas after changing a label (<https://github.com/opencv/cvat/pull/5045>)
- Unstable e2e restore tests (<https://github.com/opencv/cvat/pull/5010>)
- IOG and f-BRS serverless function (<https://github.com/opencv/cvat/pulls>)
- Invisible label item in label constructor when label color background is white,
 or close to it (<https://github.com/opencv/cvat/pull/5041>)
>>>>>>> e7c16064

### Security
- TDB

## \[2.2.0] - 2022-09-12
### Added
- Added ability to delete frames from a job based on (<https://github.com/openvinotoolkit/cvat/pull/4194>)
- Support of attributes returned by serverless functions based on (<https://github.com/openvinotoolkit/cvat/pull/4506>)
- Project/task backups uploading via chunk uploads
- Fixed UX bug when jobs pagination is reset after changing a job
- Progressbars in CLI for file uploading and downloading
- `utils/cli` changed to `cvat-cli` package
- Support custom file name for backup
- Possibility to display tags on frame
- Support source and target storages (server part)
- Tests for import/export annotation, dataset, backup from/to cloud storage
- Added Python SDK package (`cvat-sdk`) (<https://github.com/opencv/cvat/pull/4813>)
- Previews for jobs
- Documentation for LDAP authentication (<https://github.com/cvat-ai/cvat/pull/39>)
- OpenCV.js caching and autoload (<https://github.com/cvat-ai/cvat/pull/30>)
- Publishing dev version of CVAT docker images (<https://github.com/cvat-ai/cvat/pull/53>)
- Support of Human Pose Estimation, Facial Landmarks (and similar) use-cases, new shape type:
Skeleton (<https://github.com/cvat-ai/cvat/pull/1>), (<https://github.com/opencv/cvat/pull/4829>)
- Added helm chart support for serverless functions and analytics (<https://github.com/cvat-ai/cvat/pull/110>)
- Added confirmation when remove a track (<https://github.com/opencv/cvat/pull/4846>)
- [COCO Keypoints](https://cocodataset.org/#keypoints-2020) format support (<https://github.com/opencv/cvat/pull/4821>,
  <https://github.com/opencv/cvat/pull/4908>)
- Support for Oracle OCI Buckets (<https://github.com/opencv/cvat/pull/4876>)
- `cvat-sdk` and `cvat-cli` packages on PyPI (<https://github.com/opencv/cvat/pull/4903>)
- UI part for source and target storages (<https://github.com/opencv/cvat/pull/4842>)
- Backup import/export modals (<https://github.com/opencv/cvat/pull/4842>)
- Annotations import modal (<https://github.com/opencv/cvat/pull/4842>)

### Changed
- Bumped nuclio version to 1.8.14
- Simplified running REST API tests. Extended CI-nightly workflow
- REST API tests are partially moved to Python SDK (`users`, `projects`, `tasks`, `issues`)
- cvat-ui: Improve UI/UX on label, create task and create project forms (<https://github.com/cvat-ai/cvat/pull/7>)
- Removed link to OpenVINO documentation (<https://github.com/cvat-ai/cvat/pull/35>)
- Clarified meaning of chunking for videos

### Fixed
- Task creation progressbar bug
- Removed Python dependency ``open3d`` which brought different issues to the building process
- Analytics not accessible when https is enabled
- Dataset import in an organization
- Updated minimist npm package to v1.2.6
- Request Status Code 500 "StopIteration" when exporting dataset
- Generated OpenAPI schema for several endpoints
- Annotation window might have top offset if try to move a locked object
- Image search in cloud storage (<https://github.com/cvat-ai/cvat/pull/8>)
- Reset password functionality (<https://github.com/cvat-ai/cvat/pull/52>)
- Creating task with cloud storage data (<https://github.com/cvat-ai/cvat/pull/116>)
- Show empty tasks (<https://github.com/cvat-ai/cvat/pull/100>)
- Fixed project filtration (<https://github.com/opencv/cvat/pull/4878>)
- Maximum callstack exceed when create task with 100000+ files from cloud storage (<https://github.com/opencv/cvat/pull/4836>)
- Fixed invocation of serverless functions (<https://github.com/opencv/cvat/pull/4907>)
- Removing label attributes (<https://github.com/opencv/cvat/pull/4927>)
- Notification with a required manifest file (<https://github.com/opencv/cvat/pull/4921>)

## \[2.1.0] - 2022-04-08
### Added
- Task annotations importing via chunk uploads (<https://github.com/openvinotoolkit/cvat/pull/4327>)
- Advanced filtration and sorting for a list of tasks/projects/cloudstorages (<https://github.com/openvinotoolkit/cvat/pull/4403>)
- Project dataset importing via chunk uploads (<https://github.com/openvinotoolkit/cvat/pull/4485>)
- Support paginated list for job commits (<https://github.com/openvinotoolkit/cvat/pull/4482>)

### Changed
- Added missing geos dependency into Dockerfile (<https://github.com/openvinotoolkit/cvat/pull/4451>)
- Improved helm chart readme (<https://github.com/openvinotoolkit/cvat/pull/4366>)
- Added helm chart support for CVAT 2.X and made ingress compatible with Kubernetes >=1.22 (<https://github.com/openvinotoolkit/cvat/pull/4448>)

### Fixed
- Permission error occured when accessing the JobCommits (<https://github.com/openvinotoolkit/cvat/pull/4435>)
- job assignee can remove or update any issue created by the task owner (<https://github.com/openvinotoolkit/cvat/pull/4436>)
- Bug: Incorrect point deletion with keyboard shortcut (<https://github.com/openvinotoolkit/cvat/pull/4420>)
- some AI Tools were not sending responses properly (<https://github.com/openvinotoolkit/cvat/issues/4432>)
- Unable to upload annotations (<https://github.com/openvinotoolkit/cvat/pull/4513>)
- Fix build dependencies for Siammask (<https://github.com/openvinotoolkit/cvat/pull/4486>)
- Bug: Exif orientation information handled incorrectly (<https://github.com/openvinotoolkit/cvat/pull/4529>)
- Fixed build of retinanet function image (<https://github.com/cvat-ai/cvat/pull/54>)

## \[2.0.0] - 2022-03-04
### Added
- Handle attributes coming from nuclio detectors (<https://github.com/openvinotoolkit/cvat/pull/3917>)
- Add additional environment variables for Nuclio configuration (<https://github.com/openvinotoolkit/cvat/pull/3894>)
- Add KITTI segmentation and detection format (<https://github.com/openvinotoolkit/cvat/pull/3757>)
- Add LFW format (<https://github.com/openvinotoolkit/cvat/pull/3770>)
- Add Cityscapes format (<https://github.com/openvinotoolkit/cvat/pull/3758>)
- Add Open Images V6 format (<https://github.com/openvinotoolkit/cvat/pull/3679>)
- Rotated bounding boxes (<https://github.com/openvinotoolkit/cvat/pull/3832>)
- Player option: Smooth image when zoom-in, enabled by default (<https://github.com/openvinotoolkit/cvat/pull/3933>)
- Google Cloud Storage support in UI (<https://github.com/openvinotoolkit/cvat/pull/3919>)
- Add project tasks pagination (<https://github.com/openvinotoolkit/cvat/pull/3910>)
- Add remove issue button (<https://github.com/openvinotoolkit/cvat/pull/3952>)
- Data sorting option (<https://github.com/openvinotoolkit/cvat/pull/3937>)
- Options to change font size & position of text labels on the canvas (<https://github.com/openvinotoolkit/cvat/pull/3972>)
- Add "tag" return type for automatic annotation in Nuclio (<https://github.com/openvinotoolkit/cvat/pull/3896>)
- Helm chart: Make user-data-permission-fix optional (<https://github.com/openvinotoolkit/cvat/pull/3994>)
- Advanced identity access management system, using open policy agent (<https://github.com/openvinotoolkit/cvat/pull/3788>)
- Organizations to create "shared space" for different groups of users (<https://github.com/openvinotoolkit/cvat/pull/3788>)
- Dataset importing to a project (<https://github.com/openvinotoolkit/cvat/pull/3790>)
- User is able to customize information that text labels show (<https://github.com/openvinotoolkit/cvat/pull/4029>)
- Support for uploading manifest with any name (<https://github.com/openvinotoolkit/cvat/pull/4041>)
- Added information about OpenVINO toolkit to login page (<https://github.com/openvinotoolkit/cvat/pull/4077>)
- Support for working with ellipses (<https://github.com/openvinotoolkit/cvat/pull/4062>)
- Add several flags to task creation CLI (<https://github.com/openvinotoolkit/cvat/pull/4119>)
- Add YOLOv5 serverless function for automatic annotation (<https://github.com/openvinotoolkit/cvat/pull/4178>)
- Add possibility to change git repository and git export format from already created task (<https://github.com/openvinotoolkit/cvat/pull/3886>)
- Basic page with jobs list, basic filtration to this list (<https://github.com/openvinotoolkit/cvat/pull/4258>)
- Added OpenCV.js TrackerMIL as tracking tool (<https://github.com/openvinotoolkit/cvat/pull/4200>)
- Ability to continue working from the latest frame where an annotator was before (<https://github.com/openvinotoolkit/cvat/pull/4297>)
- `GET /api/jobs/<id>/commits` was implemented (<https://github.com/openvinotoolkit/cvat/pull/4368>)
- Advanced filtration and sorting for a list of jobs (<https://github.com/openvinotoolkit/cvat/pull/4319>)

### Changed
- Users don't have access to a task object anymore if they are assigned only on some jobs of the task (<https://github.com/openvinotoolkit/cvat/pull/3788>)
- Different resources (tasks, projects) are not visible anymore for all CVAT instance users by default (<https://github.com/openvinotoolkit/cvat/pull/3788>)
- API versioning scheme: using accept header versioning instead of namespace versioning (<https://github.com/openvinotoolkit/cvat/pull/4239>)
- Replaced 'django_sendfile' with 'django_sendfile2' (<https://github.com/openvinotoolkit/cvat/pull/4267>)
- Use drf-spectacular instead of drf-yasg for swagger documentation (<https://github.com/openvinotoolkit/cvat/pull/4210>)
- Update development-environment manual to work under MacOS, supported Mac with Apple Silicon (<https://github.com/openvinotoolkit/cvat/pull/4414>)

### Deprecated
- Job field "status" is not used in UI anymore, but it has not been removed from the database yet (<https://github.com/openvinotoolkit/cvat/pull/3788>)

### Removed
- Review rating, reviewer field from the job instance (use assignee field together with stage field instead) (<https://github.com/openvinotoolkit/cvat/pull/3788>)
- Training django app (<https://github.com/openvinotoolkit/cvat/pull/4330>)
- v1 api version support (<https://github.com/openvinotoolkit/cvat/pull/4332>)

### Fixed
- Fixed Interaction handler keyboard handlers (<https://github.com/openvinotoolkit/cvat/pull/3881>)
- Points of invisible shapes are visible in autobordering (<https://github.com/openvinotoolkit/cvat/pull/3931>)
- Order of the label attributes in the object item details(<https://github.com/openvinotoolkit/cvat/pull/3945>)
- Order of labels in tasks and projects (<https://github.com/openvinotoolkit/cvat/pull/3987>)
- Fixed task creating with large files via webpage (<https://github.com/openvinotoolkit/cvat/pull/3692>)
- Added information to export CVAT_HOST when performing local installation for accessing over network (<https://github.com/openvinotoolkit/cvat/pull/4014>)
- Fixed possible color collisions in the generated colormap (<https://github.com/openvinotoolkit/cvat/pull/4007>)
- Original pdf file is deleted when using share (<https://github.com/openvinotoolkit/cvat/pull/3967>)
- Order in an annotation file(<https://github.com/openvinotoolkit/cvat/pull/4087>)
- Fixed task data upload progressbar (<https://github.com/openvinotoolkit/cvat/pull/4134>)
- Email in org invitations is case sensitive (<https://github.com/openvinotoolkit/cvat/pull/4153>)
- Caching for tasks and jobs can lead to an exception if its assignee user is removed (<https://github.com/openvinotoolkit/cvat/pull/4165>)
- Added intelligent function when paste labels to another task (<https://github.com/openvinotoolkit/cvat/pull/4161>)
- Uncaught TypeError: this.el.node.getScreenCTM() is null in Firefox (<https://github.com/openvinotoolkit/cvat/pull/4175>)
- Bug: canvas is busy when start playing, start resizing a shape and do not release the mouse cursor (<https://github.com/openvinotoolkit/cvat/pull/4151>)
- Bug: could not receive frame N. TypeError: Cannot read properties of undefined (reding "filename") (<https://github.com/openvinotoolkit/cvat/pull/4187>)
- Cannot choose a dataset format for a linked repository if a task type is annotation (<https://github.com/openvinotoolkit/cvat/pull/4203>)
- Fixed tus upload error over https (<https://github.com/openvinotoolkit/cvat/pull/4154>)
- Issues disappear when rescale a browser (<https://github.com/openvinotoolkit/cvat/pull/4189>)
- Auth token key is not returned when registering without email verification (<https://github.com/openvinotoolkit/cvat/pull/4092>)
- Error in create project from backup for standard 3D annotation (<https://github.com/openvinotoolkit/cvat/pull/4160>)
- Annotations search does not work correctly in some corner cases (when use complex properties with width, height) (<https://github.com/openvinotoolkit/cvat/pull/4198>)
- Kibana requests are not proxied due to django-revproxy incompatibility with Django >3.2.x (<https://github.com/openvinotoolkit/cvat/issues/4085>)
- Content type for getting frame with tasks/{id}/data/ endpoint (<https://github.com/openvinotoolkit/cvat/pull/4333>)
- Bug: Permission error occured when accessing the comments of a specific issue (<https://github.com/openvinotoolkit/cvat/issues/4416>)


### Security
- Updated ELK to 6.8.23 which uses log4j 2.17.1 (<https://github.com/openvinotoolkit/cvat/pull/4206>)
- Added validation for URLs which used as remote data source (<https://github.com/openvinotoolkit/cvat/pull/4387>)

## \[1.7.0] - 2021-11-15

### Added

- cvat-ui: support cloud storages (<https://github.com/openvinotoolkit/cvat/pull/3372>)
- interactor: add HRNet interactive segmentation serverless function (<https://github.com/openvinotoolkit/cvat/pull/3740>)
- Added GPU implementation for SiamMask, reworked tracking approach (<https://github.com/openvinotoolkit/cvat/pull/3571>)
- Progress bar for manifest creating (<https://github.com/openvinotoolkit/cvat/pull/3712>)
- IAM: Open Policy Agent integration (<https://github.com/openvinotoolkit/cvat/pull/3788>)
- Add a tutorial on attaching cloud storage AWS-S3 (<https://github.com/openvinotoolkit/cvat/pull/3745>)
  and Azure Blob Container (<https://github.com/openvinotoolkit/cvat/pull/3778>)
- The feature to remove annotations in a specified range of frames (<https://github.com/openvinotoolkit/cvat/pull/3617>)
- Project backup/restore (<https://github.com/openvinotoolkit/cvat/pull/3852>)

### Changed

- UI tracking has been reworked (<https://github.com/openvinotoolkit/cvat/pull/3571>)
- Updated Django till 3.2.7 (automatic AppConfig discovery)
- Manifest generation: Reduce creating time (<https://github.com/openvinotoolkit/cvat/pull/3712>)
- Migration from NPM 6 to NPM 7 (<https://github.com/openvinotoolkit/cvat/pull/3773>)
- Update Datumaro dependency to 0.2.0 (<https://github.com/openvinotoolkit/cvat/pull/3813>)

### Fixed

- Fixed JSON transform issues in network requests (<https://github.com/openvinotoolkit/cvat/pull/3706>)
- Display a more user-friendly exception message (<https://github.com/openvinotoolkit/cvat/pull/3721>)
- Exception `DataCloneError: The object could not be cloned` (<https://github.com/openvinotoolkit/cvat/pull/3733>)
- Fixed extension comparison in task frames CLI (<https://github.com/openvinotoolkit/cvat/pull/3674>)
- Incorrect work when copy job list with "Copy" button (<https://github.com/openvinotoolkit/cvat/pull/3749>)
- Iterating over manifest (<https://github.com/openvinotoolkit/cvat/pull/3792>)
- Manifest removing (<https://github.com/openvinotoolkit/cvat/pull/3791>)
- Fixed project updated date (<https://github.com/openvinotoolkit/cvat/pull/3814>)
- Fixed dextr deployment (<https://github.com/openvinotoolkit/cvat/pull/3820>)
- Migration of `dataset_repo` application (<https://github.com/openvinotoolkit/cvat/pull/3827>)
- Helm settings for external psql database were unused by backend (<https://github.com/openvinotoolkit/cvat/pull/3779>)
- Updated WSL setup for development (<https://github.com/openvinotoolkit/cvat/pull/3828>)
- Helm chart config (<https://github.com/openvinotoolkit/cvat/pull/3784>)

### Security

- Fix security issues on the documentation website unsafe use of target blank
  and potential clickjacking on legacy browsers (<https://github.com/openvinotoolkit/cvat/pull/3789>)

## \[1.6.0] - 2021-09-17

### Added

- Added ability to import data from share with cli without copying the data (<https://github.com/openvinotoolkit/cvat/issues/2862>)
- Notification if the browser does not support nesassary API
- Added ability to export project as a dataset (<https://github.com/openvinotoolkit/cvat/pull/3365>)
  and project with 3D tasks (<https://github.com/openvinotoolkit/cvat/pull/3502>)
- Additional inline tips in interactors with demo gifs (<https://github.com/openvinotoolkit/cvat/pull/3473>)
- Added intelligent scissors blocking feature (<https://github.com/openvinotoolkit/cvat/pull/3510>)
- Support cloud storage status (<https://github.com/openvinotoolkit/cvat/pull/3386>)
- Support cloud storage preview (<https://github.com/openvinotoolkit/cvat/pull/3386>)
- cvat-core: support cloud storages (<https://github.com/openvinotoolkit/cvat/pull/3313>)

### Changed

- Non-blocking UI when using interactors (<https://github.com/openvinotoolkit/cvat/pull/3473>)
- "Selected opacity" slider now defines opacity level for shapes being drawnSelected opacity (<https://github.com/openvinotoolkit/cvat/pull/3473>)
- Cloud storage creating and updating (<https://github.com/openvinotoolkit/cvat/pull/3386>)
- Way of working with cloud storage content (<https://github.com/openvinotoolkit/cvat/pull/3386>)

### Removed

- Support TEMP_KEY_SECRET_KEY_TOKEN_SET for AWS S3 cloud storage (<https://github.com/openvinotoolkit/cvat/pull/3386>)

### Fixed

- Fixed multiple tasks moving (<https://github.com/openvinotoolkit/cvat/pull/3517>)
- Fixed task creating CLI parameter (<https://github.com/openvinotoolkit/cvat/pull/3519>)
- Fixed import for MOTS format (<https://github.com/openvinotoolkit/cvat/pull/3612>)

## \[1.5.0] - 2021-08-02

### Added

- Support of context images for 2D image tasks (<https://github.com/openvinotoolkit/cvat/pull/3122>)
- Support of cloud storage without copying data into CVAT: server part (<https://github.com/openvinotoolkit/cvat/pull/2620>)
- Filter `is_active` for user list (<https://github.com/openvinotoolkit/cvat/pull/3235>)
- Ability to export/import tasks (<https://github.com/openvinotoolkit/cvat/pull/3056>)
- Add a tutorial for semi-automatic/automatic annotation (<https://github.com/openvinotoolkit/cvat/pull/3124>)
- Explicit "Done" button when drawing any polyshapes (<https://github.com/openvinotoolkit/cvat/pull/3417>)
- Histogram equalization with OpenCV javascript (<https://github.com/openvinotoolkit/cvat/pull/3447>)
- Client-side polyshapes approximation when using semi-automatic interactors & scissors (<https://github.com/openvinotoolkit/cvat/pull/3450>)
- Support of Google Cloud Storage for cloud storage (<https://github.com/openvinotoolkit/cvat/pull/3561>)

### Changed

- Updated manifest format, added meta with related images (<https://github.com/openvinotoolkit/cvat/pull/3122>)
- Update of COCO format documentation (<https://github.com/openvinotoolkit/cvat/pull/3197>)
- Updated Webpack Dev Server config to add proxy (<https://github.com/openvinotoolkit/cvat/pull/3368>)
- Update to Django 3.1.12 (<https://github.com/openvinotoolkit/cvat/pull/3378>)
- Updated visibility for removable points in AI tools (<https://github.com/openvinotoolkit/cvat/pull/3417>)
- Updated UI handling for IOG serverless function (<https://github.com/openvinotoolkit/cvat/pull/3417>)
- Changed Nginx proxy to Traefik in `docker-compose.yml` (<https://github.com/openvinotoolkit/cvat/pull/3409>)
- Simplify the process of deploying CVAT with HTTPS (<https://github.com/openvinotoolkit/cvat/pull/3409>)

### Fixed

- Project page requests took a long time and did many DB queries (<https://github.com/openvinotoolkit/cvat/pull/3223>)
- Fixed Python 3.6 support (<https://github.com/openvinotoolkit/cvat/pull/3258>)
- Incorrect attribute import in tracks (<https://github.com/openvinotoolkit/cvat/pull/3229>)
- Issue "is not a constructor" when create object, save, undo, save, redo save (<https://github.com/openvinotoolkit/cvat/pull/3292>)
- Fix CLI create an infinite loop if git repository responds with failure (<https://github.com/openvinotoolkit/cvat/pull/3267>)
- Bug with sidebar & fullscreen (<https://github.com/openvinotoolkit/cvat/pull/3289>)
- 504 Gateway Time-out on `data/meta` requests (<https://github.com/openvinotoolkit/cvat/pull/3269>)
- TypeError: Cannot read property 'clientX' of undefined when draw cuboids with hotkeys (<https://github.com/openvinotoolkit/cvat/pull/3308>)
- Duplication of the cuboids when redraw them (<https://github.com/openvinotoolkit/cvat/pull/3308>)
- Some code issues in Deep Extreme Cut handler code (<https://github.com/openvinotoolkit/cvat/pull/3325>)
- UI fails when inactive user is assigned to a task/job (<https://github.com/openvinotoolkit/cvat/pull/3343>)
- Calculate precise progress of decoding a video file (<https://github.com/openvinotoolkit/cvat/pull/3381>)
- Falsely successful `cvat_ui` image build in case of OOM error that leads to the default nginx welcome page
  (<https://github.com/openvinotoolkit/cvat/pull/3379>)
- Fixed issue when save filtered object in AAM (<https://github.com/openvinotoolkit/cvat/pull/3401>)
- Context image disappears after undo/redo (<https://github.com/openvinotoolkit/cvat/pull/3416>)
- Using combined data sources (directory and image) when create a task (<https://github.com/openvinotoolkit/cvat/pull/3424>)
- Creating task with labels in project (<https://github.com/openvinotoolkit/cvat/pull/3454>)
- Move task and autoannotation modals were invisible from project page (<https://github.com/openvinotoolkit/cvat/pull/3475>)

## \[1.4.0] - 2021-05-18

### Added

- Documentation on mask annotation (<https://github.com/openvinotoolkit/cvat/pull/3044>)
- Hotkeys to switch a label of existing object or to change default label (for objects created with N) (<https://github.com/openvinotoolkit/cvat/pull/3070>)
- A script to convert some kinds of DICOM files to regular images (<https://github.com/openvinotoolkit/cvat/pull/3095>)
- Helm chart prototype (<https://github.com/openvinotoolkit/cvat/pull/3102>)
- Initial implementation of moving tasks between projects (<https://github.com/openvinotoolkit/cvat/pull/3164>)

### Changed

- Place of migration logger initialization (<https://github.com/openvinotoolkit/cvat/pull/3170>)

### Removed

- Kubernetes templates from (<https://github.com/openvinotoolkit/cvat/pull/1962>) due to helm charts (<https://github.com/openvinotoolkit/cvat/pull/3171>)

### Fixed

- Export of instance masks with holes (<https://github.com/openvinotoolkit/cvat/pull/3044>)
- Changing a label on canvas does not work when 'Show object details' enabled (<https://github.com/openvinotoolkit/cvat/pull/3084>)
- Make sure frame unzip web worker correctly terminates after unzipping all images in a requested chunk (<https://github.com/openvinotoolkit/cvat/pull/3096>)
- Reset password link was unavailable before login (<https://github.com/openvinotoolkit/cvat/pull/3140>)
- Manifest: migration (<https://github.com/openvinotoolkit/cvat/pull/3146>)
- Fixed cropping polygon in some corner cases (<https://github.com/openvinotoolkit/cvat/pull/3184>)

## \[1.3.0] - 3/31/2021

### Added

- CLI: Add support for saving annotations in a git repository when creating a task.
- CVAT-3D: support lidar data on the server side (<https://github.com/openvinotoolkit/cvat/pull/2534>)
- GPU support for Mask-RCNN and improvement in its deployment time (<https://github.com/openvinotoolkit/cvat/pull/2714>)
- CVAT-3D: Load all frames corresponding to the job instance
  (<https://github.com/openvinotoolkit/cvat/pull/2645>)
- Intelligent scissors with OpenCV javascript (<https://github.com/openvinotoolkit/cvat/pull/2689>)
- CVAT-3D: Visualize 3D point cloud spaces in 3D View, Top View Side View and Front View (<https://github.com/openvinotoolkit/cvat/pull/2768>)
- [Inside Outside Guidance](https://github.com/shiyinzhang/Inside-Outside-Guidance) serverless
  function for interactive segmentation
- Pre-built [cvat_server](https://hub.docker.com/r/openvino/cvat_server) and
  [cvat_ui](https://hub.docker.com/r/openvino/cvat_ui) images were published on DockerHub (<https://github.com/openvinotoolkit/cvat/pull/2766>)
- Project task subsets (<https://github.com/openvinotoolkit/cvat/pull/2774>)
- Kubernetes templates and guide for their deployment (<https://github.com/openvinotoolkit/cvat/pull/1962>)
- [WiderFace](http://shuoyang1213.me/WIDERFACE/) format support (<https://github.com/openvinotoolkit/cvat/pull/2864>)
- [VGGFace2](https://github.com/ox-vgg/vgg_face2) format support (<https://github.com/openvinotoolkit/cvat/pull/2865>)
- [Backup/Restore guide](cvat/apps/documentation/backup_guide.md) (<https://github.com/openvinotoolkit/cvat/pull/2964>)
- Label deletion from tasks and projects (<https://github.com/openvinotoolkit/cvat/pull/2881>)
- CVAT-3D: Implemented initial cuboid placement in 3D View and select cuboid in Top, Side and Front views
  (<https://github.com/openvinotoolkit/cvat/pull/2891>)
- [Market-1501](https://www.aitribune.com/dataset/2018051063) format support (<https://github.com/openvinotoolkit/cvat/pull/2869>)
- Ability of upload manifest for dataset with images (<https://github.com/openvinotoolkit/cvat/pull/2763>)
- Annotations filters UI using react-awesome-query-builder (<https://github.com/openvinotoolkit/cvat/issues/1418>)
- Storing settings in local storage to keep them between browser sessions (<https://github.com/openvinotoolkit/cvat/pull/3017>)
- [ICDAR](https://rrc.cvc.uab.es/?ch=2) format support (<https://github.com/openvinotoolkit/cvat/pull/2866>)
- Added switcher to maintain polygon crop behavior (<https://github.com/openvinotoolkit/cvat/pull/3021>
- Filters and sorting options for job list, added tooltip for tasks filters (<https://github.com/openvinotoolkit/cvat/pull/3030>)

### Changed

- CLI - task list now returns a list of current tasks. (<https://github.com/openvinotoolkit/cvat/pull/2863>)
- Updated HTTPS install README section (cleanup and described more robust deploy)
- Logstash is improved for using with configurable elasticsearch outputs (<https://github.com/openvinotoolkit/cvat/pull/2531>)
- Bumped nuclio version to 1.5.16 (<https://github.com/openvinotoolkit/cvat/pull/2578>)
- All methods for interactive segmentation accept negative points as well
- Persistent queue added to logstash (<https://github.com/openvinotoolkit/cvat/pull/2744>)
- Improved maintenance of popups visibility (<https://github.com/openvinotoolkit/cvat/pull/2809>)
- Image visualizations settings on canvas for faster access (<https://github.com/openvinotoolkit/cvat/pull/2872>)
- Better scale management of left panel when screen is too small (<https://github.com/openvinotoolkit/cvat/pull/2880>)
- Improved error messages for annotation import (<https://github.com/openvinotoolkit/cvat/pull/2935>)
- Using manifest support instead video meta information and dummy chunks (<https://github.com/openvinotoolkit/cvat/pull/2763>)

### Fixed

- More robust execution of nuclio GPU functions by limiting the GPU memory consumption per worker (<https://github.com/openvinotoolkit/cvat/pull/2714>)
- Kibana startup initialization (<https://github.com/openvinotoolkit/cvat/pull/2659>)
- The cursor jumps to the end of the line when renaming a task (<https://github.com/openvinotoolkit/cvat/pull/2669>)
- SSLCertVerificationError when remote source is used (<https://github.com/openvinotoolkit/cvat/pull/2683>)
- Fixed filters select overflow (<https://github.com/openvinotoolkit/cvat/pull/2614>)
- Fixed tasks in project auto annotation (<https://github.com/openvinotoolkit/cvat/pull/2725>)
- Cuboids are missed in annotations statistics (<https://github.com/openvinotoolkit/cvat/pull/2704>)
- The list of files attached to the task is not displayed (<https://github.com/openvinotoolkit/cvat/pull/2706>)
- A couple of css-related issues (top bar disappear, wrong arrow position on collapse elements) (<https://github.com/openvinotoolkit/cvat/pull/2736>)
- Issue with point region doesn't work in Firefox (<https://github.com/openvinotoolkit/cvat/pull/2727>)
- Fixed cuboid perspective change (<https://github.com/openvinotoolkit/cvat/pull/2733>)
- Annotation page popups (ai tools, drawing) reset state after detecting, tracking, drawing (<https://github.com/openvinotoolkit/cvat/pull/2780>)
- Polygon editing using trailing point (<https://github.com/openvinotoolkit/cvat/pull/2808>)
- Updated the path to python for DL models inside automatic annotation documentation (<https://github.com/openvinotoolkit/cvat/pull/2847>)
- Fixed of receiving function variable (<https://github.com/openvinotoolkit/cvat/pull/2860>)
- Shortcuts with CAPSLOCK enabled and with non-US languages activated (<https://github.com/openvinotoolkit/cvat/pull/2872>)
- Prevented creating several issues for the same object (<https://github.com/openvinotoolkit/cvat/pull/2868>)
- Fixed label editor name field validator (<https://github.com/openvinotoolkit/cvat/pull/2879>)
- An error about track shapes outside of the task frames during export (<https://github.com/openvinotoolkit/cvat/pull/2890>)
- Fixed project search field updating (<https://github.com/openvinotoolkit/cvat/pull/2901>)
- Fixed export error when invalid polygons are present in overlapping frames (<https://github.com/openvinotoolkit/cvat/pull/2852>)
- Fixed image quality option for tasks created from images (<https://github.com/openvinotoolkit/cvat/pull/2963>)
- Incorrect text on the warning when specifying an incorrect link to the issue tracker (<https://github.com/openvinotoolkit/cvat/pull/2971>)
- Updating label attributes when label contains number attributes (<https://github.com/openvinotoolkit/cvat/pull/2969>)
- Crop a polygon if its points are outside the bounds of the image (<https://github.com/openvinotoolkit/cvat/pull/3025>)

## \[1.2.0] - 2021-01-08

### Fixed

- Memory consumption for the task creation process (<https://github.com/openvinotoolkit/cvat/pull/2582>)
- Frame preloading (<https://github.com/openvinotoolkit/cvat/pull/2608>)
- Project cannot be removed from the project page (<https://github.com/openvinotoolkit/cvat/pull/2626>)

## \[1.2.0-beta] - 2020-12-15

### Added

- GPU support and improved documentation for auto annotation (<https://github.com/openvinotoolkit/cvat/pull/2546>)
- Manual review pipeline: issues/comments/workspace (<https://github.com/openvinotoolkit/cvat/pull/2357>)
- Basic projects implementation (<https://github.com/openvinotoolkit/cvat/pull/2255>)
- Documentation on how to mount cloud starage(AWS S3 bucket, Azure container, Google Drive) as FUSE (<https://github.com/openvinotoolkit/cvat/pull/2377>)
- Ability to work with share files without copying inside (<https://github.com/openvinotoolkit/cvat/pull/2377>)
- Tooltips in label selectors (<https://github.com/openvinotoolkit/cvat/pull/2509>)
- Page redirect after login using `next` query parameter (<https://github.com/openvinotoolkit/cvat/pull/2527>)
- [ImageNet](http://www.image-net.org) format support (<https://github.com/openvinotoolkit/cvat/pull/2376>)
- [CamVid](http://mi.eng.cam.ac.uk/research/projects/VideoRec/CamVid/) format support (<https://github.com/openvinotoolkit/cvat/pull/2559>)

### Changed

- PATCH requests from cvat-core submit only changed fields (<https://github.com/openvinotoolkit/cvat/pull/2445>)
- deploy.sh in serverless folder is separated into deploy_cpu.sh and deploy_gpu.sh (<https://github.com/openvinotoolkit/cvat/pull/2546>)
- Bumped nuclio version to 1.5.8
- Migrated to Antd 4.9 (<https://github.com/openvinotoolkit/cvat/pull/2536>)

### Fixed

- Fixed FastRCNN inference bug for images with 4 channels i.e. png (<https://github.com/openvinotoolkit/cvat/pull/2546>)
- Django templates for email and user guide (<https://github.com/openvinotoolkit/cvat/pull/2412>)
- Saving relative paths in dummy chunks instead of absolute (<https://github.com/openvinotoolkit/cvat/pull/2424>)
- Objects with a specific label cannot be displayed if at least one tag with the label exist (<https://github.com/openvinotoolkit/cvat/pull/2435>)
- Wrong attribute can be removed in labels editor (<https://github.com/openvinotoolkit/cvat/pull/2436>)
- UI fails with the error "Cannot read property 'label' of undefined" (<https://github.com/openvinotoolkit/cvat/pull/2442>)
- Exception: "Value must be a user instance" (<https://github.com/openvinotoolkit/cvat/pull/2441>)
- Reset zoom option doesn't work in tag annotation mode (<https://github.com/openvinotoolkit/cvat/pull/2443>)
- Canvas is busy error (<https://github.com/openvinotoolkit/cvat/pull/2437>)
- Projects view layout fix (<https://github.com/openvinotoolkit/cvat/pull/2503>)
- Fixed the tasks view (infinite loading) when it is impossible to get a preview of the task (<https://github.com/openvinotoolkit/cvat/pull/2504>)
- Empty frames navigation (<https://github.com/openvinotoolkit/cvat/pull/2505>)
- TypeError: Cannot read property 'toString' of undefined (<https://github.com/openvinotoolkit/cvat/pull/2517>)
- Extra shapes are drawn after Esc, or G pressed while drawing a region in grouping (<https://github.com/openvinotoolkit/cvat/pull/2507>)
- Reset state (reviews, issues) after logout or changing a job (<https://github.com/openvinotoolkit/cvat/pull/2525>)
- TypeError: Cannot read property 'id' of undefined when updating a task (<https://github.com/openvinotoolkit/cvat/pull/2544>)

## \[1.2.0-alpha] - 2020-11-09

### Added

- Ability to login into CVAT-UI with token from api/v1/auth/login (<https://github.com/openvinotoolkit/cvat/pull/2234>)
- Added layout grids toggling ('ctrl + alt + Enter')
- Added password reset functionality (<https://github.com/opencv/cvat/pull/2058>)
- Ability to work with data on the fly (<https://github.com/opencv/cvat/pull/2007>)
- Annotation in process outline color wheel (<https://github.com/opencv/cvat/pull/2084>)
- On the fly annotation using DL detectors (<https://github.com/opencv/cvat/pull/2102>)
- Displaying automatic annotation progress on a task view (<https://github.com/opencv/cvat/pull/2148>)
- Automatic tracking of bounding boxes using serverless functions (<https://github.com/opencv/cvat/pull/2136>)
- \[Datumaro] CLI command for dataset equality comparison (<https://github.com/opencv/cvat/pull/1989>)
- \[Datumaro] Merging of datasets with different labels (<https://github.com/opencv/cvat/pull/2098>)
- Add FBRS interactive segmentation serverless function (<https://github.com/openvinotoolkit/cvat/pull/2094>)
- Ability to change default behaviour of previous/next buttons of a player.
  It supports regular navigation, searching a frame according to annotations
  filters and searching the nearest frame without any annotations (<https://github.com/openvinotoolkit/cvat/pull/2221>)
- MacOS users notes in CONTRIBUTING.md
- Ability to prepare meta information manually (<https://github.com/openvinotoolkit/cvat/pull/2217>)
- Ability to upload prepared meta information along with a video when creating a task (<https://github.com/openvinotoolkit/cvat/pull/2217>)
- Optional chaining plugin for cvat-canvas and cvat-ui (<https://github.com/openvinotoolkit/cvat/pull/2249>)
- MOTS png mask format support (<https://github.com/openvinotoolkit/cvat/pull/2198>)
- Ability to correct upload video with a rotation record in the metadata (<https://github.com/openvinotoolkit/cvat/pull/2218>)
- User search field for assignee fields (<https://github.com/openvinotoolkit/cvat/pull/2370>)
- Support of mxf videos (<https://github.com/openvinotoolkit/cvat/pull/2514>)

### Changed

- UI models (like DEXTR) were redesigned to be more interactive (<https://github.com/opencv/cvat/pull/2054>)
- Used Ubuntu:20.04 as a base image for CVAT Dockerfile (<https://github.com/opencv/cvat/pull/2101>)
- Right colors of label tags in label mapping when a user runs automatic detection (<https://github.com/openvinotoolkit/cvat/pull/2162>)
- Nuclio became an optional component of CVAT (<https://github.com/openvinotoolkit/cvat/pull/2192>)
- A key to remove a point from a polyshape (Ctrl => Alt) (<https://github.com/openvinotoolkit/cvat/pull/2204>)
- Updated `docker-compose` file version from `2.3` to `3.3`(<https://github.com/openvinotoolkit/cvat/pull/2235>)
- Added auto inference of url schema from host in CLI, if provided (<https://github.com/openvinotoolkit/cvat/pull/2240>)
- Track frames in skips between annotation is presented in MOT and MOTS formats are marked `outside` (<https://github.com/openvinotoolkit/cvat/pull/2198>)
- UI packages installation with `npm ci` instead of `npm install` (<https://github.com/openvinotoolkit/cvat/pull/2350>)

### Removed

- Removed Z-Order flag from task creation process

### Fixed

- Fixed multiple errors which arises when polygon is of length 5 or less (<https://github.com/opencv/cvat/pull/2100>)
- Fixed task creation from PDF (<https://github.com/opencv/cvat/pull/2141>)
- Fixed CVAT format import for frame stepped tasks (<https://github.com/openvinotoolkit/cvat/pull/2151>)
- Fixed the reading problem with large PDFs (<https://github.com/openvinotoolkit/cvat/pull/2154>)
- Fixed unnecessary pyhash dependency (<https://github.com/openvinotoolkit/cvat/pull/2170>)
- Fixed Data is not getting cleared, even after deleting the Task from Django Admin App(<https://github.com/openvinotoolkit/cvat/issues/1925>)
- Fixed blinking message: "Some tasks have not been showed because they do not have any data" (<https://github.com/openvinotoolkit/cvat/pull/2200>)
- Fixed case when a task with 0 jobs is shown as "Completed" in UI (<https://github.com/openvinotoolkit/cvat/pull/2200>)
- Fixed use case when UI throws exception: Cannot read property 'objectType' of undefined #2053 (<https://github.com/openvinotoolkit/cvat/pull/2203>)
- Fixed use case when logs could be saved twice or more times #2202 (<https://github.com/openvinotoolkit/cvat/pull/2203>)
- Fixed issues from #2112 (<https://github.com/openvinotoolkit/cvat/pull/2217>)
- Git application name (renamed to dataset_repo) (<https://github.com/openvinotoolkit/cvat/pull/2243>)
- A problem in exporting of tracks, where tracks could be truncated (<https://github.com/openvinotoolkit/cvat/issues/2129>)
- Fixed CVAT startup process if the user has `umask 077` in .bashrc file (<https://github.com/openvinotoolkit/cvat/pull/2293>)
- Exception: Cannot read property "each" of undefined after drawing a single point (<https://github.com/openvinotoolkit/cvat/pull/2307>)
- Cannot read property 'label' of undefined (Fixed?) (<https://github.com/openvinotoolkit/cvat/pull/2311>)
- Excluded track frames marked `outside` in `CVAT for Images` export (<https://github.com/openvinotoolkit/cvat/pull/2345>)
- 'List of tasks' Kibana visualization (<https://github.com/openvinotoolkit/cvat/pull/2361>)
- An error on exporting not `jpg` or `png` images in TF Detection API format (<https://github.com/openvinotoolkit/datumaro/issues/35>)

## \[1.1.0] - 2020-08-31

### Added

- Siammask tracker as DL serverless function (<https://github.com/opencv/cvat/pull/1988>)
- \[Datumaro] Added model info and source info commands (<https://github.com/opencv/cvat/pull/1973>)
- \[Datumaro] Dataset statistics (<https://github.com/opencv/cvat/pull/1668>)
- Ability to change label color in tasks and predefined labels (<https://github.com/opencv/cvat/pull/2014>)
- \[Datumaro] Multi-dataset merge (<https://github.com/opencv/cvat/pull/1695>)
- Ability to configure email verification for new users (<https://github.com/opencv/cvat/pull/1929>)
- Link to django admin page from UI (<https://github.com/opencv/cvat/pull/2068>)
- Notification message when users use wrong browser (<https://github.com/opencv/cvat/pull/2070>)

### Changed

- Shape coordinates are rounded to 2 digits in dumped annotations (<https://github.com/opencv/cvat/pull/1970>)
- COCO format does not produce polygon points for bbox annotations (<https://github.com/opencv/cvat/pull/1953>)

### Fixed

- Issue loading openvino models for semi-automatic and automatic annotation (<https://github.com/opencv/cvat/pull/1996>)
- Basic functions of CVAT works without activated nuclio dashboard
- Fixed a case in which exported masks could have wrong color order (<https://github.com/opencv/cvat/issues/2032>)
- Fixed error with creating task with labels with the same name (<https://github.com/opencv/cvat/pull/2031>)
- Django RQ dashboard view (<https://github.com/opencv/cvat/pull/2069>)
- Object's details menu settings (<https://github.com/opencv/cvat/pull/2084>)

## \[1.1.0-beta] - 2020-08-03

### Added

- DL models as serverless functions (<https://github.com/opencv/cvat/pull/1767>)
- Source type support for tags, shapes and tracks (<https://github.com/opencv/cvat/pull/1192>)
- Source type support for CVAT Dumper/Loader (<https://github.com/opencv/cvat/pull/1192>)
- Intelligent polygon editing (<https://github.com/opencv/cvat/pull/1921>)
- Support creating multiple jobs for each task through python cli (<https://github.com/opencv/cvat/pull/1950>)
- python cli over https (<https://github.com/opencv/cvat/pull/1942>)
- Error message when plugins weren't able to initialize instead of infinite loading (<https://github.com/opencv/cvat/pull/1966>)
- Ability to change user password (<https://github.com/opencv/cvat/pull/1954>)

### Changed

- Smaller object details (<https://github.com/opencv/cvat/pull/1877>)
- `COCO` format does not convert bboxes to polygons on export (<https://github.com/opencv/cvat/pull/1953>)
- It is impossible to submit a DL model in OpenVINO format using UI.
  Now you can deploy new models on the server using serverless functions
  (<https://github.com/opencv/cvat/pull/1767>)
- Files and folders under share path are now alphabetically sorted

### Removed

- Removed OpenVINO and CUDA components because they are not necessary anymore (<https://github.com/opencv/cvat/pull/1767>)
- Removed the old UI code (<https://github.com/opencv/cvat/pull/1964>)

### Fixed

- Some objects aren't shown on canvas sometimes. For example after propagation on of objects is invisible (<https://github.com/opencv/cvat/pull/1834>)
- CVAT doesn't offer to restore state after an error (<https://github.com/opencv/cvat/pull/1874>)
- Cannot read property 'shapeType' of undefined because of zOrder related issues (<https://github.com/opencv/cvat/pull/1874>)
- Cannot read property 'pinned' of undefined because of zOrder related issues (<https://github.com/opencv/cvat/pull/1874>)
- Do not iterate over hidden objects in aam (which are invisible because of zOrder) (<https://github.com/opencv/cvat/pull/1874>)
- Cursor position is reset after changing a text field (<https://github.com/opencv/cvat/pull/1874>)
- Hidden points and cuboids can be selected to be grouped (<https://github.com/opencv/cvat/pull/1874>)
- `outside` annotations should not be in exported images (<https://github.com/opencv/cvat/issues/1620>)
- `CVAT for video format` import error with interpolation (<https://github.com/opencv/cvat/issues/1893>)
- `Image compression` definition mismatch (<https://github.com/opencv/cvat/issues/1900>)
- Points are duplicated during polygon interpolation sometimes (<https://github.com/opencv/cvat/pull/1892>)
- When redraw a shape with activated autobordering, previous points are visible (<https://github.com/opencv/cvat/pull/1892>)
- No mapping between side object element and context menu in some attributes (<https://github.com/opencv/cvat/pull/1923>)
- Interpolated shapes exported as `keyframe = True` (<https://github.com/opencv/cvat/pull/1937>)
- Stylelint filetype scans (<https://github.com/opencv/cvat/pull/1952>)
- Fixed toolip closing issue (<https://github.com/opencv/cvat/pull/1955>)
- Clearing frame cache when close a task (<https://github.com/opencv/cvat/pull/1966>)
- Increase rate of throttling policy for unauthenticated users (<https://github.com/opencv/cvat/pull/1969>)

## \[1.1.0-alpha] - 2020-06-30

### Added

- Throttling policy for unauthenticated users (<https://github.com/opencv/cvat/pull/1531>)
- Added default label color table for mask export (<https://github.com/opencv/cvat/pull/1549>)
- Added environment variables for Redis and Postgres hosts for Kubernetes deployment support (<https://github.com/opencv/cvat/pull/1641>)
- Added visual identification for unavailable formats (<https://github.com/opencv/cvat/pull/1567>)
- Shortcut to change color of an activated shape in new UI (Enter) (<https://github.com/opencv/cvat/pull/1683>)
- Shortcut to switch split mode (<https://github.com/opencv/cvat/pull/1683>)
- Built-in search for labels when create an object or change a label (<https://github.com/opencv/cvat/pull/1683>)
- Better validation of labels and attributes in raw viewer (<https://github.com/opencv/cvat/pull/1727>)
- ClamAV antivirus integration (<https://github.com/opencv/cvat/pull/1712>)
- Added canvas background color selector (<https://github.com/opencv/cvat/pull/1705>)
- SCSS files linting with Stylelint tool (<https://github.com/opencv/cvat/pull/1766>)
- Supported import and export or single boxes in MOT format (<https://github.com/opencv/cvat/pull/1764>)
- \[Datumaro] Added `stats` command, which shows some dataset statistics
  like image mean and std (<https://github.com/opencv/cvat/pull/1734>)
- Add option to upload annotations upon task creation on CLI
- Polygon and polylines interpolation (<https://github.com/opencv/cvat/pull/1571>)
- Ability to redraw shape from scratch (Shift + N) for an activated shape (<https://github.com/opencv/cvat/pull/1571>)
- Highlights for the first point of a polygon/polyline and direction (<https://github.com/opencv/cvat/pull/1571>)
- Ability to change orientation for poylgons/polylines in context menu (<https://github.com/opencv/cvat/pull/1571>)
- Ability to set the first point for polygons in points context menu (<https://github.com/opencv/cvat/pull/1571>)
- Added new tag annotation workspace (<https://github.com/opencv/cvat/pull/1570>)
- Appearance block in attribute annotation mode (<https://github.com/opencv/cvat/pull/1820>)
- Keyframe navigations and some switchers in attribute annotation mode (<https://github.com/opencv/cvat/pull/1820>)
- \[Datumaro] Added `convert` command to convert datasets directly (<https://github.com/opencv/cvat/pull/1837>)
- \[Datumaro] Added an option to specify image extension when exporting datasets (<https://github.com/opencv/cvat/pull/1799>)
- \[Datumaro] Added image copying when exporting datasets, if possible (<https://github.com/opencv/cvat/pull/1799>)

### Changed

- Removed information about e-mail from the basic user information (<https://github.com/opencv/cvat/pull/1627>)
- Update https install manual. Makes it easier and more robust.
  Includes automatic renewing of lets encrypt certificates.
- Settings page move to the modal. (<https://github.com/opencv/cvat/pull/1705>)
- Implemented import and export of annotations with relative image paths (<https://github.com/opencv/cvat/pull/1463>)
- Using only single click to start editing or remove a point (<https://github.com/opencv/cvat/pull/1571>)
- Added support for attributes in VOC XML format (<https://github.com/opencv/cvat/pull/1792>)
- Added annotation attributes in COCO format (<https://github.com/opencv/cvat/pull/1782>)
- Colorized object items in the side panel (<https://github.com/opencv/cvat/pull/1753>)
- \[Datumaro] Annotation-less files are not generated anymore in COCO format, unless tasks explicitly requested (<https://github.com/opencv/cvat/pull/1799>)

### Fixed

- Problem with exported frame stepped image task (<https://github.com/opencv/cvat/issues/1613>)
- Fixed dataset filter item representation for imageless dataset items (<https://github.com/opencv/cvat/pull/1593>)
- Fixed interpreter crash when trying to import `tensorflow` with no AVX instructions available (<https://github.com/opencv/cvat/pull/1567>)
- Kibana wrong working time calculation with new annotation UI use (<https://github.com/opencv/cvat/pull/1654>)
- Wrong rexex for account name validation (<https://github.com/opencv/cvat/pull/1667>)
- Wrong description on register view for the username field (<https://github.com/opencv/cvat/pull/1667>)
- Wrong resolution for resizing a shape (<https://github.com/opencv/cvat/pull/1667>)
- React warning because of not unique keys in labels viewer (<https://github.com/opencv/cvat/pull/1727>)
- Fixed issue tracker (<https://github.com/opencv/cvat/pull/1705>)
- Fixed canvas fit after sidebar open/close event (<https://github.com/opencv/cvat/pull/1705>)
- A couple of exceptions in AAM related with early object activation (<https://github.com/opencv/cvat/pull/1755>)
- Propagation from the latest frame (<https://github.com/opencv/cvat/pull/1800>)
- Number attribute value validation (didn't work well with floats) (<https://github.com/opencv/cvat/pull/1800>)
- Logout doesn't work (<https://github.com/opencv/cvat/pull/1812>)
- Annotations aren't updated after reopening a task (<https://github.com/opencv/cvat/pull/1753>)
- Labels aren't updated after reopening a task (<https://github.com/opencv/cvat/pull/1753>)
- Canvas isn't fitted after collapsing side panel in attribute annotation mode (<https://github.com/opencv/cvat/pull/1753>)
- Error when interpolating polygons (<https://github.com/opencv/cvat/pull/1878>)

### Security

- SQL injection in Django `CVE-2020-9402` (<https://github.com/opencv/cvat/pull/1657>)

## \[1.0.0] - 2020-05-29

### Added

- cvat-ui: cookie policy drawer for login page (<https://github.com/opencv/cvat/pull/1511>)
- `datumaro_project` export format (<https://github.com/opencv/cvat/pull/1352>)
- Ability to configure user agreements for the user registration form (<https://github.com/opencv/cvat/pull/1464>)
- Cuboid interpolation and cuboid drawing from rectangles (<https://github.com/opencv/cvat/pull/1560>)
- Ability to configure custom pageViewHit, which can be useful for web analytics integration (<https://github.com/opencv/cvat/pull/1566>)
- Ability to configure access to the analytics page based on roles (<https://github.com/opencv/cvat/pull/1592>)

### Changed

- Downloaded file name in annotations export became more informative (<https://github.com/opencv/cvat/pull/1352>)
- Added auto trimming for trailing whitespaces style enforcement (<https://github.com/opencv/cvat/pull/1352>)
- REST API: updated `GET /task/<id>/annotations`: parameters are `format`, `filename`
  (now optional), `action` (optional) (<https://github.com/opencv/cvat/pull/1352>)
- REST API: removed `dataset/formats`, changed format of `annotation/formats` (<https://github.com/opencv/cvat/pull/1352>)
- Exported annotations are stored for N hours instead of indefinitely (<https://github.com/opencv/cvat/pull/1352>)
- Formats: CVAT format now accepts ZIP and XML (<https://github.com/opencv/cvat/pull/1352>)
- Formats: COCO format now accepts ZIP and JSON (<https://github.com/opencv/cvat/pull/1352>)
- Formats: most of formats renamed, no extension in title (<https://github.com/opencv/cvat/pull/1352>)
- Formats: definitions are changed, are not stored in DB anymore (<https://github.com/opencv/cvat/pull/1352>)
- cvat-core: session.annotations.put() now returns ids of added objects (<https://github.com/opencv/cvat/pull/1493>)
- Images without annotations now also included in dataset/annotations export (<https://github.com/opencv/cvat/issues/525>)

### Removed

- `annotation` application is replaced with `dataset_manager` (<https://github.com/opencv/cvat/pull/1352>)
- `_DATUMARO_INIT_LOGLEVEL` env. variable is removed in favor of regular `--loglevel` cli parameter (<https://github.com/opencv/cvat/pull/1583>)

### Fixed

- Categories for empty projects with no sources are taken from own dataset (<https://github.com/opencv/cvat/pull/1352>)
- Added directory removal on error during `extract` command (<https://github.com/opencv/cvat/pull/1352>)
- Added debug error message on incorrect XPath (<https://github.com/opencv/cvat/pull/1352>)
- Exporting frame stepped task
  (<https://github.com/opencv/cvat/issues/1294>, <https://github.com/opencv/cvat/issues/1334>)
- Fixed broken command line interface for `cvat` export format in Datumaro (<https://github.com/opencv/cvat/issues/1494>)
- Updated Rest API document, Swagger document serving instruction issue (<https://github.com/opencv/cvat/issues/1495>)
- Fixed cuboid occluded view (<https://github.com/opencv/cvat/pull/1500>)
- Non-informative lock icon (<https://github.com/opencv/cvat/pull/1434>)
- Sidebar in AAM has no hide/show button (<https://github.com/opencv/cvat/pull/1420>)
- Task/Job buttons has no "Open in new tab" option (<https://github.com/opencv/cvat/pull/1419>)
- Delete point context menu option has no shortcut hint (<https://github.com/opencv/cvat/pull/1416>)
- Fixed issue with unnecessary tag activation in cvat-canvas (<https://github.com/opencv/cvat/issues/1540>)
- Fixed an issue with large number of instances in instance mask (<https://github.com/opencv/cvat/issues/1539>)
- Fixed full COCO dataset import error with conflicting labels in keypoints and detection (<https://github.com/opencv/cvat/pull/1548>)
- Fixed COCO keypoints skeleton parsing and saving (<https://github.com/opencv/cvat/issues/1539>)
- `tf.placeholder() is not compatible with eager execution` exception for auto_segmentation (<https://github.com/opencv/cvat/pull/1562>)
- Canvas cannot be moved with move functionality on left mouse key (<https://github.com/opencv/cvat/pull/1573>)
- Deep extreme cut request is sent when draw any shape with Make AI polygon option enabled (<https://github.com/opencv/cvat/pull/1573>)
- Fixed an error when exporting a task with cuboids to any format except CVAT (<https://github.com/opencv/cvat/pull/1577>)
- Synchronization with remote git repo (<https://github.com/opencv/cvat/pull/1582>)
- A problem with mask to polygons conversion when polygons are too small (<https://github.com/opencv/cvat/pull/1581>)
- Unable to upload video with uneven size (<https://github.com/opencv/cvat/pull/1594>)
- Fixed an issue with `z_order` having no effect on segmentations (<https://github.com/opencv/cvat/pull/1589>)

### Security

- Permission group whitelist check for analytics view (<https://github.com/opencv/cvat/pull/1608>)

## \[1.0.0-beta.2] - 2020-04-30

### Added

- Re-Identification algorithm to merging bounding boxes automatically to the new UI (<https://github.com/opencv/cvat/pull/1406>)
- Methods `import` and `export` to import/export raw annotations for Job and Task in `cvat-core` (<https://github.com/opencv/cvat/pull/1406>)
- Versioning of client packages (`cvat-core`, `cvat-canvas`, `cvat-ui`). Initial versions are set to 1.0.0 (<https://github.com/opencv/cvat/pull/1448>)
- Cuboids feature was migrated from old UI to new one. (<https://github.com/opencv/cvat/pull/1451>)

### Removed

- Annotation conversion utils, currently supported natively via Datumaro framework
  (<https://github.com/opencv/cvat/pull/1477>)

### Fixed

- Auto annotation, TF annotation and Auto segmentation apps (<https://github.com/opencv/cvat/pull/1409>)
- Import works with truncated images now: "OSError:broken data stream" on corrupt images
  (<https://github.com/opencv/cvat/pull/1430>)
- Hide functionality (H) doesn't work (<https://github.com/opencv/cvat/pull/1445>)
- The highlighted attribute doesn't correspond to the chosen attribute in AAM (<https://github.com/opencv/cvat/pull/1445>)
- Inconvinient image shaking while drawing a polygon (hold Alt key during drawing/editing/grouping to drag an image) (<https://github.com/opencv/cvat/pull/1445>)
- Filter property "shape" doesn't work and extra operator in description (<https://github.com/opencv/cvat/pull/1445>)
- Block of text information doesn't disappear after deactivating for locked shapes (<https://github.com/opencv/cvat/pull/1445>)
- Annotation uploading fails in annotation view (<https://github.com/opencv/cvat/pull/1445>)
- UI freezes after canceling pasting with escape (<https://github.com/opencv/cvat/pull/1445>)
- Duplicating keypoints in COCO export (<https://github.com/opencv/cvat/pull/1435>)
- CVAT new UI: add arrows on a mouse cursor (<https://github.com/opencv/cvat/pull/1391>)
- Delete point bug (in new UI) (<https://github.com/opencv/cvat/pull/1440>)
- Fix apache startup after PC restart (<https://github.com/opencv/cvat/pull/1467>)
- Open task button doesn't work (<https://github.com/opencv/cvat/pull/1474>)

## \[1.0.0-beta.1] - 2020-04-15

### Added

- Special behaviour for attribute value `__undefined__` (invisibility, no shortcuts to be set in AAM)
- Dialog window with some helpful information about using filters
- Ability to display a bitmap in the new UI
- Button to reset colors settings (brightness, saturation, contrast) in the new UI
- Option to display shape text always
- Dedicated message with clarifications when share is unmounted (<https://github.com/opencv/cvat/pull/1373>)
- Ability to create one tracked point (<https://github.com/opencv/cvat/pull/1383>)
- Ability to draw/edit polygons and polylines with automatic bordering feature
  (<https://github.com/opencv/cvat/pull/1394>)
- Tutorial: instructions for CVAT over HTTPS
- Deep extreme cut (semi-automatic segmentation) to the new UI (<https://github.com/opencv/cvat/pull/1398>)

### Changed

- Increase preview size of a task till 256, 256 on the server
- Public ssh-keys are displayed in a dedicated window instead of console when create a task with a repository
- React UI is the primary UI

### Fixed

- Cleaned up memory in Auto Annotation to enable long running tasks on videos
- New shape is added when press `esc` when drawing instead of cancellation
- Dextr segmentation doesn't work.
- `FileNotFoundError` during dump after moving format files
- CVAT doesn't append outside shapes when merge polyshapes in old UI
- Layout sometimes shows double scroll bars on create task, dashboard and settings pages
- UI fails after trying to change frame during resizing, dragging, editing
- Hidden points (or outsided) are visible after changing a frame
- Merge is allowed for points, but clicks on points conflict with frame dragging logic
- Removed objects are visible for search
- Add missed task_id and job_id fields into exception logs for the new UI (<https://github.com/opencv/cvat/pull/1372>)
- UI fails when annotations saving occurs during drag/resize/edit (<https://github.com/opencv/cvat/pull/1383>)
- Multiple savings when hold Ctrl+S (a lot of the same copies of events were sent with the same working time)
  (<https://github.com/opencv/cvat/pull/1383>)
- UI doesn't have any reaction when git repos synchronization failed (<https://github.com/opencv/cvat/pull/1383>)
- Bug when annotations cannot be saved after (delete - save - undo - save) (<https://github.com/opencv/cvat/pull/1383>)
- VOC format exports Upper case labels correctly in lower case (<https://github.com/opencv/cvat/pull/1379>)
- Fixed polygon exporting bug in COCO dataset (<https://github.com/opencv/cvat/issues/1387>)
- Task creation from remote files (<https://github.com/opencv/cvat/pull/1392>)
- Job cannot be opened in some cases when the previous job was failed during opening
  (<https://github.com/opencv/cvat/issues/1403>)
- Deactivated shape is still highlighted on the canvas (<https://github.com/opencv/cvat/issues/1403>)
- AttributeError: 'tuple' object has no attribute 'read' in ReID algorithm (<https://github.com/opencv/cvat/issues/1403>)
- Wrong semi-automatic segmentation near edges of an image (<https://github.com/opencv/cvat/issues/1403>)
- Git repos paths (<https://github.com/opencv/cvat/pull/1400>)
- Uploading annotations for tasks with multiple jobs (<https://github.com/opencv/cvat/pull/1396>)

## \[1.0.0-alpha] - 2020-03-31

### Added

- Data streaming using chunks (<https://github.com/opencv/cvat/pull/1007>)
- New UI: showing file names in UI (<https://github.com/opencv/cvat/pull/1311>)
- New UI: delete a point from context menu (<https://github.com/opencv/cvat/pull/1292>)

### Fixed

- Git app cannot clone a repository (<https://github.com/opencv/cvat/pull/1330>)
- New UI: preview position in task details (<https://github.com/opencv/cvat/pull/1312>)
- AWS deployment (<https://github.com/opencv/cvat/pull/1316>)

## \[0.6.1] - 2020-03-21

### Changed

- VOC task export now does not use official label map by default, but takes one
  from the source task to avoid primary-class and class part name
  clashing ([#1275](https://github.com/opencv/cvat/issues/1275))

### Fixed

- File names in LabelMe format export are no longer truncated ([#1259](https://github.com/opencv/cvat/issues/1259))
- `occluded` and `z_order` annotation attributes are now correctly passed to Datumaro ([#1271](https://github.com/opencv/cvat/pull/1271))
- Annotation-less tasks now can be exported as empty datasets in COCO ([#1277](https://github.com/opencv/cvat/issues/1277))
- Frame name matching for video annotations import -
  allowed `frame_XXXXXX[.ext]` format ([#1274](https://github.com/opencv/cvat/pull/1274))

### Security

- Bump acorn from 6.3.0 to 6.4.1 in /cvat-ui ([#1270](https://github.com/opencv/cvat/pull/1270))

## \[0.6.0] - 2020-03-15

### Added

- Server only support for projects. Extend REST API v1 (/api/v1/projects\*)
- Ability to get basic information about users without admin permissions ([#750](https://github.com/opencv/cvat/issues/750))
- Changed REST API: removed PUT and added DELETE methods for /api/v1/users/ID
- Mask-RCNN Auto Annotation Script in OpenVINO format
- Yolo Auto Annotation Script
- Auto segmentation using Mask_RCNN component (Keras+Tensorflow Mask R-CNN Segmentation)
- REST API to export an annotation task (images + annotations)
  [Datumaro](https://github.com/opencv/cvat/tree/develop/datumaro) -
  a framework to build, analyze, debug and visualize datasets
- Text Detection Auto Annotation Script in OpenVINO format for version 4
- Added in OpenVINO Semantic Segmentation for roads
- Ability to visualize labels when using Auto Annotation runner
- MOT CSV format support ([#830](https://github.com/opencv/cvat/pull/830))
- LabelMe format support ([#844](https://github.com/opencv/cvat/pull/844))
- Segmentation MASK format import (as polygons) ([#1163](https://github.com/opencv/cvat/pull/1163))
- Git repositories can be specified with IPv4 address ([#827](https://github.com/opencv/cvat/pull/827))

### Changed

- page_size parameter for all REST API methods
- React & Redux & Antd based dashboard
- Yolov3 interpretation script fix and changes to mapping.json
- YOLO format support ([#1151](https://github.com/opencv/cvat/pull/1151))
- Added support for OpenVINO 2020

### Fixed

- Exception in Git plugin [#826](https://github.com/opencv/cvat/issues/826)
- Label ids in TFrecord format now start from 1 [#866](https://github.com/opencv/cvat/issues/866)
- Mask problem in COCO JSON style [#718](https://github.com/opencv/cvat/issues/718)
- Datasets (or tasks) can be joined and split to subsets with Datumaro [#791](https://github.com/opencv/cvat/issues/791)
- Output labels for VOC format can be specified with Datumaro [#942](https://github.com/opencv/cvat/issues/942)
- Annotations can be filtered before dumping with Datumaro [#994](https://github.com/opencv/cvat/issues/994)

## \[0.5.2] - 2019-12-15

### Fixed

- Frozen version of scikit-image==0.15 in requirements.txt because next releases don't support Python 3.5

## \[0.5.1] - 2019-10-17

### Added

- Integration with Zenodo.org (DOI)

## \[0.5.0] - 2019-09-12

### Added

- A converter to YOLO format
- Installation guide
- Linear interpolation for a single point
- Video frame filter
- Running functional tests for REST API during a build
- Admins are no longer limited to a subset of python commands in the auto annotation application
- Remote data source (list of URLs to create an annotation task)
- Auto annotation using Faster R-CNN with Inception v2 (utils/open_model_zoo)
- Auto annotation using Pixel Link mobilenet v2 - text detection (utils/open_model_zoo)
- Ability to create a custom extractors for unsupported media types
- Added in PDF extractor
- Added in a command line model manager tester
- Ability to dump/load annotations in several formats from UI (CVAT, Pascal VOC, YOLO, MS COCO, png mask, TFRecord)
- Auth for REST API (api/v1/auth/): login, logout, register, ...
- Preview for the new CVAT UI (dashboard only) is available: <http://localhost:9080/>
- Added command line tool for performing common task operations (/utils/cli/)

### Changed

- Outside and keyframe buttons in the side panel for all interpolation shapes (they were only for boxes before)
- Improved error messages on the client side (#511)

### Removed

- "Flip images" has been removed. UI now contains rotation features.

### Fixed

- Incorrect width of shapes borders in some cases
- Annotation parser for tracks with a start frame less than the first segment frame
- Interpolation on the server near outside frames
- Dump for case when task name has a slash
- Auto annotation fail for multijob tasks
- Installation of CVAT with OpenVINO on the Windows platform
- Background color was always black in utils/mask/converter.py
- Exception in attribute annotation mode when a label are switched to a value without any attributes
- Handling of wrong labelamp json file in auto annotation (<https://github.com/opencv/cvat/issues/554>)
- No default attributes in dumped annotation (<https://github.com/opencv/cvat/issues/601>)
- Required field "Frame Filter" on admin page during a task modifying (#666)
- Dump annotation errors for a task with several segments (#610, #500)
- Invalid label parsing during a task creating (#628)
- Button "Open Task" in the annotation view
- Creating a video task with 0 overlap

### Security

- Upgraded Django, djangorestframework, and other packages

## \[0.4.2] - 2019-06-03

### Fixed

- Fixed interaction with the server share in the auto annotation plugin

## \[0.4.1] - 2019-05-14

### Fixed

- JavaScript syntax incompatibility with Google Chrome versions less than 72

## \[0.4.0] - 2019-05-04

### Added

- OpenVINO auto annotation: it is possible to upload a custom model and annotate images automatically.
- Ability to rotate images/video in the client part (Ctrl+R, Shift+Ctrl+R shortcuts) (#305)
- The ReID application for automatic bounding box merging has been added (#299)
- Keyboard shortcuts to switch next/previous default shape type (box, polygon etc) (Alt + <, Alt + >) (#316)
- Converter for VOC now supports interpolation tracks
- REST API (/api/v1/\*, /api/docs)
- Semi-automatic semantic segmentation with the [Deep Extreme Cut](http://www.vision.ee.ethz.ch/~cvlsegmentation/dextr/) work

### Changed

- Propagation setup has been moved from settings to bottom player panel
- Additional events like "Debug Info" or "Fit Image" have been added for analitics
- Optional using LFS for git annotation storages (#314)

### Deprecated

- "Flip images" flag in the create task dialog will be removed.
  Rotation functionality in client part have been added instead.

### Fixed

- Django 2.1.5 (security fix, [CVE-2019-3498](https://nvd.nist.gov/vuln/detail/CVE-2019-3498))
- Several scenarious which cause code 400 after undo/redo/save have been fixed (#315)

## \[0.3.0] - 2018-12-29

### Added

- Ability to copy Object URL and Frame URL via object context menu and player context menu respectively.
- Ability to change opacity for selected shape with help "Selected Fill Opacity" slider.
- Ability to remove polyshapes points by double click.
- Ability to draw/change polyshapes (except for points) by slip method. Just press ENTER and moving a cursor.
- Ability to switch lock/hide properties via label UI element (in right menu) for all objects with same label.
- Shortcuts for outside/keyframe properties
- Support of Intel OpenVINO for accelerated model inference
- Tensorflow annotation now works without CUDA. It can use CPU only. OpenVINO and CUDA are supported optionally.
- Incremental saving of annotations.
- Tutorial for using polygons (screencast)
- Silk profiler to improve development process
- Admin panel can be used to edit labels and attributes for annotation tasks
- Analytics component to manage a data annotation team, monitor exceptions, collect client and server logs
- Changeable job and task statuses (annotation, validation, completed).
  A job status can be changed manually, a task status is computed automatically based on job statuses (#153)
- Backlink to a task from its job annotation view (#156)
- Buttons lock/hide for labels. They work for all objects with the same label on a current frame (#116)

### Changed

- Polyshape editing method has been improved. You can redraw part of shape instead of points cloning.
- Unified shortcut (Esc) for close any mode instead of different shortcuts (Alt+N, Alt+G, Alt+M etc.).
- Dump file contains information about data source (e.g. video name, archive name, ...)
- Update requests library due to [CVE-2018-18074](https://nvd.nist.gov/vuln/detail/CVE-2018-18074)
- Per task/job permissions to create/access/change/delete tasks and annotations
- Documentation was improved
- Timeout for creating tasks was increased (from 1h to 4h) (#136)
- Drawing has become more convenience. Now it is possible to draw outside an image.
  Shapes will be automatically truncated after drawing process (#202)

### Fixed

- Performance bottleneck has been fixed during you create new objects (draw, copy, merge etc).
- Label UI elements aren't updated after changelabel.
- Attribute annotation mode can use invalid shape position after resize or move shapes.
- Labels order is preserved now (#242)
- Uploading large XML files (#123)
- Django vulnerability (#121)
- Grammatical cleanup of README.md (#107)
- Dashboard loading has been accelerated (#156)
- Text drawing outside of a frame in some cases (#202)

## \[0.2.0] - 2018-09-28

### Added

- New annotation shapes: polygons, polylines, points
- Undo/redo feature
- Grid to estimate size of objects
- Context menu for shapes
- A converter to PASCAL VOC format
- A converter to MS COCO format
- A converter to mask format
- License header for most of all files
- .gitattribute to avoid problems with bash scripts inside a container
- CHANGELOG.md itself
- Drawing size of a bounding box during resize
- Color by instance, group, label
- Group objects
- Object propagation on next frames
- Full screen view

### Changed

- Documentation, screencasts, the primary screenshot
- Content-type for save_job request is application/json

### Fixed

- Player navigation if the browser's window is scrolled
- Filter doesn't support dash (-)
- Several memory leaks
- Inconsistent extensions between filenames in an annotation file and real filenames

## \[0.1.2] - 2018-08-07

### Added

- 7z archive support when creating a task
- .vscode/launch.json file for developing with VS code

### Fixed

- #14: docker-compose down command as written in the readme does not remove volumes
- #15: all checkboxes in temporary attributes are checked when reopening job after saving the job
- #18: extend CONTRIBUTING.md
- #19: using the same attribute for label twice -> stuck

### Changed

- More strict verification for labels with attributes

## \[0.1.1] - 2018-07-6

### Added

- Links on a screenshot, documentation, screencasts into README.md
- CONTRIBUTORS.md

### Fixed

- GitHub documentation

## \[0.1.0] - 2018-06-29

### Added

- Initial version

## Template

```
## \[Unreleased]
### Added
- TDB

### Changed
- TDB

### Deprecated
- TDB

### Removed
- TDB

### Fixed
- TDB

### Security
- TDB
```<|MERGE_RESOLUTION|>--- conflicted
+++ resolved
@@ -22,9 +22,6 @@
 - TDB
 
 ### Fixed
-<<<<<<< HEAD
-- Update serverless function yamls (<https://github.com/opencv/cvat/pull/4944>)
-=======
 - Removed a possibly duplicated encodeURI() calls in `server-proxy.ts` to prevent doubly encoding
 non-ascii paths while adding files from "Connected file share" (issue #4428)
 - Removed unnecessary volumes defined in docker-compose.serverless.yml
@@ -33,10 +30,9 @@
   <https://github.com/opencv/cvat/pull/5004>)
 - Shape color is not changed on canvas after changing a label (<https://github.com/opencv/cvat/pull/5045>)
 - Unstable e2e restore tests (<https://github.com/opencv/cvat/pull/5010>)
-- IOG and f-BRS serverless function (<https://github.com/opencv/cvat/pulls>)
+- IOG and f-BRS serverless function (<https://github.com/opencv/cvat/pull/5039>)
 - Invisible label item in label constructor when label color background is white,
  or close to it (<https://github.com/opencv/cvat/pull/5041>)
->>>>>>> e7c16064
 
 ### Security
 - TDB
