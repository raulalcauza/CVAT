--- conflicted
+++ resolved
@@ -14,12 +14,9 @@
   (<https://github.com/opencv/cvat/pull/5535>)
 - \[SDK\] Class to represent a project as a PyTorch dataset
   (<https://github.com/opencv/cvat/pull/5523>)
-<<<<<<< HEAD
 - Grid view and multiple context images supported (<https://github.com/opencv/cvat/pull/5542>)
-=======
 - \[SDK\] A PyTorch adapter setting to disable cache updates
   (<https://github.com/opencv/cvat/pull/5549>)
->>>>>>> 33c624ae
 
 ### Changed
 - The Docker Compose files now use the Compose Specification version
