--- conflicted
+++ resolved
@@ -26,13 +26,10 @@
 - Issues can be created many times when initial submit (<https://github.com/opencv/cvat/pull/6758>)
 - Running deep learning models on non-jpeg compressed tif images (<https://github.com/opencv/cvat/pull/6789>)
 - Paddings on tasks/projects/models pages (<https://github.com/opencv/cvat/pull/6778>)
-<<<<<<< HEAD
 - Hotkeys handlers triggered instead of default behaviour with focus when modal windows opened
  (<https://github.com/opencv/cvat/pull/6800>)
 - Need to move a mouse to use brush/eraser, just click not enough (<https://github.com/opencv/cvat/pull/6800>)
-=======
 - Memory leak in the logging system (<https://github.com/opencv/cvat/pull/6804>)
->>>>>>> a1a40937
 
 ### Security
 - TDB
