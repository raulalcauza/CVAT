--- conflicted
+++ resolved
@@ -7,10 +7,6 @@
 
 ## \[2.5.0] - Unreleased
 ### Added
-<<<<<<< HEAD
-- New option ``semi-auto`` is available as annotations source (<https://github.com/opencv/cvat/pull/6263>)
-=======
->>>>>>> 3b3f9ca6
 - \[API\] Support for Ground Truth job creation and removal (<https://github.com/opencv/cvat/pull/6204>)
 - \[API\] Task quality estimation endpoints (<https://github.com/opencv/cvat/pull/6204>)
 - \[API\] An option to run autoannotation on a job (<https://github.com/opencv/cvat/pull/6276>)
