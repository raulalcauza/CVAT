# Changelog

All notable changes to this project will be documented in this file.

The format is based on [Keep a Changelog](https://keepachangelog.com/en/1.0.0/),
and this project adheres to [Semantic Versioning](https://semver.org/spec/v2.0.0.html).

## \[Unreleased]
### Added
- Multi-line text attributes supported (<https://github.com/opencv/cvat/pull/6458>)
- \{SDK\] `cvat_sdk.datasets`, a framework-agnostic equivalent of `cvat_sdk.pytorch`
  (<https://github.com/opencv/cvat/pull/6428>)

### Changed
- TDB

### Deprecated
- TDB

### Removed
- TDB

### Fixed
- Calculating number of objects on annotation view when frames are deleted
 (<https://github.com/opencv/cvat/pull/6493>)
- \[SDK\] Ability to create attributes with blank default values
  (<https://github.com/opencv/cvat/pull/6454>)
- \[SDK\] SDK should not change input data in models (<https://github.com/opencv/cvat/pull/6455>)
- 3D job can not be opened in validation mode (<https://github.com/opencv/cvat/pull/6507>)
<<<<<<< HEAD
- Using initial frame from query parameter to open specific frame in a job
 (<https://github.com/opencv/cvat/pull/6506>)
=======
- Memory leak related to unclosed av container (<https://github.com/opencv/cvat/pull/6501>)
>>>>>>> 19fefc5e

### Security
- TDB

## \[2.5.0] - 2023-07-05
### Added
- Now CVAT supports project/task markdown description with additional assets
  (png, jpeg, gif, webp images and pdf files) (<https://github.com/opencv/cvat/pull/6191>)
- Ground Truth jobs and quality analytics for tasks (<https://github.com/opencv/cvat/pull/6039>)

### Fixed
- The problem with manifest file in tasks restored from backup (<https://github.com/opencv/cvat/issues/5971>)
- The problem with task mode in a task restored from backup (<https://github.com/opencv/cvat/issues/5668>)
- Visible 'To background' button in review mode (<https://github.com/opencv/cvat/pull/6363>)
- Added missed auto_add argument to Issue model (<https://github.com/opencv/cvat/pull/6364>)
- \[API\] Performance of several API endpoints (<https://github.com/opencv/cvat/pull/6340>)
- \[API\] Invalid schema for the owner field in several endpoints (<https://github.com/opencv/cvat/pull/6343>)
- Some internal errors occurring during lambda function invocations
  could be mistakenly reported as invalid requests
  (<https://github.com/opencv/cvat/pull/6394>)
- \[SDK\] Loading tasks that have been cached with the PyTorch adapter
  (<https://github.com/opencv/cvat/issues/6047>)
- The problem with importing annotations if dataset has extra dots in filenames
  (<https://github.com/opencv/cvat/pull/6350>)

### Security
- More comprehensive SSRF mitigations were implemented.
  Previously, on task creation it was prohibited to specify remote data URLs
  with hosts that resolved to IP addresses in the private ranges.
  Now, redirects to such URLs are also prohibited.
  In addition, this restriction is now also applied to webhook URLs.
  System administrators can allow or deny custom IP address ranges
  with the `SMOKESCREEN_OPTS` environment variable.
  (<https://github.com/opencv/cvat/pull/6362>).

## \[2.4.9] - 2023-06-22
### Fixed
- Error related to calling serverless functions on some image formats (<https://github.com/opencv/cvat/pull/6384>)

## \[2.4.8] - 2023-06-22
### Fixed
- Getting original chunks for items in specific cases (<https://github.com/opencv/cvat/pull/6355>)

## \[2.4.7] - 2023-06-16
### Added
- \[API\] API Now supports the creation and removal of Ground Truth jobs. (<https://github.com/opencv/cvat/pull/6204>)
- \[API\] We've introduced task quality estimation endpoints. (<https://github.com/opencv/cvat/pull/6204>)
- \[CLI\] An option to select the organization. (<https://github.com/opencv/cvat/pull/6317>)

### Fixed
- Issues with running serverless models for EXIF-rotated images. (<https://github.com/opencv/cvat/pull/6275/>)
- File uploading issues when using https configuration. (<https://github.com/opencv/cvat/pull/6308>)
- Dataset export error with `outside` property of tracks. (<https://github.com/opencv/cvat/issues/5971>)
- Broken logging in the TransT serverless function. (<https://github.com/opencv/cvat/pull/6290>)

## \[2.4.6] - 2023-06-09
### Added
- \[Server API\] An option to supply custom file ordering for task data uploads (<https://github.com/opencv/cvat/pull/5083>)
- New option ``semi-auto`` is available as annotations source (<https://github.com/opencv/cvat/pull/6263>)

### Changed
- Allowed to use dataset manifest for the `predefined` sorting method for task data (<https://github.com/opencv/cvat/pull/5083>)

### Changed
- Replaced Apache mod_wsgi with Uvicorn ASGI server for backend use(<https://github.com/opencv/cvat/pull/6195>)

### Fixed
- Incorrect location of temporary file during job annotation import.(<https://github.com/opencv/cvat/pull/5909>)
- Deletion of uploaded file along with annotations/backups when an RQ job
  has been initiated, but no subsequent status check requests have been made.(<https://github.com/opencv/cvat/pull/5909>)
- Deletion of uploaded files, including annotations and backups,
  after they have been uploaded to the server using the TUS protocol  but before an RQ job has been initiated. (<https://github.com/opencv/cvat/pull/5909>)
- Simultaneous creation of tasks or projects with identical names from backups by multiple users.(<https://github.com/opencv/cvat/pull/5909>)
- \[API\] The `predefined` sorting method for task data uploads (<https://github.com/opencv/cvat/pull/5083>)
- Allowed slashes in export filenames. (<https://github.com/opencv/cvat/pull/6265>)

## \[2.4.5] - 2023-06-02
### Added
- Integrated support for sharepoint and cloud storage files, along with
  directories to be omitted during task creation (server) (<https://github.com/opencv/cvat/pull/6074>)
- Enabled task creation with directories from cloud storage or sharepoint  (<https://github.com/opencv/cvat/pull/6074>)
- Enhanced task creation to support any data type supported by the server
   by default, from cloud storage without the necessity for the `use_cache` option (<https://github.com/opencv/cvat/pull/6074>)
- Added capability for task creation with data from cloud storage without the `use_cache` option  (<https://github.com/opencv/cvat/pull/6074>)

### Changed
- User can now access resource links from any organization or sandbox, granted it's available to them (<https://github.com/opencv/cvat/pull/5892>)
- Cloud storage manifest files have been made optional (<https://github.com/opencv/cvat/pull/6074>)
- Updated Django to the 4.2.x version (<https://github.com/opencv/cvat/pull/6122>)
- Renamed certain Nuclio functions to adhere to a common naming convention. For instance,
  `onnx-yolov7` -> `onnx-wongkinyiu-yolov7`, `ultralytics-yolov5` -> `pth-ultralytics-yolov5`
  (<https://github.com/opencv/cvat/pull/6140>)

### Deprecated
- Deprecated the endpoint `/cloudstorages/{id}/content` (<https://github.com/opencv/cvat/pull/6074>)

### Fixed
- Fixed the issue of skeletons dumping on created tasks/projects (<https://github.com/opencv/cvat/pull/6157>)
- Resolved an issue related to saving annotations for skeleton tracks (<https://github.com/opencv/cvat/pull/6075>)

## \[2.4.4] - 2023-05-18
### Added
- Introduced a new configuration option for controlling the invocation of Nuclio functions.
  (<https://github.com/opencv/cvat/pull/6146>)

### Changed
- Relocated SAM masks decoder to frontend operation.
  (<https://github.com/opencv/cvat/pull/6019>)
- Switched `person-reidentification-retail-0300` and `faster_rcnn_inception_v2_coco` Nuclio functions with `person-reidentification-retail-0277` and `faster_rcnn_inception_resnet_v2_atrous_coco` respectively.
  (<https://github.com/opencv/cvat/pull/6129>)
- Upgraded OpenVINO-based Nuclio functions to utilize the OpenVINO 2022.3 runtime.
  (<https://github.com/opencv/cvat/pull/6129>)

### Fixed
- Resolved issues with tracking multiple objects (30 and more) using the TransT tracker.
  (<https://github.com/opencv/cvat/pull/6073>)
- Addressed azure.core.exceptions.ResourceExistsError: The specified blob already exists.
  (<https://github.com/opencv/cvat/pull/6082>)
- Corrected image scaling issues when transitioning between images of different resolutions.
  (<https://github.com/opencv/cvat/pull/6081>)
- Fixed inaccurate reporting of completed job counts.
  (<https://github.com/opencv/cvat/issues/6098>)
- Allowed OpenVINO-based Nuclio functions to be deployed to Kubernetes.
  (<https://github.com/opencv/cvat/pull/6129>)
- Improved skeleton size checks after drawing.
  (<https://github.com/opencv/cvat/pull/6156>)
- Fixed HRNet CPU serverless function.
  (<https://github.com/opencv/cvat/pull/6150>)
- Prevented sending of empty list of events.
  (<https://github.com/opencv/cvat/pull/6154>)

## \[2.4.3] - 2023-04-24
### Changed
- Docker images no longer include Ubuntu package sources or FFmpeg/OpenH264 sources
  (<https://github.com/opencv/cvat/pull/6040>)
- TUS chunk size changed from 100 MB to 2 MB
  (<https://github.com/opencv/cvat/pull/6058>)

## \[2.4.2] - 2023-04-14
### Added
- Support for Azure Blob Storage connection string authentication(<https://github.com/openvinotoolkit/cvat/pull/4649>)
- Segment Anything interactor for CPU/GPU (<https://github.com/opencv/cvat/pull/6008>)

### Changed
- The capability to transfer a task from one project to another project has been disabled (<https://github.com/opencv/cvat/pull/5901>)
- The bounding rectangle in the skeleton annotation is visible solely when the skeleton is active (<https://github.com/opencv/cvat/pull/5911>)
- Base backend image upgraded from ubuntu:20.04 to ubuntu:22.04 (<https://github.com/opencv/cvat/pull/6021>)

### Deprecated
- TDB

### Removed
- Cloud storage `unique_together` limitation (<https://github.com/opencv/cvat/pull/5855>)
- Support for redundant request media types in the API
  (<https://github.com/opencv/cvat/pull/5874>)
- Static URLs and direct SDK support for the tus chunk endpoints.
  Clients must use the `Location` header from the response to the `Upload-Length` request,
  as per the tus creation protocol
  (<https://github.com/opencv/cvat/pull/5961>)

### Fixed
- An invalid project/org handling in webhooks (<https://github.com/opencv/cvat/pull/5707>)
- Warning `key` is undefined on project page (<https://github.com/opencv/cvat/pull/5876>)
- An invalid mask detected when performing automatic annotation on a task (<https://github.com/opencv/cvat/pull/5883>)
- The 'Reset zoom' option now retains the user's preferences upon reloading CVAT (<https://github.com/opencv/cvat/pull/5908>)
- Cloud storage content listing when the manifest name contains special characters
  (<https://github.com/opencv/cvat/pull/5873>)
- Width and height in CVAT dataset format mask annotations (<https://github.com/opencv/cvat/pull/5905>)
- Empty list of export formats for a project without tasks (<https://github.com/opencv/cvat/pull/5899>)
- Downgraded NumPy used by HRNet because `np.int` is no longer available (<https://github.com/opencv/cvat/pull/5574>)
- Empty previews responsive to page resize (<https://github.com/opencv/cvat/pull/5925>)
- Nuclio function invocations when deployed via the Helm chart
  (<https://github.com/opencv/cvat/issues/5626>)
- Export of a job from a task with multiple jobs (<https://github.com/opencv/cvat/pull/5928>)
- Points missing when exporting tracked skeleton (<https://github.com/opencv/cvat/issues/5497>)
- Escaping in the `filter` parameter in generated URLs
  (<https://github.com/opencv/cvat/issues/5566>)
- Rotation property lost during saving a mutable attribute (<https://github.com/opencv/cvat/pull/5968>)
- Optimized /api/jobs request (<https://github.com/opencv/cvat/pull/5962>)
- Server micro version support check in SDK/CLI (<https://github.com/opencv/cvat/pull/5991>)
- \[SDK\] Compatibility with upcoming urllib 2.1.0
  (<https://github.com/opencv/cvat/pull/6002>)
- Fix TUS file uploading if multiple apache processes are used (<https://github.com/opencv/cvat/pull/6006>)
- The issue related to webhook events not being sent has been resolved (<https://github.com/opencv/cvat/pull/5916>)

### Security
- Updated Redis (in the Compose file) to 7.0.x, and redis-py to 4.5.4
  (<https://github.com/opencv/cvat/pull/6016>)

## \[2.4.1] - 2023-04-05
### Fixed
- Optimized annotation fetching up to 10 times (<https://github.com/opencv/cvat/pull/5974>)
- Incorrect calculation of working time in analytics (<https://github.com/opencv/cvat/pull/5973>)

## \[2.4.0] - 2023-03-16
### Added
- \[SDK\] An arg to wait for data processing in the task data uploading function
  (<https://github.com/opencv/cvat/pull/5502>)
- Filename pattern to simplify uploading cloud storage data for a task (<https://github.com/opencv/cvat/pull/5498>, <https://github.com/opencv/cvat/pull/5525>)
- \[SDK\] Configuration setting to change the dataset cache directory
  (<https://github.com/opencv/cvat/pull/5535>)
- \[SDK\] Class to represent a project as a PyTorch dataset
  (<https://github.com/opencv/cvat/pull/5523>)
- Grid view and multiple context images supported (<https://github.com/opencv/cvat/pull/5542>)
- Interpolation is now supported for 3D cuboids.
Tracks can be exported/imported to/from Datumaro and Sly Pointcloud formats (<https://github.com/opencv/cvat/pull/5629>)
- Support for custom file to job splits in tasks (server API & SDK only)
  (<https://github.com/opencv/cvat/pull/5536>)
- \[SDK\] A PyTorch adapter setting to disable cache updates
  (<https://github.com/opencv/cvat/pull/5549>)
- YOLO v7 serverless feature added using ONNX backend (<https://github.com/opencv/cvat/pull/5552>)
- Cypress test for social account authentication (<https://github.com/opencv/cvat/pull/5444>)
- Dummy github and google authentication servers (<https://github.com/opencv/cvat/pull/5444>)
- \[Server API\] Simple filters for object collection endpoints
  (<https://github.com/opencv/cvat/pull/5575>)
- Analytics based on Clickhouse, Vector and Grafana instead of the ELK stack (<https://github.com/opencv/cvat/pull/5646>)
- \[SDK\] High-level API for working with organizations
  (<https://github.com/opencv/cvat/pull/5718>)
- Use correct service name in LDAP authentication documentation (<https://github.com/opencv/cvat/pull/5848>)

### Changed
- The Docker Compose files now use the Compose Specification version
  of the format. This version is supported by Docker Compose 1.27.0+
  (<https://github.com/opencv/cvat/pull/5524>).
- \[SDK\] The `resource_type` args now have the default value of `local` in task creation functions.
  The corresponding arguments are keyword-only now.
  (<https://github.com/opencv/cvat/pull/5502>)
- \[Server API\] Added missing pagination or pagination parameters in
  `/jobs/{id}/commits`, `/organizations`
  (<https://github.com/opencv/cvat/pull/5557>)
- Windows Installation Instructions adjusted to work around <https://github.com/nuclio/nuclio/issues/1821>
- The contour detection function for semantic segmentation (<https://github.com/opencv/cvat/pull/4665>)
- Delete newline character when generating a webhook signature (<https://github.com/opencv/cvat/pull/5622>)
- DL models UI (<https://github.com/opencv/cvat/pull/5635>)
- \[Server API\], \[SDK\] Arbitrary-sized collections in endpoints:
  `/api/projects/{id}.tasks`, `/api/tasks/{id}.segments`, `/api/jobs/{id}.issues`,
  `/api/issues/{id}.comments`, `/api/projects | tasks | jobs/{id}.labels`
  (<https://github.com/opencv/cvat/pull/5662>)
- Hide analytics link from non-admin users (<https://github.com/opencv/cvat/pull/5789>)
- Hide notifications on login/logout/register (<https://github.com/opencv/cvat/pull/5788>)
- CVAT and CVAT SDK now use a custom `User-Agent` header in HTTP requests
  (<https://github.com/opencv/cvat/issues/5598>)

### Deprecated
- TBD

### Removed
- \[Server API\] Endpoints with collections are removed in favor of their full variants
  `/project/{id}/tasks`, `/tasks/{id}/jobs`, `/jobs/{id}/issues`, `/issues/{id}/comments`.
  Corresponding fields are added or changed to provide a link to the child collection
  in `/projects/{id}`, `/tasks/{id}`, `/jobs/{id}`, `/issues/{id}`
  (<https://github.com/opencv/cvat/pull/5575>)
- Limit on the maximum number of manifest files that can be added for cloud storage (<https://github.com/opencv/cvat/pull/5660>)

### Fixed
- Helm: Empty password for Redis (<https://github.com/opencv/cvat/pull/5520>)
- Resolved HRNet serverless function runtime error on images with an alpha channel (<https://github.com/opencv/cvat/pull/5570>)
- Addressed ignored preview & chunk cache settings (<https://github.com/opencv/cvat/pull/5569>)
- Fixed exporting annotations to Azure container (<https://github.com/opencv/cvat/pull/5596>)
- Corrected the type of the credentials parameter of `make_client` in the Python SDK
- Reduced noisy information in ortho views for 3D canvas (<https://github.com/opencv/cvat/pull/5608>)
- Cleared disk space after project removal (<https://github.com/opencv/cvat/pull/5632>, <https://github.com/opencv/cvat/pull/5752>)
- Locked submit button when file is not selected during dataset import (<https://github.com/opencv/cvat/pull/5757>)
- \[Server API\]Various errors in the generated schema (<https://github.com/opencv/cvat/pull/5575>)
- Resolved browser freezing when requesting a job with NaN id (<https://github.com/opencv/cvat/pull/5763>)
- Fixed SiamMask and TransT serverless functions (<https://github.com/opencv/cvat/pull/5658>)
- Addressed creation of a project or task with the same labels (<https://github.com/opencv/cvat/pull/5700>)
- \[Server API\] Fixed ability to rename label to an existing name (<https://github.com/opencv/cvat/pull/5662>)
- Resolved issue of resetting attributes when moving a task to a project (<https://github.com/opencv/cvat/pull/5764>)
- Fixed error in dataset export when parsing skeleton sublabels containing spaces (<https://github.com/opencv/cvat/pull/5794>)
- Added missing `CVAT_BASE_URL` in docker-compose.yml (<https://github.com/opencv/cvat/pull/5792>)
- Create cloud storage button size and models pagination (<https://github.com/opencv/cvat/pull/5858>)

### Security
- Fixed vulnerability with social authentication (<https://github.com/opencv/cvat/pull/5521>)

## \[2.3.0] - 2022-12-22
### Added
- SDK section in documentation (<https://github.com/opencv/cvat/pull/4928>)
- Option to enable or disable host certificate checking in CLI (<https://github.com/opencv/cvat/pull/4928>)
- REST API tests with skeletons (<https://github.com/opencv/cvat/pull/4987>)
- Host schema auto-detection in SDK (<https://github.com/opencv/cvat/pull/4910>)
- Server compatibility checks in SDK (<https://github.com/opencv/cvat/pull/4935>)
- Objects sorting option in the sidebar, by z-order. Additional visualization when sorting is applied
(<https://github.com/opencv/cvat/pull/5145>)
- Added YOLOv5 serverless function with NVIDIA GPU support (<https://github.com/opencv/cvat/pull/4960>)
- Mask tools now supported (brush, eraser, polygon-plus,
polygon-minus, returning masks from online detectors & interactors)
(<https://github.com/opencv/cvat/pull/4543>)
- Added Webhooks (<https://github.com/opencv/cvat/pull/4863>)
- Authentication with social accounts: Google & GitHub (<https://github.com/opencv/cvat/pull/5147>, <https://github.com/opencv/cvat/pull/5181>, <https://github.com/opencv/cvat/pull/5295>)
- REST API tests for exporting job datasets & annotations and validating their structure (<https://github.com/opencv/cvat/pull/5160>)
- Backward propagation on UI (<https://github.com/opencv/cvat/pull/5355>)
- Keyboard shortcut to delete a frame (Alt + Del) (<https://github.com/opencv/cvat/pull/5369>)
- PyTorch dataset adapter layer in the SDK
(<https://github.com/opencv/cvat/pull/5417>)
- Method for debugging the server deployed with Docker (<https://github.com/opencv/cvat/issues/5327>)

### Changed
- `api/docs`, `api/swagger`, `api/schema`, `server/about` endpoints now allow unauthorized access (<https://github.com/opencv/cvat/pull/4928>, <https://github.com/opencv/cvat/pull/4935>)
- 3D canvas now can be dragged in IDLE mode (<https://github.com/opencv/cvat/pull/5385>)
- Datumaro version is upgraded to 0.3 (dev) (<https://github.com/opencv/cvat/pull/4984>)
- Allowed trailing slashes in the SDK host address (<https://github.com/opencv/cvat/pull/5057>)
- Adjusted initial camera position, enabled 'Reset zoom' option for 3D canvas (<https://github.com/opencv/cvat/pull/5395>)
- Enabled authentication via email (<https://github.com/opencv/cvat/pull/5037>)
- Unified error handling with the cloud storage (<https://github.com/opencv/cvat/pull/5389>)
- In the SDK, functions taking paths as strings now also accept path-like objects
  (<https://github.com/opencv/cvat/pull/5435>)

### Removed
- The `--https` option of CLI (<https://github.com/opencv/cvat/pull/4910>)

### Fixed
- Significantly optimized access to DB for api/jobs, api/tasks, and api/projects.
- Removed a possibly duplicated encodeURI() calls in `server-proxy.ts` to prevent doubly encoding
non-ascii paths while adding files from "Connected file share" (issue #4428)
- Removed unnecessary volumes defined in docker-compose.serverless.yml
(<https://github.com/openvinotoolkit/cvat/pull/4659>)
- Added support for Image files that use the PIL.Image.mode 'I;16'
- Project import/export with skeletons (<https://github.com/opencv/cvat/pull/4867>,
  <https://github.com/opencv/cvat/pull/5004>)
- Shape color is not changed on canvas after changing a label (<https://github.com/opencv/cvat/pull/5045>)
- Unstable e2e restore tests (<https://github.com/opencv/cvat/pull/5010>)
- IOG and f-BRS serverless function (<https://github.com/opencv/cvat/pull/5039>)
- Invisible label item in label constructor when label color background is white,
 or close to it (<https://github.com/opencv/cvat/pull/5041>)
- Fixed cvat-core ESlint problems (<https://github.com/opencv/cvat/pull/5027>)
- Fixed task creation with non-local files via the SDK/CLI
  (<https://github.com/opencv/cvat/issues/4962>)
- HRNET serverless function (<https://github.com/opencv/cvat/pull/4944>)
- Invalid export of segmentation masks when the `background` label gets nonzero id (<https://github.com/opencv/cvat/pull/5056>)
- A trailing slash in hostname doesn't allow SDK to send some requests
  (<https://github.com/opencv/cvat/pull/5057>)
- Double modal export/backup a task/project (<https://github.com/opencv/cvat/pull/5075>)
- Fixed bug of computing Job's unsolved/resolved issues numbers (<https://github.com/opencv/cvat/pull/5101>)
- Dataset export for job (<https://github.com/opencv/cvat/pull/5052>)
- Angle is not propagated when use ``propagate`` feature (<https://github.com/opencv/cvat/pull/5139>)
- Could not fetch task in a corner case (<https://github.com/opencv/cvat/pull/5163>)
- Restoring CVAT in case of React-renderning fail (<https://github.com/opencv/cvat/pull/5134>)
- Deleted frames become restored if a user deletes frames from another job of the same task
(<https://github.com/opencv/cvat/pull/5138>)
- Wrong issue position when create a quick issue on a rotated shape (<https://github.com/opencv/cvat/pull/5162>)
- Extra rerenders of different pages with each click (<https://github.com/opencv/cvat/pull/5178>)
- Skeleton points exported out of order in the COCO Keypoints format
  (<https://github.com/opencv/cvat/issues/5048>)
- PASCAL VOC 1.1 can't import dataset (<https://github.com/opencv/cvat/pull/4647>)
- Changing an object causes current z layer to be set to the maximum (<https://github.com/opencv/cvat/pull/5145>)
- Job assignee can not resolve an issue (<https://github.com/opencv/cvat/pull/5167>)
- Create manifest with cvat/server docker container command (<https://github.com/opencv/cvat/pull/5172>)
- Cannot assign a resource to a user who has an organization (<https://github.com/opencv/cvat/pull/5218>)
- Logs and annotations are not saved when logout from a job page (<https://github.com/opencv/cvat/pull/5266>)
- Added "type" field for all the labels, allows to reduce number of controls on annotation view (<https://github.com/opencv/cvat/pull/5273>)
- Occluded not applied on canvas instantly for a skeleton elements (<https://github.com/opencv/cvat/pull/5259>)
- Oriented bounding boxes broken with COCO format ss(<https://github.com/opencv/cvat/pull/5219>)
- Can't dump annotations with objects type is track from several jobs (<https://github.com/opencv/cvat/pull/5250>)
- Fixed upload resumption in production environments
  (<https://github.com/opencv/cvat/issues/4839>)
- Fixed job exporting (<https://github.com/opencv/cvat/pull/5282>)
- Visibility and ignored information fail to be loaded (MOT dataset format) (<https://github.com/opencv/cvat/pull/5270>)
- Added force logout on CVAT app start if token is missing (<https://github.com/opencv/cvat/pull/5331>)
- Drawing issues on 3D canvas (<https://github.com/opencv/cvat/pull/5410>)
- Missed token with using social account authentication (<https://github.com/opencv/cvat/pull/5344>)
- Redundant writing of skeleton annotations (CVAT for images) (<https://github.com/opencv/cvat/pull/5387>)
- The same object on 3D scene or `null` selected each click (PERFORMANCE) (<https://github.com/opencv/cvat/pull/5411>)
- An exception when run export for an empty task (<https://github.com/opencv/cvat/pull/5396>)
- Fixed FBRS serverless function runtime error on images with alpha channel (<https://github.com/opencv/cvat/pull/5384>)
- Attaching manifest with custom name (<https://github.com/opencv/cvat/pull/5377>)
- Uploading non-zip annotation files (<https://github.com/opencv/cvat/pull/5386>)
- Loss of rotation in CVAT format (<https://github.com/opencv/cvat/pull/5407>)
- A permission problem with interactive model launches for workers in orgs (<https://github.com/opencv/cvat/issues/4996>)
- Fix chart not being upgradable (<https://github.com/opencv/cvat/pull/5371>)
- Broken helm chart - if using custom release name (<https://github.com/opencv/cvat/pull/5403>)
- Missing source tag in project annotations (<https://github.com/opencv/cvat/pull/5408>)
- Creating a task with a Git repository via the SDK
  (<https://github.com/opencv/cvat/issues/4365>)
- Queries via the low-level API using the `multipart/form-data` Content-Type with string fields
  (<https://github.com/opencv/cvat/pull/5479>)
- Skeletons cannot be added to a task or project (<https://github.com/opencv/cvat/pull/5813>)

### Security
- `Project.import_dataset` not waiting for completion correctly
  (<https://github.com/opencv/cvat/pull/5459>)

## \[2.2.0] - 2022-09-12
### Added
- Added ability to delete frames from a job based on (<https://github.com/openvinotoolkit/cvat/pull/4194>)
- Support of attributes returned by serverless functions based on (<https://github.com/openvinotoolkit/cvat/pull/4506>)
- Project/task backups uploading via chunk uploads
- Fixed UX bug when jobs pagination is reset after changing a job
- Progressbars in CLI for file uploading and downloading
- `utils/cli` changed to `cvat-cli` package
- Support custom file name for backup
- Possibility to display tags on frame
- Support source and target storages (server part)
- Tests for import/export annotation, dataset, backup from/to cloud storage
- Added Python SDK package (`cvat-sdk`) (<https://github.com/opencv/cvat/pull/4813>)
- Previews for jobs
- Documentation for LDAP authentication (<https://github.com/cvat-ai/cvat/pull/39>)
- OpenCV.js caching and autoload (<https://github.com/cvat-ai/cvat/pull/30>)
- Publishing dev version of CVAT docker images (<https://github.com/cvat-ai/cvat/pull/53>)
- Support of Human Pose Estimation, Facial Landmarks (and similar) use-cases, new shape type:
Skeleton (<https://github.com/cvat-ai/cvat/pull/1>), (<https://github.com/opencv/cvat/pull/4829>)
- Added helm chart support for serverless functions and analytics (<https://github.com/cvat-ai/cvat/pull/110>)
- Added confirmation when remove a track (<https://github.com/opencv/cvat/pull/4846>)
- [COCO Keypoints](https://cocodataset.org/#keypoints-2020) format support (<https://github.com/opencv/cvat/pull/4821>,
  <https://github.com/opencv/cvat/pull/4908>)
- Support for Oracle OCI Buckets (<https://github.com/opencv/cvat/pull/4876>)
- `cvat-sdk` and `cvat-cli` packages on PyPI (<https://github.com/opencv/cvat/pull/4903>)
- UI part for source and target storages (<https://github.com/opencv/cvat/pull/4842>)
- Backup import/export modals (<https://github.com/opencv/cvat/pull/4842>)
- Annotations import modal (<https://github.com/opencv/cvat/pull/4842>)

### Changed
- Bumped nuclio version to 1.8.14
- Simplified running REST API tests. Extended CI-nightly workflow
- REST API tests are partially moved to Python SDK (`users`, `projects`, `tasks`, `issues`)
- cvat-ui: Improve UI/UX on label, create task and create project forms (<https://github.com/cvat-ai/cvat/pull/7>)
- Removed link to OpenVINO documentation (<https://github.com/cvat-ai/cvat/pull/35>)
- Clarified meaning of chunking for videos

### Fixed
- Task creation progressbar bug
- Removed Python dependency ``open3d`` which brought different issues to the building process
- Analytics not accessible when https is enabled
- Dataset import in an organization
- Updated minimist npm package to v1.2.6
- Request Status Code 500 "StopIteration" when exporting dataset
- Generated OpenAPI schema for several endpoints
- Annotation window might have top offset if try to move a locked object
- Image search in cloud storage (<https://github.com/cvat-ai/cvat/pull/8>)
- Reset password functionality (<https://github.com/cvat-ai/cvat/pull/52>)
- Creating task with cloud storage data (<https://github.com/cvat-ai/cvat/pull/116>)
- Show empty tasks (<https://github.com/cvat-ai/cvat/pull/100>)
- Fixed project filtration (<https://github.com/opencv/cvat/pull/4878>)
- Maximum callstack exceed when create task with 100000+ files from cloud storage (<https://github.com/opencv/cvat/pull/4836>)
- Fixed invocation of serverless functions (<https://github.com/opencv/cvat/pull/4907>)
- Removing label attributes (<https://github.com/opencv/cvat/pull/4927>)
- Notification with a required manifest file (<https://github.com/opencv/cvat/pull/4921>)

## \[2.1.0] - 2022-04-08
### Added
- Task annotations importing via chunk uploads (<https://github.com/openvinotoolkit/cvat/pull/4327>)
- Advanced filtration and sorting for a list of tasks/projects/cloudstorages (<https://github.com/openvinotoolkit/cvat/pull/4403>)
- Project dataset importing via chunk uploads (<https://github.com/openvinotoolkit/cvat/pull/4485>)
- Support paginated list for job commits (<https://github.com/openvinotoolkit/cvat/pull/4482>)

### Changed
- Added missing geos dependency into Dockerfile (<https://github.com/openvinotoolkit/cvat/pull/4451>)
- Improved helm chart readme (<https://github.com/openvinotoolkit/cvat/pull/4366>)
- Added helm chart support for CVAT 2.X and made ingress compatible with Kubernetes >=1.22 (<https://github.com/openvinotoolkit/cvat/pull/4448>)

### Fixed
- Permission error occurred when accessing the JobCommits (<https://github.com/openvinotoolkit/cvat/pull/4435>)
- job assignee can remove or update any issue created by the task owner (<https://github.com/openvinotoolkit/cvat/pull/4436>)
- Bug: Incorrect point deletion with keyboard shortcut (<https://github.com/openvinotoolkit/cvat/pull/4420>)
- some AI Tools were not sending responses properly (<https://github.com/openvinotoolkit/cvat/issues/4432>)
- Unable to upload annotations (<https://github.com/openvinotoolkit/cvat/pull/4513>)
- Fix build dependencies for Siammask (<https://github.com/openvinotoolkit/cvat/pull/4486>)
- Bug: Exif orientation information handled incorrectly (<https://github.com/openvinotoolkit/cvat/pull/4529>)
- Fixed build of retinanet function image (<https://github.com/cvat-ai/cvat/pull/54>)
- Dataset import for Datumaro, KITTI and VGGFace2 formats (<https://github.com/opencv/cvat/pull/4544>)
- Bug: Import dataset of Imagenet format fail (<https://github.com/opencv/cvat/issues/4850>)

## \[2.0.0] - 2022-03-04
### Added
- Handle attributes coming from nuclio detectors (<https://github.com/openvinotoolkit/cvat/pull/3917>)
- Add additional environment variables for Nuclio configuration (<https://github.com/openvinotoolkit/cvat/pull/3894>)
- Add KITTI segmentation and detection format (<https://github.com/openvinotoolkit/cvat/pull/3757>)
- Add LFW format (<https://github.com/openvinotoolkit/cvat/pull/3770>)
- Add Cityscapes format (<https://github.com/openvinotoolkit/cvat/pull/3758>)
- Add Open Images V6 format (<https://github.com/openvinotoolkit/cvat/pull/3679>)
- Rotated bounding boxes (<https://github.com/openvinotoolkit/cvat/pull/3832>)
- Player option: Smooth image when zoom-in, enabled by default (<https://github.com/openvinotoolkit/cvat/pull/3933>)
- Google Cloud Storage support in UI (<https://github.com/openvinotoolkit/cvat/pull/3919>)
- Add project tasks pagination (<https://github.com/openvinotoolkit/cvat/pull/3910>)
- Add remove issue button (<https://github.com/openvinotoolkit/cvat/pull/3952>)
- Data sorting option (<https://github.com/openvinotoolkit/cvat/pull/3937>)
- Options to change font size & position of text labels on the canvas (<https://github.com/openvinotoolkit/cvat/pull/3972>)
- Add "tag" return type for automatic annotation in Nuclio (<https://github.com/openvinotoolkit/cvat/pull/3896>)
- Helm chart: Make user-data-permission-fix optional (<https://github.com/openvinotoolkit/cvat/pull/3994>)
- Advanced identity access management system, using open policy agent (<https://github.com/openvinotoolkit/cvat/pull/3788>)
- Organizations to create "shared space" for different groups of users (<https://github.com/openvinotoolkit/cvat/pull/3788>)
- Dataset importing to a project (<https://github.com/openvinotoolkit/cvat/pull/3790>)
- User is able to customize information that text labels show (<https://github.com/openvinotoolkit/cvat/pull/4029>)
- Support for uploading manifest with any name (<https://github.com/openvinotoolkit/cvat/pull/4041>)
- Added information about OpenVINO toolkit to login page (<https://github.com/openvinotoolkit/cvat/pull/4077>)
- Support for working with ellipses (<https://github.com/openvinotoolkit/cvat/pull/4062>)
- Add several flags to task creation CLI (<https://github.com/openvinotoolkit/cvat/pull/4119>)
- Add YOLOv5 serverless function for automatic annotation (<https://github.com/openvinotoolkit/cvat/pull/4178>)
- Add possibility to change git repository and git export format from already created task (<https://github.com/openvinotoolkit/cvat/pull/3886>)
- Basic page with jobs list, basic filtration to this list (<https://github.com/openvinotoolkit/cvat/pull/4258>)
- Added OpenCV.js TrackerMIL as tracking tool (<https://github.com/openvinotoolkit/cvat/pull/4200>)
- Ability to continue working from the latest frame where an annotator was before (<https://github.com/openvinotoolkit/cvat/pull/4297>)
- `GET /api/jobs/<id>/commits` was implemented (<https://github.com/openvinotoolkit/cvat/pull/4368>)
- Advanced filtration and sorting for a list of jobs (<https://github.com/openvinotoolkit/cvat/pull/4319>)

### Changed
- Users don't have access to a task object anymore if they are assigned only on some jobs of the task (<https://github.com/openvinotoolkit/cvat/pull/3788>)
- Different resources (tasks, projects) are not visible anymore for all CVAT instance users by default (<https://github.com/openvinotoolkit/cvat/pull/3788>)
- API versioning scheme: using accept header versioning instead of namespace versioning (<https://github.com/openvinotoolkit/cvat/pull/4239>)
- Replaced 'django_sendfile' with 'django_sendfile2' (<https://github.com/openvinotoolkit/cvat/pull/4267>)
- Use drf-spectacular instead of drf-yasg for swagger documentation (<https://github.com/openvinotoolkit/cvat/pull/4210>)
- Update development-environment manual to work under MacOS, supported Mac with Apple Silicon (<https://github.com/openvinotoolkit/cvat/pull/4414>)

### Deprecated
- Job field "status" is not used in UI anymore, but it has not been removed from the database yet (<https://github.com/openvinotoolkit/cvat/pull/3788>)

### Removed
- Review rating, reviewer field from the job instance (use assignee field together with stage field instead) (<https://github.com/openvinotoolkit/cvat/pull/3788>)
- Training django app (<https://github.com/openvinotoolkit/cvat/pull/4330>)
- v1 api version support (<https://github.com/openvinotoolkit/cvat/pull/4332>)

### Fixed
- Fixed Interaction handler keyboard handlers (<https://github.com/openvinotoolkit/cvat/pull/3881>)
- Points of invisible shapes are visible in autobordering (<https://github.com/openvinotoolkit/cvat/pull/3931>)
- Order of the label attributes in the object item details(<https://github.com/openvinotoolkit/cvat/pull/3945>)
- Order of labels in tasks and projects (<https://github.com/openvinotoolkit/cvat/pull/3987>)
- Fixed task creating with large files via webpage (<https://github.com/openvinotoolkit/cvat/pull/3692>)
- Added information to export CVAT_HOST when performing local installation for accessing over network (<https://github.com/openvinotoolkit/cvat/pull/4014>)
- Fixed possible color collisions in the generated colormap (<https://github.com/openvinotoolkit/cvat/pull/4007>)
- Original pdf file is deleted when using share (<https://github.com/openvinotoolkit/cvat/pull/3967>)
- Order in an annotation file(<https://github.com/openvinotoolkit/cvat/pull/4087>)
- Fixed task data upload progressbar (<https://github.com/openvinotoolkit/cvat/pull/4134>)
- Email in org invitations is case sensitive (<https://github.com/openvinotoolkit/cvat/pull/4153>)
- Caching for tasks and jobs can lead to an exception if its assignee user is removed (<https://github.com/openvinotoolkit/cvat/pull/4165>)
- Added intelligent function when paste labels to another task (<https://github.com/openvinotoolkit/cvat/pull/4161>)
- Uncaught TypeError: this.el.node.getScreenCTM() is null in Firefox (<https://github.com/openvinotoolkit/cvat/pull/4175>)
- Bug: canvas is busy when start playing, start resizing a shape and do not release the mouse cursor (<https://github.com/openvinotoolkit/cvat/pull/4151>)
- Bug: could not receive frame N. TypeError: Cannot read properties of undefined (reding "filename") (<https://github.com/openvinotoolkit/cvat/pull/4187>)
- Cannot choose a dataset format for a linked repository if a task type is annotation (<https://github.com/openvinotoolkit/cvat/pull/4203>)
- Fixed tus upload error over https (<https://github.com/openvinotoolkit/cvat/pull/4154>)
- Issues disappear when rescale a browser (<https://github.com/openvinotoolkit/cvat/pull/4189>)
- Auth token key is not returned when registering without email verification (<https://github.com/openvinotoolkit/cvat/pull/4092>)
- Error in create project from backup for standard 3D annotation (<https://github.com/openvinotoolkit/cvat/pull/4160>)
- Annotations search does not work correctly in some corner cases (when use complex properties with width, height) (<https://github.com/openvinotoolkit/cvat/pull/4198>)
- Kibana requests are not proxied due to django-revproxy incompatibility with Django >3.2.x (<https://github.com/openvinotoolkit/cvat/issues/4085>)
- Content type for getting frame with tasks/{id}/data/ endpoint (<https://github.com/openvinotoolkit/cvat/pull/4333>)
- Bug: Permission error occurred when accessing the comments of a specific issue (<https://github.com/openvinotoolkit/cvat/issues/4416>)


### Security
- Updated ELK to 6.8.23 which uses log4j 2.17.1 (<https://github.com/openvinotoolkit/cvat/pull/4206>)
- Added validation for URLs which used as remote data source (<https://github.com/openvinotoolkit/cvat/pull/4387>)

## \[1.7.0] - 2021-11-15

### Added

- cvat-ui: support cloud storages (<https://github.com/openvinotoolkit/cvat/pull/3372>)
- interactor: add HRNet interactive segmentation serverless function (<https://github.com/openvinotoolkit/cvat/pull/3740>)
- Added GPU implementation for SiamMask, reworked tracking approach (<https://github.com/openvinotoolkit/cvat/pull/3571>)
- Progress bar for manifest creating (<https://github.com/openvinotoolkit/cvat/pull/3712>)
- IAM: Open Policy Agent integration (<https://github.com/openvinotoolkit/cvat/pull/3788>)
- Add a tutorial on attaching cloud storage AWS-S3 (<https://github.com/openvinotoolkit/cvat/pull/3745>)
  and Azure Blob Container (<https://github.com/openvinotoolkit/cvat/pull/3778>)
- The feature to remove annotations in a specified range of frames (<https://github.com/openvinotoolkit/cvat/pull/3617>)
- Project backup/restore (<https://github.com/openvinotoolkit/cvat/pull/3852>)

### Changed

- UI tracking has been reworked (<https://github.com/openvinotoolkit/cvat/pull/3571>)
- Updated Django till 3.2.7 (automatic AppConfig discovery)
- Manifest generation: Reduce creating time (<https://github.com/openvinotoolkit/cvat/pull/3712>)
- Migration from NPM 6 to NPM 7 (<https://github.com/openvinotoolkit/cvat/pull/3773>)
- Update Datumaro dependency to 0.2.0 (<https://github.com/openvinotoolkit/cvat/pull/3813>)

### Fixed

- Fixed JSON transform issues in network requests (<https://github.com/openvinotoolkit/cvat/pull/3706>)
- Display a more user-friendly exception message (<https://github.com/openvinotoolkit/cvat/pull/3721>)
- Exception `DataCloneError: The object could not be cloned` (<https://github.com/openvinotoolkit/cvat/pull/3733>)
- Fixed extension comparison in task frames CLI (<https://github.com/openvinotoolkit/cvat/pull/3674>)
- Incorrect work when copy job list with "Copy" button (<https://github.com/openvinotoolkit/cvat/pull/3749>)
- Iterating over manifest (<https://github.com/openvinotoolkit/cvat/pull/3792>)
- Manifest removing (<https://github.com/openvinotoolkit/cvat/pull/3791>)
- Fixed project updated date (<https://github.com/openvinotoolkit/cvat/pull/3814>)
- Fixed dextr deployment (<https://github.com/openvinotoolkit/cvat/pull/3820>)
- Migration of `dataset_repo` application (<https://github.com/openvinotoolkit/cvat/pull/3827>)
- Helm settings for external psql database were unused by backend (<https://github.com/openvinotoolkit/cvat/pull/3779>)
- Updated WSL setup for development (<https://github.com/openvinotoolkit/cvat/pull/3828>)
- Helm chart config (<https://github.com/openvinotoolkit/cvat/pull/3784>)

### Security

- Fix security issues on the documentation website unsafe use of target blank
  and potential clickjacking on legacy browsers (<https://github.com/openvinotoolkit/cvat/pull/3789>)

## \[1.6.0] - 2021-09-17

### Added

- Added ability to import data from share with cli without copying the data (<https://github.com/openvinotoolkit/cvat/issues/2862>)
- Notification if the browser does not support necessary API
- Added ability to export project as a dataset (<https://github.com/openvinotoolkit/cvat/pull/3365>)
  and project with 3D tasks (<https://github.com/openvinotoolkit/cvat/pull/3502>)
- Additional inline tips in interactors with demo gifs (<https://github.com/openvinotoolkit/cvat/pull/3473>)
- Added intelligent scissors blocking feature (<https://github.com/openvinotoolkit/cvat/pull/3510>)
- Support cloud storage status (<https://github.com/openvinotoolkit/cvat/pull/3386>)
- Support cloud storage preview (<https://github.com/openvinotoolkit/cvat/pull/3386>)
- cvat-core: support cloud storages (<https://github.com/openvinotoolkit/cvat/pull/3313>)

### Changed

- Non-blocking UI when using interactors (<https://github.com/openvinotoolkit/cvat/pull/3473>)
- "Selected opacity" slider now defines opacity level for shapes being drawnSelected opacity (<https://github.com/openvinotoolkit/cvat/pull/3473>)
- Cloud storage creating and updating (<https://github.com/openvinotoolkit/cvat/pull/3386>)
- Way of working with cloud storage content (<https://github.com/openvinotoolkit/cvat/pull/3386>)

### Removed

- Support TEMP_KEY_SECRET_KEY_TOKEN_SET for AWS S3 cloud storage (<https://github.com/openvinotoolkit/cvat/pull/3386>)

### Fixed

- Fixed multiple tasks moving (<https://github.com/openvinotoolkit/cvat/pull/3517>)
- Fixed task creating CLI parameter (<https://github.com/openvinotoolkit/cvat/pull/3519>)
- Fixed import for MOTS format (<https://github.com/openvinotoolkit/cvat/pull/3612>)

## \[1.5.0] - 2021-08-02

### Added

- Support of context images for 2D image tasks (<https://github.com/openvinotoolkit/cvat/pull/3122>)
- Support of cloud storage without copying data into CVAT: server part (<https://github.com/openvinotoolkit/cvat/pull/2620>)
- Filter `is_active` for user list (<https://github.com/openvinotoolkit/cvat/pull/3235>)
- Ability to export/import tasks (<https://github.com/openvinotoolkit/cvat/pull/3056>)
- Add a tutorial for semi-automatic/automatic annotation (<https://github.com/openvinotoolkit/cvat/pull/3124>)
- Explicit "Done" button when drawing any polyshapes (<https://github.com/openvinotoolkit/cvat/pull/3417>)
- Histogram equalization with OpenCV javascript (<https://github.com/openvinotoolkit/cvat/pull/3447>)
- Client-side polyshapes approximation when using semi-automatic interactors & scissors (<https://github.com/openvinotoolkit/cvat/pull/3450>)
- Support of Google Cloud Storage for cloud storage (<https://github.com/openvinotoolkit/cvat/pull/3561>)

### Changed

- Updated manifest format, added meta with related images (<https://github.com/openvinotoolkit/cvat/pull/3122>)
- Update of COCO format documentation (<https://github.com/openvinotoolkit/cvat/pull/3197>)
- Updated Webpack Dev Server config to add proxy (<https://github.com/openvinotoolkit/cvat/pull/3368>)
- Update to Django 3.1.12 (<https://github.com/openvinotoolkit/cvat/pull/3378>)
- Updated visibility for removable points in AI tools (<https://github.com/openvinotoolkit/cvat/pull/3417>)
- Updated UI handling for IOG serverless function (<https://github.com/openvinotoolkit/cvat/pull/3417>)
- Changed Nginx proxy to Traefik in `docker-compose.yml` (<https://github.com/openvinotoolkit/cvat/pull/3409>)
- Simplify the process of deploying CVAT with HTTPS (<https://github.com/openvinotoolkit/cvat/pull/3409>)

### Fixed

- Project page requests took a long time and did many DB queries (<https://github.com/openvinotoolkit/cvat/pull/3223>)
- Fixed Python 3.6 support (<https://github.com/openvinotoolkit/cvat/pull/3258>)
- Incorrect attribute import in tracks (<https://github.com/openvinotoolkit/cvat/pull/3229>)
- Issue "is not a constructor" when create object, save, undo, save, redo save (<https://github.com/openvinotoolkit/cvat/pull/3292>)
- Fix CLI create an infinite loop if git repository responds with failure (<https://github.com/openvinotoolkit/cvat/pull/3267>)
- Bug with sidebar & fullscreen (<https://github.com/openvinotoolkit/cvat/pull/3289>)
- 504 Gateway Time-out on `data/meta` requests (<https://github.com/openvinotoolkit/cvat/pull/3269>)
- TypeError: Cannot read property 'clientX' of undefined when draw cuboids with hotkeys (<https://github.com/openvinotoolkit/cvat/pull/3308>)
- Duplication of the cuboids when redraw them (<https://github.com/openvinotoolkit/cvat/pull/3308>)
- Some code issues in Deep Extreme Cut handler code (<https://github.com/openvinotoolkit/cvat/pull/3325>)
- UI fails when inactive user is assigned to a task/job (<https://github.com/openvinotoolkit/cvat/pull/3343>)
- Calculate precise progress of decoding a video file (<https://github.com/openvinotoolkit/cvat/pull/3381>)
- Falsely successful `cvat_ui` image build in case of OOM error that leads to the default nginx welcome page
  (<https://github.com/openvinotoolkit/cvat/pull/3379>)
- Fixed issue when save filtered object in AAM (<https://github.com/openvinotoolkit/cvat/pull/3401>)
- Context image disappears after undo/redo (<https://github.com/openvinotoolkit/cvat/pull/3416>)
- Using combined data sources (directory and image) when create a task (<https://github.com/openvinotoolkit/cvat/pull/3424>)
- Creating task with labels in project (<https://github.com/openvinotoolkit/cvat/pull/3454>)
- Move task and autoannotation modals were invisible from project page (<https://github.com/openvinotoolkit/cvat/pull/3475>)

## \[1.4.0] - 2021-05-18

### Added

- Documentation on mask annotation (<https://github.com/openvinotoolkit/cvat/pull/3044>)
- Hotkeys to switch a label of existing object or to change default label (for objects created with N) (<https://github.com/openvinotoolkit/cvat/pull/3070>)
- A script to convert some kinds of DICOM files to regular images (<https://github.com/openvinotoolkit/cvat/pull/3095>)
- Helm chart prototype (<https://github.com/openvinotoolkit/cvat/pull/3102>)
- Initial implementation of moving tasks between projects (<https://github.com/openvinotoolkit/cvat/pull/3164>)

### Changed

- Place of migration logger initialization (<https://github.com/openvinotoolkit/cvat/pull/3170>)

### Removed

- Kubernetes templates from (<https://github.com/openvinotoolkit/cvat/pull/1962>) due to helm charts (<https://github.com/openvinotoolkit/cvat/pull/3171>)

### Fixed

- Export of instance masks with holes (<https://github.com/openvinotoolkit/cvat/pull/3044>)
- Changing a label on canvas does not work when 'Show object details' enabled (<https://github.com/openvinotoolkit/cvat/pull/3084>)
- Make sure frame unzip web worker correctly terminates after unzipping all images in a requested chunk (<https://github.com/openvinotoolkit/cvat/pull/3096>)
- Reset password link was unavailable before login (<https://github.com/openvinotoolkit/cvat/pull/3140>)
- Manifest: migration (<https://github.com/openvinotoolkit/cvat/pull/3146>)
- Fixed cropping polygon in some corner cases (<https://github.com/openvinotoolkit/cvat/pull/3184>)

## \[1.3.0] - 3/31/2021

### Added

- CLI: Add support for saving annotations in a git repository when creating a task.
- CVAT-3D: support lidar data on the server side (<https://github.com/openvinotoolkit/cvat/pull/2534>)
- GPU support for Mask-RCNN and improvement in its deployment time (<https://github.com/openvinotoolkit/cvat/pull/2714>)
- CVAT-3D: Load all frames corresponding to the job instance
  (<https://github.com/openvinotoolkit/cvat/pull/2645>)
- Intelligent scissors with OpenCV javascript (<https://github.com/openvinotoolkit/cvat/pull/2689>)
- CVAT-3D: Visualize 3D point cloud spaces in 3D View, Top View Side View and Front View (<https://github.com/openvinotoolkit/cvat/pull/2768>)
- [Inside Outside Guidance](https://github.com/shiyinzhang/Inside-Outside-Guidance) serverless
  function for interactive segmentation
- Pre-built [cvat_server](https://hub.docker.com/r/openvino/cvat_server) and
  [cvat_ui](https://hub.docker.com/r/openvino/cvat_ui) images were published on DockerHub (<https://github.com/openvinotoolkit/cvat/pull/2766>)
- Project task subsets (<https://github.com/openvinotoolkit/cvat/pull/2774>)
- Kubernetes templates and guide for their deployment (<https://github.com/openvinotoolkit/cvat/pull/1962>)
- [WiderFace](http://shuoyang1213.me/WIDERFACE/) format support (<https://github.com/openvinotoolkit/cvat/pull/2864>)
- [VGGFace2](https://github.com/ox-vgg/vgg_face2) format support (<https://github.com/openvinotoolkit/cvat/pull/2865>)
- [Backup/Restore guide](cvat/apps/documentation/backup_guide.md) (<https://github.com/openvinotoolkit/cvat/pull/2964>)
- Label deletion from tasks and projects (<https://github.com/openvinotoolkit/cvat/pull/2881>)
- CVAT-3D: Implemented initial cuboid placement in 3D View and select cuboid in Top, Side and Front views
  (<https://github.com/openvinotoolkit/cvat/pull/2891>)
- [Market-1501](https://www.aitribune.com/dataset/2018051063) format support (<https://github.com/openvinotoolkit/cvat/pull/2869>)
- Ability of upload manifest for dataset with images (<https://github.com/openvinotoolkit/cvat/pull/2763>)
- Annotations filters UI using react-awesome-query-builder (<https://github.com/openvinotoolkit/cvat/issues/1418>)
- Storing settings in local storage to keep them between browser sessions (<https://github.com/openvinotoolkit/cvat/pull/3017>)
- [ICDAR](https://rrc.cvc.uab.es/?ch=2) format support (<https://github.com/openvinotoolkit/cvat/pull/2866>)
- Added switcher to maintain polygon crop behavior (<https://github.com/openvinotoolkit/cvat/pull/3021>
- Filters and sorting options for job list, added tooltip for tasks filters (<https://github.com/openvinotoolkit/cvat/pull/3030>)

### Changed

- CLI - task list now returns a list of current tasks. (<https://github.com/openvinotoolkit/cvat/pull/2863>)
- Updated HTTPS install README section (cleanup and described more robust deploy)
- Logstash is improved for using with configurable elasticsearch outputs (<https://github.com/openvinotoolkit/cvat/pull/2531>)
- Bumped nuclio version to 1.5.16 (<https://github.com/openvinotoolkit/cvat/pull/2578>)
- All methods for interactive segmentation accept negative points as well
- Persistent queue added to logstash (<https://github.com/openvinotoolkit/cvat/pull/2744>)
- Improved maintenance of popups visibility (<https://github.com/openvinotoolkit/cvat/pull/2809>)
- Image visualizations settings on canvas for faster access (<https://github.com/openvinotoolkit/cvat/pull/2872>)
- Better scale management of left panel when screen is too small (<https://github.com/openvinotoolkit/cvat/pull/2880>)
- Improved error messages for annotation import (<https://github.com/openvinotoolkit/cvat/pull/2935>)
- Using manifest support instead video meta information and dummy chunks (<https://github.com/openvinotoolkit/cvat/pull/2763>)

### Fixed

- More robust execution of nuclio GPU functions by limiting the GPU memory consumption per worker (<https://github.com/openvinotoolkit/cvat/pull/2714>)
- Kibana startup initialization (<https://github.com/openvinotoolkit/cvat/pull/2659>)
- The cursor jumps to the end of the line when renaming a task (<https://github.com/openvinotoolkit/cvat/pull/2669>)
- SSLCertVerificationError when remote source is used (<https://github.com/openvinotoolkit/cvat/pull/2683>)
- Fixed filters select overflow (<https://github.com/openvinotoolkit/cvat/pull/2614>)
- Fixed tasks in project auto annotation (<https://github.com/openvinotoolkit/cvat/pull/2725>)
- Cuboids are missed in annotations statistics (<https://github.com/openvinotoolkit/cvat/pull/2704>)
- The list of files attached to the task is not displayed (<https://github.com/openvinotoolkit/cvat/pull/2706>)
- A couple of css-related issues (top bar disappear, wrong arrow position on collapse elements) (<https://github.com/openvinotoolkit/cvat/pull/2736>)
- Issue with point region doesn't work in Firefox (<https://github.com/openvinotoolkit/cvat/pull/2727>)
- Fixed cuboid perspective change (<https://github.com/openvinotoolkit/cvat/pull/2733>)
- Annotation page popups (ai tools, drawing) reset state after detecting, tracking, drawing (<https://github.com/openvinotoolkit/cvat/pull/2780>)
- Polygon editing using trailing point (<https://github.com/openvinotoolkit/cvat/pull/2808>)
- Updated the path to python for DL models inside automatic annotation documentation (<https://github.com/openvinotoolkit/cvat/pull/2847>)
- Fixed of receiving function variable (<https://github.com/openvinotoolkit/cvat/pull/2860>)
- Shortcuts with CAPSLOCK enabled and with non-US languages activated (<https://github.com/openvinotoolkit/cvat/pull/2872>)
- Prevented creating several issues for the same object (<https://github.com/openvinotoolkit/cvat/pull/2868>)
- Fixed label editor name field validator (<https://github.com/openvinotoolkit/cvat/pull/2879>)
- An error about track shapes outside of the task frames during export (<https://github.com/openvinotoolkit/cvat/pull/2890>)
- Fixed project search field updating (<https://github.com/openvinotoolkit/cvat/pull/2901>)
- Fixed export error when invalid polygons are present in overlapping frames (<https://github.com/openvinotoolkit/cvat/pull/2852>)
- Fixed image quality option for tasks created from images (<https://github.com/openvinotoolkit/cvat/pull/2963>)
- Incorrect text on the warning when specifying an incorrect link to the issue tracker (<https://github.com/openvinotoolkit/cvat/pull/2971>)
- Updating label attributes when label contains number attributes (<https://github.com/openvinotoolkit/cvat/pull/2969>)
- Crop a polygon if its points are outside the bounds of the image (<https://github.com/openvinotoolkit/cvat/pull/3025>)

## \[1.2.0] - 2021-01-08

### Fixed

- Memory consumption for the task creation process (<https://github.com/openvinotoolkit/cvat/pull/2582>)
- Frame preloading (<https://github.com/openvinotoolkit/cvat/pull/2608>)
- Project cannot be removed from the project page (<https://github.com/openvinotoolkit/cvat/pull/2626>)

## \[1.2.0-beta] - 2020-12-15

### Added

- GPU support and improved documentation for auto annotation (<https://github.com/openvinotoolkit/cvat/pull/2546>)
- Manual review pipeline: issues/comments/workspace (<https://github.com/openvinotoolkit/cvat/pull/2357>)
- Basic projects implementation (<https://github.com/openvinotoolkit/cvat/pull/2255>)
- Documentation on how to mount cloud starage(AWS S3 bucket, Azure container, Google Drive) as FUSE (<https://github.com/openvinotoolkit/cvat/pull/2377>)
- Ability to work with share files without copying inside (<https://github.com/openvinotoolkit/cvat/pull/2377>)
- Tooltips in label selectors (<https://github.com/openvinotoolkit/cvat/pull/2509>)
- Page redirect after login using `next` query parameter (<https://github.com/openvinotoolkit/cvat/pull/2527>)
- [ImageNet](http://www.image-net.org) format support (<https://github.com/openvinotoolkit/cvat/pull/2376>)
- [CamVid](http://mi.eng.cam.ac.uk/research/projects/VideoRec/CamVid/) format support (<https://github.com/openvinotoolkit/cvat/pull/2559>)

### Changed

- PATCH requests from cvat-core submit only changed fields (<https://github.com/openvinotoolkit/cvat/pull/2445>)
- deploy.sh in serverless folder is separated into deploy_cpu.sh and deploy_gpu.sh (<https://github.com/openvinotoolkit/cvat/pull/2546>)
- Bumped nuclio version to 1.5.8
- Migrated to Antd 4.9 (<https://github.com/openvinotoolkit/cvat/pull/2536>)

### Fixed

- Fixed FastRCNN inference bug for images with 4 channels i.e. png (<https://github.com/openvinotoolkit/cvat/pull/2546>)
- Django templates for email and user guide (<https://github.com/openvinotoolkit/cvat/pull/2412>)
- Saving relative paths in dummy chunks instead of absolute (<https://github.com/openvinotoolkit/cvat/pull/2424>)
- Objects with a specific label cannot be displayed if at least one tag with the label exist (<https://github.com/openvinotoolkit/cvat/pull/2435>)
- Wrong attribute can be removed in labels editor (<https://github.com/openvinotoolkit/cvat/pull/2436>)
- UI fails with the error "Cannot read property 'label' of undefined" (<https://github.com/openvinotoolkit/cvat/pull/2442>)
- Exception: "Value must be a user instance" (<https://github.com/openvinotoolkit/cvat/pull/2441>)
- Reset zoom option doesn't work in tag annotation mode (<https://github.com/openvinotoolkit/cvat/pull/2443>)
- Canvas is busy error (<https://github.com/openvinotoolkit/cvat/pull/2437>)
- Projects view layout fix (<https://github.com/openvinotoolkit/cvat/pull/2503>)
- Fixed the tasks view (infinite loading) when it is impossible to get a preview of the task (<https://github.com/openvinotoolkit/cvat/pull/2504>)
- Empty frames navigation (<https://github.com/openvinotoolkit/cvat/pull/2505>)
- TypeError: Cannot read property 'toString' of undefined (<https://github.com/openvinotoolkit/cvat/pull/2517>)
- Extra shapes are drawn after Esc, or G pressed while drawing a region in grouping (<https://github.com/openvinotoolkit/cvat/pull/2507>)
- Reset state (reviews, issues) after logout or changing a job (<https://github.com/openvinotoolkit/cvat/pull/2525>)
- TypeError: Cannot read property 'id' of undefined when updating a task (<https://github.com/openvinotoolkit/cvat/pull/2544>)

## \[1.2.0-alpha] - 2020-11-09

### Added

- Ability to login into CVAT-UI with token from api/v1/auth/login (<https://github.com/openvinotoolkit/cvat/pull/2234>)
- Added layout grids toggling ('ctrl + alt + Enter')
- Added password reset functionality (<https://github.com/opencv/cvat/pull/2058>)
- Ability to work with data on the fly (<https://github.com/opencv/cvat/pull/2007>)
- Annotation in process outline color wheel (<https://github.com/opencv/cvat/pull/2084>)
- On the fly annotation using DL detectors (<https://github.com/opencv/cvat/pull/2102>)
- Displaying automatic annotation progress on a task view (<https://github.com/opencv/cvat/pull/2148>)
- Automatic tracking of bounding boxes using serverless functions (<https://github.com/opencv/cvat/pull/2136>)
- \[Datumaro] CLI command for dataset equality comparison (<https://github.com/opencv/cvat/pull/1989>)
- \[Datumaro] Merging of datasets with different labels (<https://github.com/opencv/cvat/pull/2098>)
- Add FBRS interactive segmentation serverless function (<https://github.com/openvinotoolkit/cvat/pull/2094>)
- Ability to change default behaviour of previous/next buttons of a player.
  It supports regular navigation, searching a frame according to annotations
  filters and searching the nearest frame without any annotations (<https://github.com/openvinotoolkit/cvat/pull/2221>)
- MacOS users notes in CONTRIBUTING.md
- Ability to prepare meta information manually (<https://github.com/openvinotoolkit/cvat/pull/2217>)
- Ability to upload prepared meta information along with a video when creating a task (<https://github.com/openvinotoolkit/cvat/pull/2217>)
- Optional chaining plugin for cvat-canvas and cvat-ui (<https://github.com/openvinotoolkit/cvat/pull/2249>)
- MOTS png mask format support (<https://github.com/openvinotoolkit/cvat/pull/2198>)
- Ability to correct upload video with a rotation record in the metadata (<https://github.com/openvinotoolkit/cvat/pull/2218>)
- User search field for assignee fields (<https://github.com/openvinotoolkit/cvat/pull/2370>)
- Support of mxf videos (<https://github.com/openvinotoolkit/cvat/pull/2514>)

### Changed

- UI models (like DEXTR) were redesigned to be more interactive (<https://github.com/opencv/cvat/pull/2054>)
- Used Ubuntu:20.04 as a base image for CVAT Dockerfile (<https://github.com/opencv/cvat/pull/2101>)
- Right colors of label tags in label mapping when a user runs automatic detection (<https://github.com/openvinotoolkit/cvat/pull/2162>)
- Nuclio became an optional component of CVAT (<https://github.com/openvinotoolkit/cvat/pull/2192>)
- A key to remove a point from a polyshape (Ctrl => Alt) (<https://github.com/openvinotoolkit/cvat/pull/2204>)
- Updated `docker-compose` file version from `2.3` to `3.3`(<https://github.com/openvinotoolkit/cvat/pull/2235>)
- Added auto inference of url schema from host in CLI, if provided (<https://github.com/openvinotoolkit/cvat/pull/2240>)
- Track frames in skips between annotation is presented in MOT and MOTS formats are marked `outside` (<https://github.com/openvinotoolkit/cvat/pull/2198>)
- UI packages installation with `npm ci` instead of `npm install` (<https://github.com/openvinotoolkit/cvat/pull/2350>)

### Removed

- Removed Z-Order flag from task creation process

### Fixed

- Fixed multiple errors which arises when polygon is of length 5 or less (<https://github.com/opencv/cvat/pull/2100>)
- Fixed task creation from PDF (<https://github.com/opencv/cvat/pull/2141>)
- Fixed CVAT format import for frame stepped tasks (<https://github.com/openvinotoolkit/cvat/pull/2151>)
- Fixed the reading problem with large PDFs (<https://github.com/openvinotoolkit/cvat/pull/2154>)
- Fixed unnecessary pyhash dependency (<https://github.com/openvinotoolkit/cvat/pull/2170>)
- Fixed Data is not getting cleared, even after deleting the Task from Django Admin App(<https://github.com/openvinotoolkit/cvat/issues/1925>)
- Fixed blinking message: "Some tasks have not been showed because they do not have any data" (<https://github.com/openvinotoolkit/cvat/pull/2200>)
- Fixed case when a task with 0 jobs is shown as "Completed" in UI (<https://github.com/openvinotoolkit/cvat/pull/2200>)
- Fixed use case when UI throws exception: Cannot read property 'objectType' of undefined #2053 (<https://github.com/openvinotoolkit/cvat/pull/2203>)
- Fixed use case when logs could be saved twice or more times #2202 (<https://github.com/openvinotoolkit/cvat/pull/2203>)
- Fixed issues from #2112 (<https://github.com/openvinotoolkit/cvat/pull/2217>)
- Git application name (renamed to dataset_repo) (<https://github.com/openvinotoolkit/cvat/pull/2243>)
- A problem in exporting of tracks, where tracks could be truncated (<https://github.com/openvinotoolkit/cvat/issues/2129>)
- Fixed CVAT startup process if the user has `umask 077` in .bashrc file (<https://github.com/openvinotoolkit/cvat/pull/2293>)
- Exception: Cannot read property "each" of undefined after drawing a single point (<https://github.com/openvinotoolkit/cvat/pull/2307>)
- Cannot read property 'label' of undefined (Fixed?) (<https://github.com/openvinotoolkit/cvat/pull/2311>)
- Excluded track frames marked `outside` in `CVAT for Images` export (<https://github.com/openvinotoolkit/cvat/pull/2345>)
- 'List of tasks' Kibana visualization (<https://github.com/openvinotoolkit/cvat/pull/2361>)
- An error on exporting not `jpg` or `png` images in TF Detection API format (<https://github.com/openvinotoolkit/datumaro/issues/35>)

## \[1.1.0] - 2020-08-31

### Added

- Siammask tracker as DL serverless function (<https://github.com/opencv/cvat/pull/1988>)
- \[Datumaro] Added model info and source info commands (<https://github.com/opencv/cvat/pull/1973>)
- \[Datumaro] Dataset statistics (<https://github.com/opencv/cvat/pull/1668>)
- Ability to change label color in tasks and predefined labels (<https://github.com/opencv/cvat/pull/2014>)
- \[Datumaro] Multi-dataset merge (<https://github.com/opencv/cvat/pull/1695>)
- Ability to configure email verification for new users (<https://github.com/opencv/cvat/pull/1929>)
- Link to django admin page from UI (<https://github.com/opencv/cvat/pull/2068>)
- Notification message when users use wrong browser (<https://github.com/opencv/cvat/pull/2070>)

### Changed

- Shape coordinates are rounded to 2 digits in dumped annotations (<https://github.com/opencv/cvat/pull/1970>)
- COCO format does not produce polygon points for bbox annotations (<https://github.com/opencv/cvat/pull/1953>)

### Fixed

- Issue loading openvino models for semi-automatic and automatic annotation (<https://github.com/opencv/cvat/pull/1996>)
- Basic functions of CVAT works without activated nuclio dashboard
- Fixed a case in which exported masks could have wrong color order (<https://github.com/opencv/cvat/issues/2032>)
- Fixed error with creating task with labels with the same name (<https://github.com/opencv/cvat/pull/2031>)
- Django RQ dashboard view (<https://github.com/opencv/cvat/pull/2069>)
- Object's details menu settings (<https://github.com/opencv/cvat/pull/2084>)

## \[1.1.0-beta] - 2020-08-03

### Added

- DL models as serverless functions (<https://github.com/opencv/cvat/pull/1767>)
- Source type support for tags, shapes and tracks (<https://github.com/opencv/cvat/pull/1192>)
- Source type support for CVAT Dumper/Loader (<https://github.com/opencv/cvat/pull/1192>)
- Intelligent polygon editing (<https://github.com/opencv/cvat/pull/1921>)
- Support creating multiple jobs for each task through python cli (<https://github.com/opencv/cvat/pull/1950>)
- python cli over https (<https://github.com/opencv/cvat/pull/1942>)
- Error message when plugins weren't able to initialize instead of infinite loading (<https://github.com/opencv/cvat/pull/1966>)
- Ability to change user password (<https://github.com/opencv/cvat/pull/1954>)

### Changed

- Smaller object details (<https://github.com/opencv/cvat/pull/1877>)
- `COCO` format does not convert bboxes to polygons on export (<https://github.com/opencv/cvat/pull/1953>)
- It is impossible to submit a DL model in OpenVINO format using UI.
  Now you can deploy new models on the server using serverless functions
  (<https://github.com/opencv/cvat/pull/1767>)
- Files and folders under share path are now alphabetically sorted

### Removed

- Removed OpenVINO and CUDA components because they are not necessary anymore (<https://github.com/opencv/cvat/pull/1767>)
- Removed the old UI code (<https://github.com/opencv/cvat/pull/1964>)

### Fixed

- Some objects aren't shown on canvas sometimes. For example after propagation on of objects is invisible (<https://github.com/opencv/cvat/pull/1834>)
- CVAT doesn't offer to restore state after an error (<https://github.com/opencv/cvat/pull/1874>)
- Cannot read property 'shapeType' of undefined because of zOrder related issues (<https://github.com/opencv/cvat/pull/1874>)
- Cannot read property 'pinned' of undefined because of zOrder related issues (<https://github.com/opencv/cvat/pull/1874>)
- Do not iterate over hidden objects in aam (which are invisible because of zOrder) (<https://github.com/opencv/cvat/pull/1874>)
- Cursor position is reset after changing a text field (<https://github.com/opencv/cvat/pull/1874>)
- Hidden points and cuboids can be selected to be grouped (<https://github.com/opencv/cvat/pull/1874>)
- `outside` annotations should not be in exported images (<https://github.com/opencv/cvat/issues/1620>)
- `CVAT for video format` import error with interpolation (<https://github.com/opencv/cvat/issues/1893>)
- `Image compression` definition mismatch (<https://github.com/opencv/cvat/issues/1900>)
- Points are duplicated during polygon interpolation sometimes (<https://github.com/opencv/cvat/pull/1892>)
- When redraw a shape with activated autobordering, previous points are visible (<https://github.com/opencv/cvat/pull/1892>)
- No mapping between side object element and context menu in some attributes (<https://github.com/opencv/cvat/pull/1923>)
- Interpolated shapes exported as `keyframe = True` (<https://github.com/opencv/cvat/pull/1937>)
- Stylelint filetype scans (<https://github.com/opencv/cvat/pull/1952>)
- Fixed toolip closing issue (<https://github.com/opencv/cvat/pull/1955>)
- Clearing frame cache when close a task (<https://github.com/opencv/cvat/pull/1966>)
- Increase rate of throttling policy for unauthenticated users (<https://github.com/opencv/cvat/pull/1969>)

## \[1.1.0-alpha] - 2020-06-30

### Added

- Throttling policy for unauthenticated users (<https://github.com/opencv/cvat/pull/1531>)
- Added default label color table for mask export (<https://github.com/opencv/cvat/pull/1549>)
- Added environment variables for Redis and Postgres hosts for Kubernetes deployment support (<https://github.com/opencv/cvat/pull/1641>)
- Added visual identification for unavailable formats (<https://github.com/opencv/cvat/pull/1567>)
- Shortcut to change color of an activated shape in new UI (Enter) (<https://github.com/opencv/cvat/pull/1683>)
- Shortcut to switch split mode (<https://github.com/opencv/cvat/pull/1683>)
- Built-in search for labels when create an object or change a label (<https://github.com/opencv/cvat/pull/1683>)
- Better validation of labels and attributes in raw viewer (<https://github.com/opencv/cvat/pull/1727>)
- ClamAV antivirus integration (<https://github.com/opencv/cvat/pull/1712>)
- Added canvas background color selector (<https://github.com/opencv/cvat/pull/1705>)
- SCSS files linting with Stylelint tool (<https://github.com/opencv/cvat/pull/1766>)
- Supported import and export or single boxes in MOT format (<https://github.com/opencv/cvat/pull/1764>)
- \[Datumaro] Added `stats` command, which shows some dataset statistics
  like image mean and std (<https://github.com/opencv/cvat/pull/1734>)
- Add option to upload annotations upon task creation on CLI
- Polygon and polylines interpolation (<https://github.com/opencv/cvat/pull/1571>)
- Ability to redraw shape from scratch (Shift + N) for an activated shape (<https://github.com/opencv/cvat/pull/1571>)
- Highlights for the first point of a polygon/polyline and direction (<https://github.com/opencv/cvat/pull/1571>)
- Ability to change orientation for poylgons/polylines in context menu (<https://github.com/opencv/cvat/pull/1571>)
- Ability to set the first point for polygons in points context menu (<https://github.com/opencv/cvat/pull/1571>)
- Added new tag annotation workspace (<https://github.com/opencv/cvat/pull/1570>)
- Appearance block in attribute annotation mode (<https://github.com/opencv/cvat/pull/1820>)
- Keyframe navigations and some switchers in attribute annotation mode (<https://github.com/opencv/cvat/pull/1820>)
- \[Datumaro] Added `convert` command to convert datasets directly (<https://github.com/opencv/cvat/pull/1837>)
- \[Datumaro] Added an option to specify image extension when exporting datasets (<https://github.com/opencv/cvat/pull/1799>)
- \[Datumaro] Added image copying when exporting datasets, if possible (<https://github.com/opencv/cvat/pull/1799>)

### Changed

- Removed information about e-mail from the basic user information (<https://github.com/opencv/cvat/pull/1627>)
- Update https install manual. Makes it easier and more robust.
  Includes automatic renewing of lets encrypt certificates.
- Settings page move to the modal. (<https://github.com/opencv/cvat/pull/1705>)
- Implemented import and export of annotations with relative image paths (<https://github.com/opencv/cvat/pull/1463>)
- Using only single click to start editing or remove a point (<https://github.com/opencv/cvat/pull/1571>)
- Added support for attributes in VOC XML format (<https://github.com/opencv/cvat/pull/1792>)
- Added annotation attributes in COCO format (<https://github.com/opencv/cvat/pull/1782>)
- Colorized object items in the side panel (<https://github.com/opencv/cvat/pull/1753>)
- \[Datumaro] Annotation-less files are not generated anymore in COCO format, unless tasks explicitly requested (<https://github.com/opencv/cvat/pull/1799>)

### Fixed

- Problem with exported frame stepped image task (<https://github.com/opencv/cvat/issues/1613>)
- Fixed dataset filter item representation for imageless dataset items (<https://github.com/opencv/cvat/pull/1593>)
- Fixed interpreter crash when trying to import `tensorflow` with no AVX instructions available (<https://github.com/opencv/cvat/pull/1567>)
- Kibana wrong working time calculation with new annotation UI use (<https://github.com/opencv/cvat/pull/1654>)
- Wrong rexex for account name validation (<https://github.com/opencv/cvat/pull/1667>)
- Wrong description on register view for the username field (<https://github.com/opencv/cvat/pull/1667>)
- Wrong resolution for resizing a shape (<https://github.com/opencv/cvat/pull/1667>)
- React warning because of not unique keys in labels viewer (<https://github.com/opencv/cvat/pull/1727>)
- Fixed issue tracker (<https://github.com/opencv/cvat/pull/1705>)
- Fixed canvas fit after sidebar open/close event (<https://github.com/opencv/cvat/pull/1705>)
- A couple of exceptions in AAM related with early object activation (<https://github.com/opencv/cvat/pull/1755>)
- Propagation from the latest frame (<https://github.com/opencv/cvat/pull/1800>)
- Number attribute value validation (didn't work well with floats) (<https://github.com/opencv/cvat/pull/1800>)
- Logout doesn't work (<https://github.com/opencv/cvat/pull/1812>)
- Annotations aren't updated after reopening a task (<https://github.com/opencv/cvat/pull/1753>)
- Labels aren't updated after reopening a task (<https://github.com/opencv/cvat/pull/1753>)
- Canvas isn't fitted after collapsing side panel in attribute annotation mode (<https://github.com/opencv/cvat/pull/1753>)
- Error when interpolating polygons (<https://github.com/opencv/cvat/pull/1878>)

### Security

- SQL injection in Django `CVE-2020-9402` (<https://github.com/opencv/cvat/pull/1657>)

## \[1.0.0] - 2020-05-29

### Added

- cvat-ui: cookie policy drawer for login page (<https://github.com/opencv/cvat/pull/1511>)
- `datumaro_project` export format (<https://github.com/opencv/cvat/pull/1352>)
- Ability to configure user agreements for the user registration form (<https://github.com/opencv/cvat/pull/1464>)
- Cuboid interpolation and cuboid drawing from rectangles (<https://github.com/opencv/cvat/pull/1560>)
- Ability to configure custom pageViewHit, which can be useful for web analytics integration (<https://github.com/opencv/cvat/pull/1566>)
- Ability to configure access to the analytics page based on roles (<https://github.com/opencv/cvat/pull/1592>)

### Changed

- Downloaded file name in annotations export became more informative (<https://github.com/opencv/cvat/pull/1352>)
- Added auto trimming for trailing whitespaces style enforcement (<https://github.com/opencv/cvat/pull/1352>)
- REST API: updated `GET /task/<id>/annotations`: parameters are `format`, `filename`
  (now optional), `action` (optional) (<https://github.com/opencv/cvat/pull/1352>)
- REST API: removed `dataset/formats`, changed format of `annotation/formats` (<https://github.com/opencv/cvat/pull/1352>)
- Exported annotations are stored for N hours instead of indefinitely (<https://github.com/opencv/cvat/pull/1352>)
- Formats: CVAT format now accepts ZIP and XML (<https://github.com/opencv/cvat/pull/1352>)
- Formats: COCO format now accepts ZIP and JSON (<https://github.com/opencv/cvat/pull/1352>)
- Formats: most of formats renamed, no extension in title (<https://github.com/opencv/cvat/pull/1352>)
- Formats: definitions are changed, are not stored in DB anymore (<https://github.com/opencv/cvat/pull/1352>)
- cvat-core: session.annotations.put() now returns ids of added objects (<https://github.com/opencv/cvat/pull/1493>)
- Images without annotations now also included in dataset/annotations export (<https://github.com/opencv/cvat/issues/525>)

### Removed

- `annotation` application is replaced with `dataset_manager` (<https://github.com/opencv/cvat/pull/1352>)
- `_DATUMARO_INIT_LOGLEVEL` env. variable is removed in favor of regular `--loglevel` cli parameter (<https://github.com/opencv/cvat/pull/1583>)

### Fixed

- Categories for empty projects with no sources are taken from own dataset (<https://github.com/opencv/cvat/pull/1352>)
- Added directory removal on error during `extract` command (<https://github.com/opencv/cvat/pull/1352>)
- Added debug error message on incorrect XPath (<https://github.com/opencv/cvat/pull/1352>)
- Exporting frame stepped task
  (<https://github.com/opencv/cvat/issues/1294>, <https://github.com/opencv/cvat/issues/1334>)
- Fixed broken command line interface for `cvat` export format in Datumaro (<https://github.com/opencv/cvat/issues/1494>)
- Updated Rest API document, Swagger document serving instruction issue (<https://github.com/opencv/cvat/issues/1495>)
- Fixed cuboid occluded view (<https://github.com/opencv/cvat/pull/1500>)
- Non-informative lock icon (<https://github.com/opencv/cvat/pull/1434>)
- Sidebar in AAM has no hide/show button (<https://github.com/opencv/cvat/pull/1420>)
- Task/Job buttons has no "Open in new tab" option (<https://github.com/opencv/cvat/pull/1419>)
- Delete point context menu option has no shortcut hint (<https://github.com/opencv/cvat/pull/1416>)
- Fixed issue with unnecessary tag activation in cvat-canvas (<https://github.com/opencv/cvat/issues/1540>)
- Fixed an issue with large number of instances in instance mask (<https://github.com/opencv/cvat/issues/1539>)
- Fixed full COCO dataset import error with conflicting labels in keypoints and detection (<https://github.com/opencv/cvat/pull/1548>)
- Fixed COCO keypoints skeleton parsing and saving (<https://github.com/opencv/cvat/issues/1539>)
- `tf.placeholder() is not compatible with eager execution` exception for auto_segmentation (<https://github.com/opencv/cvat/pull/1562>)
- Canvas cannot be moved with move functionality on left mouse key (<https://github.com/opencv/cvat/pull/1573>)
- Deep extreme cut request is sent when draw any shape with Make AI polygon option enabled (<https://github.com/opencv/cvat/pull/1573>)
- Fixed an error when exporting a task with cuboids to any format except CVAT (<https://github.com/opencv/cvat/pull/1577>)
- Synchronization with remote git repo (<https://github.com/opencv/cvat/pull/1582>)
- A problem with mask to polygons conversion when polygons are too small (<https://github.com/opencv/cvat/pull/1581>)
- Unable to upload video with uneven size (<https://github.com/opencv/cvat/pull/1594>)
- Fixed an issue with `z_order` having no effect on segmentations (<https://github.com/opencv/cvat/pull/1589>)

### Security

- Permission group whitelist check for analytics view (<https://github.com/opencv/cvat/pull/1608>)

## \[1.0.0-beta.2] - 2020-04-30

### Added

- Re-Identification algorithm to merging bounding boxes automatically to the new UI (<https://github.com/opencv/cvat/pull/1406>)
- Methods `import` and `export` to import/export raw annotations for Job and Task in `cvat-core` (<https://github.com/opencv/cvat/pull/1406>)
- Versioning of client packages (`cvat-core`, `cvat-canvas`, `cvat-ui`). Initial versions are set to 1.0.0 (<https://github.com/opencv/cvat/pull/1448>)
- Cuboids feature was migrated from old UI to new one. (<https://github.com/opencv/cvat/pull/1451>)

### Removed

- Annotation conversion utils, currently supported natively via Datumaro framework
  (<https://github.com/opencv/cvat/pull/1477>)

### Fixed

- Auto annotation, TF annotation and Auto segmentation apps (<https://github.com/opencv/cvat/pull/1409>)
- Import works with truncated images now: "OSError:broken data stream" on corrupt images
  (<https://github.com/opencv/cvat/pull/1430>)
- Hide functionality (H) doesn't work (<https://github.com/opencv/cvat/pull/1445>)
- The highlighted attribute doesn't correspond to the chosen attribute in AAM (<https://github.com/opencv/cvat/pull/1445>)
- Inconvinient image shaking while drawing a polygon (hold Alt key during drawing/editing/grouping to drag an image) (<https://github.com/opencv/cvat/pull/1445>)
- Filter property "shape" doesn't work and extra operator in description (<https://github.com/opencv/cvat/pull/1445>)
- Block of text information doesn't disappear after deactivating for locked shapes (<https://github.com/opencv/cvat/pull/1445>)
- Annotation uploading fails in annotation view (<https://github.com/opencv/cvat/pull/1445>)
- UI freezes after canceling pasting with escape (<https://github.com/opencv/cvat/pull/1445>)
- Duplicating keypoints in COCO export (<https://github.com/opencv/cvat/pull/1435>)
- CVAT new UI: add arrows on a mouse cursor (<https://github.com/opencv/cvat/pull/1391>)
- Delete point bug (in new UI) (<https://github.com/opencv/cvat/pull/1440>)
- Fix apache startup after PC restart (<https://github.com/opencv/cvat/pull/1467>)
- Open task button doesn't work (<https://github.com/opencv/cvat/pull/1474>)

## \[1.0.0-beta.1] - 2020-04-15

### Added

- Special behaviour for attribute value `__undefined__` (invisibility, no shortcuts to be set in AAM)
- Dialog window with some helpful information about using filters
- Ability to display a bitmap in the new UI
- Button to reset colors settings (brightness, saturation, contrast) in the new UI
- Option to display shape text always
- Dedicated message with clarifications when share is unmounted (<https://github.com/opencv/cvat/pull/1373>)
- Ability to create one tracked point (<https://github.com/opencv/cvat/pull/1383>)
- Ability to draw/edit polygons and polylines with automatic bordering feature
  (<https://github.com/opencv/cvat/pull/1394>)
- Tutorial: instructions for CVAT over HTTPS
- Deep extreme cut (semi-automatic segmentation) to the new UI (<https://github.com/opencv/cvat/pull/1398>)

### Changed

- Increase preview size of a task till 256, 256 on the server
- Public ssh-keys are displayed in a dedicated window instead of console when create a task with a repository
- React UI is the primary UI

### Fixed

- Cleaned up memory in Auto Annotation to enable long running tasks on videos
- New shape is added when press `esc` when drawing instead of cancellation
- Dextr segmentation doesn't work.
- `FileNotFoundError` during dump after moving format files
- CVAT doesn't append outside shapes when merge polyshapes in old UI
- Layout sometimes shows double scroll bars on create task, dashboard and settings pages
- UI fails after trying to change frame during resizing, dragging, editing
- Hidden points (or outsided) are visible after changing a frame
- Merge is allowed for points, but clicks on points conflict with frame dragging logic
- Removed objects are visible for search
- Add missed task_id and job_id fields into exception logs for the new UI (<https://github.com/opencv/cvat/pull/1372>)
- UI fails when annotations saving occurs during drag/resize/edit (<https://github.com/opencv/cvat/pull/1383>)
- Multiple savings when hold Ctrl+S (a lot of the same copies of events were sent with the same working time)
  (<https://github.com/opencv/cvat/pull/1383>)
- UI doesn't have any reaction when git repos synchronization failed (<https://github.com/opencv/cvat/pull/1383>)
- Bug when annotations cannot be saved after (delete - save - undo - save) (<https://github.com/opencv/cvat/pull/1383>)
- VOC format exports Upper case labels correctly in lower case (<https://github.com/opencv/cvat/pull/1379>)
- Fixed polygon exporting bug in COCO dataset (<https://github.com/opencv/cvat/issues/1387>)
- Task creation from remote files (<https://github.com/opencv/cvat/pull/1392>)
- Job cannot be opened in some cases when the previous job was failed during opening
  (<https://github.com/opencv/cvat/issues/1403>)
- Deactivated shape is still highlighted on the canvas (<https://github.com/opencv/cvat/issues/1403>)
- AttributeError: 'tuple' object has no attribute 'read' in ReID algorithm (<https://github.com/opencv/cvat/issues/1403>)
- Wrong semi-automatic segmentation near edges of an image (<https://github.com/opencv/cvat/issues/1403>)
- Git repos paths (<https://github.com/opencv/cvat/pull/1400>)
- Uploading annotations for tasks with multiple jobs (<https://github.com/opencv/cvat/pull/1396>)

## \[1.0.0-alpha] - 2020-03-31

### Added

- Data streaming using chunks (<https://github.com/opencv/cvat/pull/1007>)
- New UI: showing file names in UI (<https://github.com/opencv/cvat/pull/1311>)
- New UI: delete a point from context menu (<https://github.com/opencv/cvat/pull/1292>)

### Fixed

- Git app cannot clone a repository (<https://github.com/opencv/cvat/pull/1330>)
- New UI: preview position in task details (<https://github.com/opencv/cvat/pull/1312>)
- AWS deployment (<https://github.com/opencv/cvat/pull/1316>)

## \[0.6.1] - 2020-03-21

### Changed

- VOC task export now does not use official label map by default, but takes one
  from the source task to avoid primary-class and class part name
  clashing ([#1275](https://github.com/opencv/cvat/issues/1275))

### Fixed

- File names in LabelMe format export are no longer truncated ([#1259](https://github.com/opencv/cvat/issues/1259))
- `occluded` and `z_order` annotation attributes are now correctly passed to Datumaro ([#1271](https://github.com/opencv/cvat/pull/1271))
- Annotation-less tasks now can be exported as empty datasets in COCO ([#1277](https://github.com/opencv/cvat/issues/1277))
- Frame name matching for video annotations import -
  allowed `frame_XXXXXX[.ext]` format ([#1274](https://github.com/opencv/cvat/pull/1274))

### Security

- Bump acorn from 6.3.0 to 6.4.1 in /cvat-ui ([#1270](https://github.com/opencv/cvat/pull/1270))

## \[0.6.0] - 2020-03-15

### Added

- Server only support for projects. Extend REST API v1 (/api/v1/projects\*)
- Ability to get basic information about users without admin permissions ([#750](https://github.com/opencv/cvat/issues/750))
- Changed REST API: removed PUT and added DELETE methods for /api/v1/users/ID
- Mask-RCNN Auto Annotation Script in OpenVINO format
- Yolo Auto Annotation Script
- Auto segmentation using Mask_RCNN component (Keras+Tensorflow Mask R-CNN Segmentation)
- REST API to export an annotation task (images + annotations)
  [Datumaro](https://github.com/opencv/cvat/tree/develop/datumaro) -
  a framework to build, analyze, debug and visualize datasets
- Text Detection Auto Annotation Script in OpenVINO format for version 4
- Added in OpenVINO Semantic Segmentation for roads
- Ability to visualize labels when using Auto Annotation runner
- MOT CSV format support ([#830](https://github.com/opencv/cvat/pull/830))
- LabelMe format support ([#844](https://github.com/opencv/cvat/pull/844))
- Segmentation MASK format import (as polygons) ([#1163](https://github.com/opencv/cvat/pull/1163))
- Git repositories can be specified with IPv4 address ([#827](https://github.com/opencv/cvat/pull/827))

### Changed

- page_size parameter for all REST API methods
- React & Redux & Antd based dashboard
- Yolov3 interpretation script fix and changes to mapping.json
- YOLO format support ([#1151](https://github.com/opencv/cvat/pull/1151))
- Added support for OpenVINO 2020

### Fixed

- Exception in Git plugin [#826](https://github.com/opencv/cvat/issues/826)
- Label ids in TFrecord format now start from 1 [#866](https://github.com/opencv/cvat/issues/866)
- Mask problem in COCO JSON style [#718](https://github.com/opencv/cvat/issues/718)
- Datasets (or tasks) can be joined and split to subsets with Datumaro [#791](https://github.com/opencv/cvat/issues/791)
- Output labels for VOC format can be specified with Datumaro [#942](https://github.com/opencv/cvat/issues/942)
- Annotations can be filtered before dumping with Datumaro [#994](https://github.com/opencv/cvat/issues/994)

## \[0.5.2] - 2019-12-15

### Fixed

- Frozen version of scikit-image==0.15 in requirements.txt because next releases don't support Python 3.5

## \[0.5.1] - 2019-10-17

### Added

- Integration with Zenodo.org (DOI)

## \[0.5.0] - 2019-09-12

### Added

- A converter to YOLO format
- Installation guide
- Linear interpolation for a single point
- Video frame filter
- Running functional tests for REST API during a build
- Admins are no longer limited to a subset of python commands in the auto annotation application
- Remote data source (list of URLs to create an annotation task)
- Auto annotation using Faster R-CNN with Inception v2 (utils/open_model_zoo)
- Auto annotation using Pixel Link mobilenet v2 - text detection (utils/open_model_zoo)
- Ability to create a custom extractors for unsupported media types
- Added in PDF extractor
- Added in a command line model manager tester
- Ability to dump/load annotations in several formats from UI (CVAT, Pascal VOC, YOLO, MS COCO, png mask, TFRecord)
- Auth for REST API (api/v1/auth/): login, logout, register, ...
- Preview for the new CVAT UI (dashboard only) is available: <http://localhost:9080/>
- Added command line tool for performing common task operations (/utils/cli/)

### Changed

- Outside and keyframe buttons in the side panel for all interpolation shapes (they were only for boxes before)
- Improved error messages on the client side (#511)

### Removed

- "Flip images" has been removed. UI now contains rotation features.

### Fixed

- Incorrect width of shapes borders in some cases
- Annotation parser for tracks with a start frame less than the first segment frame
- Interpolation on the server near outside frames
- Dump for case when task name has a slash
- Auto annotation fail for multijob tasks
- Installation of CVAT with OpenVINO on the Windows platform
- Background color was always black in utils/mask/converter.py
- Exception in attribute annotation mode when a label are switched to a value without any attributes
- Handling of wrong labelamp json file in auto annotation (<https://github.com/opencv/cvat/issues/554>)
- No default attributes in dumped annotation (<https://github.com/opencv/cvat/issues/601>)
- Required field "Frame Filter" on admin page during a task modifying (#666)
- Dump annotation errors for a task with several segments (#610, #500)
- Invalid label parsing during a task creating (#628)
- Button "Open Task" in the annotation view
- Creating a video task with 0 overlap

### Security

- Upgraded Django, djangorestframework, and other packages

## \[0.4.2] - 2019-06-03

### Fixed

- Fixed interaction with the server share in the auto annotation plugin

## \[0.4.1] - 2019-05-14

### Fixed

- JavaScript syntax incompatibility with Google Chrome versions less than 72

## \[0.4.0] - 2019-05-04

### Added

- OpenVINO auto annotation: it is possible to upload a custom model and annotate images automatically.
- Ability to rotate images/video in the client part (Ctrl+R, Shift+Ctrl+R shortcuts) (#305)
- The ReID application for automatic bounding box merging has been added (#299)
- Keyboard shortcuts to switch next/previous default shape type (box, polygon etc) (Alt + <, Alt + >) (#316)
- Converter for VOC now supports interpolation tracks
- REST API (/api/v1/\*, /api/docs)
- Semi-automatic semantic segmentation with the [Deep Extreme Cut](http://www.vision.ee.ethz.ch/~cvlsegmentation/dextr/) work

### Changed

- Propagation setup has been moved from settings to bottom player panel
- Additional events like "Debug Info" or "Fit Image" have been added for analitics
- Optional using LFS for git annotation storages (#314)

### Deprecated

- "Flip images" flag in the create task dialog will be removed.
  Rotation functionality in client part have been added instead.

### Fixed

- Django 2.1.5 (security fix, [CVE-2019-3498](https://nvd.nist.gov/vuln/detail/CVE-2019-3498))
- Several scenarious which cause code 400 after undo/redo/save have been fixed (#315)

## \[0.3.0] - 2018-12-29

### Added

- Ability to copy Object URL and Frame URL via object context menu and player context menu respectively.
- Ability to change opacity for selected shape with help "Selected Fill Opacity" slider.
- Ability to remove polyshapes points by double click.
- Ability to draw/change polyshapes (except for points) by slip method. Just press ENTER and moving a cursor.
- Ability to switch lock/hide properties via label UI element (in right menu) for all objects with same label.
- Shortcuts for outside/keyframe properties
- Support of Intel OpenVINO for accelerated model inference
- Tensorflow annotation now works without CUDA. It can use CPU only. OpenVINO and CUDA are supported optionally.
- Incremental saving of annotations.
- Tutorial for using polygons (screencast)
- Silk profiler to improve development process
- Admin panel can be used to edit labels and attributes for annotation tasks
- Analytics component to manage a data annotation team, monitor exceptions, collect client and server logs
- Changeable job and task statuses (annotation, validation, completed).
  A job status can be changed manually, a task status is computed automatically based on job statuses (#153)
- Backlink to a task from its job annotation view (#156)
- Buttons lock/hide for labels. They work for all objects with the same label on a current frame (#116)

### Changed

- Polyshape editing method has been improved. You can redraw part of shape instead of points cloning.
- Unified shortcut (Esc) for close any mode instead of different shortcuts (Alt+N, Alt+G, Alt+M etc.).
- Dump file contains information about data source (e.g. video name, archive name, ...)
- Update requests library due to [CVE-2018-18074](https://nvd.nist.gov/vuln/detail/CVE-2018-18074)
- Per task/job permissions to create/access/change/delete tasks and annotations
- Documentation was improved
- Timeout for creating tasks was increased (from 1h to 4h) (#136)
- Drawing has become more convenience. Now it is possible to draw outside an image.
  Shapes will be automatically truncated after drawing process (#202)

### Fixed

- Performance bottleneck has been fixed during you create new objects (draw, copy, merge etc).
- Label UI elements aren't updated after changelabel.
- Attribute annotation mode can use invalid shape position after resize or move shapes.
- Labels order is preserved now (#242)
- Uploading large XML files (#123)
- Django vulnerability (#121)
- Grammatical cleanup of README.md (#107)
- Dashboard loading has been accelerated (#156)
- Text drawing outside of a frame in some cases (#202)

## \[0.2.0] - 2018-09-28

### Added

- New annotation shapes: polygons, polylines, points
- Undo/redo feature
- Grid to estimate size of objects
- Context menu for shapes
- A converter to PASCAL VOC format
- A converter to MS COCO format
- A converter to mask format
- License header for most of all files
- .gitattribute to avoid problems with bash scripts inside a container
- CHANGELOG.md itself
- Drawing size of a bounding box during resize
- Color by instance, group, label
- Group objects
- Object propagation on next frames
- Full screen view

### Changed

- Documentation, screencasts, the primary screenshot
- Content-type for save_job request is application/json

### Fixed

- Player navigation if the browser's window is scrolled
- Filter doesn't support dash (-)
- Several memory leaks
- Inconsistent extensions between filenames in an annotation file and real filenames

## \[0.1.2] - 2018-08-07

### Added

- 7z archive support when creating a task
- .vscode/launch.json file for developing with VS code

### Fixed

- #14: docker-compose down command as written in the readme does not remove volumes
- #15: all checkboxes in temporary attributes are checked when reopening job after saving the job
- #18: extend CONTRIBUTING.md
- #19: using the same attribute for label twice -> stuck

### Changed

- More strict verification for labels with attributes

## \[0.1.1] - 2018-07-6

### Added

- Links on a screenshot, documentation, screencasts into README.md
- CONTRIBUTORS.md

### Fixed

- GitHub documentation

## \[0.1.0] - 2018-06-29

### Added

- Initial version

## Template

```
## \[Unreleased]
### Added
- TDB

### Changed
- TDB

### Deprecated
- TDB

### Removed
- TDB

### Fixed
- TDB

### Security
- TDB
```<|MERGE_RESOLUTION|>--- conflicted
+++ resolved
@@ -27,12 +27,9 @@
   (<https://github.com/opencv/cvat/pull/6454>)
 - \[SDK\] SDK should not change input data in models (<https://github.com/opencv/cvat/pull/6455>)
 - 3D job can not be opened in validation mode (<https://github.com/opencv/cvat/pull/6507>)
-<<<<<<< HEAD
+- Memory leak related to unclosed av container (<https://github.com/opencv/cvat/pull/6501>)
 - Using initial frame from query parameter to open specific frame in a job
  (<https://github.com/opencv/cvat/pull/6506>)
-=======
-- Memory leak related to unclosed av container (<https://github.com/opencv/cvat/pull/6501>)
->>>>>>> 19fefc5e
 
 ### Security
 - TDB
