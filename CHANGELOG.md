--- conflicted
+++ resolved
@@ -13,16 +13,13 @@
 - Shortcut to change color of an activated shape in new UI (Enter) (<https://github.com/opencv/cvat/pull/1683>)
 - Shortcut to switch split mode (<https://github.com/opencv/cvat/pull/1683>)
 - Built-in search for labels when create an object or change a label (<https://github.com/opencv/cvat/pull/1683>)
-<<<<<<< HEAD
+- Better validation of labels and attributes in raw viewer (<https://github.com/opencv/cvat/pull/1727>)
+- ClamAV antivirus integration (<https://github.com/opencv/cvat/pull/1712>)
 - Polygon and polylines interpolation (<https://github.com/opencv/cvat/pull/1571>)
 - Ability to redraw shape from scratch (Shift + N) for an activated shape (<https://github.com/opencv/cvat/pull/1571>)
 - Highlights for the first point of a polygon/polyline and direction (<https://github.com/opencv/cvat/pull/1571>)
 - Ability to change orientation for poylgons/polylines in context menu (<https://github.com/opencv/cvat/pull/1571>)
 - Ability to set the first point for polygons in points context menu (<https://github.com/opencv/cvat/pull/1571>)
-=======
-- Better validation of labels and attributes in raw viewer (<https://github.com/opencv/cvat/pull/1727>)
-- ClamAV antivirus integration (<https://github.com/opencv/cvat/pull/1712>)
->>>>>>> 5912bf04
 
 ### Changed
 - Removed information about e-mail from the basic user information (<https://github.com/opencv/cvat/pull/1627>)
