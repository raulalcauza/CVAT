--- conflicted
+++ resolved
@@ -82,13 +82,10 @@
 - Visibility and ignored information fail to be loaded (MOT dataset format) (<https://github.com/opencv/cvat/pull/5270>)
 - Added force logout on CVAT app start if token is missing (<https://github.com/opencv/cvat/pull/5331>)
 - Missed token with using social account authentication (<https://github.com/opencv/cvat/pull/5344>)
-<<<<<<< HEAD
 - An exception when run export for an empty task (<https://github.com/opencv/cvat/pull/5396>)
-=======
 - Fixed FBRS serverless function runtime error on images with alpha channel (<https://github.com/opencv/cvat/pull/5384>)
 - Attaching manifest with custom name (<https://github.com/opencv/cvat/pull/5377>)
 - Uploading non-zip annotaion files (<https://github.com/opencv/cvat/pull/5386>)
->>>>>>> 19b2643e
 
 ### Security
 - TDB
