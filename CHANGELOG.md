# Changelog

All notable changes to this project will be documented in this file.

The format is based on [Keep a Changelog](https://keepachangelog.com/en/1.0.0/),
and this project adheres to [Semantic Versioning](https://semver.org/spec/v2.0.0.html).

## \[2.4.0] - Unreleased
### Added
- \[SDK\] An arg to wait for data processing in the task data uploading function
  (<https://github.com/opencv/cvat/pull/5502>)
- Filename pattern to simplify uploading cloud storage data for a task (<https://github.com/opencv/cvat/pull/5498>, <https://github.com/opencv/cvat/pull/5525>)
- \[SDK\] Configuration setting to change the dataset cache directory
  (<https://github.com/opencv/cvat/pull/5535>)
- \[SDK\] Class to represent a project as a PyTorch dataset
  (<https://github.com/opencv/cvat/pull/5523>)
- Grid view and multiple context images supported (<https://github.com/opencv/cvat/pull/5542>)
- Support for custom file to job splits in tasks (server API & SDK only)
  (<https://github.com/opencv/cvat/pull/5536>)
- \[SDK\] A PyTorch adapter setting to disable cache updates
  (<https://github.com/opencv/cvat/pull/5549>)
- YOLO v7 serverless feature added using ONNX backend (<https://github.com/opencv/cvat/pull/5552>)
- Cypress test for social account authentication (<https://github.com/opencv/cvat/pull/5444>)
- Dummy github and google authentication servers (<https://github.com/opencv/cvat/pull/5444>)
- \[Server API\] Simple filters for object collection endpoints
  (<https://github.com/opencv/cvat/pull/5575>)

### Changed
- The Docker Compose files now use the Compose Specification version
  of the format. This version is supported by Docker Compose 1.27.0+
  (<https://github.com/opencv/cvat/pull/5524>).
- \[SDK\] The `resource_type` args now have the default value of `local` in task creation functions.
  The corresponding arguments are keyword-only now.
  (<https://github.com/opencv/cvat/pull/5502>)
- \[Server API\] Added missing pagination or pagination parameters in
  `/project/{id}/tasks`, `/tasks/{id}/jobs`, `/jobs/{id}/issues`,
  `/jobs/{id}/commits`, `/issues/{id}/comments`, `/organizations`
  (<https://github.com/opencv/cvat/pull/5557>)
- Windows Installation Instructions adjusted to work around <https://github.com/nuclio/nuclio/issues/1821>
- The contour detection function for semantic segmentation (<https://github.com/opencv/cvat/pull/4665>)

### Deprecated
- \[Server API\] Endpoints with collections are deprecated in favor of their full variants
  `/project/{id}/tasks`, `/tasks/{id}/jobs`, `/jobs/{id}/issues`, `/issues/{id}/comments`
  (<https://github.com/opencv/cvat/pull/5575>)

### Removed
- TDB

### Fixed
- Helm: Empty password for Redis (<https://github.com/opencv/cvat/pull/5520>)
- Fixed HRNet serverless function runtime error on images with alpha channel (<https://github.com/opencv/cvat/pull/5570>)
- Preview & chunk cache settings are ignored (<https://github.com/opencv/cvat/pull/5569>)
- Export annotations to Azure container (<https://github.com/opencv/cvat/pull/5596>)
- Fix the type of the credentials parameter of make_client from the Python SDK
<<<<<<< HEAD
- \[Server API\] Various errors in the generated schema (<https://github.com/opencv/cvat/pull/5575>)
=======
- Reduced number of noisy information on ortho views for 3D canvas (<https://github.com/opencv/cvat/pull/5608>)
>>>>>>> 54e31986

### Security
- Fixed vulnerability with social authentication (<https://github.com/opencv/cvat/pull/5521>)

## \[2.3.0] - 2022-12-22
### Added
- SDK section in docs (<https://github.com/opencv/cvat/pull/4928>)
- An option to enable or disable host certificate checking in CLI (<https://github.com/opencv/cvat/pull/4928>)
- REST API tests with skeletons (<https://github.com/opencv/cvat/pull/4987>)
- Host schema auto-detection in SDK (<https://github.com/opencv/cvat/pull/4910>)
- Server compatibility checks in SDK (<https://github.com/opencv/cvat/pull/4935>)
- Objects sorting option in the sidebar, by z order. Additional visualization when the sorting is applied
(<https://github.com/opencv/cvat/pull/5145>)
- Added YOLOv5 serverless function NVIDIA GPU support (<https://github.com/opencv/cvat/pull/4960>)
- Mask tools are supported now (brush, eraser, polygon-plus, polygon-minus, returning masks
from online detectors & interactors) (<https://github.com/opencv/cvat/pull/4543>)
- Added Webhooks (<https://github.com/opencv/cvat/pull/4863>)
- Authentication with social accounts google & github (<https://github.com/opencv/cvat/pull/5147>, <https://github.com/opencv/cvat/pull/5181>, <https://github.com/opencv/cvat/pull/5295>)
- REST API tests to export job datasets & annotations and validate their structure  (<https://github.com/opencv/cvat/pull/5160>)
- Propagation backward on UI (<https://github.com/opencv/cvat/pull/5355>)
- Keyboard shortcut to delete a frame (Alt + Del) (<https://github.com/opencv/cvat/pull/5369>)
- A PyTorch dataset adapter layer in the SDK
  (<https://github.com/opencv/cvat/pull/5417>)
- A way to debug the server deployed with Docker (<https://github.com/opencv/cvat/issues/5327>)

### Changed
- `api/docs`, `api/swagger`, `api/schema`, `server/about` endpoints now allow unauthorized access (<https://github.com/opencv/cvat/pull/4928>, <https://github.com/opencv/cvat/pull/4935>)
- 3D canvas now can be dragged in IDLE mode (<https://github.com/opencv/cvat/pull/5385>)
- Datumaro version is upgraded to 0.3 (dev) (<https://github.com/opencv/cvat/pull/4984>)
- Allowed trailing slashes in the SDK host address (<https://github.com/opencv/cvat/pull/5057>)
- Adjusted initial camera position, enabled 'Reset zoom' option for 3D canvas (<https://github.com/opencv/cvat/pull/5395>)
- Enabled authentication via email (<https://github.com/opencv/cvat/pull/5037>)
- Unify error handling with the cloud storage (<https://github.com/opencv/cvat/pull/5389>)
- In the SDK, functions taking paths as strings now also accept path-like objects
  (<https://github.com/opencv/cvat/pull/5435>)

### Removed
- The `--https` option of CLI (<https://github.com/opencv/cvat/pull/4910>)

### Fixed
- Significantly optimized access to DB for api/jobs, api/tasks, and api/projects.
- Removed a possibly duplicated encodeURI() calls in `server-proxy.ts` to prevent doubly encoding
non-ascii paths while adding files from "Connected file share" (issue #4428)
- Removed unnecessary volumes defined in docker-compose.serverless.yml
(<https://github.com/openvinotoolkit/cvat/pull/4659>)
- Added support for Image files that use the PIL.Image.mode 'I;16'
- Project import/export with skeletons (<https://github.com/opencv/cvat/pull/4867>,
  <https://github.com/opencv/cvat/pull/5004>)
- Shape color is not changed on canvas after changing a label (<https://github.com/opencv/cvat/pull/5045>)
- Unstable e2e restore tests (<https://github.com/opencv/cvat/pull/5010>)
- IOG and f-BRS serverless function (<https://github.com/opencv/cvat/pull/5039>)
- Invisible label item in label constructor when label color background is white,
 or close to it (<https://github.com/opencv/cvat/pull/5041>)
- Fixed cvat-core ESlint problems (<https://github.com/opencv/cvat/pull/5027>)
- Fixed task creation with non-local files via the SDK/CLI
  (<https://github.com/opencv/cvat/issues/4962>)
- HRNET serverless function (<https://github.com/opencv/cvat/pull/4944>)
- Invalid export of segmentation masks when the `background` label gets nonzero id (<https://github.com/opencv/cvat/pull/5056>)
- A trailing slash in hostname doesn't allow SDK to send some requests
  (<https://github.com/opencv/cvat/pull/5057>)
- Double modal export/backup a task/project (<https://github.com/opencv/cvat/pull/5075>)
- Fixed bug of computing Job's unsolved/resolved issues numbers (<https://github.com/opencv/cvat/pull/5101>)
- Dataset export for job (<https://github.com/opencv/cvat/pull/5052>)
- Angle is not propagated when use ``propagate`` feature (<https://github.com/opencv/cvat/pull/5139>)
- Could not fetch task in a corner case (<https://github.com/opencv/cvat/pull/5163>)
- Restoring CVAT in case of React-renderning fail (<https://github.com/opencv/cvat/pull/5134>)
- Deleted frames become restored if a user deletes frames from another job of the same task
(<https://github.com/opencv/cvat/pull/5138>)
- Wrong issue position when create a quick issue on a rotated shape (<https://github.com/opencv/cvat/pull/5162>)
- Extra rerenders of different pages with each click (<https://github.com/opencv/cvat/pull/5178>)
- Skeleton points exported out of order in the COCO Keypoints format
  (<https://github.com/opencv/cvat/issues/5048>)
- PASCAL VOC 1.1 can't import dataset (<https://github.com/opencv/cvat/pull/4647>)
- Changing an object causes current z layer to be set to the maximum (<https://github.com/opencv/cvat/pull/5145>)
- Job assignee can not resolve an issue (<https://github.com/opencv/cvat/pull/5167>)
- Create manifest with cvat/server docker container command (<https://github.com/opencv/cvat/pull/5172>)
- Cannot assign a resource to a user who has an organization (<https://github.com/opencv/cvat/pull/5218>)
- Logs and annotations are not saved when logout from a job page (<https://github.com/opencv/cvat/pull/5266>)
- Added "type" field for all the labels, allows to reduce number of controls on annotation view (<https://github.com/opencv/cvat/pull/5273>)
- Occluded not applied on canvas instantly for a skeleton elements (<https://github.com/opencv/cvat/pull/5259>)
- Oriented bounding boxes broken with COCO format ss(<https://github.com/opencv/cvat/pull/5219>)
- Can't dump annotations with objects type is track from several jobs (<https://github.com/opencv/cvat/pull/5250>)
- Fixed upload resumption in production environments
  (<https://github.com/opencv/cvat/issues/4839>)
- Fixed job exporting (<https://github.com/opencv/cvat/pull/5282>)
- Visibility and ignored information fail to be loaded (MOT dataset format) (<https://github.com/opencv/cvat/pull/5270>)
- Added force logout on CVAT app start if token is missing (<https://github.com/opencv/cvat/pull/5331>)
- Drawing issues on 3D canvas (<https://github.com/opencv/cvat/pull/5410>)
- Missed token with using social account authentication (<https://github.com/opencv/cvat/pull/5344>)
- The same object on 3D scene or `null` selected each click (PERFORMANCE) (<https://github.com/opencv/cvat/pull/5411>)
- An exception when run export for an empty task (<https://github.com/opencv/cvat/pull/5396>)
- Fixed FBRS serverless function runtime error on images with alpha channel (<https://github.com/opencv/cvat/pull/5384>)
- Attaching manifest with custom name (<https://github.com/opencv/cvat/pull/5377>)
- Uploading non-zip annotation files (<https://github.com/opencv/cvat/pull/5386>)
- Loss of rotation in CVAT format (<https://github.com/opencv/cvat/pull/5407>)
- A permission problem with interactive model launches for workers in orgs (<https://github.com/opencv/cvat/issues/4996>)
- Fix chart not being upgradable (<https://github.com/opencv/cvat/pull/5371>)
- Broken helm chart - if using custom release name (<https://github.com/opencv/cvat/pull/5403>)
- Missing source tag in project annotations (<https://github.com/opencv/cvat/pull/5408>)
- Creating a task with a Git repository via the SDK
  (<https://github.com/opencv/cvat/issues/4365>)
- Queries via the low-level API using the `multipart/form-data` Content-Type with string fields
  (<https://github.com/opencv/cvat/pull/5479>)

### Security
- `Project.import_dataset` not waiting for completion correctly
  (<https://github.com/opencv/cvat/pull/5459>)


## \[2.2.0] - 2022-09-12
### Added
- Added ability to delete frames from a job based on (<https://github.com/openvinotoolkit/cvat/pull/4194>)
- Support of attributes returned by serverless functions based on (<https://github.com/openvinotoolkit/cvat/pull/4506>)
- Project/task backups uploading via chunk uploads
- Fixed UX bug when jobs pagination is reset after changing a job
- Progressbars in CLI for file uploading and downloading
- `utils/cli` changed to `cvat-cli` package
- Support custom file name for backup
- Possibility to display tags on frame
- Support source and target storages (server part)
- Tests for import/export annotation, dataset, backup from/to cloud storage
- Added Python SDK package (`cvat-sdk`) (<https://github.com/opencv/cvat/pull/4813>)
- Previews for jobs
- Documentation for LDAP authentication (<https://github.com/cvat-ai/cvat/pull/39>)
- OpenCV.js caching and autoload (<https://github.com/cvat-ai/cvat/pull/30>)
- Publishing dev version of CVAT docker images (<https://github.com/cvat-ai/cvat/pull/53>)
- Support of Human Pose Estimation, Facial Landmarks (and similar) use-cases, new shape type:
Skeleton (<https://github.com/cvat-ai/cvat/pull/1>), (<https://github.com/opencv/cvat/pull/4829>)
- Added helm chart support for serverless functions and analytics (<https://github.com/cvat-ai/cvat/pull/110>)
- Added confirmation when remove a track (<https://github.com/opencv/cvat/pull/4846>)
- [COCO Keypoints](https://cocodataset.org/#keypoints-2020) format support (<https://github.com/opencv/cvat/pull/4821>,
  <https://github.com/opencv/cvat/pull/4908>)
- Support for Oracle OCI Buckets (<https://github.com/opencv/cvat/pull/4876>)
- `cvat-sdk` and `cvat-cli` packages on PyPI (<https://github.com/opencv/cvat/pull/4903>)
- UI part for source and target storages (<https://github.com/opencv/cvat/pull/4842>)
- Backup import/export modals (<https://github.com/opencv/cvat/pull/4842>)
- Annotations import modal (<https://github.com/opencv/cvat/pull/4842>)

### Changed
- Bumped nuclio version to 1.8.14
- Simplified running REST API tests. Extended CI-nightly workflow
- REST API tests are partially moved to Python SDK (`users`, `projects`, `tasks`, `issues`)
- cvat-ui: Improve UI/UX on label, create task and create project forms (<https://github.com/cvat-ai/cvat/pull/7>)
- Removed link to OpenVINO documentation (<https://github.com/cvat-ai/cvat/pull/35>)
- Clarified meaning of chunking for videos

### Fixed
- Task creation progressbar bug
- Removed Python dependency ``open3d`` which brought different issues to the building process
- Analytics not accessible when https is enabled
- Dataset import in an organization
- Updated minimist npm package to v1.2.6
- Request Status Code 500 "StopIteration" when exporting dataset
- Generated OpenAPI schema for several endpoints
- Annotation window might have top offset if try to move a locked object
- Image search in cloud storage (<https://github.com/cvat-ai/cvat/pull/8>)
- Reset password functionality (<https://github.com/cvat-ai/cvat/pull/52>)
- Creating task with cloud storage data (<https://github.com/cvat-ai/cvat/pull/116>)
- Show empty tasks (<https://github.com/cvat-ai/cvat/pull/100>)
- Fixed project filtration (<https://github.com/opencv/cvat/pull/4878>)
- Maximum callstack exceed when create task with 100000+ files from cloud storage (<https://github.com/opencv/cvat/pull/4836>)
- Fixed invocation of serverless functions (<https://github.com/opencv/cvat/pull/4907>)
- Removing label attributes (<https://github.com/opencv/cvat/pull/4927>)
- Notification with a required manifest file (<https://github.com/opencv/cvat/pull/4921>)

## \[2.1.0] - 2022-04-08
### Added
- Task annotations importing via chunk uploads (<https://github.com/openvinotoolkit/cvat/pull/4327>)
- Advanced filtration and sorting for a list of tasks/projects/cloudstorages (<https://github.com/openvinotoolkit/cvat/pull/4403>)
- Project dataset importing via chunk uploads (<https://github.com/openvinotoolkit/cvat/pull/4485>)
- Support paginated list for job commits (<https://github.com/openvinotoolkit/cvat/pull/4482>)

### Changed
- Added missing geos dependency into Dockerfile (<https://github.com/openvinotoolkit/cvat/pull/4451>)
- Improved helm chart readme (<https://github.com/openvinotoolkit/cvat/pull/4366>)
- Added helm chart support for CVAT 2.X and made ingress compatible with Kubernetes >=1.22 (<https://github.com/openvinotoolkit/cvat/pull/4448>)

### Fixed
- Permission error occurred when accessing the JobCommits (<https://github.com/openvinotoolkit/cvat/pull/4435>)
- job assignee can remove or update any issue created by the task owner (<https://github.com/openvinotoolkit/cvat/pull/4436>)
- Bug: Incorrect point deletion with keyboard shortcut (<https://github.com/openvinotoolkit/cvat/pull/4420>)
- some AI Tools were not sending responses properly (<https://github.com/openvinotoolkit/cvat/issues/4432>)
- Unable to upload annotations (<https://github.com/openvinotoolkit/cvat/pull/4513>)
- Fix build dependencies for Siammask (<https://github.com/openvinotoolkit/cvat/pull/4486>)
- Bug: Exif orientation information handled incorrectly (<https://github.com/openvinotoolkit/cvat/pull/4529>)
- Fixed build of retinanet function image (<https://github.com/cvat-ai/cvat/pull/54>)
- Dataset import for Datumaro, KITTI and VGGFace2 formats (<https://github.com/opencv/cvat/pull/4544>)
- Bug: Import dataset of Imagenet format fail (<https://github.com/opencv/cvat/issues/4850>)

## \[2.0.0] - 2022-03-04
### Added
- Handle attributes coming from nuclio detectors (<https://github.com/openvinotoolkit/cvat/pull/3917>)
- Add additional environment variables for Nuclio configuration (<https://github.com/openvinotoolkit/cvat/pull/3894>)
- Add KITTI segmentation and detection format (<https://github.com/openvinotoolkit/cvat/pull/3757>)
- Add LFW format (<https://github.com/openvinotoolkit/cvat/pull/3770>)
- Add Cityscapes format (<https://github.com/openvinotoolkit/cvat/pull/3758>)
- Add Open Images V6 format (<https://github.com/openvinotoolkit/cvat/pull/3679>)
- Rotated bounding boxes (<https://github.com/openvinotoolkit/cvat/pull/3832>)
- Player option: Smooth image when zoom-in, enabled by default (<https://github.com/openvinotoolkit/cvat/pull/3933>)
- Google Cloud Storage support in UI (<https://github.com/openvinotoolkit/cvat/pull/3919>)
- Add project tasks pagination (<https://github.com/openvinotoolkit/cvat/pull/3910>)
- Add remove issue button (<https://github.com/openvinotoolkit/cvat/pull/3952>)
- Data sorting option (<https://github.com/openvinotoolkit/cvat/pull/3937>)
- Options to change font size & position of text labels on the canvas (<https://github.com/openvinotoolkit/cvat/pull/3972>)
- Add "tag" return type for automatic annotation in Nuclio (<https://github.com/openvinotoolkit/cvat/pull/3896>)
- Helm chart: Make user-data-permission-fix optional (<https://github.com/openvinotoolkit/cvat/pull/3994>)
- Advanced identity access management system, using open policy agent (<https://github.com/openvinotoolkit/cvat/pull/3788>)
- Organizations to create "shared space" for different groups of users (<https://github.com/openvinotoolkit/cvat/pull/3788>)
- Dataset importing to a project (<https://github.com/openvinotoolkit/cvat/pull/3790>)
- User is able to customize information that text labels show (<https://github.com/openvinotoolkit/cvat/pull/4029>)
- Support for uploading manifest with any name (<https://github.com/openvinotoolkit/cvat/pull/4041>)
- Added information about OpenVINO toolkit to login page (<https://github.com/openvinotoolkit/cvat/pull/4077>)
- Support for working with ellipses (<https://github.com/openvinotoolkit/cvat/pull/4062>)
- Add several flags to task creation CLI (<https://github.com/openvinotoolkit/cvat/pull/4119>)
- Add YOLOv5 serverless function for automatic annotation (<https://github.com/openvinotoolkit/cvat/pull/4178>)
- Add possibility to change git repository and git export format from already created task (<https://github.com/openvinotoolkit/cvat/pull/3886>)
- Basic page with jobs list, basic filtration to this list (<https://github.com/openvinotoolkit/cvat/pull/4258>)
- Added OpenCV.js TrackerMIL as tracking tool (<https://github.com/openvinotoolkit/cvat/pull/4200>)
- Ability to continue working from the latest frame where an annotator was before (<https://github.com/openvinotoolkit/cvat/pull/4297>)
- `GET /api/jobs/<id>/commits` was implemented (<https://github.com/openvinotoolkit/cvat/pull/4368>)
- Advanced filtration and sorting for a list of jobs (<https://github.com/openvinotoolkit/cvat/pull/4319>)

### Changed
- Users don't have access to a task object anymore if they are assigned only on some jobs of the task (<https://github.com/openvinotoolkit/cvat/pull/3788>)
- Different resources (tasks, projects) are not visible anymore for all CVAT instance users by default (<https://github.com/openvinotoolkit/cvat/pull/3788>)
- API versioning scheme: using accept header versioning instead of namespace versioning (<https://github.com/openvinotoolkit/cvat/pull/4239>)
- Replaced 'django_sendfile' with 'django_sendfile2' (<https://github.com/openvinotoolkit/cvat/pull/4267>)
- Use drf-spectacular instead of drf-yasg for swagger documentation (<https://github.com/openvinotoolkit/cvat/pull/4210>)
- Update development-environment manual to work under MacOS, supported Mac with Apple Silicon (<https://github.com/openvinotoolkit/cvat/pull/4414>)

### Deprecated
- Job field "status" is not used in UI anymore, but it has not been removed from the database yet (<https://github.com/openvinotoolkit/cvat/pull/3788>)

### Removed
- Review rating, reviewer field from the job instance (use assignee field together with stage field instead) (<https://github.com/openvinotoolkit/cvat/pull/3788>)
- Training django app (<https://github.com/openvinotoolkit/cvat/pull/4330>)
- v1 api version support (<https://github.com/openvinotoolkit/cvat/pull/4332>)

### Fixed
- Fixed Interaction handler keyboard handlers (<https://github.com/openvinotoolkit/cvat/pull/3881>)
- Points of invisible shapes are visible in autobordering (<https://github.com/openvinotoolkit/cvat/pull/3931>)
- Order of the label attributes in the object item details(<https://github.com/openvinotoolkit/cvat/pull/3945>)
- Order of labels in tasks and projects (<https://github.com/openvinotoolkit/cvat/pull/3987>)
- Fixed task creating with large files via webpage (<https://github.com/openvinotoolkit/cvat/pull/3692>)
- Added information to export CVAT_HOST when performing local installation for accessing over network (<https://github.com/openvinotoolkit/cvat/pull/4014>)
- Fixed possible color collisions in the generated colormap (<https://github.com/openvinotoolkit/cvat/pull/4007>)
- Original pdf file is deleted when using share (<https://github.com/openvinotoolkit/cvat/pull/3967>)
- Order in an annotation file(<https://github.com/openvinotoolkit/cvat/pull/4087>)
- Fixed task data upload progressbar (<https://github.com/openvinotoolkit/cvat/pull/4134>)
- Email in org invitations is case sensitive (<https://github.com/openvinotoolkit/cvat/pull/4153>)
- Caching for tasks and jobs can lead to an exception if its assignee user is removed (<https://github.com/openvinotoolkit/cvat/pull/4165>)
- Added intelligent function when paste labels to another task (<https://github.com/openvinotoolkit/cvat/pull/4161>)
- Uncaught TypeError: this.el.node.getScreenCTM() is null in Firefox (<https://github.com/openvinotoolkit/cvat/pull/4175>)
- Bug: canvas is busy when start playing, start resizing a shape and do not release the mouse cursor (<https://github.com/openvinotoolkit/cvat/pull/4151>)
- Bug: could not receive frame N. TypeError: Cannot read properties of undefined (reding "filename") (<https://github.com/openvinotoolkit/cvat/pull/4187>)
- Cannot choose a dataset format for a linked repository if a task type is annotation (<https://github.com/openvinotoolkit/cvat/pull/4203>)
- Fixed tus upload error over https (<https://github.com/openvinotoolkit/cvat/pull/4154>)
- Issues disappear when rescale a browser (<https://github.com/openvinotoolkit/cvat/pull/4189>)
- Auth token key is not returned when registering without email verification (<https://github.com/openvinotoolkit/cvat/pull/4092>)
- Error in create project from backup for standard 3D annotation (<https://github.com/openvinotoolkit/cvat/pull/4160>)
- Annotations search does not work correctly in some corner cases (when use complex properties with width, height) (<https://github.com/openvinotoolkit/cvat/pull/4198>)
- Kibana requests are not proxied due to django-revproxy incompatibility with Django >3.2.x (<https://github.com/openvinotoolkit/cvat/issues/4085>)
- Content type for getting frame with tasks/{id}/data/ endpoint (<https://github.com/openvinotoolkit/cvat/pull/4333>)
- Bug: Permission error occurred when accessing the comments of a specific issue (<https://github.com/openvinotoolkit/cvat/issues/4416>)


### Security
- Updated ELK to 6.8.23 which uses log4j 2.17.1 (<https://github.com/openvinotoolkit/cvat/pull/4206>)
- Added validation for URLs which used as remote data source (<https://github.com/openvinotoolkit/cvat/pull/4387>)

## \[1.7.0] - 2021-11-15

### Added

- cvat-ui: support cloud storages (<https://github.com/openvinotoolkit/cvat/pull/3372>)
- interactor: add HRNet interactive segmentation serverless function (<https://github.com/openvinotoolkit/cvat/pull/3740>)
- Added GPU implementation for SiamMask, reworked tracking approach (<https://github.com/openvinotoolkit/cvat/pull/3571>)
- Progress bar for manifest creating (<https://github.com/openvinotoolkit/cvat/pull/3712>)
- IAM: Open Policy Agent integration (<https://github.com/openvinotoolkit/cvat/pull/3788>)
- Add a tutorial on attaching cloud storage AWS-S3 (<https://github.com/openvinotoolkit/cvat/pull/3745>)
  and Azure Blob Container (<https://github.com/openvinotoolkit/cvat/pull/3778>)
- The feature to remove annotations in a specified range of frames (<https://github.com/openvinotoolkit/cvat/pull/3617>)
- Project backup/restore (<https://github.com/openvinotoolkit/cvat/pull/3852>)

### Changed

- UI tracking has been reworked (<https://github.com/openvinotoolkit/cvat/pull/3571>)
- Updated Django till 3.2.7 (automatic AppConfig discovery)
- Manifest generation: Reduce creating time (<https://github.com/openvinotoolkit/cvat/pull/3712>)
- Migration from NPM 6 to NPM 7 (<https://github.com/openvinotoolkit/cvat/pull/3773>)
- Update Datumaro dependency to 0.2.0 (<https://github.com/openvinotoolkit/cvat/pull/3813>)

### Fixed

- Fixed JSON transform issues in network requests (<https://github.com/openvinotoolkit/cvat/pull/3706>)
- Display a more user-friendly exception message (<https://github.com/openvinotoolkit/cvat/pull/3721>)
- Exception `DataCloneError: The object could not be cloned` (<https://github.com/openvinotoolkit/cvat/pull/3733>)
- Fixed extension comparison in task frames CLI (<https://github.com/openvinotoolkit/cvat/pull/3674>)
- Incorrect work when copy job list with "Copy" button (<https://github.com/openvinotoolkit/cvat/pull/3749>)
- Iterating over manifest (<https://github.com/openvinotoolkit/cvat/pull/3792>)
- Manifest removing (<https://github.com/openvinotoolkit/cvat/pull/3791>)
- Fixed project updated date (<https://github.com/openvinotoolkit/cvat/pull/3814>)
- Fixed dextr deployment (<https://github.com/openvinotoolkit/cvat/pull/3820>)
- Migration of `dataset_repo` application (<https://github.com/openvinotoolkit/cvat/pull/3827>)
- Helm settings for external psql database were unused by backend (<https://github.com/openvinotoolkit/cvat/pull/3779>)
- Updated WSL setup for development (<https://github.com/openvinotoolkit/cvat/pull/3828>)
- Helm chart config (<https://github.com/openvinotoolkit/cvat/pull/3784>)

### Security

- Fix security issues on the documentation website unsafe use of target blank
  and potential clickjacking on legacy browsers (<https://github.com/openvinotoolkit/cvat/pull/3789>)

## \[1.6.0] - 2021-09-17

### Added

- Added ability to import data from share with cli without copying the data (<https://github.com/openvinotoolkit/cvat/issues/2862>)
- Notification if the browser does not support necessary API
- Added ability to export project as a dataset (<https://github.com/openvinotoolkit/cvat/pull/3365>)
  and project with 3D tasks (<https://github.com/openvinotoolkit/cvat/pull/3502>)
- Additional inline tips in interactors with demo gifs (<https://github.com/openvinotoolkit/cvat/pull/3473>)
- Added intelligent scissors blocking feature (<https://github.com/openvinotoolkit/cvat/pull/3510>)
- Support cloud storage status (<https://github.com/openvinotoolkit/cvat/pull/3386>)
- Support cloud storage preview (<https://github.com/openvinotoolkit/cvat/pull/3386>)
- cvat-core: support cloud storages (<https://github.com/openvinotoolkit/cvat/pull/3313>)

### Changed

- Non-blocking UI when using interactors (<https://github.com/openvinotoolkit/cvat/pull/3473>)
- "Selected opacity" slider now defines opacity level for shapes being drawnSelected opacity (<https://github.com/openvinotoolkit/cvat/pull/3473>)
- Cloud storage creating and updating (<https://github.com/openvinotoolkit/cvat/pull/3386>)
- Way of working with cloud storage content (<https://github.com/openvinotoolkit/cvat/pull/3386>)

### Removed

- Support TEMP_KEY_SECRET_KEY_TOKEN_SET for AWS S3 cloud storage (<https://github.com/openvinotoolkit/cvat/pull/3386>)

### Fixed

- Fixed multiple tasks moving (<https://github.com/openvinotoolkit/cvat/pull/3517>)
- Fixed task creating CLI parameter (<https://github.com/openvinotoolkit/cvat/pull/3519>)
- Fixed import for MOTS format (<https://github.com/openvinotoolkit/cvat/pull/3612>)

## \[1.5.0] - 2021-08-02

### Added

- Support of context images for 2D image tasks (<https://github.com/openvinotoolkit/cvat/pull/3122>)
- Support of cloud storage without copying data into CVAT: server part (<https://github.com/openvinotoolkit/cvat/pull/2620>)
- Filter `is_active` for user list (<https://github.com/openvinotoolkit/cvat/pull/3235>)
- Ability to export/import tasks (<https://github.com/openvinotoolkit/cvat/pull/3056>)
- Add a tutorial for semi-automatic/automatic annotation (<https://github.com/openvinotoolkit/cvat/pull/3124>)
- Explicit "Done" button when drawing any polyshapes (<https://github.com/openvinotoolkit/cvat/pull/3417>)
- Histogram equalization with OpenCV javascript (<https://github.com/openvinotoolkit/cvat/pull/3447>)
- Client-side polyshapes approximation when using semi-automatic interactors & scissors (<https://github.com/openvinotoolkit/cvat/pull/3450>)
- Support of Google Cloud Storage for cloud storage (<https://github.com/openvinotoolkit/cvat/pull/3561>)

### Changed

- Updated manifest format, added meta with related images (<https://github.com/openvinotoolkit/cvat/pull/3122>)
- Update of COCO format documentation (<https://github.com/openvinotoolkit/cvat/pull/3197>)
- Updated Webpack Dev Server config to add proxy (<https://github.com/openvinotoolkit/cvat/pull/3368>)
- Update to Django 3.1.12 (<https://github.com/openvinotoolkit/cvat/pull/3378>)
- Updated visibility for removable points in AI tools (<https://github.com/openvinotoolkit/cvat/pull/3417>)
- Updated UI handling for IOG serverless function (<https://github.com/openvinotoolkit/cvat/pull/3417>)
- Changed Nginx proxy to Traefik in `docker-compose.yml` (<https://github.com/openvinotoolkit/cvat/pull/3409>)
- Simplify the process of deploying CVAT with HTTPS (<https://github.com/openvinotoolkit/cvat/pull/3409>)

### Fixed

- Project page requests took a long time and did many DB queries (<https://github.com/openvinotoolkit/cvat/pull/3223>)
- Fixed Python 3.6 support (<https://github.com/openvinotoolkit/cvat/pull/3258>)
- Incorrect attribute import in tracks (<https://github.com/openvinotoolkit/cvat/pull/3229>)
- Issue "is not a constructor" when create object, save, undo, save, redo save (<https://github.com/openvinotoolkit/cvat/pull/3292>)
- Fix CLI create an infinite loop if git repository responds with failure (<https://github.com/openvinotoolkit/cvat/pull/3267>)
- Bug with sidebar & fullscreen (<https://github.com/openvinotoolkit/cvat/pull/3289>)
- 504 Gateway Time-out on `data/meta` requests (<https://github.com/openvinotoolkit/cvat/pull/3269>)
- TypeError: Cannot read property 'clientX' of undefined when draw cuboids with hotkeys (<https://github.com/openvinotoolkit/cvat/pull/3308>)
- Duplication of the cuboids when redraw them (<https://github.com/openvinotoolkit/cvat/pull/3308>)
- Some code issues in Deep Extreme Cut handler code (<https://github.com/openvinotoolkit/cvat/pull/3325>)
- UI fails when inactive user is assigned to a task/job (<https://github.com/openvinotoolkit/cvat/pull/3343>)
- Calculate precise progress of decoding a video file (<https://github.com/openvinotoolkit/cvat/pull/3381>)
- Falsely successful `cvat_ui` image build in case of OOM error that leads to the default nginx welcome page
  (<https://github.com/openvinotoolkit/cvat/pull/3379>)
- Fixed issue when save filtered object in AAM (<https://github.com/openvinotoolkit/cvat/pull/3401>)
- Context image disappears after undo/redo (<https://github.com/openvinotoolkit/cvat/pull/3416>)
- Using combined data sources (directory and image) when create a task (<https://github.com/openvinotoolkit/cvat/pull/3424>)
- Creating task with labels in project (<https://github.com/openvinotoolkit/cvat/pull/3454>)
- Move task and autoannotation modals were invisible from project page (<https://github.com/openvinotoolkit/cvat/pull/3475>)

## \[1.4.0] - 2021-05-18

### Added

- Documentation on mask annotation (<https://github.com/openvinotoolkit/cvat/pull/3044>)
- Hotkeys to switch a label of existing object or to change default label (for objects created with N) (<https://github.com/openvinotoolkit/cvat/pull/3070>)
- A script to convert some kinds of DICOM files to regular images (<https://github.com/openvinotoolkit/cvat/pull/3095>)
- Helm chart prototype (<https://github.com/openvinotoolkit/cvat/pull/3102>)
- Initial implementation of moving tasks between projects (<https://github.com/openvinotoolkit/cvat/pull/3164>)

### Changed

- Place of migration logger initialization (<https://github.com/openvinotoolkit/cvat/pull/3170>)

### Removed

- Kubernetes templates from (<https://github.com/openvinotoolkit/cvat/pull/1962>) due to helm charts (<https://github.com/openvinotoolkit/cvat/pull/3171>)

### Fixed

- Export of instance masks with holes (<https://github.com/openvinotoolkit/cvat/pull/3044>)
- Changing a label on canvas does not work when 'Show object details' enabled (<https://github.com/openvinotoolkit/cvat/pull/3084>)
- Make sure frame unzip web worker correctly terminates after unzipping all images in a requested chunk (<https://github.com/openvinotoolkit/cvat/pull/3096>)
- Reset password link was unavailable before login (<https://github.com/openvinotoolkit/cvat/pull/3140>)
- Manifest: migration (<https://github.com/openvinotoolkit/cvat/pull/3146>)
- Fixed cropping polygon in some corner cases (<https://github.com/openvinotoolkit/cvat/pull/3184>)

## \[1.3.0] - 3/31/2021

### Added

- CLI: Add support for saving annotations in a git repository when creating a task.
- CVAT-3D: support lidar data on the server side (<https://github.com/openvinotoolkit/cvat/pull/2534>)
- GPU support for Mask-RCNN and improvement in its deployment time (<https://github.com/openvinotoolkit/cvat/pull/2714>)
- CVAT-3D: Load all frames corresponding to the job instance
  (<https://github.com/openvinotoolkit/cvat/pull/2645>)
- Intelligent scissors with OpenCV javascript (<https://github.com/openvinotoolkit/cvat/pull/2689>)
- CVAT-3D: Visualize 3D point cloud spaces in 3D View, Top View Side View and Front View (<https://github.com/openvinotoolkit/cvat/pull/2768>)
- [Inside Outside Guidance](https://github.com/shiyinzhang/Inside-Outside-Guidance) serverless
  function for interactive segmentation
- Pre-built [cvat_server](https://hub.docker.com/r/openvino/cvat_server) and
  [cvat_ui](https://hub.docker.com/r/openvino/cvat_ui) images were published on DockerHub (<https://github.com/openvinotoolkit/cvat/pull/2766>)
- Project task subsets (<https://github.com/openvinotoolkit/cvat/pull/2774>)
- Kubernetes templates and guide for their deployment (<https://github.com/openvinotoolkit/cvat/pull/1962>)
- [WiderFace](http://shuoyang1213.me/WIDERFACE/) format support (<https://github.com/openvinotoolkit/cvat/pull/2864>)
- [VGGFace2](https://github.com/ox-vgg/vgg_face2) format support (<https://github.com/openvinotoolkit/cvat/pull/2865>)
- [Backup/Restore guide](cvat/apps/documentation/backup_guide.md) (<https://github.com/openvinotoolkit/cvat/pull/2964>)
- Label deletion from tasks and projects (<https://github.com/openvinotoolkit/cvat/pull/2881>)
- CVAT-3D: Implemented initial cuboid placement in 3D View and select cuboid in Top, Side and Front views
  (<https://github.com/openvinotoolkit/cvat/pull/2891>)
- [Market-1501](https://www.aitribune.com/dataset/2018051063) format support (<https://github.com/openvinotoolkit/cvat/pull/2869>)
- Ability of upload manifest for dataset with images (<https://github.com/openvinotoolkit/cvat/pull/2763>)
- Annotations filters UI using react-awesome-query-builder (<https://github.com/openvinotoolkit/cvat/issues/1418>)
- Storing settings in local storage to keep them between browser sessions (<https://github.com/openvinotoolkit/cvat/pull/3017>)
- [ICDAR](https://rrc.cvc.uab.es/?ch=2) format support (<https://github.com/openvinotoolkit/cvat/pull/2866>)
- Added switcher to maintain polygon crop behavior (<https://github.com/openvinotoolkit/cvat/pull/3021>
- Filters and sorting options for job list, added tooltip for tasks filters (<https://github.com/openvinotoolkit/cvat/pull/3030>)

### Changed

- CLI - task list now returns a list of current tasks. (<https://github.com/openvinotoolkit/cvat/pull/2863>)
- Updated HTTPS install README section (cleanup and described more robust deploy)
- Logstash is improved for using with configurable elasticsearch outputs (<https://github.com/openvinotoolkit/cvat/pull/2531>)
- Bumped nuclio version to 1.5.16 (<https://github.com/openvinotoolkit/cvat/pull/2578>)
- All methods for interactive segmentation accept negative points as well
- Persistent queue added to logstash (<https://github.com/openvinotoolkit/cvat/pull/2744>)
- Improved maintenance of popups visibility (<https://github.com/openvinotoolkit/cvat/pull/2809>)
- Image visualizations settings on canvas for faster access (<https://github.com/openvinotoolkit/cvat/pull/2872>)
- Better scale management of left panel when screen is too small (<https://github.com/openvinotoolkit/cvat/pull/2880>)
- Improved error messages for annotation import (<https://github.com/openvinotoolkit/cvat/pull/2935>)
- Using manifest support instead video meta information and dummy chunks (<https://github.com/openvinotoolkit/cvat/pull/2763>)

### Fixed

- More robust execution of nuclio GPU functions by limiting the GPU memory consumption per worker (<https://github.com/openvinotoolkit/cvat/pull/2714>)
- Kibana startup initialization (<https://github.com/openvinotoolkit/cvat/pull/2659>)
- The cursor jumps to the end of the line when renaming a task (<https://github.com/openvinotoolkit/cvat/pull/2669>)
- SSLCertVerificationError when remote source is used (<https://github.com/openvinotoolkit/cvat/pull/2683>)
- Fixed filters select overflow (<https://github.com/openvinotoolkit/cvat/pull/2614>)
- Fixed tasks in project auto annotation (<https://github.com/openvinotoolkit/cvat/pull/2725>)
- Cuboids are missed in annotations statistics (<https://github.com/openvinotoolkit/cvat/pull/2704>)
- The list of files attached to the task is not displayed (<https://github.com/openvinotoolkit/cvat/pull/2706>)
- A couple of css-related issues (top bar disappear, wrong arrow position on collapse elements) (<https://github.com/openvinotoolkit/cvat/pull/2736>)
- Issue with point region doesn't work in Firefox (<https://github.com/openvinotoolkit/cvat/pull/2727>)
- Fixed cuboid perspective change (<https://github.com/openvinotoolkit/cvat/pull/2733>)
- Annotation page popups (ai tools, drawing) reset state after detecting, tracking, drawing (<https://github.com/openvinotoolkit/cvat/pull/2780>)
- Polygon editing using trailing point (<https://github.com/openvinotoolkit/cvat/pull/2808>)
- Updated the path to python for DL models inside automatic annotation documentation (<https://github.com/openvinotoolkit/cvat/pull/2847>)
- Fixed of receiving function variable (<https://github.com/openvinotoolkit/cvat/pull/2860>)
- Shortcuts with CAPSLOCK enabled and with non-US languages activated (<https://github.com/openvinotoolkit/cvat/pull/2872>)
- Prevented creating several issues for the same object (<https://github.com/openvinotoolkit/cvat/pull/2868>)
- Fixed label editor name field validator (<https://github.com/openvinotoolkit/cvat/pull/2879>)
- An error about track shapes outside of the task frames during export (<https://github.com/openvinotoolkit/cvat/pull/2890>)
- Fixed project search field updating (<https://github.com/openvinotoolkit/cvat/pull/2901>)
- Fixed export error when invalid polygons are present in overlapping frames (<https://github.com/openvinotoolkit/cvat/pull/2852>)
- Fixed image quality option for tasks created from images (<https://github.com/openvinotoolkit/cvat/pull/2963>)
- Incorrect text on the warning when specifying an incorrect link to the issue tracker (<https://github.com/openvinotoolkit/cvat/pull/2971>)
- Updating label attributes when label contains number attributes (<https://github.com/openvinotoolkit/cvat/pull/2969>)
- Crop a polygon if its points are outside the bounds of the image (<https://github.com/openvinotoolkit/cvat/pull/3025>)

## \[1.2.0] - 2021-01-08

### Fixed

- Memory consumption for the task creation process (<https://github.com/openvinotoolkit/cvat/pull/2582>)
- Frame preloading (<https://github.com/openvinotoolkit/cvat/pull/2608>)
- Project cannot be removed from the project page (<https://github.com/openvinotoolkit/cvat/pull/2626>)

## \[1.2.0-beta] - 2020-12-15

### Added

- GPU support and improved documentation for auto annotation (<https://github.com/openvinotoolkit/cvat/pull/2546>)
- Manual review pipeline: issues/comments/workspace (<https://github.com/openvinotoolkit/cvat/pull/2357>)
- Basic projects implementation (<https://github.com/openvinotoolkit/cvat/pull/2255>)
- Documentation on how to mount cloud starage(AWS S3 bucket, Azure container, Google Drive) as FUSE (<https://github.com/openvinotoolkit/cvat/pull/2377>)
- Ability to work with share files without copying inside (<https://github.com/openvinotoolkit/cvat/pull/2377>)
- Tooltips in label selectors (<https://github.com/openvinotoolkit/cvat/pull/2509>)
- Page redirect after login using `next` query parameter (<https://github.com/openvinotoolkit/cvat/pull/2527>)
- [ImageNet](http://www.image-net.org) format support (<https://github.com/openvinotoolkit/cvat/pull/2376>)
- [CamVid](http://mi.eng.cam.ac.uk/research/projects/VideoRec/CamVid/) format support (<https://github.com/openvinotoolkit/cvat/pull/2559>)

### Changed

- PATCH requests from cvat-core submit only changed fields (<https://github.com/openvinotoolkit/cvat/pull/2445>)
- deploy.sh in serverless folder is separated into deploy_cpu.sh and deploy_gpu.sh (<https://github.com/openvinotoolkit/cvat/pull/2546>)
- Bumped nuclio version to 1.5.8
- Migrated to Antd 4.9 (<https://github.com/openvinotoolkit/cvat/pull/2536>)

### Fixed

- Fixed FastRCNN inference bug for images with 4 channels i.e. png (<https://github.com/openvinotoolkit/cvat/pull/2546>)
- Django templates for email and user guide (<https://github.com/openvinotoolkit/cvat/pull/2412>)
- Saving relative paths in dummy chunks instead of absolute (<https://github.com/openvinotoolkit/cvat/pull/2424>)
- Objects with a specific label cannot be displayed if at least one tag with the label exist (<https://github.com/openvinotoolkit/cvat/pull/2435>)
- Wrong attribute can be removed in labels editor (<https://github.com/openvinotoolkit/cvat/pull/2436>)
- UI fails with the error "Cannot read property 'label' of undefined" (<https://github.com/openvinotoolkit/cvat/pull/2442>)
- Exception: "Value must be a user instance" (<https://github.com/openvinotoolkit/cvat/pull/2441>)
- Reset zoom option doesn't work in tag annotation mode (<https://github.com/openvinotoolkit/cvat/pull/2443>)
- Canvas is busy error (<https://github.com/openvinotoolkit/cvat/pull/2437>)
- Projects view layout fix (<https://github.com/openvinotoolkit/cvat/pull/2503>)
- Fixed the tasks view (infinite loading) when it is impossible to get a preview of the task (<https://github.com/openvinotoolkit/cvat/pull/2504>)
- Empty frames navigation (<https://github.com/openvinotoolkit/cvat/pull/2505>)
- TypeError: Cannot read property 'toString' of undefined (<https://github.com/openvinotoolkit/cvat/pull/2517>)
- Extra shapes are drawn after Esc, or G pressed while drawing a region in grouping (<https://github.com/openvinotoolkit/cvat/pull/2507>)
- Reset state (reviews, issues) after logout or changing a job (<https://github.com/openvinotoolkit/cvat/pull/2525>)
- TypeError: Cannot read property 'id' of undefined when updating a task (<https://github.com/openvinotoolkit/cvat/pull/2544>)

## \[1.2.0-alpha] - 2020-11-09

### Added

- Ability to login into CVAT-UI with token from api/v1/auth/login (<https://github.com/openvinotoolkit/cvat/pull/2234>)
- Added layout grids toggling ('ctrl + alt + Enter')
- Added password reset functionality (<https://github.com/opencv/cvat/pull/2058>)
- Ability to work with data on the fly (<https://github.com/opencv/cvat/pull/2007>)
- Annotation in process outline color wheel (<https://github.com/opencv/cvat/pull/2084>)
- On the fly annotation using DL detectors (<https://github.com/opencv/cvat/pull/2102>)
- Displaying automatic annotation progress on a task view (<https://github.com/opencv/cvat/pull/2148>)
- Automatic tracking of bounding boxes using serverless functions (<https://github.com/opencv/cvat/pull/2136>)
- \[Datumaro] CLI command for dataset equality comparison (<https://github.com/opencv/cvat/pull/1989>)
- \[Datumaro] Merging of datasets with different labels (<https://github.com/opencv/cvat/pull/2098>)
- Add FBRS interactive segmentation serverless function (<https://github.com/openvinotoolkit/cvat/pull/2094>)
- Ability to change default behaviour of previous/next buttons of a player.
  It supports regular navigation, searching a frame according to annotations
  filters and searching the nearest frame without any annotations (<https://github.com/openvinotoolkit/cvat/pull/2221>)
- MacOS users notes in CONTRIBUTING.md
- Ability to prepare meta information manually (<https://github.com/openvinotoolkit/cvat/pull/2217>)
- Ability to upload prepared meta information along with a video when creating a task (<https://github.com/openvinotoolkit/cvat/pull/2217>)
- Optional chaining plugin for cvat-canvas and cvat-ui (<https://github.com/openvinotoolkit/cvat/pull/2249>)
- MOTS png mask format support (<https://github.com/openvinotoolkit/cvat/pull/2198>)
- Ability to correct upload video with a rotation record in the metadata (<https://github.com/openvinotoolkit/cvat/pull/2218>)
- User search field for assignee fields (<https://github.com/openvinotoolkit/cvat/pull/2370>)
- Support of mxf videos (<https://github.com/openvinotoolkit/cvat/pull/2514>)

### Changed

- UI models (like DEXTR) were redesigned to be more interactive (<https://github.com/opencv/cvat/pull/2054>)
- Used Ubuntu:20.04 as a base image for CVAT Dockerfile (<https://github.com/opencv/cvat/pull/2101>)
- Right colors of label tags in label mapping when a user runs automatic detection (<https://github.com/openvinotoolkit/cvat/pull/2162>)
- Nuclio became an optional component of CVAT (<https://github.com/openvinotoolkit/cvat/pull/2192>)
- A key to remove a point from a polyshape (Ctrl => Alt) (<https://github.com/openvinotoolkit/cvat/pull/2204>)
- Updated `docker-compose` file version from `2.3` to `3.3`(<https://github.com/openvinotoolkit/cvat/pull/2235>)
- Added auto inference of url schema from host in CLI, if provided (<https://github.com/openvinotoolkit/cvat/pull/2240>)
- Track frames in skips between annotation is presented in MOT and MOTS formats are marked `outside` (<https://github.com/openvinotoolkit/cvat/pull/2198>)
- UI packages installation with `npm ci` instead of `npm install` (<https://github.com/openvinotoolkit/cvat/pull/2350>)

### Removed

- Removed Z-Order flag from task creation process

### Fixed

- Fixed multiple errors which arises when polygon is of length 5 or less (<https://github.com/opencv/cvat/pull/2100>)
- Fixed task creation from PDF (<https://github.com/opencv/cvat/pull/2141>)
- Fixed CVAT format import for frame stepped tasks (<https://github.com/openvinotoolkit/cvat/pull/2151>)
- Fixed the reading problem with large PDFs (<https://github.com/openvinotoolkit/cvat/pull/2154>)
- Fixed unnecessary pyhash dependency (<https://github.com/openvinotoolkit/cvat/pull/2170>)
- Fixed Data is not getting cleared, even after deleting the Task from Django Admin App(<https://github.com/openvinotoolkit/cvat/issues/1925>)
- Fixed blinking message: "Some tasks have not been showed because they do not have any data" (<https://github.com/openvinotoolkit/cvat/pull/2200>)
- Fixed case when a task with 0 jobs is shown as "Completed" in UI (<https://github.com/openvinotoolkit/cvat/pull/2200>)
- Fixed use case when UI throws exception: Cannot read property 'objectType' of undefined #2053 (<https://github.com/openvinotoolkit/cvat/pull/2203>)
- Fixed use case when logs could be saved twice or more times #2202 (<https://github.com/openvinotoolkit/cvat/pull/2203>)
- Fixed issues from #2112 (<https://github.com/openvinotoolkit/cvat/pull/2217>)
- Git application name (renamed to dataset_repo) (<https://github.com/openvinotoolkit/cvat/pull/2243>)
- A problem in exporting of tracks, where tracks could be truncated (<https://github.com/openvinotoolkit/cvat/issues/2129>)
- Fixed CVAT startup process if the user has `umask 077` in .bashrc file (<https://github.com/openvinotoolkit/cvat/pull/2293>)
- Exception: Cannot read property "each" of undefined after drawing a single point (<https://github.com/openvinotoolkit/cvat/pull/2307>)
- Cannot read property 'label' of undefined (Fixed?) (<https://github.com/openvinotoolkit/cvat/pull/2311>)
- Excluded track frames marked `outside` in `CVAT for Images` export (<https://github.com/openvinotoolkit/cvat/pull/2345>)
- 'List of tasks' Kibana visualization (<https://github.com/openvinotoolkit/cvat/pull/2361>)
- An error on exporting not `jpg` or `png` images in TF Detection API format (<https://github.com/openvinotoolkit/datumaro/issues/35>)

## \[1.1.0] - 2020-08-31

### Added

- Siammask tracker as DL serverless function (<https://github.com/opencv/cvat/pull/1988>)
- \[Datumaro] Added model info and source info commands (<https://github.com/opencv/cvat/pull/1973>)
- \[Datumaro] Dataset statistics (<https://github.com/opencv/cvat/pull/1668>)
- Ability to change label color in tasks and predefined labels (<https://github.com/opencv/cvat/pull/2014>)
- \[Datumaro] Multi-dataset merge (<https://github.com/opencv/cvat/pull/1695>)
- Ability to configure email verification for new users (<https://github.com/opencv/cvat/pull/1929>)
- Link to django admin page from UI (<https://github.com/opencv/cvat/pull/2068>)
- Notification message when users use wrong browser (<https://github.com/opencv/cvat/pull/2070>)

### Changed

- Shape coordinates are rounded to 2 digits in dumped annotations (<https://github.com/opencv/cvat/pull/1970>)
- COCO format does not produce polygon points for bbox annotations (<https://github.com/opencv/cvat/pull/1953>)

### Fixed

- Issue loading openvino models for semi-automatic and automatic annotation (<https://github.com/opencv/cvat/pull/1996>)
- Basic functions of CVAT works without activated nuclio dashboard
- Fixed a case in which exported masks could have wrong color order (<https://github.com/opencv/cvat/issues/2032>)
- Fixed error with creating task with labels with the same name (<https://github.com/opencv/cvat/pull/2031>)
- Django RQ dashboard view (<https://github.com/opencv/cvat/pull/2069>)
- Object's details menu settings (<https://github.com/opencv/cvat/pull/2084>)

## \[1.1.0-beta] - 2020-08-03

### Added

- DL models as serverless functions (<https://github.com/opencv/cvat/pull/1767>)
- Source type support for tags, shapes and tracks (<https://github.com/opencv/cvat/pull/1192>)
- Source type support for CVAT Dumper/Loader (<https://github.com/opencv/cvat/pull/1192>)
- Intelligent polygon editing (<https://github.com/opencv/cvat/pull/1921>)
- Support creating multiple jobs for each task through python cli (<https://github.com/opencv/cvat/pull/1950>)
- python cli over https (<https://github.com/opencv/cvat/pull/1942>)
- Error message when plugins weren't able to initialize instead of infinite loading (<https://github.com/opencv/cvat/pull/1966>)
- Ability to change user password (<https://github.com/opencv/cvat/pull/1954>)

### Changed

- Smaller object details (<https://github.com/opencv/cvat/pull/1877>)
- `COCO` format does not convert bboxes to polygons on export (<https://github.com/opencv/cvat/pull/1953>)
- It is impossible to submit a DL model in OpenVINO format using UI.
  Now you can deploy new models on the server using serverless functions
  (<https://github.com/opencv/cvat/pull/1767>)
- Files and folders under share path are now alphabetically sorted

### Removed

- Removed OpenVINO and CUDA components because they are not necessary anymore (<https://github.com/opencv/cvat/pull/1767>)
- Removed the old UI code (<https://github.com/opencv/cvat/pull/1964>)

### Fixed

- Some objects aren't shown on canvas sometimes. For example after propagation on of objects is invisible (<https://github.com/opencv/cvat/pull/1834>)
- CVAT doesn't offer to restore state after an error (<https://github.com/opencv/cvat/pull/1874>)
- Cannot read property 'shapeType' of undefined because of zOrder related issues (<https://github.com/opencv/cvat/pull/1874>)
- Cannot read property 'pinned' of undefined because of zOrder related issues (<https://github.com/opencv/cvat/pull/1874>)
- Do not iterate over hidden objects in aam (which are invisible because of zOrder) (<https://github.com/opencv/cvat/pull/1874>)
- Cursor position is reset after changing a text field (<https://github.com/opencv/cvat/pull/1874>)
- Hidden points and cuboids can be selected to be grouped (<https://github.com/opencv/cvat/pull/1874>)
- `outside` annotations should not be in exported images (<https://github.com/opencv/cvat/issues/1620>)
- `CVAT for video format` import error with interpolation (<https://github.com/opencv/cvat/issues/1893>)
- `Image compression` definition mismatch (<https://github.com/opencv/cvat/issues/1900>)
- Points are duplicated during polygon interpolation sometimes (<https://github.com/opencv/cvat/pull/1892>)
- When redraw a shape with activated autobordering, previous points are visible (<https://github.com/opencv/cvat/pull/1892>)
- No mapping between side object element and context menu in some attributes (<https://github.com/opencv/cvat/pull/1923>)
- Interpolated shapes exported as `keyframe = True` (<https://github.com/opencv/cvat/pull/1937>)
- Stylelint filetype scans (<https://github.com/opencv/cvat/pull/1952>)
- Fixed toolip closing issue (<https://github.com/opencv/cvat/pull/1955>)
- Clearing frame cache when close a task (<https://github.com/opencv/cvat/pull/1966>)
- Increase rate of throttling policy for unauthenticated users (<https://github.com/opencv/cvat/pull/1969>)

## \[1.1.0-alpha] - 2020-06-30

### Added

- Throttling policy for unauthenticated users (<https://github.com/opencv/cvat/pull/1531>)
- Added default label color table for mask export (<https://github.com/opencv/cvat/pull/1549>)
- Added environment variables for Redis and Postgres hosts for Kubernetes deployment support (<https://github.com/opencv/cvat/pull/1641>)
- Added visual identification for unavailable formats (<https://github.com/opencv/cvat/pull/1567>)
- Shortcut to change color of an activated shape in new UI (Enter) (<https://github.com/opencv/cvat/pull/1683>)
- Shortcut to switch split mode (<https://github.com/opencv/cvat/pull/1683>)
- Built-in search for labels when create an object or change a label (<https://github.com/opencv/cvat/pull/1683>)
- Better validation of labels and attributes in raw viewer (<https://github.com/opencv/cvat/pull/1727>)
- ClamAV antivirus integration (<https://github.com/opencv/cvat/pull/1712>)
- Added canvas background color selector (<https://github.com/opencv/cvat/pull/1705>)
- SCSS files linting with Stylelint tool (<https://github.com/opencv/cvat/pull/1766>)
- Supported import and export or single boxes in MOT format (<https://github.com/opencv/cvat/pull/1764>)
- \[Datumaro] Added `stats` command, which shows some dataset statistics
  like image mean and std (<https://github.com/opencv/cvat/pull/1734>)
- Add option to upload annotations upon task creation on CLI
- Polygon and polylines interpolation (<https://github.com/opencv/cvat/pull/1571>)
- Ability to redraw shape from scratch (Shift + N) for an activated shape (<https://github.com/opencv/cvat/pull/1571>)
- Highlights for the first point of a polygon/polyline and direction (<https://github.com/opencv/cvat/pull/1571>)
- Ability to change orientation for poylgons/polylines in context menu (<https://github.com/opencv/cvat/pull/1571>)
- Ability to set the first point for polygons in points context menu (<https://github.com/opencv/cvat/pull/1571>)
- Added new tag annotation workspace (<https://github.com/opencv/cvat/pull/1570>)
- Appearance block in attribute annotation mode (<https://github.com/opencv/cvat/pull/1820>)
- Keyframe navigations and some switchers in attribute annotation mode (<https://github.com/opencv/cvat/pull/1820>)
- \[Datumaro] Added `convert` command to convert datasets directly (<https://github.com/opencv/cvat/pull/1837>)
- \[Datumaro] Added an option to specify image extension when exporting datasets (<https://github.com/opencv/cvat/pull/1799>)
- \[Datumaro] Added image copying when exporting datasets, if possible (<https://github.com/opencv/cvat/pull/1799>)

### Changed

- Removed information about e-mail from the basic user information (<https://github.com/opencv/cvat/pull/1627>)
- Update https install manual. Makes it easier and more robust.
  Includes automatic renewing of lets encrypt certificates.
- Settings page move to the modal. (<https://github.com/opencv/cvat/pull/1705>)
- Implemented import and export of annotations with relative image paths (<https://github.com/opencv/cvat/pull/1463>)
- Using only single click to start editing or remove a point (<https://github.com/opencv/cvat/pull/1571>)
- Added support for attributes in VOC XML format (<https://github.com/opencv/cvat/pull/1792>)
- Added annotation attributes in COCO format (<https://github.com/opencv/cvat/pull/1782>)
- Colorized object items in the side panel (<https://github.com/opencv/cvat/pull/1753>)
- \[Datumaro] Annotation-less files are not generated anymore in COCO format, unless tasks explicitly requested (<https://github.com/opencv/cvat/pull/1799>)

### Fixed

- Problem with exported frame stepped image task (<https://github.com/opencv/cvat/issues/1613>)
- Fixed dataset filter item representation for imageless dataset items (<https://github.com/opencv/cvat/pull/1593>)
- Fixed interpreter crash when trying to import `tensorflow` with no AVX instructions available (<https://github.com/opencv/cvat/pull/1567>)
- Kibana wrong working time calculation with new annotation UI use (<https://github.com/opencv/cvat/pull/1654>)
- Wrong rexex for account name validation (<https://github.com/opencv/cvat/pull/1667>)
- Wrong description on register view for the username field (<https://github.com/opencv/cvat/pull/1667>)
- Wrong resolution for resizing a shape (<https://github.com/opencv/cvat/pull/1667>)
- React warning because of not unique keys in labels viewer (<https://github.com/opencv/cvat/pull/1727>)
- Fixed issue tracker (<https://github.com/opencv/cvat/pull/1705>)
- Fixed canvas fit after sidebar open/close event (<https://github.com/opencv/cvat/pull/1705>)
- A couple of exceptions in AAM related with early object activation (<https://github.com/opencv/cvat/pull/1755>)
- Propagation from the latest frame (<https://github.com/opencv/cvat/pull/1800>)
- Number attribute value validation (didn't work well with floats) (<https://github.com/opencv/cvat/pull/1800>)
- Logout doesn't work (<https://github.com/opencv/cvat/pull/1812>)
- Annotations aren't updated after reopening a task (<https://github.com/opencv/cvat/pull/1753>)
- Labels aren't updated after reopening a task (<https://github.com/opencv/cvat/pull/1753>)
- Canvas isn't fitted after collapsing side panel in attribute annotation mode (<https://github.com/opencv/cvat/pull/1753>)
- Error when interpolating polygons (<https://github.com/opencv/cvat/pull/1878>)

### Security

- SQL injection in Django `CVE-2020-9402` (<https://github.com/opencv/cvat/pull/1657>)

## \[1.0.0] - 2020-05-29

### Added

- cvat-ui: cookie policy drawer for login page (<https://github.com/opencv/cvat/pull/1511>)
- `datumaro_project` export format (<https://github.com/opencv/cvat/pull/1352>)
- Ability to configure user agreements for the user registration form (<https://github.com/opencv/cvat/pull/1464>)
- Cuboid interpolation and cuboid drawing from rectangles (<https://github.com/opencv/cvat/pull/1560>)
- Ability to configure custom pageViewHit, which can be useful for web analytics integration (<https://github.com/opencv/cvat/pull/1566>)
- Ability to configure access to the analytics page based on roles (<https://github.com/opencv/cvat/pull/1592>)

### Changed

- Downloaded file name in annotations export became more informative (<https://github.com/opencv/cvat/pull/1352>)
- Added auto trimming for trailing whitespaces style enforcement (<https://github.com/opencv/cvat/pull/1352>)
- REST API: updated `GET /task/<id>/annotations`: parameters are `format`, `filename`
  (now optional), `action` (optional) (<https://github.com/opencv/cvat/pull/1352>)
- REST API: removed `dataset/formats`, changed format of `annotation/formats` (<https://github.com/opencv/cvat/pull/1352>)
- Exported annotations are stored for N hours instead of indefinitely (<https://github.com/opencv/cvat/pull/1352>)
- Formats: CVAT format now accepts ZIP and XML (<https://github.com/opencv/cvat/pull/1352>)
- Formats: COCO format now accepts ZIP and JSON (<https://github.com/opencv/cvat/pull/1352>)
- Formats: most of formats renamed, no extension in title (<https://github.com/opencv/cvat/pull/1352>)
- Formats: definitions are changed, are not stored in DB anymore (<https://github.com/opencv/cvat/pull/1352>)
- cvat-core: session.annotations.put() now returns ids of added objects (<https://github.com/opencv/cvat/pull/1493>)
- Images without annotations now also included in dataset/annotations export (<https://github.com/opencv/cvat/issues/525>)

### Removed

- `annotation` application is replaced with `dataset_manager` (<https://github.com/opencv/cvat/pull/1352>)
- `_DATUMARO_INIT_LOGLEVEL` env. variable is removed in favor of regular `--loglevel` cli parameter (<https://github.com/opencv/cvat/pull/1583>)

### Fixed

- Categories for empty projects with no sources are taken from own dataset (<https://github.com/opencv/cvat/pull/1352>)
- Added directory removal on error during `extract` command (<https://github.com/opencv/cvat/pull/1352>)
- Added debug error message on incorrect XPath (<https://github.com/opencv/cvat/pull/1352>)
- Exporting frame stepped task
  (<https://github.com/opencv/cvat/issues/1294>, <https://github.com/opencv/cvat/issues/1334>)
- Fixed broken command line interface for `cvat` export format in Datumaro (<https://github.com/opencv/cvat/issues/1494>)
- Updated Rest API document, Swagger document serving instruction issue (<https://github.com/opencv/cvat/issues/1495>)
- Fixed cuboid occluded view (<https://github.com/opencv/cvat/pull/1500>)
- Non-informative lock icon (<https://github.com/opencv/cvat/pull/1434>)
- Sidebar in AAM has no hide/show button (<https://github.com/opencv/cvat/pull/1420>)
- Task/Job buttons has no "Open in new tab" option (<https://github.com/opencv/cvat/pull/1419>)
- Delete point context menu option has no shortcut hint (<https://github.com/opencv/cvat/pull/1416>)
- Fixed issue with unnecessary tag activation in cvat-canvas (<https://github.com/opencv/cvat/issues/1540>)
- Fixed an issue with large number of instances in instance mask (<https://github.com/opencv/cvat/issues/1539>)
- Fixed full COCO dataset import error with conflicting labels in keypoints and detection (<https://github.com/opencv/cvat/pull/1548>)
- Fixed COCO keypoints skeleton parsing and saving (<https://github.com/opencv/cvat/issues/1539>)
- `tf.placeholder() is not compatible with eager execution` exception for auto_segmentation (<https://github.com/opencv/cvat/pull/1562>)
- Canvas cannot be moved with move functionality on left mouse key (<https://github.com/opencv/cvat/pull/1573>)
- Deep extreme cut request is sent when draw any shape with Make AI polygon option enabled (<https://github.com/opencv/cvat/pull/1573>)
- Fixed an error when exporting a task with cuboids to any format except CVAT (<https://github.com/opencv/cvat/pull/1577>)
- Synchronization with remote git repo (<https://github.com/opencv/cvat/pull/1582>)
- A problem with mask to polygons conversion when polygons are too small (<https://github.com/opencv/cvat/pull/1581>)
- Unable to upload video with uneven size (<https://github.com/opencv/cvat/pull/1594>)
- Fixed an issue with `z_order` having no effect on segmentations (<https://github.com/opencv/cvat/pull/1589>)

### Security

- Permission group whitelist check for analytics view (<https://github.com/opencv/cvat/pull/1608>)

## \[1.0.0-beta.2] - 2020-04-30

### Added

- Re-Identification algorithm to merging bounding boxes automatically to the new UI (<https://github.com/opencv/cvat/pull/1406>)
- Methods `import` and `export` to import/export raw annotations for Job and Task in `cvat-core` (<https://github.com/opencv/cvat/pull/1406>)
- Versioning of client packages (`cvat-core`, `cvat-canvas`, `cvat-ui`). Initial versions are set to 1.0.0 (<https://github.com/opencv/cvat/pull/1448>)
- Cuboids feature was migrated from old UI to new one. (<https://github.com/opencv/cvat/pull/1451>)

### Removed

- Annotation conversion utils, currently supported natively via Datumaro framework
  (<https://github.com/opencv/cvat/pull/1477>)

### Fixed

- Auto annotation, TF annotation and Auto segmentation apps (<https://github.com/opencv/cvat/pull/1409>)
- Import works with truncated images now: "OSError:broken data stream" on corrupt images
  (<https://github.com/opencv/cvat/pull/1430>)
- Hide functionality (H) doesn't work (<https://github.com/opencv/cvat/pull/1445>)
- The highlighted attribute doesn't correspond to the chosen attribute in AAM (<https://github.com/opencv/cvat/pull/1445>)
- Inconvinient image shaking while drawing a polygon (hold Alt key during drawing/editing/grouping to drag an image) (<https://github.com/opencv/cvat/pull/1445>)
- Filter property "shape" doesn't work and extra operator in description (<https://github.com/opencv/cvat/pull/1445>)
- Block of text information doesn't disappear after deactivating for locked shapes (<https://github.com/opencv/cvat/pull/1445>)
- Annotation uploading fails in annotation view (<https://github.com/opencv/cvat/pull/1445>)
- UI freezes after canceling pasting with escape (<https://github.com/opencv/cvat/pull/1445>)
- Duplicating keypoints in COCO export (<https://github.com/opencv/cvat/pull/1435>)
- CVAT new UI: add arrows on a mouse cursor (<https://github.com/opencv/cvat/pull/1391>)
- Delete point bug (in new UI) (<https://github.com/opencv/cvat/pull/1440>)
- Fix apache startup after PC restart (<https://github.com/opencv/cvat/pull/1467>)
- Open task button doesn't work (<https://github.com/opencv/cvat/pull/1474>)

## \[1.0.0-beta.1] - 2020-04-15

### Added

- Special behaviour for attribute value `__undefined__` (invisibility, no shortcuts to be set in AAM)
- Dialog window with some helpful information about using filters
- Ability to display a bitmap in the new UI
- Button to reset colors settings (brightness, saturation, contrast) in the new UI
- Option to display shape text always
- Dedicated message with clarifications when share is unmounted (<https://github.com/opencv/cvat/pull/1373>)
- Ability to create one tracked point (<https://github.com/opencv/cvat/pull/1383>)
- Ability to draw/edit polygons and polylines with automatic bordering feature
  (<https://github.com/opencv/cvat/pull/1394>)
- Tutorial: instructions for CVAT over HTTPS
- Deep extreme cut (semi-automatic segmentation) to the new UI (<https://github.com/opencv/cvat/pull/1398>)

### Changed

- Increase preview size of a task till 256, 256 on the server
- Public ssh-keys are displayed in a dedicated window instead of console when create a task with a repository
- React UI is the primary UI

### Fixed

- Cleaned up memory in Auto Annotation to enable long running tasks on videos
- New shape is added when press `esc` when drawing instead of cancellation
- Dextr segmentation doesn't work.
- `FileNotFoundError` during dump after moving format files
- CVAT doesn't append outside shapes when merge polyshapes in old UI
- Layout sometimes shows double scroll bars on create task, dashboard and settings pages
- UI fails after trying to change frame during resizing, dragging, editing
- Hidden points (or outsided) are visible after changing a frame
- Merge is allowed for points, but clicks on points conflict with frame dragging logic
- Removed objects are visible for search
- Add missed task_id and job_id fields into exception logs for the new UI (<https://github.com/opencv/cvat/pull/1372>)
- UI fails when annotations saving occurs during drag/resize/edit (<https://github.com/opencv/cvat/pull/1383>)
- Multiple savings when hold Ctrl+S (a lot of the same copies of events were sent with the same working time)
  (<https://github.com/opencv/cvat/pull/1383>)
- UI doesn't have any reaction when git repos synchronization failed (<https://github.com/opencv/cvat/pull/1383>)
- Bug when annotations cannot be saved after (delete - save - undo - save) (<https://github.com/opencv/cvat/pull/1383>)
- VOC format exports Upper case labels correctly in lower case (<https://github.com/opencv/cvat/pull/1379>)
- Fixed polygon exporting bug in COCO dataset (<https://github.com/opencv/cvat/issues/1387>)
- Task creation from remote files (<https://github.com/opencv/cvat/pull/1392>)
- Job cannot be opened in some cases when the previous job was failed during opening
  (<https://github.com/opencv/cvat/issues/1403>)
- Deactivated shape is still highlighted on the canvas (<https://github.com/opencv/cvat/issues/1403>)
- AttributeError: 'tuple' object has no attribute 'read' in ReID algorithm (<https://github.com/opencv/cvat/issues/1403>)
- Wrong semi-automatic segmentation near edges of an image (<https://github.com/opencv/cvat/issues/1403>)
- Git repos paths (<https://github.com/opencv/cvat/pull/1400>)
- Uploading annotations for tasks with multiple jobs (<https://github.com/opencv/cvat/pull/1396>)

## \[1.0.0-alpha] - 2020-03-31

### Added

- Data streaming using chunks (<https://github.com/opencv/cvat/pull/1007>)
- New UI: showing file names in UI (<https://github.com/opencv/cvat/pull/1311>)
- New UI: delete a point from context menu (<https://github.com/opencv/cvat/pull/1292>)

### Fixed

- Git app cannot clone a repository (<https://github.com/opencv/cvat/pull/1330>)
- New UI: preview position in task details (<https://github.com/opencv/cvat/pull/1312>)
- AWS deployment (<https://github.com/opencv/cvat/pull/1316>)

## \[0.6.1] - 2020-03-21

### Changed

- VOC task export now does not use official label map by default, but takes one
  from the source task to avoid primary-class and class part name
  clashing ([#1275](https://github.com/opencv/cvat/issues/1275))

### Fixed

- File names in LabelMe format export are no longer truncated ([#1259](https://github.com/opencv/cvat/issues/1259))
- `occluded` and `z_order` annotation attributes are now correctly passed to Datumaro ([#1271](https://github.com/opencv/cvat/pull/1271))
- Annotation-less tasks now can be exported as empty datasets in COCO ([#1277](https://github.com/opencv/cvat/issues/1277))
- Frame name matching for video annotations import -
  allowed `frame_XXXXXX[.ext]` format ([#1274](https://github.com/opencv/cvat/pull/1274))

### Security

- Bump acorn from 6.3.0 to 6.4.1 in /cvat-ui ([#1270](https://github.com/opencv/cvat/pull/1270))

## \[0.6.0] - 2020-03-15

### Added

- Server only support for projects. Extend REST API v1 (/api/v1/projects\*)
- Ability to get basic information about users without admin permissions ([#750](https://github.com/opencv/cvat/issues/750))
- Changed REST API: removed PUT and added DELETE methods for /api/v1/users/ID
- Mask-RCNN Auto Annotation Script in OpenVINO format
- Yolo Auto Annotation Script
- Auto segmentation using Mask_RCNN component (Keras+Tensorflow Mask R-CNN Segmentation)
- REST API to export an annotation task (images + annotations)
  [Datumaro](https://github.com/opencv/cvat/tree/develop/datumaro) -
  a framework to build, analyze, debug and visualize datasets
- Text Detection Auto Annotation Script in OpenVINO format for version 4
- Added in OpenVINO Semantic Segmentation for roads
- Ability to visualize labels when using Auto Annotation runner
- MOT CSV format support ([#830](https://github.com/opencv/cvat/pull/830))
- LabelMe format support ([#844](https://github.com/opencv/cvat/pull/844))
- Segmentation MASK format import (as polygons) ([#1163](https://github.com/opencv/cvat/pull/1163))
- Git repositories can be specified with IPv4 address ([#827](https://github.com/opencv/cvat/pull/827))

### Changed

- page_size parameter for all REST API methods
- React & Redux & Antd based dashboard
- Yolov3 interpretation script fix and changes to mapping.json
- YOLO format support ([#1151](https://github.com/opencv/cvat/pull/1151))
- Added support for OpenVINO 2020

### Fixed

- Exception in Git plugin [#826](https://github.com/opencv/cvat/issues/826)
- Label ids in TFrecord format now start from 1 [#866](https://github.com/opencv/cvat/issues/866)
- Mask problem in COCO JSON style [#718](https://github.com/opencv/cvat/issues/718)
- Datasets (or tasks) can be joined and split to subsets with Datumaro [#791](https://github.com/opencv/cvat/issues/791)
- Output labels for VOC format can be specified with Datumaro [#942](https://github.com/opencv/cvat/issues/942)
- Annotations can be filtered before dumping with Datumaro [#994](https://github.com/opencv/cvat/issues/994)

## \[0.5.2] - 2019-12-15

### Fixed

- Frozen version of scikit-image==0.15 in requirements.txt because next releases don't support Python 3.5

## \[0.5.1] - 2019-10-17

### Added

- Integration with Zenodo.org (DOI)

## \[0.5.0] - 2019-09-12

### Added

- A converter to YOLO format
- Installation guide
- Linear interpolation for a single point
- Video frame filter
- Running functional tests for REST API during a build
- Admins are no longer limited to a subset of python commands in the auto annotation application
- Remote data source (list of URLs to create an annotation task)
- Auto annotation using Faster R-CNN with Inception v2 (utils/open_model_zoo)
- Auto annotation using Pixel Link mobilenet v2 - text detection (utils/open_model_zoo)
- Ability to create a custom extractors for unsupported media types
- Added in PDF extractor
- Added in a command line model manager tester
- Ability to dump/load annotations in several formats from UI (CVAT, Pascal VOC, YOLO, MS COCO, png mask, TFRecord)
- Auth for REST API (api/v1/auth/): login, logout, register, ...
- Preview for the new CVAT UI (dashboard only) is available: <http://localhost:9080/>
- Added command line tool for performing common task operations (/utils/cli/)

### Changed

- Outside and keyframe buttons in the side panel for all interpolation shapes (they were only for boxes before)
- Improved error messages on the client side (#511)

### Removed

- "Flip images" has been removed. UI now contains rotation features.

### Fixed

- Incorrect width of shapes borders in some cases
- Annotation parser for tracks with a start frame less than the first segment frame
- Interpolation on the server near outside frames
- Dump for case when task name has a slash
- Auto annotation fail for multijob tasks
- Installation of CVAT with OpenVINO on the Windows platform
- Background color was always black in utils/mask/converter.py
- Exception in attribute annotation mode when a label are switched to a value without any attributes
- Handling of wrong labelamp json file in auto annotation (<https://github.com/opencv/cvat/issues/554>)
- No default attributes in dumped annotation (<https://github.com/opencv/cvat/issues/601>)
- Required field "Frame Filter" on admin page during a task modifying (#666)
- Dump annotation errors for a task with several segments (#610, #500)
- Invalid label parsing during a task creating (#628)
- Button "Open Task" in the annotation view
- Creating a video task with 0 overlap

### Security

- Upgraded Django, djangorestframework, and other packages

## \[0.4.2] - 2019-06-03

### Fixed

- Fixed interaction with the server share in the auto annotation plugin

## \[0.4.1] - 2019-05-14

### Fixed

- JavaScript syntax incompatibility with Google Chrome versions less than 72

## \[0.4.0] - 2019-05-04

### Added

- OpenVINO auto annotation: it is possible to upload a custom model and annotate images automatically.
- Ability to rotate images/video in the client part (Ctrl+R, Shift+Ctrl+R shortcuts) (#305)
- The ReID application for automatic bounding box merging has been added (#299)
- Keyboard shortcuts to switch next/previous default shape type (box, polygon etc) (Alt + <, Alt + >) (#316)
- Converter for VOC now supports interpolation tracks
- REST API (/api/v1/\*, /api/docs)
- Semi-automatic semantic segmentation with the [Deep Extreme Cut](http://www.vision.ee.ethz.ch/~cvlsegmentation/dextr/) work

### Changed

- Propagation setup has been moved from settings to bottom player panel
- Additional events like "Debug Info" or "Fit Image" have been added for analitics
- Optional using LFS for git annotation storages (#314)

### Deprecated

- "Flip images" flag in the create task dialog will be removed.
  Rotation functionality in client part have been added instead.

### Fixed

- Django 2.1.5 (security fix, [CVE-2019-3498](https://nvd.nist.gov/vuln/detail/CVE-2019-3498))
- Several scenarious which cause code 400 after undo/redo/save have been fixed (#315)

## \[0.3.0] - 2018-12-29

### Added

- Ability to copy Object URL and Frame URL via object context menu and player context menu respectively.
- Ability to change opacity for selected shape with help "Selected Fill Opacity" slider.
- Ability to remove polyshapes points by double click.
- Ability to draw/change polyshapes (except for points) by slip method. Just press ENTER and moving a cursor.
- Ability to switch lock/hide properties via label UI element (in right menu) for all objects with same label.
- Shortcuts for outside/keyframe properties
- Support of Intel OpenVINO for accelerated model inference
- Tensorflow annotation now works without CUDA. It can use CPU only. OpenVINO and CUDA are supported optionally.
- Incremental saving of annotations.
- Tutorial for using polygons (screencast)
- Silk profiler to improve development process
- Admin panel can be used to edit labels and attributes for annotation tasks
- Analytics component to manage a data annotation team, monitor exceptions, collect client and server logs
- Changeable job and task statuses (annotation, validation, completed).
  A job status can be changed manually, a task status is computed automatically based on job statuses (#153)
- Backlink to a task from its job annotation view (#156)
- Buttons lock/hide for labels. They work for all objects with the same label on a current frame (#116)

### Changed

- Polyshape editing method has been improved. You can redraw part of shape instead of points cloning.
- Unified shortcut (Esc) for close any mode instead of different shortcuts (Alt+N, Alt+G, Alt+M etc.).
- Dump file contains information about data source (e.g. video name, archive name, ...)
- Update requests library due to [CVE-2018-18074](https://nvd.nist.gov/vuln/detail/CVE-2018-18074)
- Per task/job permissions to create/access/change/delete tasks and annotations
- Documentation was improved
- Timeout for creating tasks was increased (from 1h to 4h) (#136)
- Drawing has become more convenience. Now it is possible to draw outside an image.
  Shapes will be automatically truncated after drawing process (#202)

### Fixed

- Performance bottleneck has been fixed during you create new objects (draw, copy, merge etc).
- Label UI elements aren't updated after changelabel.
- Attribute annotation mode can use invalid shape position after resize or move shapes.
- Labels order is preserved now (#242)
- Uploading large XML files (#123)
- Django vulnerability (#121)
- Grammatical cleanup of README.md (#107)
- Dashboard loading has been accelerated (#156)
- Text drawing outside of a frame in some cases (#202)

## \[0.2.0] - 2018-09-28

### Added

- New annotation shapes: polygons, polylines, points
- Undo/redo feature
- Grid to estimate size of objects
- Context menu for shapes
- A converter to PASCAL VOC format
- A converter to MS COCO format
- A converter to mask format
- License header for most of all files
- .gitattribute to avoid problems with bash scripts inside a container
- CHANGELOG.md itself
- Drawing size of a bounding box during resize
- Color by instance, group, label
- Group objects
- Object propagation on next frames
- Full screen view

### Changed

- Documentation, screencasts, the primary screenshot
- Content-type for save_job request is application/json

### Fixed

- Player navigation if the browser's window is scrolled
- Filter doesn't support dash (-)
- Several memory leaks
- Inconsistent extensions between filenames in an annotation file and real filenames

## \[0.1.2] - 2018-08-07

### Added

- 7z archive support when creating a task
- .vscode/launch.json file for developing with VS code

### Fixed

- #14: docker-compose down command as written in the readme does not remove volumes
- #15: all checkboxes in temporary attributes are checked when reopening job after saving the job
- #18: extend CONTRIBUTING.md
- #19: using the same attribute for label twice -> stuck

### Changed

- More strict verification for labels with attributes

## \[0.1.1] - 2018-07-6

### Added

- Links on a screenshot, documentation, screencasts into README.md
- CONTRIBUTORS.md

### Fixed

- GitHub documentation

## \[0.1.0] - 2018-06-29

### Added

- Initial version

## Template

```
## \[Unreleased]
### Added
- TDB

### Changed
- TDB

### Deprecated
- TDB

### Removed
- TDB

### Fixed
- TDB

### Security
- TDB
```<|MERGE_RESOLUTION|>--- conflicted
+++ resolved
@@ -53,11 +53,8 @@
 - Preview & chunk cache settings are ignored (<https://github.com/opencv/cvat/pull/5569>)
 - Export annotations to Azure container (<https://github.com/opencv/cvat/pull/5596>)
 - Fix the type of the credentials parameter of make_client from the Python SDK
-<<<<<<< HEAD
+- Reduced number of noisy information on ortho views for 3D canvas (<https://github.com/opencv/cvat/pull/5608>)
 - \[Server API\] Various errors in the generated schema (<https://github.com/opencv/cvat/pull/5575>)
-=======
-- Reduced number of noisy information on ortho views for 3D canvas (<https://github.com/opencv/cvat/pull/5608>)
->>>>>>> 54e31986
 
 ### Security
 - Fixed vulnerability with social authentication (<https://github.com/opencv/cvat/pull/5521>)
