# Changelog

All notable changes to this project will be documented in this file.

The format is based on [Keep a Changelog](https://keepachangelog.com/en/1.0.0/),
and this project adheres to [Semantic Versioning](https://semver.org/spec/v2.0.0.html).

## \[2.4.0] - Unreleased
### Added
- \[SDK\] An arg to wait for data processing in the task data uploading function
  (<https://github.com/opencv/cvat/pull/5502>)
- Filename pattern to simplify uploading cloud storage data for a task (<https://github.com/opencv/cvat/pull/5498>, <https://github.com/opencv/cvat/pull/5525>)
- \[SDK\] Configuration setting to change the dataset cache directory
  (<https://github.com/opencv/cvat/pull/5535>)
- \[SDK\] Class to represent a project as a PyTorch dataset
  (<https://github.com/opencv/cvat/pull/5523>)
<<<<<<< HEAD
- Support for custom file to job splits in tasks (server API & SDK only)
  (<https://github.com/opencv/cvat/pull/5536>)
=======
- \[SDK\] A PyTorch adapter setting to disable cache updates
  (<https://github.com/opencv/cvat/pull/5549>)
- YOLO v7 serverless feature added using ONNX backend (<https://github.com/opencv/cvat/pull/5552>)
>>>>>>> 4e425303

### Changed
- The Docker Compose files now use the Compose Specification version
  of the format. This version is supported by Docker Compose 1.27.0+
  (<https://github.com/opencv/cvat/pull/5524>).
- \[SDK\] The `resource_type` args now have the default value of `local` in task creation functions.
  The corresponding arguments are keyword-only now.
  (<https://github.com/opencv/cvat/pull/5502>)
- Windows Installation Instructions adjusted to work around <https://github.com/nuclio/nuclio/issues/1821>
- The contour detection function for semantic segmentation (<https://github.com/opencv/cvat/pull/4665>)

### Deprecated
- TDB

### Removed
- TDB

### Fixed
- Helm: Empty password for Redis (<https://github.com/opencv/cvat/pull/5520>)
- Fixed HRNet serverless function runtime error on images with alpha channel (<https://github.com/opencv/cvat/pull/5570>)
- Preview & chunk cache settings are ignored (<https://github.com/opencv/cvat/pull/5569>)

### Security
- Fixed vulnerability with social authentication (<https://github.com/opencv/cvat/pull/5521>)

## \[2.3.0] - 2022-12-22
### Added
- SDK section in docs (<https://github.com/opencv/cvat/pull/4928>)
- An option to enable or disable host certificate checking in CLI (<https://github.com/opencv/cvat/pull/4928>)
- REST API tests with skeletons (<https://github.com/opencv/cvat/pull/4987>)
- Host schema auto-detection in SDK (<https://github.com/opencv/cvat/pull/4910>)
- Server compatibility checks in SDK (<https://github.com/opencv/cvat/pull/4935>)
- Objects sorting option in the sidebar, by z order. Additional visualization when the sorting is applied
(<https://github.com/opencv/cvat/pull/5145>)
- Added YOLOv5 serverless function NVIDIA GPU support (<https://github.com/opencv/cvat/pull/4960>)
- Mask tools are supported now (brush, eraser, polygon-plus, polygon-minus, returning masks
from online detectors & interactors) (<https://github.com/opencv/cvat/pull/4543>)
- Added Webhooks (<https://github.com/opencv/cvat/pull/4863>)
- Authentication with social accounts google & github (<https://github.com/opencv/cvat/pull/5147>, <https://github.com/opencv/cvat/pull/5181>, <https://github.com/opencv/cvat/pull/5295>)
- REST API tests to export job datasets & annotations and validate their structure  (<https://github.com/opencv/cvat/pull/5160>)
- Propagation backward on UI (<https://github.com/opencv/cvat/pull/5355>)
- Keyboard shortcut to delete a frame (Alt + Del) (<https://github.com/opencv/cvat/pull/5369>)
- A PyTorch dataset adapter layer in the SDK
  (<https://github.com/opencv/cvat/pull/5417>)
- A way to debug the server deployed with Docker (<https://github.com/opencv/cvat/issues/5327>)

### Changed
- `api/docs`, `api/swagger`, `api/schema`, `server/about` endpoints now allow unauthorized access (<https://github.com/opencv/cvat/pull/4928>, <https://github.com/opencv/cvat/pull/4935>)
- 3D canvas now can be dragged in IDLE mode (<https://github.com/opencv/cvat/pull/5385>)
- Datumaro version is upgraded to 0.3 (dev) (<https://github.com/opencv/cvat/pull/4984>)
- Allowed trailing slashes in the SDK host address (<https://github.com/opencv/cvat/pull/5057>)
- Adjusted initial camera position, enabled 'Reset zoom' option for 3D canvas (<https://github.com/opencv/cvat/pull/5395>)
- Enabled authentication via email (<https://github.com/opencv/cvat/pull/5037>)
- Unify error handling with the cloud storage (<https://github.com/opencv/cvat/pull/5389>)
- In the SDK, functions taking paths as strings now also accept path-like objects
  (<https://github.com/opencv/cvat/pull/5435>)

### Removed
- The `--https` option of CLI (<https://github.com/opencv/cvat/pull/4910>)

### Fixed
- Significantly optimized access to DB for api/jobs, api/tasks, and api/projects.
- Removed a possibly duplicated encodeURI() calls in `server-proxy.ts` to prevent doubly encoding
non-ascii paths while adding files from "Connected file share" (issue #4428)
- Removed unnecessary volumes defined in docker-compose.serverless.yml
(<https://github.com/openvinotoolkit/cvat/pull/4659>)
- Added support for Image files that use the PIL.Image.mode 'I;16'
- Project import/export with skeletons (<https://github.com/opencv/cvat/pull/4867>,
  <https://github.com/opencv/cvat/pull/5004>)
- Shape color is not changed on canvas after changing a label (<https://github.com/opencv/cvat/pull/5045>)
- Unstable e2e restore tests (<https://github.com/opencv/cvat/pull/5010>)
- IOG and f-BRS serverless function (<https://github.com/opencv/cvat/pull/5039>)
- Invisible label item in label constructor when label color background is white,
 or close to it (<https://github.com/opencv/cvat/pull/5041>)
- Fixed cvat-core ESlint problems (<https://github.com/opencv/cvat/pull/5027>)
- Fixed task creation with non-local files via the SDK/CLI
  (<https://github.com/opencv/cvat/issues/4962>)
- HRNET serverless function (<https://github.com/opencv/cvat/pull/4944>)
- Invalid export of segmentation masks when the `background` label gets nonzero id (<https://github.com/opencv/cvat/pull/5056>)
- A trailing slash in hostname does't allow SDK to send some requests
  (<https://github.com/opencv/cvat/pull/5057>)
- Double modal export/backup a task/project (<https://github.com/opencv/cvat/pull/5075>)
- Fixed bug of computing Job's unsolved/resolved issues numbers (<https://github.com/opencv/cvat/pull/5101>)
- Dataset export for job (<https://github.com/opencv/cvat/pull/5052>)
- Angle is not propagated when use ``propagate`` feature (<https://github.com/opencv/cvat/pull/5139>)
- Could not fetch task in a corner case (<https://github.com/opencv/cvat/pull/5163>)
- Restoring CVAT in case of React-renderning fail (<https://github.com/opencv/cvat/pull/5134>)
- Deleted frames become restored if a user deletes frames from another job of the same task
(<https://github.com/opencv/cvat/pull/5138>)
- Wrong issue position when create a quick issue on a rotated shape (<https://github.com/opencv/cvat/pull/5162>)
- Extra rerenders of different pages with each click (<https://github.com/opencv/cvat/pull/5178>)
- Skeleton points exported out of order in the COCO Keypoints format
  (<https://github.com/opencv/cvat/issues/5048>)
- PASCAL VOC 1.1 can't import dataset (<https://github.com/opencv/cvat/pull/4647>)
- Changing an object causes current z layer to be set to the maximum (<https://github.com/opencv/cvat/pull/5145>)
- Job assignee can not resolve an issue (<https://github.com/opencv/cvat/pull/5167>)
- Create manifest with cvat/server docker container command (<https://github.com/opencv/cvat/pull/5172>)
- Cannot assign a resource to a user who has an organization (<https://github.com/opencv/cvat/pull/5218>)
- Logs and annotations are not saved when logout from a job page (<https://github.com/opencv/cvat/pull/5266>)
- Added "type" field for all the labels, allows to reduce number of controls on annotation view (<https://github.com/opencv/cvat/pull/5273>)
- Occluded not applied on canvas instantly for a skeleton elements (<https://github.com/opencv/cvat/pull/5259>)
- Oriented bounding boxes broken with COCO format ss(<https://github.com/opencv/cvat/pull/5219>)
- Can't dump annotations with objects type is track from several jobs (<https://github.com/opencv/cvat/pull/5250>)
- Fixed upload resumption in production environments
  (<https://github.com/opencv/cvat/issues/4839>)
- Fixed job exporting (<https://github.com/opencv/cvat/pull/5282>)
- Visibility and ignored information fail to be loaded (MOT dataset format) (<https://github.com/opencv/cvat/pull/5270>)
- Added force logout on CVAT app start if token is missing (<https://github.com/opencv/cvat/pull/5331>)
- Drawing issues on 3D canvas (<https://github.com/opencv/cvat/pull/5410>)
- Missed token with using social account authentication (<https://github.com/opencv/cvat/pull/5344>)
- The same object on 3D scene or `null` selected each click (PERFORMANCE) (<https://github.com/opencv/cvat/pull/5411>)
- An exception when run export for an empty task (<https://github.com/opencv/cvat/pull/5396>)
- Fixed FBRS serverless function runtime error on images with alpha channel (<https://github.com/opencv/cvat/pull/5384>)
- Attaching manifest with custom name (<https://github.com/opencv/cvat/pull/5377>)
- Uploading non-zip annotaion files (<https://github.com/opencv/cvat/pull/5386>)
- Loss of rotation in CVAT format (<https://github.com/opencv/cvat/pull/5407>)
- A permission problem with interactive model launches for workers in orgs (<https://github.com/opencv/cvat/issues/4996>)
- Fix chart not being upgradable (<https://github.com/opencv/cvat/pull/5371>)
- Broken helm chart - if using custom release name (<https://github.com/opencv/cvat/pull/5403>)
- Missing source tag in project annotations (<https://github.com/opencv/cvat/pull/5408>)
- Creating a task with a Git repository via the SDK
  (<https://github.com/opencv/cvat/issues/4365>)
- Queries via the low-level API using the `multipart/form-data` Content-Type with string fields
  (<https://github.com/opencv/cvat/pull/5479>)

### Security
- `Project.import_dataset` not waiting for completion correctly
  (<https://github.com/opencv/cvat/pull/5459>)


## \[2.2.0] - 2022-09-12
### Added
- Added ability to delete frames from a job based on (<https://github.com/openvinotoolkit/cvat/pull/4194>)
- Support of attributes returned by serverless functions based on (<https://github.com/openvinotoolkit/cvat/pull/4506>)
- Project/task backups uploading via chunk uploads
- Fixed UX bug when jobs pagination is reset after changing a job
- Progressbars in CLI for file uploading and downloading
- `utils/cli` changed to `cvat-cli` package
- Support custom file name for backup
- Possibility to display tags on frame
- Support source and target storages (server part)
- Tests for import/export annotation, dataset, backup from/to cloud storage
- Added Python SDK package (`cvat-sdk`) (<https://github.com/opencv/cvat/pull/4813>)
- Previews for jobs
- Documentation for LDAP authentication (<https://github.com/cvat-ai/cvat/pull/39>)
- OpenCV.js caching and autoload (<https://github.com/cvat-ai/cvat/pull/30>)
- Publishing dev version of CVAT docker images (<https://github.com/cvat-ai/cvat/pull/53>)
- Support of Human Pose Estimation, Facial Landmarks (and similar) use-cases, new shape type:
Skeleton (<https://github.com/cvat-ai/cvat/pull/1>), (<https://github.com/opencv/cvat/pull/4829>)
- Added helm chart support for serverless functions and analytics (<https://github.com/cvat-ai/cvat/pull/110>)
- Added confirmation when remove a track (<https://github.com/opencv/cvat/pull/4846>)
- [COCO Keypoints](https://cocodataset.org/#keypoints-2020) format support (<https://github.com/opencv/cvat/pull/4821>,
  <https://github.com/opencv/cvat/pull/4908>)
- Support for Oracle OCI Buckets (<https://github.com/opencv/cvat/pull/4876>)
- `cvat-sdk` and `cvat-cli` packages on PyPI (<https://github.com/opencv/cvat/pull/4903>)
- UI part for source and target storages (<https://github.com/opencv/cvat/pull/4842>)
- Backup import/export modals (<https://github.com/opencv/cvat/pull/4842>)
- Annotations import modal (<https://github.com/opencv/cvat/pull/4842>)

### Changed
- Bumped nuclio version to 1.8.14
- Simplified running REST API tests. Extended CI-nightly workflow
- REST API tests are partially moved to Python SDK (`users`, `projects`, `tasks`, `issues`)
- cvat-ui: Improve UI/UX on label, create task and create project forms (<https://github.com/cvat-ai/cvat/pull/7>)
- Removed link to OpenVINO documentation (<https://github.com/cvat-ai/cvat/pull/35>)
- Clarified meaning of chunking for videos

### Fixed
- Task creation progressbar bug
- Removed Python dependency ``open3d`` which brought different issues to the building process
- Analytics not accessible when https is enabled
- Dataset import in an organization
- Updated minimist npm package to v1.2.6
- Request Status Code 500 "StopIteration" when exporting dataset
- Generated OpenAPI schema for several endpoints
- Annotation window might have top offset if try to move a locked object
- Image search in cloud storage (<https://github.com/cvat-ai/cvat/pull/8>)
- Reset password functionality (<https://github.com/cvat-ai/cvat/pull/52>)
- Creating task with cloud storage data (<https://github.com/cvat-ai/cvat/pull/116>)
- Show empty tasks (<https://github.com/cvat-ai/cvat/pull/100>)
- Fixed project filtration (<https://github.com/opencv/cvat/pull/4878>)
- Maximum callstack exceed when create task with 100000+ files from cloud storage (<https://github.com/opencv/cvat/pull/4836>)
- Fixed invocation of serverless functions (<https://github.com/opencv/cvat/pull/4907>)
- Removing label attributes (<https://github.com/opencv/cvat/pull/4927>)
- Notification with a required manifest file (<https://github.com/opencv/cvat/pull/4921>)

## \[2.1.0] - 2022-04-08
### Added
- Task annotations importing via chunk uploads (<https://github.com/openvinotoolkit/cvat/pull/4327>)
- Advanced filtration and sorting for a list of tasks/projects/cloudstorages (<https://github.com/openvinotoolkit/cvat/pull/4403>)
- Project dataset importing via chunk uploads (<https://github.com/openvinotoolkit/cvat/pull/4485>)
- Support paginated list for job commits (<https://github.com/openvinotoolkit/cvat/pull/4482>)

### Changed
- Added missing geos dependency into Dockerfile (<https://github.com/openvinotoolkit/cvat/pull/4451>)
- Improved helm chart readme (<https://github.com/openvinotoolkit/cvat/pull/4366>)
- Added helm chart support for CVAT 2.X and made ingress compatible with Kubernetes >=1.22 (<https://github.com/openvinotoolkit/cvat/pull/4448>)

### Fixed
- Permission error occured when accessing the JobCommits (<https://github.com/openvinotoolkit/cvat/pull/4435>)
- job assignee can remove or update any issue created by the task owner (<https://github.com/openvinotoolkit/cvat/pull/4436>)
- Bug: Incorrect point deletion with keyboard shortcut (<https://github.com/openvinotoolkit/cvat/pull/4420>)
- some AI Tools were not sending responses properly (<https://github.com/openvinotoolkit/cvat/issues/4432>)
- Unable to upload annotations (<https://github.com/openvinotoolkit/cvat/pull/4513>)
- Fix build dependencies for Siammask (<https://github.com/openvinotoolkit/cvat/pull/4486>)
- Bug: Exif orientation information handled incorrectly (<https://github.com/openvinotoolkit/cvat/pull/4529>)
- Fixed build of retinanet function image (<https://github.com/cvat-ai/cvat/pull/54>)
- Dataset import for Datumaro, KITTI and VGGFace2 formats (<https://github.com/opencv/cvat/pull/4544>)
- Bug: Import dataset of Imagenet format fail (<https://github.com/opencv/cvat/issues/4850>)

## \[2.0.0] - 2022-03-04
### Added
- Handle attributes coming from nuclio detectors (<https://github.com/openvinotoolkit/cvat/pull/3917>)
- Add additional environment variables for Nuclio configuration (<https://github.com/openvinotoolkit/cvat/pull/3894>)
- Add KITTI segmentation and detection format (<https://github.com/openvinotoolkit/cvat/pull/3757>)
- Add LFW format (<https://github.com/openvinotoolkit/cvat/pull/3770>)
- Add Cityscapes format (<https://github.com/openvinotoolkit/cvat/pull/3758>)
- Add Open Images V6 format (<https://github.com/openvinotoolkit/cvat/pull/3679>)
- Rotated bounding boxes (<https://github.com/openvinotoolkit/cvat/pull/3832>)
- Player option: Smooth image when zoom-in, enabled by default (<https://github.com/openvinotoolkit/cvat/pull/3933>)
- Google Cloud Storage support in UI (<https://github.com/openvinotoolkit/cvat/pull/3919>)
- Add project tasks pagination (<https://github.com/openvinotoolkit/cvat/pull/3910>)
- Add remove issue button (<https://github.com/openvinotoolkit/cvat/pull/3952>)
- Data sorting option (<https://github.com/openvinotoolkit/cvat/pull/3937>)
- Options to change font size & position of text labels on the canvas (<https://github.com/openvinotoolkit/cvat/pull/3972>)
- Add "tag" return type for automatic annotation in Nuclio (<https://github.com/openvinotoolkit/cvat/pull/3896>)
- Helm chart: Make user-data-permission-fix optional (<https://github.com/openvinotoolkit/cvat/pull/3994>)
- Advanced identity access management system, using open policy agent (<https://github.com/openvinotoolkit/cvat/pull/3788>)
- Organizations to create "shared space" for different groups of users (<https://github.com/openvinotoolkit/cvat/pull/3788>)
- Dataset importing to a project (<https://github.com/openvinotoolkit/cvat/pull/3790>)
- User is able to customize information that text labels show (<https://github.com/openvinotoolkit/cvat/pull/4029>)
- Support for uploading manifest with any name (<https://github.com/openvinotoolkit/cvat/pull/4041>)
- Added information about OpenVINO toolkit to login page (<https://github.com/openvinotoolkit/cvat/pull/4077>)
- Support for working with ellipses (<https://github.com/openvinotoolkit/cvat/pull/4062>)
- Add several flags to task creation CLI (<https://github.com/openvinotoolkit/cvat/pull/4119>)
- Add YOLOv5 serverless function for automatic annotation (<https://github.com/openvinotoolkit/cvat/pull/4178>)
- Add possibility to change git repository and git export format from already created task (<https://github.com/openvinotoolkit/cvat/pull/3886>)
- Basic page with jobs list, basic filtration to this list (<https://github.com/openvinotoolkit/cvat/pull/4258>)
- Added OpenCV.js TrackerMIL as tracking tool (<https://github.com/openvinotoolkit/cvat/pull/4200>)
- Ability to continue working from the latest frame where an annotator was before (<https://github.com/openvinotoolkit/cvat/pull/4297>)
- `GET /api/jobs/<id>/commits` was implemented (<https://github.com/openvinotoolkit/cvat/pull/4368>)
- Advanced filtration and sorting for a list of jobs (<https://github.com/openvinotoolkit/cvat/pull/4319>)

### Changed
- Users don't have access to a task object anymore if they are assigned only on some jobs of the task (<https://github.com/openvinotoolkit/cvat/pull/3788>)
- Different resources (tasks, projects) are not visible anymore for all CVAT instance users by default (<https://github.com/openvinotoolkit/cvat/pull/3788>)
- API versioning scheme: using accept header versioning instead of namespace versioning (<https://github.com/openvinotoolkit/cvat/pull/4239>)
- Replaced 'django_sendfile' with 'django_sendfile2' (<https://github.com/openvinotoolkit/cvat/pull/4267>)
- Use drf-spectacular instead of drf-yasg for swagger documentation (<https://github.com/openvinotoolkit/cvat/pull/4210>)
- Update development-environment manual to work under MacOS, supported Mac with Apple Silicon (<https://github.com/openvinotoolkit/cvat/pull/4414>)

### Deprecated
- Job field "status" is not used in UI anymore, but it has not been removed from the database yet (<https://github.com/openvinotoolkit/cvat/pull/3788>)

### Removed
- Review rating, reviewer field from the job instance (use assignee field together with stage field instead) (<https://github.com/openvinotoolkit/cvat/pull/3788>)
- Training django app (<https://github.com/openvinotoolkit/cvat/pull/4330>)
- v1 api version support (<https://github.com/openvinotoolkit/cvat/pull/4332>)

### Fixed
- Fixed Interaction handler keyboard handlers (<https://github.com/openvinotoolkit/cvat/pull/3881>)
- Points of invisible shapes are visible in autobordering (<https://github.com/openvinotoolkit/cvat/pull/3931>)
- Order of the label attributes in the object item details(<https://github.com/openvinotoolkit/cvat/pull/3945>)
- Order of labels in tasks and projects (<https://github.com/openvinotoolkit/cvat/pull/3987>)
- Fixed task creating with large files via webpage (<https://github.com/openvinotoolkit/cvat/pull/3692>)
- Added information to export CVAT_HOST when performing local installation for accessing over network (<https://github.com/openvinotoolkit/cvat/pull/4014>)
- Fixed possible color collisions in the generated colormap (<https://github.com/openvinotoolkit/cvat/pull/4007>)
- Original pdf file is deleted when using share (<https://github.com/openvinotoolkit/cvat/pull/3967>)
- Order in an annotation file(<https://github.com/openvinotoolkit/cvat/pull/4087>)
- Fixed task data upload progressbar (<https://github.com/openvinotoolkit/cvat/pull/4134>)
- Email in org invitations is case sensitive (<https://github.com/openvinotoolkit/cvat/pull/4153>)
- Caching for tasks and jobs can lead to an exception if its assignee user is removed (<https://github.com/openvinotoolkit/cvat/pull/4165>)
- Added intelligent function when paste labels to another task (<https://github.com/openvinotoolkit/cvat/pull/4161>)
- Uncaught TypeError: this.el.node.getScreenCTM() is null in Firefox (<https://github.com/openvinotoolkit/cvat/pull/4175>)
- Bug: canvas is busy when start playing, start resizing a shape and do not release the mouse cursor (<https://github.com/openvinotoolkit/cvat/pull/4151>)
- Bug: could not receive frame N. TypeError: Cannot read properties of undefined (reding "filename") (<https://github.com/openvinotoolkit/cvat/pull/4187>)
- Cannot choose a dataset format for a linked repository if a task type is annotation (<https://github.com/openvinotoolkit/cvat/pull/4203>)
- Fixed tus upload error over https (<https://github.com/openvinotoolkit/cvat/pull/4154>)
- Issues disappear when rescale a browser (<https://github.com/openvinotoolkit/cvat/pull/4189>)
- Auth token key is not returned when registering without email verification (<https://github.com/openvinotoolkit/cvat/pull/4092>)
- Error in create project from backup for standard 3D annotation (<https://github.com/openvinotoolkit/cvat/pull/4160>)
- Annotations search does not work correctly in some corner cases (when use complex properties with width, height) (<https://github.com/openvinotoolkit/cvat/pull/4198>)
- Kibana requests are not proxied due to django-revproxy incompatibility with Django >3.2.x (<https://github.com/openvinotoolkit/cvat/issues/4085>)
- Content type for getting frame with tasks/{id}/data/ endpoint (<https://github.com/openvinotoolkit/cvat/pull/4333>)
- Bug: Permission error occured when accessing the comments of a specific issue (<https://github.com/openvinotoolkit/cvat/issues/4416>)


### Security
- Updated ELK to 6.8.23 which uses log4j 2.17.1 (<https://github.com/openvinotoolkit/cvat/pull/4206>)
- Added validation for URLs which used as remote data source (<https://github.com/openvinotoolkit/cvat/pull/4387>)

## \[1.7.0] - 2021-11-15

### Added

- cvat-ui: support cloud storages (<https://github.com/openvinotoolkit/cvat/pull/3372>)
- interactor: add HRNet interactive segmentation serverless function (<https://github.com/openvinotoolkit/cvat/pull/3740>)
- Added GPU implementation for SiamMask, reworked tracking approach (<https://github.com/openvinotoolkit/cvat/pull/3571>)
- Progress bar for manifest creating (<https://github.com/openvinotoolkit/cvat/pull/3712>)
- IAM: Open Policy Agent integration (<https://github.com/openvinotoolkit/cvat/pull/3788>)
- Add a tutorial on attaching cloud storage AWS-S3 (<https://github.com/openvinotoolkit/cvat/pull/3745>)
  and Azure Blob Container (<https://github.com/openvinotoolkit/cvat/pull/3778>)
- The feature to remove annotations in a specified range of frames (<https://github.com/openvinotoolkit/cvat/pull/3617>)
- Project backup/restore (<https://github.com/openvinotoolkit/cvat/pull/3852>)

### Changed

- UI tracking has been reworked (<https://github.com/openvinotoolkit/cvat/pull/3571>)
- Updated Django till 3.2.7 (automatic AppConfig discovery)
- Manifest generation: Reduce creating time (<https://github.com/openvinotoolkit/cvat/pull/3712>)
- Migration from NPM 6 to NPM 7 (<https://github.com/openvinotoolkit/cvat/pull/3773>)
- Update Datumaro dependency to 0.2.0 (<https://github.com/openvinotoolkit/cvat/pull/3813>)

### Fixed

- Fixed JSON transform issues in network requests (<https://github.com/openvinotoolkit/cvat/pull/3706>)
- Display a more user-friendly exception message (<https://github.com/openvinotoolkit/cvat/pull/3721>)
- Exception `DataCloneError: The object could not be cloned` (<https://github.com/openvinotoolkit/cvat/pull/3733>)
- Fixed extension comparison in task frames CLI (<https://github.com/openvinotoolkit/cvat/pull/3674>)
- Incorrect work when copy job list with "Copy" button (<https://github.com/openvinotoolkit/cvat/pull/3749>)
- Iterating over manifest (<https://github.com/openvinotoolkit/cvat/pull/3792>)
- Manifest removing (<https://github.com/openvinotoolkit/cvat/pull/3791>)
- Fixed project updated date (<https://github.com/openvinotoolkit/cvat/pull/3814>)
- Fixed dextr deployment (<https://github.com/openvinotoolkit/cvat/pull/3820>)
- Migration of `dataset_repo` application (<https://github.com/openvinotoolkit/cvat/pull/3827>)
- Helm settings for external psql database were unused by backend (<https://github.com/openvinotoolkit/cvat/pull/3779>)
- Updated WSL setup for development (<https://github.com/openvinotoolkit/cvat/pull/3828>)
- Helm chart config (<https://github.com/openvinotoolkit/cvat/pull/3784>)

### Security

- Fix security issues on the documentation website unsafe use of target blank
  and potential clickjacking on legacy browsers (<https://github.com/openvinotoolkit/cvat/pull/3789>)

## \[1.6.0] - 2021-09-17

### Added

- Added ability to import data from share with cli without copying the data (<https://github.com/openvinotoolkit/cvat/issues/2862>)
- Notification if the browser does not support nesassary API
- Added ability to export project as a dataset (<https://github.com/openvinotoolkit/cvat/pull/3365>)
  and project with 3D tasks (<https://github.com/openvinotoolkit/cvat/pull/3502>)
- Additional inline tips in interactors with demo gifs (<https://github.com/openvinotoolkit/cvat/pull/3473>)
- Added intelligent scissors blocking feature (<https://github.com/openvinotoolkit/cvat/pull/3510>)
- Support cloud storage status (<https://github.com/openvinotoolkit/cvat/pull/3386>)
- Support cloud storage preview (<https://github.com/openvinotoolkit/cvat/pull/3386>)
- cvat-core: support cloud storages (<https://github.com/openvinotoolkit/cvat/pull/3313>)

### Changed

- Non-blocking UI when using interactors (<https://github.com/openvinotoolkit/cvat/pull/3473>)
- "Selected opacity" slider now defines opacity level for shapes being drawnSelected opacity (<https://github.com/openvinotoolkit/cvat/pull/3473>)
- Cloud storage creating and updating (<https://github.com/openvinotoolkit/cvat/pull/3386>)
- Way of working with cloud storage content (<https://github.com/openvinotoolkit/cvat/pull/3386>)

### Removed

- Support TEMP_KEY_SECRET_KEY_TOKEN_SET for AWS S3 cloud storage (<https://github.com/openvinotoolkit/cvat/pull/3386>)

### Fixed

- Fixed multiple tasks moving (<https://github.com/openvinotoolkit/cvat/pull/3517>)
- Fixed task creating CLI parameter (<https://github.com/openvinotoolkit/cvat/pull/3519>)
- Fixed import for MOTS format (<https://github.com/openvinotoolkit/cvat/pull/3612>)

## \[1.5.0] - 2021-08-02

### Added

- Support of context images for 2D image tasks (<https://github.com/openvinotoolkit/cvat/pull/3122>)
- Support of cloud storage without copying data into CVAT: server part (<https://github.com/openvinotoolkit/cvat/pull/2620>)
- Filter `is_active` for user list (<https://github.com/openvinotoolkit/cvat/pull/3235>)
- Ability to export/import tasks (<https://github.com/openvinotoolkit/cvat/pull/3056>)
- Add a tutorial for semi-automatic/automatic annotation (<https://github.com/openvinotoolkit/cvat/pull/3124>)
- Explicit "Done" button when drawing any polyshapes (<https://github.com/openvinotoolkit/cvat/pull/3417>)
- Histogram equalization with OpenCV javascript (<https://github.com/openvinotoolkit/cvat/pull/3447>)
- Client-side polyshapes approximation when using semi-automatic interactors & scissors (<https://github.com/openvinotoolkit/cvat/pull/3450>)
- Support of Google Cloud Storage for cloud storage (<https://github.com/openvinotoolkit/cvat/pull/3561>)

### Changed

- Updated manifest format, added meta with related images (<https://github.com/openvinotoolkit/cvat/pull/3122>)
- Update of COCO format documentation (<https://github.com/openvinotoolkit/cvat/pull/3197>)
- Updated Webpack Dev Server config to add proxy (<https://github.com/openvinotoolkit/cvat/pull/3368>)
- Update to Django 3.1.12 (<https://github.com/openvinotoolkit/cvat/pull/3378>)
- Updated visibility for removable points in AI tools (<https://github.com/openvinotoolkit/cvat/pull/3417>)
- Updated UI handling for IOG serverless function (<https://github.com/openvinotoolkit/cvat/pull/3417>)
- Changed Nginx proxy to Traefik in `docker-compose.yml` (<https://github.com/openvinotoolkit/cvat/pull/3409>)
- Simplify the process of deploying CVAT with HTTPS (<https://github.com/openvinotoolkit/cvat/pull/3409>)

### Fixed

- Project page requests took a long time and did many DB queries (<https://github.com/openvinotoolkit/cvat/pull/3223>)
- Fixed Python 3.6 support (<https://github.com/openvinotoolkit/cvat/pull/3258>)
- Incorrect attribute import in tracks (<https://github.com/openvinotoolkit/cvat/pull/3229>)
- Issue "is not a constructor" when create object, save, undo, save, redo save (<https://github.com/openvinotoolkit/cvat/pull/3292>)
- Fix CLI create an infinite loop if git repository responds with failure (<https://github.com/openvinotoolkit/cvat/pull/3267>)
- Bug with sidebar & fullscreen (<https://github.com/openvinotoolkit/cvat/pull/3289>)
- 504 Gateway Time-out on `data/meta` requests (<https://github.com/openvinotoolkit/cvat/pull/3269>)
- TypeError: Cannot read property 'clientX' of undefined when draw cuboids with hotkeys (<https://github.com/openvinotoolkit/cvat/pull/3308>)
- Duplication of the cuboids when redraw them (<https://github.com/openvinotoolkit/cvat/pull/3308>)
- Some code issues in Deep Extreme Cut handler code (<https://github.com/openvinotoolkit/cvat/pull/3325>)
- UI fails when inactive user is assigned to a task/job (<https://github.com/openvinotoolkit/cvat/pull/3343>)
- Calculate precise progress of decoding a video file (<https://github.com/openvinotoolkit/cvat/pull/3381>)
- Falsely successful `cvat_ui` image build in case of OOM error that leads to the default nginx welcome page
  (<https://github.com/openvinotoolkit/cvat/pull/3379>)
- Fixed issue when save filtered object in AAM (<https://github.com/openvinotoolkit/cvat/pull/3401>)
- Context image disappears after undo/redo (<https://github.com/openvinotoolkit/cvat/pull/3416>)
- Using combined data sources (directory and image) when create a task (<https://github.com/openvinotoolkit/cvat/pull/3424>)
- Creating task with labels in project (<https://github.com/openvinotoolkit/cvat/pull/3454>)
- Move task and autoannotation modals were invisible from project page (<https://github.com/openvinotoolkit/cvat/pull/3475>)

## \[1.4.0] - 2021-05-18

### Added

- Documentation on mask annotation (<https://github.com/openvinotoolkit/cvat/pull/3044>)
- Hotkeys to switch a label of existing object or to change default label (for objects created with N) (<https://github.com/openvinotoolkit/cvat/pull/3070>)
- A script to convert some kinds of DICOM files to regular images (<https://github.com/openvinotoolkit/cvat/pull/3095>)
- Helm chart prototype (<https://github.com/openvinotoolkit/cvat/pull/3102>)
- Initial implementation of moving tasks between projects (<https://github.com/openvinotoolkit/cvat/pull/3164>)

### Changed

- Place of migration logger initialization (<https://github.com/openvinotoolkit/cvat/pull/3170>)

### Removed

- Kubernetes templates from (<https://github.com/openvinotoolkit/cvat/pull/1962>) due to helm charts (<https://github.com/openvinotoolkit/cvat/pull/3171>)

### Fixed

- Export of instance masks with holes (<https://github.com/openvinotoolkit/cvat/pull/3044>)
- Changing a label on canvas does not work when 'Show object details' enabled (<https://github.com/openvinotoolkit/cvat/pull/3084>)
- Make sure frame unzip web worker correctly terminates after unzipping all images in a requested chunk (<https://github.com/openvinotoolkit/cvat/pull/3096>)
- Reset password link was unavailable before login (<https://github.com/openvinotoolkit/cvat/pull/3140>)
- Manifest: migration (<https://github.com/openvinotoolkit/cvat/pull/3146>)
- Fixed cropping polygon in some corner cases (<https://github.com/openvinotoolkit/cvat/pull/3184>)

## \[1.3.0] - 3/31/2021

### Added

- CLI: Add support for saving annotations in a git repository when creating a task.
- CVAT-3D: support lidar data on the server side (<https://github.com/openvinotoolkit/cvat/pull/2534>)
- GPU support for Mask-RCNN and improvement in its deployment time (<https://github.com/openvinotoolkit/cvat/pull/2714>)
- CVAT-3D: Load all frames corresponding to the job instance
  (<https://github.com/openvinotoolkit/cvat/pull/2645>)
- Intelligent scissors with OpenCV javascript (<https://github.com/openvinotoolkit/cvat/pull/2689>)
- CVAT-3D: Visualize 3D point cloud spaces in 3D View, Top View Side View and Front View (<https://github.com/openvinotoolkit/cvat/pull/2768>)
- [Inside Outside Guidance](https://github.com/shiyinzhang/Inside-Outside-Guidance) serverless
  function for interactive segmentation
- Pre-built [cvat_server](https://hub.docker.com/r/openvino/cvat_server) and
  [cvat_ui](https://hub.docker.com/r/openvino/cvat_ui) images were published on DockerHub (<https://github.com/openvinotoolkit/cvat/pull/2766>)
- Project task subsets (<https://github.com/openvinotoolkit/cvat/pull/2774>)
- Kubernetes templates and guide for their deployment (<https://github.com/openvinotoolkit/cvat/pull/1962>)
- [WiderFace](http://shuoyang1213.me/WIDERFACE/) format support (<https://github.com/openvinotoolkit/cvat/pull/2864>)
- [VGGFace2](https://github.com/ox-vgg/vgg_face2) format support (<https://github.com/openvinotoolkit/cvat/pull/2865>)
- [Backup/Restore guide](cvat/apps/documentation/backup_guide.md) (<https://github.com/openvinotoolkit/cvat/pull/2964>)
- Label deletion from tasks and projects (<https://github.com/openvinotoolkit/cvat/pull/2881>)
- CVAT-3D: Implemented initial cuboid placement in 3D View and select cuboid in Top, Side and Front views
  (<https://github.com/openvinotoolkit/cvat/pull/2891>)
- [Market-1501](https://www.aitribune.com/dataset/2018051063) format support (<https://github.com/openvinotoolkit/cvat/pull/2869>)
- Ability of upload manifest for dataset with images (<https://github.com/openvinotoolkit/cvat/pull/2763>)
- Annotations filters UI using react-awesome-query-builder (<https://github.com/openvinotoolkit/cvat/issues/1418>)
- Storing settings in local storage to keep them between browser sessions (<https://github.com/openvinotoolkit/cvat/pull/3017>)
- [ICDAR](https://rrc.cvc.uab.es/?ch=2) format support (<https://github.com/openvinotoolkit/cvat/pull/2866>)
- Added switcher to maintain polygon crop behavior (<https://github.com/openvinotoolkit/cvat/pull/3021>
- Filters and sorting options for job list, added tooltip for tasks filters (<https://github.com/openvinotoolkit/cvat/pull/3030>)

### Changed

- CLI - task list now returns a list of current tasks. (<https://github.com/openvinotoolkit/cvat/pull/2863>)
- Updated HTTPS install README section (cleanup and described more robust deploy)
- Logstash is improved for using with configurable elasticsearch outputs (<https://github.com/openvinotoolkit/cvat/pull/2531>)
- Bumped nuclio version to 1.5.16 (<https://github.com/openvinotoolkit/cvat/pull/2578>)
- All methods for interactive segmentation accept negative points as well
- Persistent queue added to logstash (<https://github.com/openvinotoolkit/cvat/pull/2744>)
- Improved maintenance of popups visibility (<https://github.com/openvinotoolkit/cvat/pull/2809>)
- Image visualizations settings on canvas for faster access (<https://github.com/openvinotoolkit/cvat/pull/2872>)
- Better scale management of left panel when screen is too small (<https://github.com/openvinotoolkit/cvat/pull/2880>)
- Improved error messages for annotation import (<https://github.com/openvinotoolkit/cvat/pull/2935>)
- Using manifest support instead video meta information and dummy chunks (<https://github.com/openvinotoolkit/cvat/pull/2763>)

### Fixed

- More robust execution of nuclio GPU functions by limiting the GPU memory consumption per worker (<https://github.com/openvinotoolkit/cvat/pull/2714>)
- Kibana startup initialization (<https://github.com/openvinotoolkit/cvat/pull/2659>)
- The cursor jumps to the end of the line when renaming a task (<https://github.com/openvinotoolkit/cvat/pull/2669>)
- SSLCertVerificationError when remote source is used (<https://github.com/openvinotoolkit/cvat/pull/2683>)
- Fixed filters select overflow (<https://github.com/openvinotoolkit/cvat/pull/2614>)
- Fixed tasks in project auto annotation (<https://github.com/openvinotoolkit/cvat/pull/2725>)
- Cuboids are missed in annotations statistics (<https://github.com/openvinotoolkit/cvat/pull/2704>)
- The list of files attached to the task is not displayed (<https://github.com/openvinotoolkit/cvat/pull/2706>)
- A couple of css-related issues (top bar disappear, wrong arrow position on collapse elements) (<https://github.com/openvinotoolkit/cvat/pull/2736>)
- Issue with point region doesn't work in Firefox (<https://github.com/openvinotoolkit/cvat/pull/2727>)
- Fixed cuboid perspective change (<https://github.com/openvinotoolkit/cvat/pull/2733>)
- Annotation page popups (ai tools, drawing) reset state after detecting, tracking, drawing (<https://github.com/openvinotoolkit/cvat/pull/2780>)
- Polygon editing using trailing point (<https://github.com/openvinotoolkit/cvat/pull/2808>)
- Updated the path to python for DL models inside automatic annotation documentation (<https://github.com/openvinotoolkit/cvat/pull/2847>)
- Fixed of receiving function variable (<https://github.com/openvinotoolkit/cvat/pull/2860>)
- Shortcuts with CAPSLOCK enabled and with non-US languages activated (<https://github.com/openvinotoolkit/cvat/pull/2872>)
- Prevented creating several issues for the same object (<https://github.com/openvinotoolkit/cvat/pull/2868>)
- Fixed label editor name field validator (<https://github.com/openvinotoolkit/cvat/pull/2879>)
- An error about track shapes outside of the task frames during export (<https://github.com/openvinotoolkit/cvat/pull/2890>)
- Fixed project search field updating (<https://github.com/openvinotoolkit/cvat/pull/2901>)
- Fixed export error when invalid polygons are present in overlapping frames (<https://github.com/openvinotoolkit/cvat/pull/2852>)
- Fixed image quality option for tasks created from images (<https://github.com/openvinotoolkit/cvat/pull/2963>)
- Incorrect text on the warning when specifying an incorrect link to the issue tracker (<https://github.com/openvinotoolkit/cvat/pull/2971>)
- Updating label attributes when label contains number attributes (<https://github.com/openvinotoolkit/cvat/pull/2969>)
- Crop a polygon if its points are outside the bounds of the image (<https://github.com/openvinotoolkit/cvat/pull/3025>)

## \[1.2.0] - 2021-01-08

### Fixed

- Memory consumption for the task creation process (<https://github.com/openvinotoolkit/cvat/pull/2582>)
- Frame preloading (<https://github.com/openvinotoolkit/cvat/pull/2608>)
- Project cannot be removed from the project page (<https://github.com/openvinotoolkit/cvat/pull/2626>)

## \[1.2.0-beta] - 2020-12-15

### Added

- GPU support and improved documentation for auto annotation (<https://github.com/openvinotoolkit/cvat/pull/2546>)
- Manual review pipeline: issues/comments/workspace (<https://github.com/openvinotoolkit/cvat/pull/2357>)
- Basic projects implementation (<https://github.com/openvinotoolkit/cvat/pull/2255>)
- Documentation on how to mount cloud starage(AWS S3 bucket, Azure container, Google Drive) as FUSE (<https://github.com/openvinotoolkit/cvat/pull/2377>)
- Ability to work with share files without copying inside (<https://github.com/openvinotoolkit/cvat/pull/2377>)
- Tooltips in label selectors (<https://github.com/openvinotoolkit/cvat/pull/2509>)
- Page redirect after login using `next` query parameter (<https://github.com/openvinotoolkit/cvat/pull/2527>)
- [ImageNet](http://www.image-net.org) format support (<https://github.com/openvinotoolkit/cvat/pull/2376>)
- [CamVid](http://mi.eng.cam.ac.uk/research/projects/VideoRec/CamVid/) format support (<https://github.com/openvinotoolkit/cvat/pull/2559>)

### Changed

- PATCH requests from cvat-core submit only changed fields (<https://github.com/openvinotoolkit/cvat/pull/2445>)
- deploy.sh in serverless folder is separated into deploy_cpu.sh and deploy_gpu.sh (<https://github.com/openvinotoolkit/cvat/pull/2546>)
- Bumped nuclio version to 1.5.8
- Migrated to Antd 4.9 (<https://github.com/openvinotoolkit/cvat/pull/2536>)

### Fixed

- Fixed FastRCNN inference bug for images with 4 channels i.e. png (<https://github.com/openvinotoolkit/cvat/pull/2546>)
- Django templates for email and user guide (<https://github.com/openvinotoolkit/cvat/pull/2412>)
- Saving relative paths in dummy chunks instead of absolute (<https://github.com/openvinotoolkit/cvat/pull/2424>)
- Objects with a specific label cannot be displayed if at least one tag with the label exist (<https://github.com/openvinotoolkit/cvat/pull/2435>)
- Wrong attribute can be removed in labels editor (<https://github.com/openvinotoolkit/cvat/pull/2436>)
- UI fails with the error "Cannot read property 'label' of undefined" (<https://github.com/openvinotoolkit/cvat/pull/2442>)
- Exception: "Value must be a user instance" (<https://github.com/openvinotoolkit/cvat/pull/2441>)
- Reset zoom option doesn't work in tag annotation mode (<https://github.com/openvinotoolkit/cvat/pull/2443>)
- Canvas is busy error (<https://github.com/openvinotoolkit/cvat/pull/2437>)
- Projects view layout fix (<https://github.com/openvinotoolkit/cvat/pull/2503>)
- Fixed the tasks view (infinite loading) when it is impossible to get a preview of the task (<https://github.com/openvinotoolkit/cvat/pull/2504>)
- Empty frames navigation (<https://github.com/openvinotoolkit/cvat/pull/2505>)
- TypeError: Cannot read property 'toString' of undefined (<https://github.com/openvinotoolkit/cvat/pull/2517>)
- Extra shapes are drawn after Esc, or G pressed while drawing a region in grouping (<https://github.com/openvinotoolkit/cvat/pull/2507>)
- Reset state (reviews, issues) after logout or changing a job (<https://github.com/openvinotoolkit/cvat/pull/2525>)
- TypeError: Cannot read property 'id' of undefined when updating a task (<https://github.com/openvinotoolkit/cvat/pull/2544>)

## \[1.2.0-alpha] - 2020-11-09

### Added

- Ability to login into CVAT-UI with token from api/v1/auth/login (<https://github.com/openvinotoolkit/cvat/pull/2234>)
- Added layout grids toggling ('ctrl + alt + Enter')
- Added password reset functionality (<https://github.com/opencv/cvat/pull/2058>)
- Ability to work with data on the fly (<https://github.com/opencv/cvat/pull/2007>)
- Annotation in process outline color wheel (<https://github.com/opencv/cvat/pull/2084>)
- On the fly annotation using DL detectors (<https://github.com/opencv/cvat/pull/2102>)
- Displaying automatic annotation progress on a task view (<https://github.com/opencv/cvat/pull/2148>)
- Automatic tracking of bounding boxes using serverless functions (<https://github.com/opencv/cvat/pull/2136>)
- \[Datumaro] CLI command for dataset equality comparison (<https://github.com/opencv/cvat/pull/1989>)
- \[Datumaro] Merging of datasets with different labels (<https://github.com/opencv/cvat/pull/2098>)
- Add FBRS interactive segmentation serverless function (<https://github.com/openvinotoolkit/cvat/pull/2094>)
- Ability to change default behaviour of previous/next buttons of a player.
  It supports regular navigation, searching a frame according to annotations
  filters and searching the nearest frame without any annotations (<https://github.com/openvinotoolkit/cvat/pull/2221>)
- MacOS users notes in CONTRIBUTING.md
- Ability to prepare meta information manually (<https://github.com/openvinotoolkit/cvat/pull/2217>)
- Ability to upload prepared meta information along with a video when creating a task (<https://github.com/openvinotoolkit/cvat/pull/2217>)
- Optional chaining plugin for cvat-canvas and cvat-ui (<https://github.com/openvinotoolkit/cvat/pull/2249>)
- MOTS png mask format support (<https://github.com/openvinotoolkit/cvat/pull/2198>)
- Ability to correct upload video with a rotation record in the metadata (<https://github.com/openvinotoolkit/cvat/pull/2218>)
- User search field for assignee fields (<https://github.com/openvinotoolkit/cvat/pull/2370>)
- Support of mxf videos (<https://github.com/openvinotoolkit/cvat/pull/2514>)

### Changed

- UI models (like DEXTR) were redesigned to be more interactive (<https://github.com/opencv/cvat/pull/2054>)
- Used Ubuntu:20.04 as a base image for CVAT Dockerfile (<https://github.com/opencv/cvat/pull/2101>)
- Right colors of label tags in label mapping when a user runs automatic detection (<https://github.com/openvinotoolkit/cvat/pull/2162>)
- Nuclio became an optional component of CVAT (<https://github.com/openvinotoolkit/cvat/pull/2192>)
- A key to remove a point from a polyshape (Ctrl => Alt) (<https://github.com/openvinotoolkit/cvat/pull/2204>)
- Updated `docker-compose` file version from `2.3` to `3.3`(<https://github.com/openvinotoolkit/cvat/pull/2235>)
- Added auto inference of url schema from host in CLI, if provided (<https://github.com/openvinotoolkit/cvat/pull/2240>)
- Track frames in skips between annotation is presented in MOT and MOTS formats are marked `outside` (<https://github.com/openvinotoolkit/cvat/pull/2198>)
- UI packages installation with `npm ci` instead of `npm install` (<https://github.com/openvinotoolkit/cvat/pull/2350>)

### Removed

- Removed Z-Order flag from task creation process

### Fixed

- Fixed multiple errors which arises when polygon is of length 5 or less (<https://github.com/opencv/cvat/pull/2100>)
- Fixed task creation from PDF (<https://github.com/opencv/cvat/pull/2141>)
- Fixed CVAT format import for frame stepped tasks (<https://github.com/openvinotoolkit/cvat/pull/2151>)
- Fixed the reading problem with large PDFs (<https://github.com/openvinotoolkit/cvat/pull/2154>)
- Fixed unnecessary pyhash dependency (<https://github.com/openvinotoolkit/cvat/pull/2170>)
- Fixed Data is not getting cleared, even after deleting the Task from Django Admin App(<https://github.com/openvinotoolkit/cvat/issues/1925>)
- Fixed blinking message: "Some tasks have not been showed because they do not have any data" (<https://github.com/openvinotoolkit/cvat/pull/2200>)
- Fixed case when a task with 0 jobs is shown as "Completed" in UI (<https://github.com/openvinotoolkit/cvat/pull/2200>)
- Fixed use case when UI throws exception: Cannot read property 'objectType' of undefined #2053 (<https://github.com/openvinotoolkit/cvat/pull/2203>)
- Fixed use case when logs could be saved twice or more times #2202 (<https://github.com/openvinotoolkit/cvat/pull/2203>)
- Fixed issues from #2112 (<https://github.com/openvinotoolkit/cvat/pull/2217>)
- Git application name (renamed to dataset_repo) (<https://github.com/openvinotoolkit/cvat/pull/2243>)
- A problem in exporting of tracks, where tracks could be truncated (<https://github.com/openvinotoolkit/cvat/issues/2129>)
- Fixed CVAT startup process if the user has `umask 077` in .bashrc file (<https://github.com/openvinotoolkit/cvat/pull/2293>)
- Exception: Cannot read property "each" of undefined after drawing a single point (<https://github.com/openvinotoolkit/cvat/pull/2307>)
- Cannot read property 'label' of undefined (Fixed?) (<https://github.com/openvinotoolkit/cvat/pull/2311>)
- Excluded track frames marked `outside` in `CVAT for Images` export (<https://github.com/openvinotoolkit/cvat/pull/2345>)
- 'List of tasks' Kibana visualization (<https://github.com/openvinotoolkit/cvat/pull/2361>)
- An error on exporting not `jpg` or `png` images in TF Detection API format (<https://github.com/openvinotoolkit/datumaro/issues/35>)

## \[1.1.0] - 2020-08-31

### Added

- Siammask tracker as DL serverless function (<https://github.com/opencv/cvat/pull/1988>)
- \[Datumaro] Added model info and source info commands (<https://github.com/opencv/cvat/pull/1973>)
- \[Datumaro] Dataset statistics (<https://github.com/opencv/cvat/pull/1668>)
- Ability to change label color in tasks and predefined labels (<https://github.com/opencv/cvat/pull/2014>)
- \[Datumaro] Multi-dataset merge (<https://github.com/opencv/cvat/pull/1695>)
- Ability to configure email verification for new users (<https://github.com/opencv/cvat/pull/1929>)
- Link to django admin page from UI (<https://github.com/opencv/cvat/pull/2068>)
- Notification message when users use wrong browser (<https://github.com/opencv/cvat/pull/2070>)

### Changed

- Shape coordinates are rounded to 2 digits in dumped annotations (<https://github.com/opencv/cvat/pull/1970>)
- COCO format does not produce polygon points for bbox annotations (<https://github.com/opencv/cvat/pull/1953>)

### Fixed

- Issue loading openvino models for semi-automatic and automatic annotation (<https://github.com/opencv/cvat/pull/1996>)
- Basic functions of CVAT works without activated nuclio dashboard
- Fixed a case in which exported masks could have wrong color order (<https://github.com/opencv/cvat/issues/2032>)
- Fixed error with creating task with labels with the same name (<https://github.com/opencv/cvat/pull/2031>)
- Django RQ dashboard view (<https://github.com/opencv/cvat/pull/2069>)
- Object's details menu settings (<https://github.com/opencv/cvat/pull/2084>)

## \[1.1.0-beta] - 2020-08-03

### Added

- DL models as serverless functions (<https://github.com/opencv/cvat/pull/1767>)
- Source type support for tags, shapes and tracks (<https://github.com/opencv/cvat/pull/1192>)
- Source type support for CVAT Dumper/Loader (<https://github.com/opencv/cvat/pull/1192>)
- Intelligent polygon editing (<https://github.com/opencv/cvat/pull/1921>)
- Support creating multiple jobs for each task through python cli (<https://github.com/opencv/cvat/pull/1950>)
- python cli over https (<https://github.com/opencv/cvat/pull/1942>)
- Error message when plugins weren't able to initialize instead of infinite loading (<https://github.com/opencv/cvat/pull/1966>)
- Ability to change user password (<https://github.com/opencv/cvat/pull/1954>)

### Changed

- Smaller object details (<https://github.com/opencv/cvat/pull/1877>)
- `COCO` format does not convert bboxes to polygons on export (<https://github.com/opencv/cvat/pull/1953>)
- It is impossible to submit a DL model in OpenVINO format using UI.
  Now you can deploy new models on the server using serverless functions
  (<https://github.com/opencv/cvat/pull/1767>)
- Files and folders under share path are now alphabetically sorted

### Removed

- Removed OpenVINO and CUDA components because they are not necessary anymore (<https://github.com/opencv/cvat/pull/1767>)
- Removed the old UI code (<https://github.com/opencv/cvat/pull/1964>)

### Fixed

- Some objects aren't shown on canvas sometimes. For example after propagation on of objects is invisible (<https://github.com/opencv/cvat/pull/1834>)
- CVAT doesn't offer to restore state after an error (<https://github.com/opencv/cvat/pull/1874>)
- Cannot read property 'shapeType' of undefined because of zOrder related issues (<https://github.com/opencv/cvat/pull/1874>)
- Cannot read property 'pinned' of undefined because of zOrder related issues (<https://github.com/opencv/cvat/pull/1874>)
- Do not iterate over hidden objects in aam (which are invisible because of zOrder) (<https://github.com/opencv/cvat/pull/1874>)
- Cursor position is reset after changing a text field (<https://github.com/opencv/cvat/pull/1874>)
- Hidden points and cuboids can be selected to be grouped (<https://github.com/opencv/cvat/pull/1874>)
- `outside` annotations should not be in exported images (<https://github.com/opencv/cvat/issues/1620>)
- `CVAT for video format` import error with interpolation (<https://github.com/opencv/cvat/issues/1893>)
- `Image compression` definition mismatch (<https://github.com/opencv/cvat/issues/1900>)
- Points are duplicated during polygon interpolation sometimes (<https://github.com/opencv/cvat/pull/1892>)
- When redraw a shape with activated autobordering, previous points are visible (<https://github.com/opencv/cvat/pull/1892>)
- No mapping between side object element and context menu in some attributes (<https://github.com/opencv/cvat/pull/1923>)
- Interpolated shapes exported as `keyframe = True` (<https://github.com/opencv/cvat/pull/1937>)
- Stylelint filetype scans (<https://github.com/opencv/cvat/pull/1952>)
- Fixed toolip closing issue (<https://github.com/opencv/cvat/pull/1955>)
- Clearing frame cache when close a task (<https://github.com/opencv/cvat/pull/1966>)
- Increase rate of throttling policy for unauthenticated users (<https://github.com/opencv/cvat/pull/1969>)

## \[1.1.0-alpha] - 2020-06-30

### Added

- Throttling policy for unauthenticated users (<https://github.com/opencv/cvat/pull/1531>)
- Added default label color table for mask export (<https://github.com/opencv/cvat/pull/1549>)
- Added environment variables for Redis and Postgres hosts for Kubernetes deployment support (<https://github.com/opencv/cvat/pull/1641>)
- Added visual identification for unavailable formats (<https://github.com/opencv/cvat/pull/1567>)
- Shortcut to change color of an activated shape in new UI (Enter) (<https://github.com/opencv/cvat/pull/1683>)
- Shortcut to switch split mode (<https://github.com/opencv/cvat/pull/1683>)
- Built-in search for labels when create an object or change a label (<https://github.com/opencv/cvat/pull/1683>)
- Better validation of labels and attributes in raw viewer (<https://github.com/opencv/cvat/pull/1727>)
- ClamAV antivirus integration (<https://github.com/opencv/cvat/pull/1712>)
- Added canvas background color selector (<https://github.com/opencv/cvat/pull/1705>)
- SCSS files linting with Stylelint tool (<https://github.com/opencv/cvat/pull/1766>)
- Supported import and export or single boxes in MOT format (<https://github.com/opencv/cvat/pull/1764>)
- \[Datumaro] Added `stats` command, which shows some dataset statistics
  like image mean and std (<https://github.com/opencv/cvat/pull/1734>)
- Add option to upload annotations upon task creation on CLI
- Polygon and polylines interpolation (<https://github.com/opencv/cvat/pull/1571>)
- Ability to redraw shape from scratch (Shift + N) for an activated shape (<https://github.com/opencv/cvat/pull/1571>)
- Highlights for the first point of a polygon/polyline and direction (<https://github.com/opencv/cvat/pull/1571>)
- Ability to change orientation for poylgons/polylines in context menu (<https://github.com/opencv/cvat/pull/1571>)
- Ability to set the first point for polygons in points context menu (<https://github.com/opencv/cvat/pull/1571>)
- Added new tag annotation workspace (<https://github.com/opencv/cvat/pull/1570>)
- Appearance block in attribute annotation mode (<https://github.com/opencv/cvat/pull/1820>)
- Keyframe navigations and some switchers in attribute annotation mode (<https://github.com/opencv/cvat/pull/1820>)
- \[Datumaro] Added `convert` command to convert datasets directly (<https://github.com/opencv/cvat/pull/1837>)
- \[Datumaro] Added an option to specify image extension when exporting datasets (<https://github.com/opencv/cvat/pull/1799>)
- \[Datumaro] Added image copying when exporting datasets, if possible (<https://github.com/opencv/cvat/pull/1799>)

### Changed

- Removed information about e-mail from the basic user information (<https://github.com/opencv/cvat/pull/1627>)
- Update https install manual. Makes it easier and more robust.
  Includes automatic renewing of lets encrypt certificates.
- Settings page move to the modal. (<https://github.com/opencv/cvat/pull/1705>)
- Implemented import and export of annotations with relative image paths (<https://github.com/opencv/cvat/pull/1463>)
- Using only single click to start editing or remove a point (<https://github.com/opencv/cvat/pull/1571>)
- Added support for attributes in VOC XML format (<https://github.com/opencv/cvat/pull/1792>)
- Added annotation attributes in COCO format (<https://github.com/opencv/cvat/pull/1782>)
- Colorized object items in the side panel (<https://github.com/opencv/cvat/pull/1753>)
- \[Datumaro] Annotation-less files are not generated anymore in COCO format, unless tasks explicitly requested (<https://github.com/opencv/cvat/pull/1799>)

### Fixed

- Problem with exported frame stepped image task (<https://github.com/opencv/cvat/issues/1613>)
- Fixed dataset filter item representation for imageless dataset items (<https://github.com/opencv/cvat/pull/1593>)
- Fixed interpreter crash when trying to import `tensorflow` with no AVX instructions available (<https://github.com/opencv/cvat/pull/1567>)
- Kibana wrong working time calculation with new annotation UI use (<https://github.com/opencv/cvat/pull/1654>)
- Wrong rexex for account name validation (<https://github.com/opencv/cvat/pull/1667>)
- Wrong description on register view for the username field (<https://github.com/opencv/cvat/pull/1667>)
- Wrong resolution for resizing a shape (<https://github.com/opencv/cvat/pull/1667>)
- React warning because of not unique keys in labels viewer (<https://github.com/opencv/cvat/pull/1727>)
- Fixed issue tracker (<https://github.com/opencv/cvat/pull/1705>)
- Fixed canvas fit after sidebar open/close event (<https://github.com/opencv/cvat/pull/1705>)
- A couple of exceptions in AAM related with early object activation (<https://github.com/opencv/cvat/pull/1755>)
- Propagation from the latest frame (<https://github.com/opencv/cvat/pull/1800>)
- Number attribute value validation (didn't work well with floats) (<https://github.com/opencv/cvat/pull/1800>)
- Logout doesn't work (<https://github.com/opencv/cvat/pull/1812>)
- Annotations aren't updated after reopening a task (<https://github.com/opencv/cvat/pull/1753>)
- Labels aren't updated after reopening a task (<https://github.com/opencv/cvat/pull/1753>)
- Canvas isn't fitted after collapsing side panel in attribute annotation mode (<https://github.com/opencv/cvat/pull/1753>)
- Error when interpolating polygons (<https://github.com/opencv/cvat/pull/1878>)

### Security

- SQL injection in Django `CVE-2020-9402` (<https://github.com/opencv/cvat/pull/1657>)

## \[1.0.0] - 2020-05-29

### Added

- cvat-ui: cookie policy drawer for login page (<https://github.com/opencv/cvat/pull/1511>)
- `datumaro_project` export format (<https://github.com/opencv/cvat/pull/1352>)
- Ability to configure user agreements for the user registration form (<https://github.com/opencv/cvat/pull/1464>)
- Cuboid interpolation and cuboid drawing from rectangles (<https://github.com/opencv/cvat/pull/1560>)
- Ability to configure custom pageViewHit, which can be useful for web analytics integration (<https://github.com/opencv/cvat/pull/1566>)
- Ability to configure access to the analytics page based on roles (<https://github.com/opencv/cvat/pull/1592>)

### Changed

- Downloaded file name in annotations export became more informative (<https://github.com/opencv/cvat/pull/1352>)
- Added auto trimming for trailing whitespaces style enforcement (<https://github.com/opencv/cvat/pull/1352>)
- REST API: updated `GET /task/<id>/annotations`: parameters are `format`, `filename`
  (now optional), `action` (optional) (<https://github.com/opencv/cvat/pull/1352>)
- REST API: removed `dataset/formats`, changed format of `annotation/formats` (<https://github.com/opencv/cvat/pull/1352>)
- Exported annotations are stored for N hours instead of indefinitely (<https://github.com/opencv/cvat/pull/1352>)
- Formats: CVAT format now accepts ZIP and XML (<https://github.com/opencv/cvat/pull/1352>)
- Formats: COCO format now accepts ZIP and JSON (<https://github.com/opencv/cvat/pull/1352>)
- Formats: most of formats renamed, no extension in title (<https://github.com/opencv/cvat/pull/1352>)
- Formats: definitions are changed, are not stored in DB anymore (<https://github.com/opencv/cvat/pull/1352>)
- cvat-core: session.annotations.put() now returns ids of added objects (<https://github.com/opencv/cvat/pull/1493>)
- Images without annotations now also included in dataset/annotations export (<https://github.com/opencv/cvat/issues/525>)

### Removed

- `annotation` application is replaced with `dataset_manager` (<https://github.com/opencv/cvat/pull/1352>)
- `_DATUMARO_INIT_LOGLEVEL` env. variable is removed in favor of regular `--loglevel` cli parameter (<https://github.com/opencv/cvat/pull/1583>)

### Fixed

- Categories for empty projects with no sources are taken from own dataset (<https://github.com/opencv/cvat/pull/1352>)
- Added directory removal on error during `extract` command (<https://github.com/opencv/cvat/pull/1352>)
- Added debug error message on incorrect XPath (<https://github.com/opencv/cvat/pull/1352>)
- Exporting frame stepped task
  (<https://github.com/opencv/cvat/issues/1294>, <https://github.com/opencv/cvat/issues/1334>)
- Fixed broken command line interface for `cvat` export format in Datumaro (<https://github.com/opencv/cvat/issues/1494>)
- Updated Rest API document, Swagger document serving instruction issue (<https://github.com/opencv/cvat/issues/1495>)
- Fixed cuboid occluded view (<https://github.com/opencv/cvat/pull/1500>)
- Non-informative lock icon (<https://github.com/opencv/cvat/pull/1434>)
- Sidebar in AAM has no hide/show button (<https://github.com/opencv/cvat/pull/1420>)
- Task/Job buttons has no "Open in new tab" option (<https://github.com/opencv/cvat/pull/1419>)
- Delete point context menu option has no shortcut hint (<https://github.com/opencv/cvat/pull/1416>)
- Fixed issue with unnecessary tag activation in cvat-canvas (<https://github.com/opencv/cvat/issues/1540>)
- Fixed an issue with large number of instances in instance mask (<https://github.com/opencv/cvat/issues/1539>)
- Fixed full COCO dataset import error with conflicting labels in keypoints and detection (<https://github.com/opencv/cvat/pull/1548>)
- Fixed COCO keypoints skeleton parsing and saving (<https://github.com/opencv/cvat/issues/1539>)
- `tf.placeholder() is not compatible with eager execution` exception for auto_segmentation (<https://github.com/opencv/cvat/pull/1562>)
- Canvas cannot be moved with move functionality on left mouse key (<https://github.com/opencv/cvat/pull/1573>)
- Deep extreme cut request is sent when draw any shape with Make AI polygon option enabled (<https://github.com/opencv/cvat/pull/1573>)
- Fixed an error when exporting a task with cuboids to any format except CVAT (<https://github.com/opencv/cvat/pull/1577>)
- Synchronization with remote git repo (<https://github.com/opencv/cvat/pull/1582>)
- A problem with mask to polygons conversion when polygons are too small (<https://github.com/opencv/cvat/pull/1581>)
- Unable to upload video with uneven size (<https://github.com/opencv/cvat/pull/1594>)
- Fixed an issue with `z_order` having no effect on segmentations (<https://github.com/opencv/cvat/pull/1589>)

### Security

- Permission group whitelist check for analytics view (<https://github.com/opencv/cvat/pull/1608>)

## \[1.0.0-beta.2] - 2020-04-30

### Added

- Re-Identification algorithm to merging bounding boxes automatically to the new UI (<https://github.com/opencv/cvat/pull/1406>)
- Methods `import` and `export` to import/export raw annotations for Job and Task in `cvat-core` (<https://github.com/opencv/cvat/pull/1406>)
- Versioning of client packages (`cvat-core`, `cvat-canvas`, `cvat-ui`). Initial versions are set to 1.0.0 (<https://github.com/opencv/cvat/pull/1448>)
- Cuboids feature was migrated from old UI to new one. (<https://github.com/opencv/cvat/pull/1451>)

### Removed

- Annotation conversion utils, currently supported natively via Datumaro framework
  (<https://github.com/opencv/cvat/pull/1477>)

### Fixed

- Auto annotation, TF annotation and Auto segmentation apps (<https://github.com/opencv/cvat/pull/1409>)
- Import works with truncated images now: "OSError:broken data stream" on corrupt images
  (<https://github.com/opencv/cvat/pull/1430>)
- Hide functionality (H) doesn't work (<https://github.com/opencv/cvat/pull/1445>)
- The highlighted attribute doesn't correspond to the chosen attribute in AAM (<https://github.com/opencv/cvat/pull/1445>)
- Inconvinient image shaking while drawing a polygon (hold Alt key during drawing/editing/grouping to drag an image) (<https://github.com/opencv/cvat/pull/1445>)
- Filter property "shape" doesn't work and extra operator in description (<https://github.com/opencv/cvat/pull/1445>)
- Block of text information doesn't disappear after deactivating for locked shapes (<https://github.com/opencv/cvat/pull/1445>)
- Annotation uploading fails in annotation view (<https://github.com/opencv/cvat/pull/1445>)
- UI freezes after canceling pasting with escape (<https://github.com/opencv/cvat/pull/1445>)
- Duplicating keypoints in COCO export (<https://github.com/opencv/cvat/pull/1435>)
- CVAT new UI: add arrows on a mouse cursor (<https://github.com/opencv/cvat/pull/1391>)
- Delete point bug (in new UI) (<https://github.com/opencv/cvat/pull/1440>)
- Fix apache startup after PC restart (<https://github.com/opencv/cvat/pull/1467>)
- Open task button doesn't work (<https://github.com/opencv/cvat/pull/1474>)

## \[1.0.0-beta.1] - 2020-04-15

### Added

- Special behaviour for attribute value `__undefined__` (invisibility, no shortcuts to be set in AAM)
- Dialog window with some helpful information about using filters
- Ability to display a bitmap in the new UI
- Button to reset colors settings (brightness, saturation, contrast) in the new UI
- Option to display shape text always
- Dedicated message with clarifications when share is unmounted (<https://github.com/opencv/cvat/pull/1373>)
- Ability to create one tracked point (<https://github.com/opencv/cvat/pull/1383>)
- Ability to draw/edit polygons and polylines with automatic bordering feature
  (<https://github.com/opencv/cvat/pull/1394>)
- Tutorial: instructions for CVAT over HTTPS
- Deep extreme cut (semi-automatic segmentation) to the new UI (<https://github.com/opencv/cvat/pull/1398>)

### Changed

- Increase preview size of a task till 256, 256 on the server
- Public ssh-keys are displayed in a dedicated window instead of console when create a task with a repository
- React UI is the primary UI

### Fixed

- Cleaned up memory in Auto Annotation to enable long running tasks on videos
- New shape is added when press `esc` when drawing instead of cancellation
- Dextr segmentation doesn't work.
- `FileNotFoundError` during dump after moving format files
- CVAT doesn't append outside shapes when merge polyshapes in old UI
- Layout sometimes shows double scroll bars on create task, dashboard and settings pages
- UI fails after trying to change frame during resizing, dragging, editing
- Hidden points (or outsided) are visible after changing a frame
- Merge is allowed for points, but clicks on points conflict with frame dragging logic
- Removed objects are visible for search
- Add missed task_id and job_id fields into exception logs for the new UI (<https://github.com/opencv/cvat/pull/1372>)
- UI fails when annotations saving occurs during drag/resize/edit (<https://github.com/opencv/cvat/pull/1383>)
- Multiple savings when hold Ctrl+S (a lot of the same copies of events were sent with the same working time)
  (<https://github.com/opencv/cvat/pull/1383>)
- UI doesn't have any reaction when git repos synchronization failed (<https://github.com/opencv/cvat/pull/1383>)
- Bug when annotations cannot be saved after (delete - save - undo - save) (<https://github.com/opencv/cvat/pull/1383>)
- VOC format exports Upper case labels correctly in lower case (<https://github.com/opencv/cvat/pull/1379>)
- Fixed polygon exporting bug in COCO dataset (<https://github.com/opencv/cvat/issues/1387>)
- Task creation from remote files (<https://github.com/opencv/cvat/pull/1392>)
- Job cannot be opened in some cases when the previous job was failed during opening
  (<https://github.com/opencv/cvat/issues/1403>)
- Deactivated shape is still highlighted on the canvas (<https://github.com/opencv/cvat/issues/1403>)
- AttributeError: 'tuple' object has no attribute 'read' in ReID algorithm (<https://github.com/opencv/cvat/issues/1403>)
- Wrong semi-automatic segmentation near edges of an image (<https://github.com/opencv/cvat/issues/1403>)
- Git repos paths (<https://github.com/opencv/cvat/pull/1400>)
- Uploading annotations for tasks with multiple jobs (<https://github.com/opencv/cvat/pull/1396>)

## \[1.0.0-alpha] - 2020-03-31

### Added

- Data streaming using chunks (<https://github.com/opencv/cvat/pull/1007>)
- New UI: showing file names in UI (<https://github.com/opencv/cvat/pull/1311>)
- New UI: delete a point from context menu (<https://github.com/opencv/cvat/pull/1292>)

### Fixed

- Git app cannot clone a repository (<https://github.com/opencv/cvat/pull/1330>)
- New UI: preview position in task details (<https://github.com/opencv/cvat/pull/1312>)
- AWS deployment (<https://github.com/opencv/cvat/pull/1316>)

## \[0.6.1] - 2020-03-21

### Changed

- VOC task export now does not use official label map by default, but takes one
  from the source task to avoid primary-class and class part name
  clashing ([#1275](https://github.com/opencv/cvat/issues/1275))

### Fixed

- File names in LabelMe format export are no longer truncated ([#1259](https://github.com/opencv/cvat/issues/1259))
- `occluded` and `z_order` annotation attributes are now correctly passed to Datumaro ([#1271](https://github.com/opencv/cvat/pull/1271))
- Annotation-less tasks now can be exported as empty datasets in COCO ([#1277](https://github.com/opencv/cvat/issues/1277))
- Frame name matching for video annotations import -
  allowed `frame_XXXXXX[.ext]` format ([#1274](https://github.com/opencv/cvat/pull/1274))

### Security

- Bump acorn from 6.3.0 to 6.4.1 in /cvat-ui ([#1270](https://github.com/opencv/cvat/pull/1270))

## \[0.6.0] - 2020-03-15

### Added

- Server only support for projects. Extend REST API v1 (/api/v1/projects\*)
- Ability to get basic information about users without admin permissions ([#750](https://github.com/opencv/cvat/issues/750))
- Changed REST API: removed PUT and added DELETE methods for /api/v1/users/ID
- Mask-RCNN Auto Annotation Script in OpenVINO format
- Yolo Auto Annotation Script
- Auto segmentation using Mask_RCNN component (Keras+Tensorflow Mask R-CNN Segmentation)
- REST API to export an annotation task (images + annotations)
  [Datumaro](https://github.com/opencv/cvat/tree/develop/datumaro) -
  a framework to build, analyze, debug and visualize datasets
- Text Detection Auto Annotation Script in OpenVINO format for version 4
- Added in OpenVINO Semantic Segmentation for roads
- Ability to visualize labels when using Auto Annotation runner
- MOT CSV format support ([#830](https://github.com/opencv/cvat/pull/830))
- LabelMe format support ([#844](https://github.com/opencv/cvat/pull/844))
- Segmentation MASK format import (as polygons) ([#1163](https://github.com/opencv/cvat/pull/1163))
- Git repositories can be specified with IPv4 address ([#827](https://github.com/opencv/cvat/pull/827))

### Changed

- page_size parameter for all REST API methods
- React & Redux & Antd based dashboard
- Yolov3 interpretation script fix and changes to mapping.json
- YOLO format support ([#1151](https://github.com/opencv/cvat/pull/1151))
- Added support for OpenVINO 2020

### Fixed

- Exception in Git plugin [#826](https://github.com/opencv/cvat/issues/826)
- Label ids in TFrecord format now start from 1 [#866](https://github.com/opencv/cvat/issues/866)
- Mask problem in COCO JSON style [#718](https://github.com/opencv/cvat/issues/718)
- Datasets (or tasks) can be joined and split to subsets with Datumaro [#791](https://github.com/opencv/cvat/issues/791)
- Output labels for VOC format can be specified with Datumaro [#942](https://github.com/opencv/cvat/issues/942)
- Annotations can be filtered before dumping with Datumaro [#994](https://github.com/opencv/cvat/issues/994)

## \[0.5.2] - 2019-12-15

### Fixed

- Frozen version of scikit-image==0.15 in requirements.txt because next releases don't support Python 3.5

## \[0.5.1] - 2019-10-17

### Added

- Integration with Zenodo.org (DOI)

## \[0.5.0] - 2019-09-12

### Added

- A converter to YOLO format
- Installation guide
- Linear interpolation for a single point
- Video frame filter
- Running functional tests for REST API during a build
- Admins are no longer limited to a subset of python commands in the auto annotation application
- Remote data source (list of URLs to create an annotation task)
- Auto annotation using Faster R-CNN with Inception v2 (utils/open_model_zoo)
- Auto annotation using Pixel Link mobilenet v2 - text detection (utils/open_model_zoo)
- Ability to create a custom extractors for unsupported media types
- Added in PDF extractor
- Added in a command line model manager tester
- Ability to dump/load annotations in several formats from UI (CVAT, Pascal VOC, YOLO, MS COCO, png mask, TFRecord)
- Auth for REST API (api/v1/auth/): login, logout, register, ...
- Preview for the new CVAT UI (dashboard only) is available: <http://localhost:9080/>
- Added command line tool for performing common task operations (/utils/cli/)

### Changed

- Outside and keyframe buttons in the side panel for all interpolation shapes (they were only for boxes before)
- Improved error messages on the client side (#511)

### Removed

- "Flip images" has been removed. UI now contains rotation features.

### Fixed

- Incorrect width of shapes borders in some cases
- Annotation parser for tracks with a start frame less than the first segment frame
- Interpolation on the server near outside frames
- Dump for case when task name has a slash
- Auto annotation fail for multijob tasks
- Installation of CVAT with OpenVINO on the Windows platform
- Background color was always black in utils/mask/converter.py
- Exception in attribute annotation mode when a label are switched to a value without any attributes
- Handling of wrong labelamp json file in auto annotation (<https://github.com/opencv/cvat/issues/554>)
- No default attributes in dumped annotation (<https://github.com/opencv/cvat/issues/601>)
- Required field "Frame Filter" on admin page during a task modifying (#666)
- Dump annotation errors for a task with several segments (#610, #500)
- Invalid label parsing during a task creating (#628)
- Button "Open Task" in the annotation view
- Creating a video task with 0 overlap

### Security

- Upgraded Django, djangorestframework, and other packages

## \[0.4.2] - 2019-06-03

### Fixed

- Fixed interaction with the server share in the auto annotation plugin

## \[0.4.1] - 2019-05-14

### Fixed

- JavaScript syntax incompatibility with Google Chrome versions less than 72

## \[0.4.0] - 2019-05-04

### Added

- OpenVINO auto annotation: it is possible to upload a custom model and annotate images automatically.
- Ability to rotate images/video in the client part (Ctrl+R, Shift+Ctrl+R shortcuts) (#305)
- The ReID application for automatic bounding box merging has been added (#299)
- Keyboard shortcuts to switch next/previous default shape type (box, polygon etc) (Alt + <, Alt + >) (#316)
- Converter for VOC now supports interpolation tracks
- REST API (/api/v1/\*, /api/docs)
- Semi-automatic semantic segmentation with the [Deep Extreme Cut](http://www.vision.ee.ethz.ch/~cvlsegmentation/dextr/) work

### Changed

- Propagation setup has been moved from settings to bottom player panel
- Additional events like "Debug Info" or "Fit Image" have been added for analitics
- Optional using LFS for git annotation storages (#314)

### Deprecated

- "Flip images" flag in the create task dialog will be removed.
  Rotation functionality in client part have been added instead.

### Fixed

- Django 2.1.5 (security fix, [CVE-2019-3498](https://nvd.nist.gov/vuln/detail/CVE-2019-3498))
- Several scenarious which cause code 400 after undo/redo/save have been fixed (#315)

## \[0.3.0] - 2018-12-29

### Added

- Ability to copy Object URL and Frame URL via object context menu and player context menu respectively.
- Ability to change opacity for selected shape with help "Selected Fill Opacity" slider.
- Ability to remove polyshapes points by double click.
- Ability to draw/change polyshapes (except for points) by slip method. Just press ENTER and moving a cursor.
- Ability to switch lock/hide properties via label UI element (in right menu) for all objects with same label.
- Shortcuts for outside/keyframe properties
- Support of Intel OpenVINO for accelerated model inference
- Tensorflow annotation now works without CUDA. It can use CPU only. OpenVINO and CUDA are supported optionally.
- Incremental saving of annotations.
- Tutorial for using polygons (screencast)
- Silk profiler to improve development process
- Admin panel can be used to edit labels and attributes for annotation tasks
- Analytics component to manage a data annotation team, monitor exceptions, collect client and server logs
- Changeable job and task statuses (annotation, validation, completed).
  A job status can be changed manually, a task status is computed automatically based on job statuses (#153)
- Backlink to a task from its job annotation view (#156)
- Buttons lock/hide for labels. They work for all objects with the same label on a current frame (#116)

### Changed

- Polyshape editing method has been improved. You can redraw part of shape instead of points cloning.
- Unified shortcut (Esc) for close any mode instead of different shortcuts (Alt+N, Alt+G, Alt+M etc.).
- Dump file contains information about data source (e.g. video name, archive name, ...)
- Update requests library due to [CVE-2018-18074](https://nvd.nist.gov/vuln/detail/CVE-2018-18074)
- Per task/job permissions to create/access/change/delete tasks and annotations
- Documentation was improved
- Timeout for creating tasks was increased (from 1h to 4h) (#136)
- Drawing has become more convenience. Now it is possible to draw outside an image.
  Shapes will be automatically truncated after drawing process (#202)

### Fixed

- Performance bottleneck has been fixed during you create new objects (draw, copy, merge etc).
- Label UI elements aren't updated after changelabel.
- Attribute annotation mode can use invalid shape position after resize or move shapes.
- Labels order is preserved now (#242)
- Uploading large XML files (#123)
- Django vulnerability (#121)
- Grammatical cleanup of README.md (#107)
- Dashboard loading has been accelerated (#156)
- Text drawing outside of a frame in some cases (#202)

## \[0.2.0] - 2018-09-28

### Added

- New annotation shapes: polygons, polylines, points
- Undo/redo feature
- Grid to estimate size of objects
- Context menu for shapes
- A converter to PASCAL VOC format
- A converter to MS COCO format
- A converter to mask format
- License header for most of all files
- .gitattribute to avoid problems with bash scripts inside a container
- CHANGELOG.md itself
- Drawing size of a bounding box during resize
- Color by instance, group, label
- Group objects
- Object propagation on next frames
- Full screen view

### Changed

- Documentation, screencasts, the primary screenshot
- Content-type for save_job request is application/json

### Fixed

- Player navigation if the browser's window is scrolled
- Filter doesn't support dash (-)
- Several memory leaks
- Inconsistent extensions between filenames in an annotation file and real filenames

## \[0.1.2] - 2018-08-07

### Added

- 7z archive support when creating a task
- .vscode/launch.json file for developing with VS code

### Fixed

- #14: docker-compose down command as written in the readme does not remove volumes
- #15: all checkboxes in temporary attributes are checked when reopening job after saving the job
- #18: extend CONTRIBUTING.md
- #19: using the same attribute for label twice -> stuck

### Changed

- More strict verification for labels with attributes

## \[0.1.1] - 2018-07-6

### Added

- Links on a screenshot, documentation, screencasts into README.md
- CONTRIBUTORS.md

### Fixed

- GitHub documentation

## \[0.1.0] - 2018-06-29

### Added

- Initial version

## Template

```
## \[Unreleased]
### Added
- TDB

### Changed
- TDB

### Deprecated
- TDB

### Removed
- TDB

### Fixed
- TDB

### Security
- TDB
```<|MERGE_RESOLUTION|>--- conflicted
+++ resolved
@@ -14,14 +14,11 @@
   (<https://github.com/opencv/cvat/pull/5535>)
 - \[SDK\] Class to represent a project as a PyTorch dataset
   (<https://github.com/opencv/cvat/pull/5523>)
-<<<<<<< HEAD
 - Support for custom file to job splits in tasks (server API & SDK only)
   (<https://github.com/opencv/cvat/pull/5536>)
-=======
 - \[SDK\] A PyTorch adapter setting to disable cache updates
   (<https://github.com/opencv/cvat/pull/5549>)
 - YOLO v7 serverless feature added using ONNX backend (<https://github.com/opencv/cvat/pull/5552>)
->>>>>>> 4e425303
 
 ### Changed
 - The Docker Compose files now use the Compose Specification version
