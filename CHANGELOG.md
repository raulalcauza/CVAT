# Changelog

All notable changes to this project will be documented in this file.

The format is based on [Keep a Changelog](https://keepachangelog.com/en/1.0.0/),
and this project adheres to [Semantic Versioning](https://semver.org/spec/v2.0.0.html).

## \[2.4.0] - Unreleased
### Added
- \[SDK\] An arg to wait for data processing in the task data uploading function
  (<https://github.com/opencv/cvat/pull/5502>)
- Filename pattern to simplify uploading cloud storage data for a task (<https://github.com/opencv/cvat/pull/5498>, <https://github.com/opencv/cvat/pull/5525>)
- \[SDK\] Configuration setting to change the dataset cache directory
  (<https://github.com/opencv/cvat/pull/5535>)
- \[SDK\] Class to represent a project as a PyTorch dataset
  (<https://github.com/opencv/cvat/pull/5523>)
- \[SDK\] A PyTorch adapter setting to disable cache updates
  (<https://github.com/opencv/cvat/pull/5549>)
- YOLO v7 serverless feature added using ONNX backend (<https://github.com/opencv/cvat/pull/5552>)

### Changed
- The Docker Compose files now use the Compose Specification version
  of the format. This version is supported by Docker Compose 1.27.0+
  (<https://github.com/opencv/cvat/pull/5524>).
- \[SDK\] The `resource_type` args now have the default value of `local` in task creation functions.
  The corresponding arguments are keyword-only now.
  (<https://github.com/opencv/cvat/pull/5502>)
- Windows Installation Instructions adjusted to work around <https://github.com/nuclio/nuclio/issues/1821>

### Deprecated
- TDB

### Removed
- TDB

### Fixed
- Helm: Empty password for Redis (<https://github.com/opencv/cvat/pull/5520>)
<<<<<<< HEAD
- Fixed HRNet serverless function runtime error on images with alpha channel (<https://github.com/opencv/cvat/pull/5570>)
=======
- Preview & chunk cache settings are ignored (<https://github.com/opencv/cvat/pull/5569>)
>>>>>>> 6c3e3c98

### Security
- Fixed vulnerability with social authentication (<https://github.com/opencv/cvat/pull/5521>)

## \[2.3.0] - 2022-12-22
### Added
- SDK section in docs (<https://github.com/opencv/cvat/pull/4928>)
- An option to enable or disable host certificate checking in CLI (<https://github.com/opencv/cvat/pull/4928>)
- REST API tests with skeletons (<https://github.com/opencv/cvat/pull/4987>)
- Host schema auto-detection in SDK (<https://github.com/opencv/cvat/pull/4910>)
- Server compatibility checks in SDK (<https://github.com/opencv/cvat/pull/4935>)
- Objects sorting option in the sidebar, by z order. Additional visualization when the sorting is applied
(<https://github.com/opencv/cvat/pull/5145>)
- Added YOLOv5 serverless function NVIDIA GPU support (<https://github.com/opencv/cvat/pull/4960>)
- Mask tools are supported now (brush, eraser, polygon-plus, polygon-minus, returning masks
from online detectors & interactors) (<https://github.com/opencv/cvat/pull/4543>)
- Added Webhooks (<https://github.com/opencv/cvat/pull/4863>)
- Authentication with social accounts google & github (<https://github.com/opencv/cvat/pull/5147>, <https://github.com/opencv/cvat/pull/5181>, <https://github.com/opencv/cvat/pull/5295>)
- REST API tests to export job datasets & annotations and validate their structure  (<https://github.com/opencv/cvat/pull/5160>)
- Propagation backward on UI (<https://github.com/opencv/cvat/pull/5355>)
- Keyboard shortcut to delete a frame (Alt + Del) (<https://github.com/opencv/cvat/pull/5369>)
- A PyTorch dataset adapter layer in the SDK
  (<https://github.com/opencv/cvat/pull/5417>)
- A way to debug the server deployed with Docker (<https://github.com/opencv/cvat/issues/5327>)

### Changed
- `api/docs`, `api/swagger`, `api/schema`, `server/about` endpoints now allow unauthorized access (<https://github.com/opencv/cvat/pull/4928>, <https://github.com/opencv/cvat/pull/4935>)
- 3D canvas now can be dragged in IDLE mode (<https://github.com/opencv/cvat/pull/5385>)
- Datumaro version is upgraded to 0.3 (dev) (<https://github.com/opencv/cvat/pull/4984>)
- Allowed trailing slashes in the SDK host address (<https://github.com/opencv/cvat/pull/5057>)
- Adjusted initial camera position, enabled 'Reset zoom' option for 3D canvas (<https://github.com/opencv/cvat/pull/5395>)
- Enabled authentication via email (<https://github.com/opencv/cvat/pull/5037>)
- Unify error handling with the cloud storage (<https://github.com/opencv/cvat/pull/5389>)
- In the SDK, functions taking paths as strings now also accept path-like objects
  (<https://github.com/opencv/cvat/pull/5435>)

### Removed
- The `--https` option of CLI (<https://github.com/opencv/cvat/pull/4910>)

### Fixed
- Significantly optimized access to DB for api/jobs, api/tasks, and api/projects.
- Removed a possibly duplicated encodeURI() calls in `server-proxy.ts` to prevent doubly encoding
non-ascii paths while adding files from "Connected file share" (issue #4428)
- Removed unnecessary volumes defined in docker-compose.serverless.yml
(<https://github.com/openvinotoolkit/cvat/pull/4659>)
- Project import/export with skeletons (<https://github.com/opencv/cvat/pull/4867>,
  <https://github.com/opencv/cvat/pull/5004>)
- Shape color is not changed on canvas after changing a label (<https://github.com/opencv/cvat/pull/5045>)
- Unstable e2e restore tests (<https://github.com/opencv/cvat/pull/5010>)
- IOG and f-BRS serverless function (<https://github.com/opencv/cvat/pull/5039>)
- Invisible label item in label constructor when label color background is white,
 or close to it (<https://github.com/opencv/cvat/pull/5041>)
- Fixed cvat-core ESlint problems (<https://github.com/opencv/cvat/pull/5027>)
- Fixed task creation with non-local files via the SDK/CLI
  (<https://github.com/opencv/cvat/issues/4962>)
- HRNET serverless function (<https://github.com/opencv/cvat/pull/4944>)
- Invalid export of segmentation masks when the `background` label gets nonzero id (<https://github.com/opencv/cvat/pull/5056>)
- A trailing slash in hostname does't allow SDK to send some requests
  (<https://github.com/opencv/cvat/pull/5057>)
- Double modal export/backup a task/project (<https://github.com/opencv/cvat/pull/5075>)
- Fixed bug of computing Job's unsolved/resolved issues numbers (<https://github.com/opencv/cvat/pull/5101>)
- Dataset export for job (<https://github.com/opencv/cvat/pull/5052>)
- Angle is not propagated when use ``propagate`` feature (<https://github.com/opencv/cvat/pull/5139>)
- Could not fetch task in a corner case (<https://github.com/opencv/cvat/pull/5163>)
- Restoring CVAT in case of React-renderning fail (<https://github.com/opencv/cvat/pull/5134>)
- Deleted frames become restored if a user deletes frames from another job of the same task
(<https://github.com/opencv/cvat/pull/5138>)
- Wrong issue position when create a quick issue on a rotated shape (<https://github.com/opencv/cvat/pull/5162>)
- Extra rerenders of different pages with each click (<https://github.com/opencv/cvat/pull/5178>)
- Skeleton points exported out of order in the COCO Keypoints format
  (<https://github.com/opencv/cvat/issues/5048>)
- PASCAL VOC 1.1 can't import dataset (<https://github.com/opencv/cvat/pull/4647>)
- Changing an object causes current z layer to be set to the maximum (<https://github.com/opencv/cvat/pull/5145>)
- Job assignee can not resolve an issue (<https://github.com/opencv/cvat/pull/5167>)
- Create manifest with cvat/server docker container command (<https://github.com/opencv/cvat/pull/5172>)
- Cannot assign a resource to a user who has an organization (<https://github.com/opencv/cvat/pull/5218>)
- Logs and annotations are not saved when logout from a job page (<https://github.com/opencv/cvat/pull/5266>)
- Added "type" field for all the labels, allows to reduce number of controls on annotation view (<https://github.com/opencv/cvat/pull/5273>)
- Occluded not applied on canvas instantly for a skeleton elements (<https://github.com/opencv/cvat/pull/5259>)
- Oriented bounding boxes broken with COCO format ss(<https://github.com/opencv/cvat/pull/5219>)
- Can't dump annotations with objects type is track from several jobs (<https://github.com/opencv/cvat/pull/5250>)
- Fixed upload resumption in production environments
  (<https://github.com/opencv/cvat/issues/4839>)
- Fixed job exporting (<https://github.com/opencv/cvat/pull/5282>)
- Visibility and ignored information fail to be loaded (MOT dataset format) (<https://github.com/opencv/cvat/pull/5270>)
- Added force logout on CVAT app start if token is missing (<https://github.com/opencv/cvat/pull/5331>)
- Drawing issues on 3D canvas (<https://github.com/opencv/cvat/pull/5410>)
- Missed token with using social account authentication (<https://github.com/opencv/cvat/pull/5344>)
- The same object on 3D scene or `null` selected each click (PERFORMANCE) (<https://github.com/opencv/cvat/pull/5411>)
- An exception when run export for an empty task (<https://github.com/opencv/cvat/pull/5396>)
- Fixed FBRS serverless function runtime error on images with alpha channel (<https://github.com/opencv/cvat/pull/5384>)
- Attaching manifest with custom name (<https://github.com/opencv/cvat/pull/5377>)
- Uploading non-zip annotaion files (<https://github.com/opencv/cvat/pull/5386>)
- Loss of rotation in CVAT format (<https://github.com/opencv/cvat/pull/5407>)
- A permission problem with interactive model launches for workers in orgs (<https://github.com/opencv/cvat/issues/4996>)
- Fix chart not being upgradable (<https://github.com/opencv/cvat/pull/5371>)
- Broken helm chart - if using custom release name (<https://github.com/opencv/cvat/pull/5403>)
- Missing source tag in project annotations (<https://github.com/opencv/cvat/pull/5408>)
- Creating a task with a Git repository via the SDK
  (<https://github.com/opencv/cvat/issues/4365>)
- Queries via the low-level API using the `multipart/form-data` Content-Type with string fields
  (<https://github.com/opencv/cvat/pull/5479>)

### Security
- `Project.import_dataset` not waiting for completion correctly
  (<https://github.com/opencv/cvat/pull/5459>)


## \[2.2.0] - 2022-09-12
### Added
- Added ability to delete frames from a job based on (<https://github.com/openvinotoolkit/cvat/pull/4194>)
- Support of attributes returned by serverless functions based on (<https://github.com/openvinotoolkit/cvat/pull/4506>)
- Project/task backups uploading via chunk uploads
- Fixed UX bug when jobs pagination is reset after changing a job
- Progressbars in CLI for file uploading and downloading
- `utils/cli` changed to `cvat-cli` package
- Support custom file name for backup
- Possibility to display tags on frame
- Support source and target storages (server part)
- Tests for import/export annotation, dataset, backup from/to cloud storage
- Added Python SDK package (`cvat-sdk`) (<https://github.com/opencv/cvat/pull/4813>)
- Previews for jobs
- Documentation for LDAP authentication (<https://github.com/cvat-ai/cvat/pull/39>)
- OpenCV.js caching and autoload (<https://github.com/cvat-ai/cvat/pull/30>)
- Publishing dev version of CVAT docker images (<https://github.com/cvat-ai/cvat/pull/53>)
- Support of Human Pose Estimation, Facial Landmarks (and similar) use-cases, new shape type:
Skeleton (<https://github.com/cvat-ai/cvat/pull/1>), (<https://github.com/opencv/cvat/pull/4829>)
- Added helm chart support for serverless functions and analytics (<https://github.com/cvat-ai/cvat/pull/110>)
- Added confirmation when remove a track (<https://github.com/opencv/cvat/pull/4846>)
- [COCO Keypoints](https://cocodataset.org/#keypoints-2020) format support (<https://github.com/opencv/cvat/pull/4821>,
  <https://github.com/opencv/cvat/pull/4908>)
- Support for Oracle OCI Buckets (<https://github.com/opencv/cvat/pull/4876>)
- `cvat-sdk` and `cvat-cli` packages on PyPI (<https://github.com/opencv/cvat/pull/4903>)
- UI part for source and target storages (<https://github.com/opencv/cvat/pull/4842>)
- Backup import/export modals (<https://github.com/opencv/cvat/pull/4842>)
- Annotations import modal (<https://github.com/opencv/cvat/pull/4842>)

### Changed
- Bumped nuclio version to 1.8.14
- Simplified running REST API tests. Extended CI-nightly workflow
- REST API tests are partially moved to Python SDK (`users`, `projects`, `tasks`, `issues`)
- cvat-ui: Improve UI/UX on label, create task and create project forms (<https://github.com/cvat-ai/cvat/pull/7>)
- Removed link to OpenVINO documentation (<https://github.com/cvat-ai/cvat/pull/35>)
- Clarified meaning of chunking for videos

### Fixed
- Task creation progressbar bug
- Removed Python dependency ``open3d`` which brought different issues to the building process
- Analytics not accessible when https is enabled
- Dataset import in an organization
- Updated minimist npm package to v1.2.6
- Request Status Code 500 "StopIteration" when exporting dataset
- Generated OpenAPI schema for several endpoints
- Annotation window might have top offset if try to move a locked object
- Image search in cloud storage (<https://github.com/cvat-ai/cvat/pull/8>)
- Reset password functionality (<https://github.com/cvat-ai/cvat/pull/52>)
- Creating task with cloud storage data (<https://github.com/cvat-ai/cvat/pull/116>)
- Show empty tasks (<https://github.com/cvat-ai/cvat/pull/100>)
- Fixed project filtration (<https://github.com/opencv/cvat/pull/4878>)
- Maximum callstack exceed when create task with 100000+ files from cloud storage (<https://github.com/opencv/cvat/pull/4836>)
- Fixed invocation of serverless functions (<https://github.com/opencv/cvat/pull/4907>)
- Removing label attributes (<https://github.com/opencv/cvat/pull/4927>)
- Notification with a required manifest file (<https://github.com/opencv/cvat/pull/4921>)

## \[2.1.0] - 2022-04-08
### Added
- Task annotations importing via chunk uploads (<https://github.com/openvinotoolkit/cvat/pull/4327>)
- Advanced filtration and sorting for a list of tasks/projects/cloudstorages (<https://github.com/openvinotoolkit/cvat/pull/4403>)
- Project dataset importing via chunk uploads (<https://github.com/openvinotoolkit/cvat/pull/4485>)
- Support paginated list for job commits (<https://github.com/openvinotoolkit/cvat/pull/4482>)

### Changed
- Added missing geos dependency into Dockerfile (<https://github.com/openvinotoolkit/cvat/pull/4451>)
- Improved helm chart readme (<https://github.com/openvinotoolkit/cvat/pull/4366>)
- Added helm chart support for CVAT 2.X and made ingress compatible with Kubernetes >=1.22 (<https://github.com/openvinotoolkit/cvat/pull/4448>)

### Fixed
- Permission error occured when accessing the JobCommits (<https://github.com/openvinotoolkit/cvat/pull/4435>)
- job assignee can remove or update any issue created by the task owner (<https://github.com/openvinotoolkit/cvat/pull/4436>)
- Bug: Incorrect point deletion with keyboard shortcut (<https://github.com/openvinotoolkit/cvat/pull/4420>)
- some AI Tools were not sending responses properly (<https://github.com/openvinotoolkit/cvat/issues/4432>)
- Unable to upload annotations (<https://github.com/openvinotoolkit/cvat/pull/4513>)
- Fix build dependencies for Siammask (<https://github.com/openvinotoolkit/cvat/pull/4486>)
- Bug: Exif orientation information handled incorrectly (<https://github.com/openvinotoolkit/cvat/pull/4529>)
- Fixed build of retinanet function image (<https://github.com/cvat-ai/cvat/pull/54>)
- Dataset import for Datumaro, KITTI and VGGFace2 formats (<https://github.com/opencv/cvat/pull/4544>)
- Bug: Import dataset of Imagenet format fail (<https://github.com/opencv/cvat/issues/4850>)

## \[2.0.0] - 2022-03-04
### Added
- Handle attributes coming from nuclio detectors (<https://github.com/openvinotoolkit/cvat/pull/3917>)
- Add additional environment variables for Nuclio configuration (<https://github.com/openvinotoolkit/cvat/pull/3894>)
- Add KITTI segmentation and detection format (<https://github.com/openvinotoolkit/cvat/pull/3757>)
- Add LFW format (<https://github.com/openvinotoolkit/cvat/pull/3770>)
- Add Cityscapes format (<https://github.com/openvinotoolkit/cvat/pull/3758>)
- Add Open Images V6 format (<https://github.com/openvinotoolkit/cvat/pull/3679>)
- Rotated bounding boxes (<https://github.com/openvinotoolkit/cvat/pull/3832>)
- Player option: Smooth image when zoom-in, enabled by default (<https://github.com/openvinotoolkit/cvat/pull/3933>)
- Google Cloud Storage support in UI (<https://github.com/openvinotoolkit/cvat/pull/3919>)
- Add project tasks pagination (<https://github.com/openvinotoolkit/cvat/pull/3910>)
- Add remove issue button (<https://github.com/openvinotoolkit/cvat/pull/3952>)
- Data sorting option (<https://github.com/openvinotoolkit/cvat/pull/3937>)
- Options to change font size & position of text labels on the canvas (<https://github.com/openvinotoolkit/cvat/pull/3972>)
- Add "tag" return type for automatic annotation in Nuclio (<https://github.com/openvinotoolkit/cvat/pull/3896>)
- Helm chart: Make user-data-permission-fix optional (<https://github.com/openvinotoolkit/cvat/pull/3994>)
- Advanced identity access management system, using open policy agent (<https://github.com/openvinotoolkit/cvat/pull/3788>)
- Organizations to create "shared space" for different groups of users (<https://github.com/openvinotoolkit/cvat/pull/3788>)
- Dataset importing to a project (<https://github.com/openvinotoolkit/cvat/pull/3790>)
- User is able to customize information that text labels show (<https://github.com/openvinotoolkit/cvat/pull/4029>)
- Support for uploading manifest with any name (<https://github.com/openvinotoolkit/cvat/pull/4041>)
- Added information about OpenVINO toolkit to login page (<https://github.com/openvinotoolkit/cvat/pull/4077>)
- Support for working with ellipses (<https://github.com/openvinotoolkit/cvat/pull/4062>)
- Add several flags to task creation CLI (<https://github.com/openvinotoolkit/cvat/pull/4119>)
- Add YOLOv5 serverless function for automatic annotation (<https://github.com/openvinotoolkit/cvat/pull/4178>)
- Add possibility to change git repository and git export format from already created task (<https://github.com/openvinotoolkit/cvat/pull/3886>)
- Basic page with jobs list, basic filtration to this list (<https://github.com/openvinotoolkit/cvat/pull/4258>)
- Added OpenCV.js TrackerMIL as tracking tool (<https://github.com/openvinotoolkit/cvat/pull/4200>)
- Ability to continue working from the latest frame where an annotator was before (<https://github.com/openvinotoolkit/cvat/pull/4297>)
- `GET /api/jobs/<id>/commits` was implemented (<https://github.com/openvinotoolkit/cvat/pull/4368>)
- Advanced filtration and sorting for a list of jobs (<https://github.com/openvinotoolkit/cvat/pull/4319>)

### Changed
- Users don't have access to a task object anymore if they are assigned only on some jobs of the task (<https://github.com/openvinotoolkit/cvat/pull/3788>)
- Different resources (tasks, projects) are not visible anymore for all CVAT instance users by default (<https://github.com/openvinotoolkit/cvat/pull/3788>)
- API versioning scheme: using accept header versioning instead of namespace versioning (<https://github.com/openvinotoolkit/cvat/pull/4239>)
- Replaced 'django_sendfile' with 'django_sendfile2' (<https://github.com/openvinotoolkit/cvat/pull/4267>)
- Use drf-spectacular instead of drf-yasg for swagger documentation (<https://github.com/openvinotoolkit/cvat/pull/4210>)
- Update development-environment manual to work under MacOS, supported Mac with Apple Silicon (<https://github.com/openvinotoolkit/cvat/pull/4414>)

### Deprecated
- Job field "status" is not used in UI anymore, but it has not been removed from the database yet (<https://github.com/openvinotoolkit/cvat/pull/3788>)

### Removed
- Review rating, reviewer field from the job instance (use assignee field together with stage field instead) (<https://github.com/openvinotoolkit/cvat/pull/3788>)
- Training django app (<https://github.com/openvinotoolkit/cvat/pull/4330>)
- v1 api version support (<https://github.com/openvinotoolkit/cvat/pull/4332>)

### Fixed
- Fixed Interaction handler keyboard handlers (<https://github.com/openvinotoolkit/cvat/pull/3881>)
- Points of invisible shapes are visible in autobordering (<https://github.com/openvinotoolkit/cvat/pull/3931>)
- Order of the label attributes in the object item details(<https://github.com/openvinotoolkit/cvat/pull/3945>)
- Order of labels in tasks and projects (<https://github.com/openvinotoolkit/cvat/pull/3987>)
- Fixed task creating with large files via webpage (<https://github.com/openvinotoolkit/cvat/pull/3692>)
- Added information to export CVAT_HOST when performing local installation for accessing over network (<https://github.com/openvinotoolkit/cvat/pull/4014>)
- Fixed possible color collisions in the generated colormap (<https://github.com/openvinotoolkit/cvat/pull/4007>)
- Original pdf file is deleted when using share (<https://github.com/openvinotoolkit/cvat/pull/3967>)
- Order in an annotation file(<https://github.com/openvinotoolkit/cvat/pull/4087>)
- Fixed task data upload progressbar (<https://github.com/openvinotoolkit/cvat/pull/4134>)
- Email in org invitations is case sensitive (<https://github.com/openvinotoolkit/cvat/pull/4153>)
- Caching for tasks and jobs can lead to an exception if its assignee user is removed (<https://github.com/openvinotoolkit/cvat/pull/4165>)
- Added intelligent function when paste labels to another task (<https://github.com/openvinotoolkit/cvat/pull/4161>)
- Uncaught TypeError: this.el.node.getScreenCTM() is null in Firefox (<https://github.com/openvinotoolkit/cvat/pull/4175>)
- Bug: canvas is busy when start playing, start resizing a shape and do not release the mouse cursor (<https://github.com/openvinotoolkit/cvat/pull/4151>)
- Bug: could not receive frame N. TypeError: Cannot read properties of undefined (reding "filename") (<https://github.com/openvinotoolkit/cvat/pull/4187>)
- Cannot choose a dataset format for a linked repository if a task type is annotation (<https://github.com/openvinotoolkit/cvat/pull/4203>)
- Fixed tus upload error over https (<https://github.com/openvinotoolkit/cvat/pull/4154>)
- Issues disappear when rescale a browser (<https://github.com/openvinotoolkit/cvat/pull/4189>)
- Auth token key is not returned when registering without email verification (<https://github.com/openvinotoolkit/cvat/pull/4092>)
- Error in create project from backup for standard 3D annotation (<https://github.com/openvinotoolkit/cvat/pull/4160>)
- Annotations search does not work correctly in some corner cases (when use complex properties with width, height) (<https://github.com/openvinotoolkit/cvat/pull/4198>)
- Kibana requests are not proxied due to django-revproxy incompatibility with Django >3.2.x (<https://github.com/openvinotoolkit/cvat/issues/4085>)
- Content type for getting frame with tasks/{id}/data/ endpoint (<https://github.com/openvinotoolkit/cvat/pull/4333>)
- Bug: Permission error occured when accessing the comments of a specific issue (<https://github.com/openvinotoolkit/cvat/issues/4416>)


### Security
- Updated ELK to 6.8.23 which uses log4j 2.17.1 (<https://github.com/openvinotoolkit/cvat/pull/4206>)
- Added validation for URLs which used as remote data source (<https://github.com/openvinotoolkit/cvat/pull/4387>)

## \[1.7.0] - 2021-11-15

### Added

- cvat-ui: support cloud storages (<https://github.com/openvinotoolkit/cvat/pull/3372>)
- interactor: add HRNet interactive segmentation serverless function (<https://github.com/openvinotoolkit/cvat/pull/3740>)
- Added GPU implementation for SiamMask, reworked tracking approach (<https://github.com/openvinotoolkit/cvat/pull/3571>)
- Progress bar for manifest creating (<https://github.com/openvinotoolkit/cvat/pull/3712>)
- IAM: Open Policy Agent integration (<https://github.com/openvinotoolkit/cvat/pull/3788>)
- Add a tutorial on attaching cloud storage AWS-S3 (<https://github.com/openvinotoolkit/cvat/pull/3745>)
  and Azure Blob Container (<https://github.com/openvinotoolkit/cvat/pull/3778>)
- The feature to remove annotations in a specified range of frames (<https://github.com/openvinotoolkit/cvat/pull/3617>)
- Project backup/restore (<https://github.com/openvinotoolkit/cvat/pull/3852>)

### Changed

- UI tracking has been reworked (<https://github.com/openvinotoolkit/cvat/pull/3571>)
- Updated Django till 3.2.7 (automatic AppConfig discovery)
- Manifest generation: Reduce creating time (<https://github.com/openvinotoolkit/cvat/pull/3712>)
- Migration from NPM 6 to NPM 7 (<https://github.com/openvinotoolkit/cvat/pull/3773>)
- Update Datumaro dependency to 0.2.0 (<https://github.com/openvinotoolkit/cvat/pull/3813>)

### Fixed

- Fixed JSON transform issues in network requests (<https://github.com/openvinotoolkit/cvat/pull/3706>)
- Display a more user-friendly exception message (<https://github.com/openvinotoolkit/cvat/pull/3721>)
- Exception `DataCloneError: The object could not be cloned` (<https://github.com/openvinotoolkit/cvat/pull/3733>)
- Fixed extension comparison in task frames CLI (<https://github.com/openvinotoolkit/cvat/pull/3674>)
- Incorrect work when copy job list with "Copy" button (<https://github.com/openvinotoolkit/cvat/pull/3749>)
- Iterating over manifest (<https://github.com/openvinotoolkit/cvat/pull/3792>)
- Manifest removing (<https://github.com/openvinotoolkit/cvat/pull/3791>)
- Fixed project updated date (<https://github.com/openvinotoolkit/cvat/pull/3814>)
- Fixed dextr deployment (<https://github.com/openvinotoolkit/cvat/pull/3820>)
- Migration of `dataset_repo` application (<https://github.com/openvinotoolkit/cvat/pull/3827>)
- Helm settings for external psql database were unused by backend (<https://github.com/openvinotoolkit/cvat/pull/3779>)
- Updated WSL setup for development (<https://github.com/openvinotoolkit/cvat/pull/3828>)
- Helm chart config (<https://github.com/openvinotoolkit/cvat/pull/3784>)

### Security

- Fix security issues on the documentation website unsafe use of target blank
  and potential clickjacking on legacy browsers (<https://github.com/openvinotoolkit/cvat/pull/3789>)

## \[1.6.0] - 2021-09-17

### Added

- Added ability to import data from share with cli without copying the data (<https://github.com/openvinotoolkit/cvat/issues/2862>)
- Notification if the browser does not support nesassary API
- Added ability to export project as a dataset (<https://github.com/openvinotoolkit/cvat/pull/3365>)
  and project with 3D tasks (<https://github.com/openvinotoolkit/cvat/pull/3502>)
- Additional inline tips in interactors with demo gifs (<https://github.com/openvinotoolkit/cvat/pull/3473>)
- Added intelligent scissors blocking feature (<https://github.com/openvinotoolkit/cvat/pull/3510>)
- Support cloud storage status (<https://github.com/openvinotoolkit/cvat/pull/3386>)
- Support cloud storage preview (<https://github.com/openvinotoolkit/cvat/pull/3386>)
- cvat-core: support cloud storages (<https://github.com/openvinotoolkit/cvat/pull/3313>)

### Changed

- Non-blocking UI when using interactors (<https://github.com/openvinotoolkit/cvat/pull/3473>)
- "Selected opacity" slider now defines opacity level for shapes being drawnSelected opacity (<https://github.com/openvinotoolkit/cvat/pull/3473>)
- Cloud storage creating and updating (<https://github.com/openvinotoolkit/cvat/pull/3386>)
- Way of working with cloud storage content (<https://github.com/openvinotoolkit/cvat/pull/3386>)

### Removed

- Support TEMP_KEY_SECRET_KEY_TOKEN_SET for AWS S3 cloud storage (<https://github.com/openvinotoolkit/cvat/pull/3386>)

### Fixed

- Fixed multiple tasks moving (<https://github.com/openvinotoolkit/cvat/pull/3517>)
- Fixed task creating CLI parameter (<https://github.com/openvinotoolkit/cvat/pull/3519>)
- Fixed import for MOTS format (<https://github.com/openvinotoolkit/cvat/pull/3612>)

## \[1.5.0] - 2021-08-02

### Added

- Support of context images for 2D image tasks (<https://github.com/openvinotoolkit/cvat/pull/3122>)
- Support of cloud storage without copying data into CVAT: server part (<https://github.com/openvinotoolkit/cvat/pull/2620>)
- Filter `is_active` for user list (<https://github.com/openvinotoolkit/cvat/pull/3235>)
- Ability to export/import tasks (<https://github.com/openvinotoolkit/cvat/pull/3056>)
- Add a tutorial for semi-automatic/automatic annotation (<https://github.com/openvinotoolkit/cvat/pull/3124>)
- Explicit "Done" button when drawing any polyshapes (<https://github.com/openvinotoolkit/cvat/pull/3417>)
- Histogram equalization with OpenCV javascript (<https://github.com/openvinotoolkit/cvat/pull/3447>)
- Client-side polyshapes approximation when using semi-automatic interactors & scissors (<https://github.com/openvinotoolkit/cvat/pull/3450>)
- Support of Google Cloud Storage for cloud storage (<https://github.com/openvinotoolkit/cvat/pull/3561>)

### Changed

- Updated manifest format, added meta with related images (<https://github.com/openvinotoolkit/cvat/pull/3122>)
- Update of COCO format documentation (<https://github.com/openvinotoolkit/cvat/pull/3197>)
- Updated Webpack Dev Server config to add proxy (<https://github.com/openvinotoolkit/cvat/pull/3368>)
- Update to Django 3.1.12 (<https://github.com/openvinotoolkit/cvat/pull/3378>)
- Updated visibility for removable points in AI tools (<https://github.com/openvinotoolkit/cvat/pull/3417>)
- Updated UI handling for IOG serverless function (<https://github.com/openvinotoolkit/cvat/pull/3417>)
- Changed Nginx proxy to Traefik in `docker-compose.yml` (<https://github.com/openvinotoolkit/cvat/pull/3409>)
- Simplify the process of deploying CVAT with HTTPS (<https://github.com/openvinotoolkit/cvat/pull/3409>)

### Fixed

- Project page requests took a long time and did many DB queries (<https://github.com/openvinotoolkit/cvat/pull/3223>)
- Fixed Python 3.6 support (<https://github.com/openvinotoolkit/cvat/pull/3258>)
- Incorrect attribute import in tracks (<https://github.com/openvinotoolkit/cvat/pull/3229>)
- Issue "is not a constructor" when create object, save, undo, save, redo save (<https://github.com/openvinotoolkit/cvat/pull/3292>)
- Fix CLI create an infinite loop if git repository responds with failure (<https://github.com/openvinotoolkit/cvat/pull/3267>)
- Bug with sidebar & fullscreen (<https://github.com/openvinotoolkit/cvat/pull/3289>)
- 504 Gateway Time-out on `data/meta` requests (<https://github.com/openvinotoolkit/cvat/pull/3269>)
- TypeError: Cannot read property 'clientX' of undefined when draw cuboids with hotkeys (<https://github.com/openvinotoolkit/cvat/pull/3308>)
- Duplication of the cuboids when redraw them (<https://github.com/openvinotoolkit/cvat/pull/3308>)
- Some code issues in Deep Extreme Cut handler code (<https://github.com/openvinotoolkit/cvat/pull/3325>)
- UI fails when inactive user is assigned to a task/job (<https://github.com/openvinotoolkit/cvat/pull/3343>)
- Calculate precise progress of decoding a video file (<https://github.com/openvinotoolkit/cvat/pull/3381>)
- Falsely successful `cvat_ui` image build in case of OOM error that leads to the default nginx welcome page
  (<https://github.com/openvinotoolkit/cvat/pull/3379>)
- Fixed issue when save filtered object in AAM (<https://github.com/openvinotoolkit/cvat/pull/3401>)
- Context image disappears after undo/redo (<https://github.com/openvinotoolkit/cvat/pull/3416>)
- Using combined data sources (directory and image) when create a task (<https://github.com/openvinotoolkit/cvat/pull/3424>)
- Creating task with labels in project (<https://github.com/openvinotoolkit/cvat/pull/3454>)
- Move task and autoannotation modals were invisible from project page (<https://github.com/openvinotoolkit/cvat/pull/3475>)

## \[1.4.0] - 2021-05-18

### Added

- Documentation on mask annotation (<https://github.com/openvinotoolkit/cvat/pull/3044>)
- Hotkeys to switch a label of existing object or to change default label (for objects created with N) (<https://github.com/openvinotoolkit/cvat/pull/3070>)
- A script to convert some kinds of DICOM files to regular images (<https://github.com/openvinotoolkit/cvat/pull/3095>)
- Helm chart prototype (<https://github.com/openvinotoolkit/cvat/pull/3102>)
- Initial implementation of moving tasks between projects (<https://github.com/openvinotoolkit/cvat/pull/3164>)

### Changed

- Place of migration logger initialization (<https://github.com/openvinotoolkit/cvat/pull/3170>)

### Removed

- Kubernetes templates from (<https://github.com/openvinotoolkit/cvat/pull/1962>) due to helm charts (<https://github.com/openvinotoolkit/cvat/pull/3171>)

### Fixed

- Export of instance masks with holes (<https://github.com/openvinotoolkit/cvat/pull/3044>)
- Changing a label on canvas does not work when 'Show object details' enabled (<https://github.com/openvinotoolkit/cvat/pull/3084>)
- Make sure frame unzip web worker correctly terminates after unzipping all images in a requested chunk (<https://github.com/openvinotoolkit/cvat/pull/3096>)
- Reset password link was unavailable before login (<https://github.com/openvinotoolkit/cvat/pull/3140>)
- Manifest: migration (<https://github.com/openvinotoolkit/cvat/pull/3146>)
- Fixed cropping polygon in some corner cases (<https://github.com/openvinotoolkit/cvat/pull/3184>)

## \[1.3.0] - 3/31/2021

### Added

- CLI: Add support for saving annotations in a git repository when creating a task.
- CVAT-3D: support lidar data on the server side (<https://github.com/openvinotoolkit/cvat/pull/2534>)
- GPU support for Mask-RCNN and improvement in its deployment time (<https://github.com/openvinotoolkit/cvat/pull/2714>)
- CVAT-3D: Load all frames corresponding to the job instance
  (<https://github.com/openvinotoolkit/cvat/pull/2645>)
- Intelligent scissors with OpenCV javascript (<https://github.com/openvinotoolkit/cvat/pull/2689>)
- CVAT-3D: Visualize 3D point cloud spaces in 3D View, Top View Side View and Front View (<https://github.com/openvinotoolkit/cvat/pull/2768>)
- [Inside Outside Guidance](https://github.com/shiyinzhang/Inside-Outside-Guidance) serverless
  function for interactive segmentation
- Pre-built [cvat_server](https://hub.docker.com/r/openvino/cvat_server) and
  [cvat_ui](https://hub.docker.com/r/openvino/cvat_ui) images were published on DockerHub (<https://github.com/openvinotoolkit/cvat/pull/2766>)
- Project task subsets (<https://github.com/openvinotoolkit/cvat/pull/2774>)
- Kubernetes templates and guide for their deployment (<https://github.com/openvinotoolkit/cvat/pull/1962>)
- [WiderFace](http://shuoyang1213.me/WIDERFACE/) format support (<https://github.com/openvinotoolkit/cvat/pull/2864>)
- [VGGFace2](https://github.com/ox-vgg/vgg_face2) format support (<https://github.com/openvinotoolkit/cvat/pull/2865>)
- [Backup/Restore guide](cvat/apps/documentation/backup_guide.md) (<https://github.com/openvinotoolkit/cvat/pull/2964>)
- Label deletion from tasks and projects (<https://github.com/openvinotoolkit/cvat/pull/2881>)
- CVAT-3D: Implemented initial cuboid placement in 3D View and select cuboid in Top, Side and Front views
  (<https://github.com/openvinotoolkit/cvat/pull/2891>)
- [Market-1501](https://www.aitribune.com/dataset/2018051063) format support (<https://github.com/openvinotoolkit/cvat/pull/2869>)
- Ability of upload manifest for dataset with images (<https://github.com/openvinotoolkit/cvat/pull/2763>)
- Annotations filters UI using react-awesome-query-builder (<https://github.com/openvinotoolkit/cvat/issues/1418>)
- Storing settings in local storage to keep them between browser sessions (<https://github.com/openvinotoolkit/cvat/pull/3017>)
- [ICDAR](https://rrc.cvc.uab.es/?ch=2) format support (<https://github.com/openvinotoolkit/cvat/pull/2866>)
- Added switcher to maintain polygon crop behavior (<https://github.com/openvinotoolkit/cvat/pull/3021>
- Filters and sorting options for job list, added tooltip for tasks filters (<https://github.com/openvinotoolkit/cvat/pull/3030>)

### Changed

- CLI - task list now returns a list of current tasks. (<https://github.com/openvinotoolkit/cvat/pull/2863>)
- Updated HTTPS install README section (cleanup and described more robust deploy)
- Logstash is improved for using with configurable elasticsearch outputs (<https://github.com/openvinotoolkit/cvat/pull/2531>)
- Bumped nuclio version to 1.5.16 (<https://github.com/openvinotoolkit/cvat/pull/2578>)
- All methods for interactive segmentation accept negative points as well
- Persistent queue added to logstash (<https://github.com/openvinotoolkit/cvat/pull/2744>)
- Improved maintenance of popups visibility (<https://github.com/openvinotoolkit/cvat/pull/2809>)
- Image visualizations settings on canvas for faster access (<https://github.com/openvinotoolkit/cvat/pull/2872>)
- Better scale management of left panel when screen is too small (<https://github.com/openvinotoolkit/cvat/pull/2880>)
- Improved error messages for annotation import (<https://github.com/openvinotoolkit/cvat/pull/2935>)
- Using manifest support instead video meta information and dummy chunks (<https://github.com/openvinotoolkit/cvat/pull/2763>)

### Fixed

- More robust execution of nuclio GPU functions by limiting the GPU memory consumption per worker (<https://github.com/openvinotoolkit/cvat/pull/2714>)
- Kibana startup initialization (<https://github.com/openvinotoolkit/cvat/pull/2659>)
- The cursor jumps to the end of the line when renaming a task (<https://github.com/openvinotoolkit/cvat/pull/2669>)
- SSLCertVerificationError when remote source is used (<https://github.com/openvinotoolkit/cvat/pull/2683>)
- Fixed filters select overflow (<https://github.com/openvinotoolkit/cvat/pull/2614>)
- Fixed tasks in project auto annotation (<https://github.com/openvinotoolkit/cvat/pull/2725>)
- Cuboids are missed in annotations statistics (<https://github.com/openvinotoolkit/cvat/pull/2704>)
- The list of files attached to the task is not displayed (<https://github.com/openvinotoolkit/cvat/pull/2706>)
- A couple of css-related issues (top bar disappear, wrong arrow position on collapse elements) (<https://github.com/openvinotoolkit/cvat/pull/2736>)
- Issue with point region doesn't work in Firefox (<https://github.com/openvinotoolkit/cvat/pull/2727>)
- Fixed cuboid perspective change (<https://github.com/openvinotoolkit/cvat/pull/2733>)
- Annotation page popups (ai tools, drawing) reset state after detecting, tracking, drawing (<https://github.com/openvinotoolkit/cvat/pull/2780>)
- Polygon editing using trailing point (<https://github.com/openvinotoolkit/cvat/pull/2808>)
- Updated the path to python for DL models inside automatic annotation documentation (<https://github.com/openvinotoolkit/cvat/pull/2847>)
- Fixed of receiving function variable (<https://github.com/openvinotoolkit/cvat/pull/2860>)
- Shortcuts with CAPSLOCK enabled and with non-US languages activated (<https://github.com/openvinotoolkit/cvat/pull/2872>)
- Prevented creating several issues for the same object (<https://github.com/openvinotoolkit/cvat/pull/2868>)
- Fixed label editor name field validator (<https://github.com/openvinotoolkit/cvat/pull/2879>)
- An error about track shapes outside of the task frames during export (<https://github.com/openvinotoolkit/cvat/pull/2890>)
- Fixed project search field updating (<https://github.com/openvinotoolkit/cvat/pull/2901>)
- Fixed export error when invalid polygons are present in overlapping frames (<https://github.com/openvinotoolkit/cvat/pull/2852>)
- Fixed image quality option for tasks created from images (<https://github.com/openvinotoolkit/cvat/pull/2963>)
- Incorrect text on the warning when specifying an incorrect link to the issue tracker (<https://github.com/openvinotoolkit/cvat/pull/2971>)
- Updating label attributes when label contains number attributes (<https://github.com/openvinotoolkit/cvat/pull/2969>)
- Crop a polygon if its points are outside the bounds of the image (<https://github.com/openvinotoolkit/cvat/pull/3025>)

## \[1.2.0] - 2021-01-08

### Fixed

- Memory consumption for the task creation process (<https://github.com/openvinotoolkit/cvat/pull/2582>)
- Frame preloading (<https://github.com/openvinotoolkit/cvat/pull/2608>)
- Project cannot be removed from the project page (<https://github.com/openvinotoolkit/cvat/pull/2626>)

## \[1.2.0-beta] - 2020-12-15

### Added

- GPU support and improved documentation for auto annotation (<https://github.com/openvinotoolkit/cvat/pull/2546>)
- Manual review pipeline: issues/comments/workspace (<https://github.com/openvinotoolkit/cvat/pull/2357>)
- Basic projects implementation (<https://github.com/openvinotoolkit/cvat/pull/2255>)
- Documentation on how to mount cloud starage(AWS S3 bucket, Azure container, Google Drive) as FUSE (<https://github.com/openvinotoolkit/cvat/pull/2377>)
- Ability to work with share files without copying inside (<https://github.com/openvinotoolkit/cvat/pull/2377>)
- Tooltips in label selectors (<https://github.com/openvinotoolkit/cvat/pull/2509>)
- Page redirect after login using `next` query parameter (<https://github.com/openvinotoolkit/cvat/pull/2527>)
- [ImageNet](http://www.image-net.org) format support (<https://github.com/openvinotoolkit/cvat/pull/2376>)
- [CamVid](http://mi.eng.cam.ac.uk/research/projects/VideoRec/CamVid/) format support (<https://github.com/openvinotoolkit/cvat/pull/2559>)

### Changed

- PATCH requests from cvat-core submit only changed fields (<https://github.com/openvinotoolkit/cvat/pull/2445>)
- deploy.sh in serverless folder is separated into deploy_cpu.sh and deploy_gpu.sh (<https://github.com/openvinotoolkit/cvat/pull/2546>)
- Bumped nuclio version to 1.5.8
- Migrated to Antd 4.9 (<https://github.com/openvinotoolkit/cvat/pull/2536>)

### Fixed

- Fixed FastRCNN inference bug for images with 4 channels i.e. png (<https://github.com/openvinotoolkit/cvat/pull/2546>)
- Django templates for email and user guide (<https://github.com/openvinotoolkit/cvat/pull/2412>)
- Saving relative paths in dummy chunks instead of absolute (<https://github.com/openvinotoolkit/cvat/pull/2424>)
- Objects with a specific label cannot be displayed if at least one tag with the label exist (<https://github.com/openvinotoolkit/cvat/pull/2435>)
- Wrong attribute can be removed in labels editor (<https://github.com/openvinotoolkit/cvat/pull/2436>)
- UI fails with the error "Cannot read property 'label' of undefined" (<https://github.com/openvinotoolkit/cvat/pull/2442>)
- Exception: "Value must be a user instance" (<https://github.com/openvinotoolkit/cvat/pull/2441>)
- Reset zoom option doesn't work in tag annotation mode (<https://github.com/openvinotoolkit/cvat/pull/2443>)
- Canvas is busy error (<https://github.com/openvinotoolkit/cvat/pull/2437>)
- Projects view layout fix (<https://github.com/openvinotoolkit/cvat/pull/2503>)
- Fixed the tasks view (infinite loading) when it is impossible to get a preview of the task (<https://github.com/openvinotoolkit/cvat/pull/2504>)
- Empty frames navigation (<https://github.com/openvinotoolkit/cvat/pull/2505>)
- TypeError: Cannot read property 'toString' of undefined (<https://github.com/openvinotoolkit/cvat/pull/2517>)
- Extra shapes are drawn after Esc, or G pressed while drawing a region in grouping (<https://github.com/openvinotoolkit/cvat/pull/2507>)
- Reset state (reviews, issues) after logout or changing a job (<https://github.com/openvinotoolkit/cvat/pull/2525>)
- TypeError: Cannot read property 'id' of undefined when updating a task (<https://github.com/openvinotoolkit/cvat/pull/2544>)

## \[1.2.0-alpha] - 2020-11-09

### Added

- Ability to login into CVAT-UI with token from api/v1/auth/login (<https://github.com/openvinotoolkit/cvat/pull/2234>)
- Added layout grids toggling ('ctrl + alt + Enter')
- Added password reset functionality (<https://github.com/opencv/cvat/pull/2058>)
- Ability to work with data on the fly (<https://github.com/opencv/cvat/pull/2007>)
- Annotation in process outline color wheel (<https://github.com/opencv/cvat/pull/2084>)
- On the fly annotation using DL detectors (<https://github.com/opencv/cvat/pull/2102>)
- Displaying automatic annotation progress on a task view (<https://github.com/opencv/cvat/pull/2148>)
- Automatic tracking of bounding boxes using serverless functions (<https://github.com/opencv/cvat/pull/2136>)
- \[Datumaro] CLI command for dataset equality comparison (<https://github.com/opencv/cvat/pull/1989>)
- \[Datumaro] Merging of datasets with different labels (<https://github.com/opencv/cvat/pull/2098>)
- Add FBRS interactive segmentation serverless function (<https://github.com/openvinotoolkit/cvat/pull/2094>)
- Ability to change default behaviour of previous/next buttons of a player.
  It supports regular navigation, searching a frame according to annotations
  filters and searching the nearest frame without any annotations (<https://github.com/openvinotoolkit/cvat/pull/2221>)
- MacOS users notes in CONTRIBUTING.md
- Ability to prepare meta information manually (<https://github.com/openvinotoolkit/cvat/pull/2217>)
- Ability to upload prepared meta information along with a video when creating a task (<https://github.com/openvinotoolkit/cvat/pull/2217>)
- Optional chaining plugin for cvat-canvas and cvat-ui (<https://github.com/openvinotoolkit/cvat/pull/2249>)
- MOTS png mask format support (<https://github.com/openvinotoolkit/cvat/pull/2198>)
- Ability to correct upload video with a rotation record in the metadata (<https://github.com/openvinotoolkit/cvat/pull/2218>)
- User search field for assignee fields (<https://github.com/openvinotoolkit/cvat/pull/2370>)
- Support of mxf videos (<https://github.com/openvinotoolkit/cvat/pull/2514>)

### Changed

- UI models (like DEXTR) were redesigned to be more interactive (<https://github.com/opencv/cvat/pull/2054>)
- Used Ubuntu:20.04 as a base image for CVAT Dockerfile (<https://github.com/opencv/cvat/pull/2101>)
- Right colors of label tags in label mapping when a user runs automatic detection (<https://github.com/openvinotoolkit/cvat/pull/2162>)
- Nuclio became an optional component of CVAT (<https://github.com/openvinotoolkit/cvat/pull/2192>)
- A key to remove a point from a polyshape (Ctrl => Alt) (<https://github.com/openvinotoolkit/cvat/pull/2204>)
- Updated `docker-compose` file version from `2.3` to `3.3`(<https://github.com/openvinotoolkit/cvat/pull/2235>)
- Added auto inference of url schema from host in CLI, if provided (<https://github.com/openvinotoolkit/cvat/pull/2240>)
- Track frames in skips between annotation is presented in MOT and MOTS formats are marked `outside` (<https://github.com/openvinotoolkit/cvat/pull/2198>)
- UI packages installation with `npm ci` instead of `npm install` (<https://github.com/openvinotoolkit/cvat/pull/2350>)

### Removed

- Removed Z-Order flag from task creation process

### Fixed

- Fixed multiple errors which arises when polygon is of length 5 or less (<https://github.com/opencv/cvat/pull/2100>)
- Fixed task creation from PDF (<https://github.com/opencv/cvat/pull/2141>)
- Fixed CVAT format import for frame stepped tasks (<https://github.com/openvinotoolkit/cvat/pull/2151>)
- Fixed the reading problem with large PDFs (<https://github.com/openvinotoolkit/cvat/pull/2154>)
- Fixed unnecessary pyhash dependency (<https://github.com/openvinotoolkit/cvat/pull/2170>)
- Fixed Data is not getting cleared, even after deleting the Task from Django Admin App(<https://github.com/openvinotoolkit/cvat/issues/1925>)
- Fixed blinking message: "Some tasks have not been showed because they do not have any data" (<https://github.com/openvinotoolkit/cvat/pull/2200>)
- Fixed case when a task with 0 jobs is shown as "Completed" in UI (<https://github.com/openvinotoolkit/cvat/pull/2200>)
- Fixed use case when UI throws exception: Cannot read property 'objectType' of undefined #2053 (<https://github.com/openvinotoolkit/cvat/pull/2203>)
- Fixed use case when logs could be saved twice or more times #2202 (<https://github.com/openvinotoolkit/cvat/pull/2203>)
- Fixed issues from #2112 (<https://github.com/openvinotoolkit/cvat/pull/2217>)
- Git application name (renamed to dataset_repo) (<https://github.com/openvinotoolkit/cvat/pull/2243>)
- A problem in exporting of tracks, where tracks could be truncated (<https://github.com/openvinotoolkit/cvat/issues/2129>)
- Fixed CVAT startup process if the user has `umask 077` in .bashrc file (<https://github.com/openvinotoolkit/cvat/pull/2293>)
- Exception: Cannot read property "each" of undefined after drawing a single point (<https://github.com/openvinotoolkit/cvat/pull/2307>)
- Cannot read property 'label' of undefined (Fixed?) (<https://github.com/openvinotoolkit/cvat/pull/2311>)
- Excluded track frames marked `outside` in `CVAT for Images` export (<https://github.com/openvinotoolkit/cvat/pull/2345>)
- 'List of tasks' Kibana visualization (<https://github.com/openvinotoolkit/cvat/pull/2361>)
- An error on exporting not `jpg` or `png` images in TF Detection API format (<https://github.com/openvinotoolkit/datumaro/issues/35>)

## \[1.1.0] - 2020-08-31

### Added

- Siammask tracker as DL serverless function (<https://github.com/opencv/cvat/pull/1988>)
- \[Datumaro] Added model info and source info commands (<https://github.com/opencv/cvat/pull/1973>)
- \[Datumaro] Dataset statistics (<https://github.com/opencv/cvat/pull/1668>)
- Ability to change label color in tasks and predefined labels (<https://github.com/opencv/cvat/pull/2014>)
- \[Datumaro] Multi-dataset merge (<https://github.com/opencv/cvat/pull/1695>)
- Ability to configure email verification for new users (<https://github.com/opencv/cvat/pull/1929>)
- Link to django admin page from UI (<https://github.com/opencv/cvat/pull/2068>)
- Notification message when users use wrong browser (<https://github.com/opencv/cvat/pull/2070>)

### Changed

- Shape coordinates are rounded to 2 digits in dumped annotations (<https://github.com/opencv/cvat/pull/1970>)
- COCO format does not produce polygon points for bbox annotations (<https://github.com/opencv/cvat/pull/1953>)

### Fixed

- Issue loading openvino models for semi-automatic and automatic annotation (<https://github.com/opencv/cvat/pull/1996>)
- Basic functions of CVAT works without activated nuclio dashboard
- Fixed a case in which exported masks could have wrong color order (<https://github.com/opencv/cvat/issues/2032>)
- Fixed error with creating task with labels with the same name (<https://github.com/opencv/cvat/pull/2031>)
- Django RQ dashboard view (<https://github.com/opencv/cvat/pull/2069>)
- Object's details menu settings (<https://github.com/opencv/cvat/pull/2084>)

## \[1.1.0-beta] - 2020-08-03

### Added

- DL models as serverless functions (<https://github.com/opencv/cvat/pull/1767>)
- Source type support for tags, shapes and tracks (<https://github.com/opencv/cvat/pull/1192>)
- Source type support for CVAT Dumper/Loader (<https://github.com/opencv/cvat/pull/1192>)
- Intelligent polygon editing (<https://github.com/opencv/cvat/pull/1921>)
- Support creating multiple jobs for each task through python cli (<https://github.com/opencv/cvat/pull/1950>)
- python cli over https (<https://github.com/opencv/cvat/pull/1942>)
- Error message when plugins weren't able to initialize instead of infinite loading (<https://github.com/opencv/cvat/pull/1966>)
- Ability to change user password (<https://github.com/opencv/cvat/pull/1954>)

### Changed

- Smaller object details (<https://github.com/opencv/cvat/pull/1877>)
- `COCO` format does not convert bboxes to polygons on export (<https://github.com/opencv/cvat/pull/1953>)
- It is impossible to submit a DL model in OpenVINO format using UI.
  Now you can deploy new models on the server using serverless functions
  (<https://github.com/opencv/cvat/pull/1767>)
- Files and folders under share path are now alphabetically sorted

### Removed

- Removed OpenVINO and CUDA components because they are not necessary anymore (<https://github.com/opencv/cvat/pull/1767>)
- Removed the old UI code (<https://github.com/opencv/cvat/pull/1964>)

### Fixed

- Some objects aren't shown on canvas sometimes. For example after propagation on of objects is invisible (<https://github.com/opencv/cvat/pull/1834>)
- CVAT doesn't offer to restore state after an error (<https://github.com/opencv/cvat/pull/1874>)
- Cannot read property 'shapeType' of undefined because of zOrder related issues (<https://github.com/opencv/cvat/pull/1874>)
- Cannot read property 'pinned' of undefined because of zOrder related issues (<https://github.com/opencv/cvat/pull/1874>)
- Do not iterate over hidden objects in aam (which are invisible because of zOrder) (<https://github.com/opencv/cvat/pull/1874>)
- Cursor position is reset after changing a text field (<https://github.com/opencv/cvat/pull/1874>)
- Hidden points and cuboids can be selected to be grouped (<https://github.com/opencv/cvat/pull/1874>)
- `outside` annotations should not be in exported images (<https://github.com/opencv/cvat/issues/1620>)
- `CVAT for video format` import error with interpolation (<https://github.com/opencv/cvat/issues/1893>)
- `Image compression` definition mismatch (<https://github.com/opencv/cvat/issues/1900>)
- Points are duplicated during polygon interpolation sometimes (<https://github.com/opencv/cvat/pull/1892>)
- When redraw a shape with activated autobordering, previous points are visible (<https://github.com/opencv/cvat/pull/1892>)
- No mapping between side object element and context menu in some attributes (<https://github.com/opencv/cvat/pull/1923>)
- Interpolated shapes exported as `keyframe = True` (<https://github.com/opencv/cvat/pull/1937>)
- Stylelint filetype scans (<https://github.com/opencv/cvat/pull/1952>)
- Fixed toolip closing issue (<https://github.com/opencv/cvat/pull/1955>)
- Clearing frame cache when close a task (<https://github.com/opencv/cvat/pull/1966>)
- Increase rate of throttling policy for unauthenticated users (<https://github.com/opencv/cvat/pull/1969>)

## \[1.1.0-alpha] - 2020-06-30

### Added

- Throttling policy for unauthenticated users (<https://github.com/opencv/cvat/pull/1531>)
- Added default label color table for mask export (<https://github.com/opencv/cvat/pull/1549>)
- Added environment variables for Redis and Postgres hosts for Kubernetes deployment support (<https://github.com/opencv/cvat/pull/1641>)
- Added visual identification for unavailable formats (<https://github.com/opencv/cvat/pull/1567>)
- Shortcut to change color of an activated shape in new UI (Enter) (<https://github.com/opencv/cvat/pull/1683>)
- Shortcut to switch split mode (<https://github.com/opencv/cvat/pull/1683>)
- Built-in search for labels when create an object or change a label (<https://github.com/opencv/cvat/pull/1683>)
- Better validation of labels and attributes in raw viewer (<https://github.com/opencv/cvat/pull/1727>)
- ClamAV antivirus integration (<https://github.com/opencv/cvat/pull/1712>)
- Added canvas background color selector (<https://github.com/opencv/cvat/pull/1705>)
- SCSS files linting with Stylelint tool (<https://github.com/opencv/cvat/pull/1766>)
- Supported import and export or single boxes in MOT format (<https://github.com/opencv/cvat/pull/1764>)
- \[Datumaro] Added `stats` command, which shows some dataset statistics
  like image mean and std (<https://github.com/opencv/cvat/pull/1734>)
- Add option to upload annotations upon task creation on CLI
- Polygon and polylines interpolation (<https://github.com/opencv/cvat/pull/1571>)
- Ability to redraw shape from scratch (Shift + N) for an activated shape (<https://github.com/opencv/cvat/pull/1571>)
- Highlights for the first point of a polygon/polyline and direction (<https://github.com/opencv/cvat/pull/1571>)
- Ability to change orientation for poylgons/polylines in context menu (<https://github.com/opencv/cvat/pull/1571>)
- Ability to set the first point for polygons in points context menu (<https://github.com/opencv/cvat/pull/1571>)
- Added new tag annotation workspace (<https://github.com/opencv/cvat/pull/1570>)
- Appearance block in attribute annotation mode (<https://github.com/opencv/cvat/pull/1820>)
- Keyframe navigations and some switchers in attribute annotation mode (<https://github.com/opencv/cvat/pull/1820>)
- \[Datumaro] Added `convert` command to convert datasets directly (<https://github.com/opencv/cvat/pull/1837>)
- \[Datumaro] Added an option to specify image extension when exporting datasets (<https://github.com/opencv/cvat/pull/1799>)
- \[Datumaro] Added image copying when exporting datasets, if possible (<https://github.com/opencv/cvat/pull/1799>)

### Changed

- Removed information about e-mail from the basic user information (<https://github.com/opencv/cvat/pull/1627>)
- Update https install manual. Makes it easier and more robust.
  Includes automatic renewing of lets encrypt certificates.
- Settings page move to the modal. (<https://github.com/opencv/cvat/pull/1705>)
- Implemented import and export of annotations with relative image paths (<https://github.com/opencv/cvat/pull/1463>)
- Using only single click to start editing or remove a point (<https://github.com/opencv/cvat/pull/1571>)
- Added support for attributes in VOC XML format (<https://github.com/opencv/cvat/pull/1792>)
- Added annotation attributes in COCO format (<https://github.com/opencv/cvat/pull/1782>)
- Colorized object items in the side panel (<https://github.com/opencv/cvat/pull/1753>)
- \[Datumaro] Annotation-less files are not generated anymore in COCO format, unless tasks explicitly requested (<https://github.com/opencv/cvat/pull/1799>)

### Fixed

- Problem with exported frame stepped image task (<https://github.com/opencv/cvat/issues/1613>)
- Fixed dataset filter item representation for imageless dataset items (<https://github.com/opencv/cvat/pull/1593>)
- Fixed interpreter crash when trying to import `tensorflow` with no AVX instructions available (<https://github.com/opencv/cvat/pull/1567>)
- Kibana wrong working time calculation with new annotation UI use (<https://github.com/opencv/cvat/pull/1654>)
- Wrong rexex for account name validation (<https://github.com/opencv/cvat/pull/1667>)
- Wrong description on register view for the username field (<https://github.com/opencv/cvat/pull/1667>)
- Wrong resolution for resizing a shape (<https://github.com/opencv/cvat/pull/1667>)
- React warning because of not unique keys in labels viewer (<https://github.com/opencv/cvat/pull/1727>)
- Fixed issue tracker (<https://github.com/opencv/cvat/pull/1705>)
- Fixed canvas fit after sidebar open/close event (<https://github.com/opencv/cvat/pull/1705>)
- A couple of exceptions in AAM related with early object activation (<https://github.com/opencv/cvat/pull/1755>)
- Propagation from the latest frame (<https://github.com/opencv/cvat/pull/1800>)
- Number attribute value validation (didn't work well with floats) (<https://github.com/opencv/cvat/pull/1800>)
- Logout doesn't work (<https://github.com/opencv/cvat/pull/1812>)
- Annotations aren't updated after reopening a task (<https://github.com/opencv/cvat/pull/1753>)
- Labels aren't updated after reopening a task (<https://github.com/opencv/cvat/pull/1753>)
- Canvas isn't fitted after collapsing side panel in attribute annotation mode (<https://github.com/opencv/cvat/pull/1753>)
- Error when interpolating polygons (<https://github.com/opencv/cvat/pull/1878>)

### Security

- SQL injection in Django `CVE-2020-9402` (<https://github.com/opencv/cvat/pull/1657>)

## \[1.0.0] - 2020-05-29

### Added

- cvat-ui: cookie policy drawer for login page (<https://github.com/opencv/cvat/pull/1511>)
- `datumaro_project` export format (<https://github.com/opencv/cvat/pull/1352>)
- Ability to configure user agreements for the user registration form (<https://github.com/opencv/cvat/pull/1464>)
- Cuboid interpolation and cuboid drawing from rectangles (<https://github.com/opencv/cvat/pull/1560>)
- Ability to configure custom pageViewHit, which can be useful for web analytics integration (<https://github.com/opencv/cvat/pull/1566>)
- Ability to configure access to the analytics page based on roles (<https://github.com/opencv/cvat/pull/1592>)

### Changed

- Downloaded file name in annotations export became more informative (<https://github.com/opencv/cvat/pull/1352>)
- Added auto trimming for trailing whitespaces style enforcement (<https://github.com/opencv/cvat/pull/1352>)
- REST API: updated `GET /task/<id>/annotations`: parameters are `format`, `filename`
  (now optional), `action` (optional) (<https://github.com/opencv/cvat/pull/1352>)
- REST API: removed `dataset/formats`, changed format of `annotation/formats` (<https://github.com/opencv/cvat/pull/1352>)
- Exported annotations are stored for N hours instead of indefinitely (<https://github.com/opencv/cvat/pull/1352>)
- Formats: CVAT format now accepts ZIP and XML (<https://github.com/opencv/cvat/pull/1352>)
- Formats: COCO format now accepts ZIP and JSON (<https://github.com/opencv/cvat/pull/1352>)
- Formats: most of formats renamed, no extension in title (<https://github.com/opencv/cvat/pull/1352>)
- Formats: definitions are changed, are not stored in DB anymore (<https://github.com/opencv/cvat/pull/1352>)
- cvat-core: session.annotations.put() now returns ids of added objects (<https://github.com/opencv/cvat/pull/1493>)
- Images without annotations now also included in dataset/annotations export (<https://github.com/opencv/cvat/issues/525>)

### Removed

- `annotation` application is replaced with `dataset_manager` (<https://github.com/opencv/cvat/pull/1352>)
- `_DATUMARO_INIT_LOGLEVEL` env. variable is removed in favor of regular `--loglevel` cli parameter (<https://github.com/opencv/cvat/pull/1583>)

### Fixed

- Categories for empty projects with no sources are taken from own dataset (<https://github.com/opencv/cvat/pull/1352>)
- Added directory removal on error during `extract` command (<https://github.com/opencv/cvat/pull/1352>)
- Added debug error message on incorrect XPath (<https://github.com/opencv/cvat/pull/1352>)
- Exporting frame stepped task
  (<https://github.com/opencv/cvat/issues/1294>, <https://github.com/opencv/cvat/issues/1334>)
- Fixed broken command line interface for `cvat` export format in Datumaro (<https://github.com/opencv/cvat/issues/1494>)
- Updated Rest API document, Swagger document serving instruction issue (<https://github.com/opencv/cvat/issues/1495>)
- Fixed cuboid occluded view (<https://github.com/opencv/cvat/pull/1500>)
- Non-informative lock icon (<https://github.com/opencv/cvat/pull/1434>)
- Sidebar in AAM has no hide/show button (<https://github.com/opencv/cvat/pull/1420>)
- Task/Job buttons has no "Open in new tab" option (<https://github.com/opencv/cvat/pull/1419>)
- Delete point context menu option has no shortcut hint (<https://github.com/opencv/cvat/pull/1416>)
- Fixed issue with unnecessary tag activation in cvat-canvas (<https://github.com/opencv/cvat/issues/1540>)
- Fixed an issue with large number of instances in instance mask (<https://github.com/opencv/cvat/issues/1539>)
- Fixed full COCO dataset import error with conflicting labels in keypoints and detection (<https://github.com/opencv/cvat/pull/1548>)
- Fixed COCO keypoints skeleton parsing and saving (<https://github.com/opencv/cvat/issues/1539>)
- `tf.placeholder() is not compatible with eager execution` exception for auto_segmentation (<https://github.com/opencv/cvat/pull/1562>)
- Canvas cannot be moved with move functionality on left mouse key (<https://github.com/opencv/cvat/pull/1573>)
- Deep extreme cut request is sent when draw any shape with Make AI polygon option enabled (<https://github.com/opencv/cvat/pull/1573>)
- Fixed an error when exporting a task with cuboids to any format except CVAT (<https://github.com/opencv/cvat/pull/1577>)
- Synchronization with remote git repo (<https://github.com/opencv/cvat/pull/1582>)
- A problem with mask to polygons conversion when polygons are too small (<https://github.com/opencv/cvat/pull/1581>)
- Unable to upload video with uneven size (<https://github.com/opencv/cvat/pull/1594>)
- Fixed an issue with `z_order` having no effect on segmentations (<https://github.com/opencv/cvat/pull/1589>)

### Security

- Permission group whitelist check for analytics view (<https://github.com/opencv/cvat/pull/1608>)

## \[1.0.0-beta.2] - 2020-04-30

### Added

- Re-Identification algorithm to merging bounding boxes automatically to the new UI (<https://github.com/opencv/cvat/pull/1406>)
- Methods `import` and `export` to import/export raw annotations for Job and Task in `cvat-core` (<https://github.com/opencv/cvat/pull/1406>)
- Versioning of client packages (`cvat-core`, `cvat-canvas`, `cvat-ui`). Initial versions are set to 1.0.0 (<https://github.com/opencv/cvat/pull/1448>)
- Cuboids feature was migrated from old UI to new one. (<https://github.com/opencv/cvat/pull/1451>)

### Removed

- Annotation conversion utils, currently supported natively via Datumaro framework
  (<https://github.com/opencv/cvat/pull/1477>)

### Fixed

- Auto annotation, TF annotation and Auto segmentation apps (<https://github.com/opencv/cvat/pull/1409>)
- Import works with truncated images now: "OSError:broken data stream" on corrupt images
  (<https://github.com/opencv/cvat/pull/1430>)
- Hide functionality (H) doesn't work (<https://github.com/opencv/cvat/pull/1445>)
- The highlighted attribute doesn't correspond to the chosen attribute in AAM (<https://github.com/opencv/cvat/pull/1445>)
- Inconvinient image shaking while drawing a polygon (hold Alt key during drawing/editing/grouping to drag an image) (<https://github.com/opencv/cvat/pull/1445>)
- Filter property "shape" doesn't work and extra operator in description (<https://github.com/opencv/cvat/pull/1445>)
- Block of text information doesn't disappear after deactivating for locked shapes (<https://github.com/opencv/cvat/pull/1445>)
- Annotation uploading fails in annotation view (<https://github.com/opencv/cvat/pull/1445>)
- UI freezes after canceling pasting with escape (<https://github.com/opencv/cvat/pull/1445>)
- Duplicating keypoints in COCO export (<https://github.com/opencv/cvat/pull/1435>)
- CVAT new UI: add arrows on a mouse cursor (<https://github.com/opencv/cvat/pull/1391>)
- Delete point bug (in new UI) (<https://github.com/opencv/cvat/pull/1440>)
- Fix apache startup after PC restart (<https://github.com/opencv/cvat/pull/1467>)
- Open task button doesn't work (<https://github.com/opencv/cvat/pull/1474>)

## \[1.0.0-beta.1] - 2020-04-15

### Added

- Special behaviour for attribute value `__undefined__` (invisibility, no shortcuts to be set in AAM)
- Dialog window with some helpful information about using filters
- Ability to display a bitmap in the new UI
- Button to reset colors settings (brightness, saturation, contrast) in the new UI
- Option to display shape text always
- Dedicated message with clarifications when share is unmounted (<https://github.com/opencv/cvat/pull/1373>)
- Ability to create one tracked point (<https://github.com/opencv/cvat/pull/1383>)
- Ability to draw/edit polygons and polylines with automatic bordering feature
  (<https://github.com/opencv/cvat/pull/1394>)
- Tutorial: instructions for CVAT over HTTPS
- Deep extreme cut (semi-automatic segmentation) to the new UI (<https://github.com/opencv/cvat/pull/1398>)

### Changed

- Increase preview size of a task till 256, 256 on the server
- Public ssh-keys are displayed in a dedicated window instead of console when create a task with a repository
- React UI is the primary UI

### Fixed

- Cleaned up memory in Auto Annotation to enable long running tasks on videos
- New shape is added when press `esc` when drawing instead of cancellation
- Dextr segmentation doesn't work.
- `FileNotFoundError` during dump after moving format files
- CVAT doesn't append outside shapes when merge polyshapes in old UI
- Layout sometimes shows double scroll bars on create task, dashboard and settings pages
- UI fails after trying to change frame during resizing, dragging, editing
- Hidden points (or outsided) are visible after changing a frame
- Merge is allowed for points, but clicks on points conflict with frame dragging logic
- Removed objects are visible for search
- Add missed task_id and job_id fields into exception logs for the new UI (<https://github.com/opencv/cvat/pull/1372>)
- UI fails when annotations saving occurs during drag/resize/edit (<https://github.com/opencv/cvat/pull/1383>)
- Multiple savings when hold Ctrl+S (a lot of the same copies of events were sent with the same working time)
  (<https://github.com/opencv/cvat/pull/1383>)
- UI doesn't have any reaction when git repos synchronization failed (<https://github.com/opencv/cvat/pull/1383>)
- Bug when annotations cannot be saved after (delete - save - undo - save) (<https://github.com/opencv/cvat/pull/1383>)
- VOC format exports Upper case labels correctly in lower case (<https://github.com/opencv/cvat/pull/1379>)
- Fixed polygon exporting bug in COCO dataset (<https://github.com/opencv/cvat/issues/1387>)
- Task creation from remote files (<https://github.com/opencv/cvat/pull/1392>)
- Job cannot be opened in some cases when the previous job was failed during opening
  (<https://github.com/opencv/cvat/issues/1403>)
- Deactivated shape is still highlighted on the canvas (<https://github.com/opencv/cvat/issues/1403>)
- AttributeError: 'tuple' object has no attribute 'read' in ReID algorithm (<https://github.com/opencv/cvat/issues/1403>)
- Wrong semi-automatic segmentation near edges of an image (<https://github.com/opencv/cvat/issues/1403>)
- Git repos paths (<https://github.com/opencv/cvat/pull/1400>)
- Uploading annotations for tasks with multiple jobs (<https://github.com/opencv/cvat/pull/1396>)

## \[1.0.0-alpha] - 2020-03-31

### Added

- Data streaming using chunks (<https://github.com/opencv/cvat/pull/1007>)
- New UI: showing file names in UI (<https://github.com/opencv/cvat/pull/1311>)
- New UI: delete a point from context menu (<https://github.com/opencv/cvat/pull/1292>)

### Fixed

- Git app cannot clone a repository (<https://github.com/opencv/cvat/pull/1330>)
- New UI: preview position in task details (<https://github.com/opencv/cvat/pull/1312>)
- AWS deployment (<https://github.com/opencv/cvat/pull/1316>)

## \[0.6.1] - 2020-03-21

### Changed

- VOC task export now does not use official label map by default, but takes one
  from the source task to avoid primary-class and class part name
  clashing ([#1275](https://github.com/opencv/cvat/issues/1275))

### Fixed

- File names in LabelMe format export are no longer truncated ([#1259](https://github.com/opencv/cvat/issues/1259))
- `occluded` and `z_order` annotation attributes are now correctly passed to Datumaro ([#1271](https://github.com/opencv/cvat/pull/1271))
- Annotation-less tasks now can be exported as empty datasets in COCO ([#1277](https://github.com/opencv/cvat/issues/1277))
- Frame name matching for video annotations import -
  allowed `frame_XXXXXX[.ext]` format ([#1274](https://github.com/opencv/cvat/pull/1274))

### Security

- Bump acorn from 6.3.0 to 6.4.1 in /cvat-ui ([#1270](https://github.com/opencv/cvat/pull/1270))

## \[0.6.0] - 2020-03-15

### Added

- Server only support for projects. Extend REST API v1 (/api/v1/projects\*)
- Ability to get basic information about users without admin permissions ([#750](https://github.com/opencv/cvat/issues/750))
- Changed REST API: removed PUT and added DELETE methods for /api/v1/users/ID
- Mask-RCNN Auto Annotation Script in OpenVINO format
- Yolo Auto Annotation Script
- Auto segmentation using Mask_RCNN component (Keras+Tensorflow Mask R-CNN Segmentation)
- REST API to export an annotation task (images + annotations)
  [Datumaro](https://github.com/opencv/cvat/tree/develop/datumaro) -
  a framework to build, analyze, debug and visualize datasets
- Text Detection Auto Annotation Script in OpenVINO format for version 4
- Added in OpenVINO Semantic Segmentation for roads
- Ability to visualize labels when using Auto Annotation runner
- MOT CSV format support ([#830](https://github.com/opencv/cvat/pull/830))
- LabelMe format support ([#844](https://github.com/opencv/cvat/pull/844))
- Segmentation MASK format import (as polygons) ([#1163](https://github.com/opencv/cvat/pull/1163))
- Git repositories can be specified with IPv4 address ([#827](https://github.com/opencv/cvat/pull/827))

### Changed

- page_size parameter for all REST API methods
- React & Redux & Antd based dashboard
- Yolov3 interpretation script fix and changes to mapping.json
- YOLO format support ([#1151](https://github.com/opencv/cvat/pull/1151))
- Added support for OpenVINO 2020

### Fixed

- Exception in Git plugin [#826](https://github.com/opencv/cvat/issues/826)
- Label ids in TFrecord format now start from 1 [#866](https://github.com/opencv/cvat/issues/866)
- Mask problem in COCO JSON style [#718](https://github.com/opencv/cvat/issues/718)
- Datasets (or tasks) can be joined and split to subsets with Datumaro [#791](https://github.com/opencv/cvat/issues/791)
- Output labels for VOC format can be specified with Datumaro [#942](https://github.com/opencv/cvat/issues/942)
- Annotations can be filtered before dumping with Datumaro [#994](https://github.com/opencv/cvat/issues/994)

## \[0.5.2] - 2019-12-15

### Fixed

- Frozen version of scikit-image==0.15 in requirements.txt because next releases don't support Python 3.5

## \[0.5.1] - 2019-10-17

### Added

- Integration with Zenodo.org (DOI)

## \[0.5.0] - 2019-09-12

### Added

- A converter to YOLO format
- Installation guide
- Linear interpolation for a single point
- Video frame filter
- Running functional tests for REST API during a build
- Admins are no longer limited to a subset of python commands in the auto annotation application
- Remote data source (list of URLs to create an annotation task)
- Auto annotation using Faster R-CNN with Inception v2 (utils/open_model_zoo)
- Auto annotation using Pixel Link mobilenet v2 - text detection (utils/open_model_zoo)
- Ability to create a custom extractors for unsupported media types
- Added in PDF extractor
- Added in a command line model manager tester
- Ability to dump/load annotations in several formats from UI (CVAT, Pascal VOC, YOLO, MS COCO, png mask, TFRecord)
- Auth for REST API (api/v1/auth/): login, logout, register, ...
- Preview for the new CVAT UI (dashboard only) is available: <http://localhost:9080/>
- Added command line tool for performing common task operations (/utils/cli/)

### Changed

- Outside and keyframe buttons in the side panel for all interpolation shapes (they were only for boxes before)
- Improved error messages on the client side (#511)

### Removed

- "Flip images" has been removed. UI now contains rotation features.

### Fixed

- Incorrect width of shapes borders in some cases
- Annotation parser for tracks with a start frame less than the first segment frame
- Interpolation on the server near outside frames
- Dump for case when task name has a slash
- Auto annotation fail for multijob tasks
- Installation of CVAT with OpenVINO on the Windows platform
- Background color was always black in utils/mask/converter.py
- Exception in attribute annotation mode when a label are switched to a value without any attributes
- Handling of wrong labelamp json file in auto annotation (<https://github.com/opencv/cvat/issues/554>)
- No default attributes in dumped annotation (<https://github.com/opencv/cvat/issues/601>)
- Required field "Frame Filter" on admin page during a task modifying (#666)
- Dump annotation errors for a task with several segments (#610, #500)
- Invalid label parsing during a task creating (#628)
- Button "Open Task" in the annotation view
- Creating a video task with 0 overlap

### Security

- Upgraded Django, djangorestframework, and other packages

## \[0.4.2] - 2019-06-03

### Fixed

- Fixed interaction with the server share in the auto annotation plugin

## \[0.4.1] - 2019-05-14

### Fixed

- JavaScript syntax incompatibility with Google Chrome versions less than 72

## \[0.4.0] - 2019-05-04

### Added

- OpenVINO auto annotation: it is possible to upload a custom model and annotate images automatically.
- Ability to rotate images/video in the client part (Ctrl+R, Shift+Ctrl+R shortcuts) (#305)
- The ReID application for automatic bounding box merging has been added (#299)
- Keyboard shortcuts to switch next/previous default shape type (box, polygon etc) (Alt + <, Alt + >) (#316)
- Converter for VOC now supports interpolation tracks
- REST API (/api/v1/\*, /api/docs)
- Semi-automatic semantic segmentation with the [Deep Extreme Cut](http://www.vision.ee.ethz.ch/~cvlsegmentation/dextr/) work

### Changed

- Propagation setup has been moved from settings to bottom player panel
- Additional events like "Debug Info" or "Fit Image" have been added for analitics
- Optional using LFS for git annotation storages (#314)

### Deprecated

- "Flip images" flag in the create task dialog will be removed.
  Rotation functionality in client part have been added instead.

### Fixed

- Django 2.1.5 (security fix, [CVE-2019-3498](https://nvd.nist.gov/vuln/detail/CVE-2019-3498))
- Several scenarious which cause code 400 after undo/redo/save have been fixed (#315)

## \[0.3.0] - 2018-12-29

### Added

- Ability to copy Object URL and Frame URL via object context menu and player context menu respectively.
- Ability to change opacity for selected shape with help "Selected Fill Opacity" slider.
- Ability to remove polyshapes points by double click.
- Ability to draw/change polyshapes (except for points) by slip method. Just press ENTER and moving a cursor.
- Ability to switch lock/hide properties via label UI element (in right menu) for all objects with same label.
- Shortcuts for outside/keyframe properties
- Support of Intel OpenVINO for accelerated model inference
- Tensorflow annotation now works without CUDA. It can use CPU only. OpenVINO and CUDA are supported optionally.
- Incremental saving of annotations.
- Tutorial for using polygons (screencast)
- Silk profiler to improve development process
- Admin panel can be used to edit labels and attributes for annotation tasks
- Analytics component to manage a data annotation team, monitor exceptions, collect client and server logs
- Changeable job and task statuses (annotation, validation, completed).
  A job status can be changed manually, a task status is computed automatically based on job statuses (#153)
- Backlink to a task from its job annotation view (#156)
- Buttons lock/hide for labels. They work for all objects with the same label on a current frame (#116)

### Changed

- Polyshape editing method has been improved. You can redraw part of shape instead of points cloning.
- Unified shortcut (Esc) for close any mode instead of different shortcuts (Alt+N, Alt+G, Alt+M etc.).
- Dump file contains information about data source (e.g. video name, archive name, ...)
- Update requests library due to [CVE-2018-18074](https://nvd.nist.gov/vuln/detail/CVE-2018-18074)
- Per task/job permissions to create/access/change/delete tasks and annotations
- Documentation was improved
- Timeout for creating tasks was increased (from 1h to 4h) (#136)
- Drawing has become more convenience. Now it is possible to draw outside an image.
  Shapes will be automatically truncated after drawing process (#202)

### Fixed

- Performance bottleneck has been fixed during you create new objects (draw, copy, merge etc).
- Label UI elements aren't updated after changelabel.
- Attribute annotation mode can use invalid shape position after resize or move shapes.
- Labels order is preserved now (#242)
- Uploading large XML files (#123)
- Django vulnerability (#121)
- Grammatical cleanup of README.md (#107)
- Dashboard loading has been accelerated (#156)
- Text drawing outside of a frame in some cases (#202)

## \[0.2.0] - 2018-09-28

### Added

- New annotation shapes: polygons, polylines, points
- Undo/redo feature
- Grid to estimate size of objects
- Context menu for shapes
- A converter to PASCAL VOC format
- A converter to MS COCO format
- A converter to mask format
- License header for most of all files
- .gitattribute to avoid problems with bash scripts inside a container
- CHANGELOG.md itself
- Drawing size of a bounding box during resize
- Color by instance, group, label
- Group objects
- Object propagation on next frames
- Full screen view

### Changed

- Documentation, screencasts, the primary screenshot
- Content-type for save_job request is application/json

### Fixed

- Player navigation if the browser's window is scrolled
- Filter doesn't support dash (-)
- Several memory leaks
- Inconsistent extensions between filenames in an annotation file and real filenames

## \[0.1.2] - 2018-08-07

### Added

- 7z archive support when creating a task
- .vscode/launch.json file for developing with VS code

### Fixed

- #14: docker-compose down command as written in the readme does not remove volumes
- #15: all checkboxes in temporary attributes are checked when reopening job after saving the job
- #18: extend CONTRIBUTING.md
- #19: using the same attribute for label twice -> stuck

### Changed

- More strict verification for labels with attributes

## \[0.1.1] - 2018-07-6

### Added

- Links on a screenshot, documentation, screencasts into README.md
- CONTRIBUTORS.md

### Fixed

- GitHub documentation

## \[0.1.0] - 2018-06-29

### Added

- Initial version

## Template

```
## \[Unreleased]
### Added
- TDB

### Changed
- TDB

### Deprecated
- TDB

### Removed
- TDB

### Fixed
- TDB

### Security
- TDB
```<|MERGE_RESOLUTION|>--- conflicted
+++ resolved
@@ -35,11 +35,8 @@
 
 ### Fixed
 - Helm: Empty password for Redis (<https://github.com/opencv/cvat/pull/5520>)
-<<<<<<< HEAD
 - Fixed HRNet serverless function runtime error on images with alpha channel (<https://github.com/opencv/cvat/pull/5570>)
-=======
 - Preview & chunk cache settings are ignored (<https://github.com/opencv/cvat/pull/5569>)
->>>>>>> 6c3e3c98
 
 ### Security
 - Fixed vulnerability with social authentication (<https://github.com/opencv/cvat/pull/5521>)
