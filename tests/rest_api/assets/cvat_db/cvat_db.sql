--- conflicted
+++ resolved
@@ -394,14 +394,14 @@
 
 
 --
--- Name: plpgsql; Type: EXTENSION; Schema: -; Owner: 
+-- Name: plpgsql; Type: EXTENSION; Schema: -; Owner:
 --
 
 CREATE EXTENSION IF NOT EXISTS plpgsql WITH SCHEMA pg_catalog;
 
 
 --
--- Name: EXTENSION plpgsql; Type: COMMENT; Schema: -; Owner: 
+-- Name: EXTENSION plpgsql; Type: COMMENT; Schema: -; Owner:
 --
 
 COMMENT ON EXTENSION plpgsql IS 'PL/pgSQL procedural language';
@@ -2902,13 +2902,9 @@
 86	dataset_repo	0001_initial	2021-12-14 17:51:27.585687+00
 87	dataset_repo	0003_gitdata_lfs	2021-12-14 17:51:27.587237+00
 88	dataset_repo	0002_auto_20190123_1305	2021-12-14 17:51:27.588845+00
-<<<<<<< HEAD
-89	engine	0049_auto_20220202_0710	2022-02-04 10:53:19.249837+00
-90	engine	0050_deleted_frames	2022-02-04 10:53:19.286481+00
-=======
 89	engine	0049_auto_20220202_0710	2022-02-11 14:54:41.053611+00
 90	engine	0050_auto_20220211_1425	2022-02-11 14:54:41.126041+00
->>>>>>> c3d2088c
+90	engine	0051_deleted_frames	2022-02-11 14:54:41.176041+00
 \.
 
 
@@ -3338,10 +3334,10 @@
 --
 
 COPY public.engine_data (id, chunk_size, size, image_quality, start_frame, stop_frame, frame_filter, compressed_chunk_type, original_chunk_type, storage_method, storage, cloud_storage_id, sorting_method, deleted_frames) FROM stdin;
-1	72	130	70	0	129		imageset	imageset	cache	local	\N	natural	
-2	72	23	70	0	22		imageset	imageset	cache	local	\N	lexicographical	
-3	72	148	70	0	147		imageset	imageset	cache	local	\N	random	
-4	72	58	70	0	57		imageset	imageset	cache	local	\N	lexicographical	
+1	72	130	70	0	129		imageset	imageset	cache	local	\N	natural
+2	72	23	70	0	22		imageset	imageset	cache	local	\N	lexicographical
+3	72	148	70	0	147		imageset	imageset	cache	local	\N	random
+4	72	58	70	0	57		imageset	imageset	cache	local	\N	lexicographical
 \.
 
 
