{
  "count": 20,
  "next": null,
  "previous": null,
  "results": [
    {
      "date_joined": "2021-12-14T18:38:46Z",
      "email": "admin2@cvat.org",
      "first_name": "Admin",
      "groups": [
        "admin"
      ],
      "id": 18,
      "is_active": true,
      "is_staff": true,
      "is_superuser": true,
<<<<<<< HEAD
      "last_login": null,
      "last_name": "Second",
      "url": "http://localhost:8080/api/users/18",
      "username": "admin2"
=======
      "last_login": "2022-02-24T21:25:06.462854Z",
      "last_name": "First",
      "url": "http://localhost:8080/api/users/1",
      "username": "admin1"
    },
    {
      "date_joined": "2021-12-14T18:21:09Z",
      "email": "user1@cvat.org",
      "first_name": "User",
      "groups": [
        "user"
      ],
      "id": 2,
      "is_active": true,
      "is_staff": false,
      "is_superuser": false,
      "last_login": "2022-02-16T06:24:53.910205Z",
      "last_name": "First",
      "url": "http://localhost:8080/api/users/2",
      "username": "user1"
>>>>>>> c07a93d1
    },
    {
      "date_joined": "2021-12-14T18:37:41Z",
      "email": "dummy4@cvat.org",
      "first_name": "Dummy",
      "groups": [],
      "id": 17,
      "is_active": true,
      "is_staff": false,
      "is_superuser": false,
      "last_login": null,
      "last_name": "Fourth",
      "url": "http://localhost:8080/api/users/17",
      "username": "dummy4"
    },
    {
      "date_joined": "2021-12-14T18:37:09Z",
      "email": "dummy3@cvat.org",
      "first_name": "Dummy",
      "groups": [],
      "id": 16,
      "is_active": true,
      "is_staff": false,
      "is_superuser": false,
      "last_login": null,
      "last_name": "Third",
      "url": "http://localhost:8080/api/users/16",
      "username": "dummy3"
    },
    {
      "date_joined": "2021-12-14T18:36:31Z",
      "email": "dummy2@cvat.org",
      "first_name": "Dummy",
      "groups": [],
      "id": 15,
      "is_active": true,
      "is_staff": false,
      "is_superuser": false,
      "last_login": null,
      "last_name": "Second",
      "url": "http://localhost:8080/api/users/15",
      "username": "dummy2"
    },
    {
      "date_joined": "2021-12-14T18:36:00Z",
      "email": "dummy1@cvat.org",
      "first_name": "Dummy",
      "groups": [],
      "id": 14,
      "is_active": true,
      "is_staff": false,
      "is_superuser": false,
      "last_login": null,
      "last_name": "First",
      "url": "http://localhost:8080/api/users/14",
      "username": "dummy1"
    },
    {
      "date_joined": "2021-12-14T18:35:15Z",
      "email": "business4@cvat.org",
      "first_name": "Business",
      "groups": [
        "business"
      ],
      "id": 13,
      "is_active": true,
      "is_staff": false,
      "is_superuser": false,
      "last_login": null,
      "last_name": "Fourth",
      "url": "http://localhost:8080/api/users/13",
      "username": "business4"
    },
    {
      "date_joined": "2021-12-14T18:34:34Z",
      "email": "business3@cvat.org",
      "first_name": "Business",
      "groups": [
        "business"
      ],
      "id": 12,
      "is_active": true,
      "is_staff": false,
      "is_superuser": false,
      "last_login": null,
      "last_name": "Third",
      "url": "http://localhost:8080/api/users/12",
      "username": "business3"
    },
    {
      "date_joined": "2021-12-14T18:34:01Z",
      "email": "business2@cvat.org",
      "first_name": "Business",
      "groups": [
        "business"
      ],
      "id": 11,
      "is_active": true,
      "is_staff": false,
      "is_superuser": false,
      "last_login": "2022-02-21T10:29:16.518442Z",
      "last_name": "Second",
      "url": "http://localhost:8080/api/users/11",
      "username": "business2"
    },
    {
      "date_joined": "2021-12-14T18:33:06Z",
      "email": "business1@cvat.org",
      "first_name": "Business",
      "groups": [
        "business"
      ],
      "id": 10,
      "is_active": true,
      "is_staff": false,
      "is_superuser": false,
      "last_login": "2022-01-19T13:52:59.477881Z",
      "last_name": "First",
      "url": "http://localhost:8080/api/users/10",
      "username": "business1"
    },
    {
      "date_joined": "2021-12-14T18:32:01Z",
      "email": "worker4@cvat.org",
      "first_name": "Worker",
      "groups": [
        "worker"
      ],
      "id": 9,
      "is_active": true,
      "is_staff": false,
      "is_superuser": false,
      "last_login": null,
      "last_name": "Fourth",
      "url": "http://localhost:8080/api/users/9",
      "username": "worker4"
    },
    {
      "date_joined": "2021-12-14T18:31:25Z",
      "email": "worker3@cvat.org",
      "first_name": "Worker",
      "groups": [
        "worker"
      ],
      "id": 8,
      "is_active": true,
      "is_staff": false,
      "is_superuser": false,
      "last_login": null,
      "last_name": "Third",
      "url": "http://localhost:8080/api/users/8",
      "username": "worker3"
    },
    {
      "date_joined": "2021-12-14T18:30:43Z",
      "email": "worker2@cvat.org",
      "first_name": "Worker",
      "groups": [
        "worker"
      ],
      "id": 7,
      "is_active": true,
      "is_staff": false,
      "is_superuser": false,
      "last_login": null,
      "last_name": "Second",
      "url": "http://localhost:8080/api/users/7",
      "username": "worker2"
    },
    {
      "date_joined": "2021-12-14T18:30:00Z",
      "email": "worker1@cvat.org",
      "first_name": "Worker",
      "groups": [
        "worker"
      ],
      "id": 6,
      "is_active": true,
      "is_staff": false,
      "is_superuser": false,
      "last_login": "2021-12-14T19:11:21.048740Z",
      "last_name": "First",
      "url": "http://localhost:8080/api/users/6",
      "username": "worker1"
    },
    {
      "date_joined": "2021-12-14T18:25:10Z",
      "email": "user4@cvat.org",
      "first_name": "User",
      "groups": [
        "user"
      ],
      "id": 5,
      "is_active": true,
      "is_staff": false,
      "is_superuser": false,
      "last_login": null,
      "last_name": "Fourth",
      "url": "http://localhost:8080/api/users/5",
      "username": "user4"
    },
    {
      "date_joined": "2021-12-14T18:24:39Z",
      "email": "user3@cvat.org",
      "first_name": "User",
      "groups": [
        "user"
      ],
      "id": 4,
      "is_active": true,
      "is_staff": false,
      "is_superuser": false,
      "last_login": null,
      "last_name": "Third",
      "url": "http://localhost:8080/api/users/4",
      "username": "user3"
    },
    {
      "date_joined": "2021-12-14T18:24:12Z",
      "email": "user2@cvat.org",
      "first_name": "User",
      "groups": [
        "user"
      ],
      "id": 3,
      "is_active": true,
      "is_staff": false,
      "is_superuser": false,
      "last_login": null,
      "last_name": "Second",
      "url": "http://localhost:8080/api/users/3",
      "username": "user2"
    },
    {
      "date_joined": "2021-12-14T18:21:09Z",
      "email": "user1@cvat.org",
      "first_name": "User",
      "groups": [
        "user"
      ],
      "id": 2,
      "is_active": true,
      "is_staff": false,
      "is_superuser": false,
      "last_login": "2022-02-16T06:24:53.910205Z",
      "last_name": "First",
      "url": "http://localhost:8080/api/users/2",
      "username": "user1"
    },
    {
      "date_joined": "2021-12-14T18:04:57Z",
      "email": "admin1@cvat.org",
      "first_name": "Admin",
      "groups": [
        "admin"
      ],
      "id": 1,
      "is_active": true,
      "is_staff": true,
      "is_superuser": true,
<<<<<<< HEAD
      "last_login": "2022-02-21T10:37:08.947950Z",
      "last_name": "First",
      "url": "http://localhost:8080/api/users/1",
      "username": "admin1"
=======
      "last_login": null,
      "last_name": "Second",
      "url": "http://localhost:8080/api/users/18",
      "username": "admin2"
    },
    {
      "date_joined": "2022-02-24T20:45:07Z",
      "email": "user5@cvat.org",
      "first_name": "User",
      "groups": [
        "user"
      ],
      "id": 19,
      "is_active": true,
      "is_staff": false,
      "is_superuser": false,
      "last_login": null,
      "last_name": "Fifth",
      "url": "http://localhost:8080/api/users/19",
      "username": "user5"
    },
    {
      "date_joined": "2022-02-24T20:45:19Z",
      "email": "user6@cvat.org",
      "first_name": "User",
      "groups": [
        "user"
      ],
      "id": 20,
      "is_active": true,
      "is_staff": false,
      "is_superuser": false,
      "last_login": null,
      "last_name": "Sixth",
      "url": "http://localhost:8080/api/users/20",
      "username": "user6"
>>>>>>> c07a93d1
    }
  ]
}<|MERGE_RESOLUTION|>--- conflicted
+++ resolved
@@ -4,6 +4,38 @@
   "previous": null,
   "results": [
     {
+      "date_joined": "2022-02-24T20:45:19Z",
+      "email": "user6@cvat.org",
+      "first_name": "User",
+      "groups": [
+        "user"
+      ],
+      "id": 20,
+      "is_active": true,
+      "is_staff": false,
+      "is_superuser": false,
+      "last_login": null,
+      "last_name": "Sixth",
+      "url": "http://localhost:8080/api/users/20",
+      "username": "user6"
+    },
+    {
+      "date_joined": "2022-02-24T20:45:07Z",
+      "email": "user5@cvat.org",
+      "first_name": "User",
+      "groups": [
+        "user"
+      ],
+      "id": 19,
+      "is_active": true,
+      "is_staff": false,
+      "is_superuser": false,
+      "last_login": null,
+      "last_name": "Fifth",
+      "url": "http://localhost:8080/api/users/19",
+      "username": "user5"
+    },
+    {
       "date_joined": "2021-12-14T18:38:46Z",
       "email": "admin2@cvat.org",
       "first_name": "Admin",
@@ -14,33 +46,10 @@
       "is_active": true,
       "is_staff": true,
       "is_superuser": true,
-<<<<<<< HEAD
       "last_login": null,
       "last_name": "Second",
       "url": "http://localhost:8080/api/users/18",
       "username": "admin2"
-=======
-      "last_login": "2022-02-24T21:25:06.462854Z",
-      "last_name": "First",
-      "url": "http://localhost:8080/api/users/1",
-      "username": "admin1"
-    },
-    {
-      "date_joined": "2021-12-14T18:21:09Z",
-      "email": "user1@cvat.org",
-      "first_name": "User",
-      "groups": [
-        "user"
-      ],
-      "id": 2,
-      "is_active": true,
-      "is_staff": false,
-      "is_superuser": false,
-      "last_login": "2022-02-16T06:24:53.910205Z",
-      "last_name": "First",
-      "url": "http://localhost:8080/api/users/2",
-      "username": "user1"
->>>>>>> c07a93d1
     },
     {
       "date_joined": "2021-12-14T18:37:41Z",
@@ -301,49 +310,10 @@
       "is_active": true,
       "is_staff": true,
       "is_superuser": true,
-<<<<<<< HEAD
-      "last_login": "2022-02-21T10:37:08.947950Z",
+      "last_login": "2022-02-24T21:25:06.462854Z",
       "last_name": "First",
       "url": "http://localhost:8080/api/users/1",
       "username": "admin1"
-=======
-      "last_login": null,
-      "last_name": "Second",
-      "url": "http://localhost:8080/api/users/18",
-      "username": "admin2"
-    },
-    {
-      "date_joined": "2022-02-24T20:45:07Z",
-      "email": "user5@cvat.org",
-      "first_name": "User",
-      "groups": [
-        "user"
-      ],
-      "id": 19,
-      "is_active": true,
-      "is_staff": false,
-      "is_superuser": false,
-      "last_login": null,
-      "last_name": "Fifth",
-      "url": "http://localhost:8080/api/users/19",
-      "username": "user5"
-    },
-    {
-      "date_joined": "2022-02-24T20:45:19Z",
-      "email": "user6@cvat.org",
-      "first_name": "User",
-      "groups": [
-        "user"
-      ],
-      "id": 20,
-      "is_active": true,
-      "is_staff": false,
-      "is_superuser": false,
-      "last_login": null,
-      "last_name": "Sixth",
-      "url": "http://localhost:8080/api/users/20",
-      "username": "user6"
->>>>>>> c07a93d1
     }
   ]
 }