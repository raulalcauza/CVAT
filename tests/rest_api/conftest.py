# Copyright (C) 2021 Intel Corporation
#
# SPDX-License-Identifier: MIT
from subprocess import run, CalledProcessError
import pytest
import json
import os.path as osp
from .utils.config import ASSETS_DIR

CVAT_DB_DIR = osp.join(ASSETS_DIR, 'cvat_db')

def _run(command):
    try:
        run(command.split(), check=True) #nosec
    except CalledProcessError:
        pytest.exit(f'Command failed: {command}. Add `-s` option to see more details')

def restore_data_volume():
    _run(f"docker container cp {osp.join(ASSETS_DIR, 'cvat_db', 'cvat_data.tar.bz2')} cvat:cvat_data.tar.bz2")
    _run(f"docker exec -i cvat tar --strip 3 -xjf /cvat_data.tar.bz2 -C /home/django/data/")

def create_test_db():
    _run(f"docker container cp {osp.join(CVAT_DB_DIR, 'restore.sql')} cvat_db:restore.sql")
    _run(f"docker container cp {osp.join(CVAT_DB_DIR, 'data.json')} cvat:data.json")
    _run('docker exec cvat python manage.py loaddata /data.json')
    _run('docker exec cvat_db psql -U root -d postgres -v from=cvat -v to=test_db -f restore.sql')

@pytest.fixture(scope='session', autouse=True)
def init_test_db():
    restore_data_volume()
    create_test_db()

    yield

    _run('docker exec cvat_db psql -U root -d postgres -v from=test_db -v to=cvat -f restore.sql')
    _run('docker exec cvat_db dropdb test_db')

@pytest.fixture(scope='function', autouse=True)
def restore():
    _run('docker exec cvat_db psql -U root -d postgres -v from=test_db -v to=cvat -f restore.sql')

class Container:
    def __init__(self, data, key='id'):
        self.raw_data = data
        self.map_data = { obj[key]: obj for obj in data }

    @property
    def raw(self):
        return self.raw_data

    @property
    def map(self):
        return self.map_data

    def __iter__(self):
        return iter(self.raw_data)

    def __len__(self):
        return len(self.raw_data)

    def __getitem__(self, key):
        if isinstance(key, slice):
            return self.raw_data[key]
        return self.map_data[key]

@pytest.fixture(scope='module')
def users():
    with open(osp.join(ASSETS_DIR, 'users.json')) as f:
        return Container(json.load(f)['results'])

@pytest.fixture(scope='module')
def organizations():
    with open(osp.join(ASSETS_DIR, 'organizations.json')) as f:
        return Container(json.load(f))

@pytest.fixture(scope='module')
def memberships():
    with open(osp.join(ASSETS_DIR, 'memberships.json')) as f:
        return Container(json.load(f)['results'])

@pytest.fixture(scope='module')
def tasks():
    with open(osp.join(ASSETS_DIR, 'tasks.json')) as f:
        return Container(json.load(f)['results'])

@pytest.fixture(scope='module')
def projects():
    with open(osp.join(ASSETS_DIR, 'projects.json')) as f:
        return Container(json.load(f)['results'])

@pytest.fixture(scope='module')
def jobs():
    with open(osp.join(ASSETS_DIR, 'jobs.json')) as f:
        return Container(json.load(f)['results'])

@pytest.fixture(scope='module')
def invitations():
    with open(osp.join(ASSETS_DIR, 'invitations.json')) as f:
        return Container(json.load(f)['results'], key='key')

@pytest.fixture(scope='module')
def annotations():
    with open(osp.join(ASSETS_DIR, 'annotations.json')) as f:
        return json.load(f)

@pytest.fixture(scope='module')
<<<<<<< HEAD
def cloud_storages():
    with open(osp.join(ASSETS_DIR, 'cloudstorages.json')) as f:
=======
def issues():
    with open(osp.join(ASSETS_DIR, 'issues.json')) as f:
>>>>>>> dd60b2d8
        return Container(json.load(f)['results'])

@pytest.fixture(scope='module')
def users_by_name(users):
    return {user['username']: user for user in users}

@pytest.fixture(scope='module')
def jobs_by_org(tasks, jobs):
    data = {}
    for job in jobs:
        data.setdefault(tasks[job['task_id']]['organization'], []).append(job)
    data[''] = data.pop(None, [])
    return data

@pytest.fixture(scope='module')
def tasks_by_org(tasks):
    data = {}
    for task in tasks:
        data.setdefault(task['organization'], []).append(task)
    data[''] = data.pop(None, [])
    return data

@pytest.fixture(scope='module')
def issues_by_org(tasks, jobs, issues):
    data = {}
    for issue in issues:
        data.setdefault(tasks[jobs[issue['job']]['task_id']]['organization'], []).append(issue)
    data[''] = data.pop(None, [])
    return data

@pytest.fixture(scope='module')
def assignee_id():
    def get_id(data):
        if data.get('assignee') is not None:
            return data['assignee']['id']
    return get_id

def ownership(func):
    def wrap(user_id, resource_id):
        if resource_id is None:
            return False
        return func(user_id, resource_id)
    return wrap

@pytest.fixture(scope='module')
def is_project_staff(projects, assignee_id):
    @ownership
    def check(user_id, pid):
        return user_id == projects[pid]['owner']['id'] or \
            user_id == assignee_id(projects[pid])
    return check

@pytest.fixture(scope='module')
def is_task_staff(tasks, is_project_staff, assignee_id):
    @ownership
    def check(user_id, tid):
        return user_id == tasks[tid]['owner']['id'] or \
            user_id == assignee_id(tasks[tid]) or \
            is_project_staff(user_id, tasks[tid]['project_id'])
    return check

@pytest.fixture(scope='module')
def is_job_staff(jobs, is_task_staff, assignee_id):
    @ownership
    def check(user_id, jid):
        return user_id == assignee_id(jobs[jid]) or \
            is_task_staff(user_id, jobs[jid]['task_id'])
    return check

@pytest.fixture(scope='module')
def is_issue_staff(issues, jobs, assignee_id):
    @ownership
    def check(user_id, issue_id):
        return user_id == issues[issue_id]['owner']['id'] or \
            user_id == assignee_id(issues[issue_id]) or \
            user_id == assignee_id(jobs[issues[issue_id]['job']])
    return check

@pytest.fixture(scope='module')
def is_issue_admin(issues, jobs, is_task_staff):
    @ownership
    def check(user_id, issue_id):
        return is_task_staff(user_id, jobs[issues[issue_id]['job']]['task_id'])
    return check

@pytest.fixture(scope='module')
def find_users(test_db):
    def find(**kwargs):
        assert len(kwargs) > 0
        assert any(kwargs.values())

        data = test_db
        kwargs = dict(filter(lambda a: a[1] is not None, kwargs.items()))
        for field, value in kwargs.items():
            if field.startswith('exclude_'):
                field = field.split('_', maxsplit=1)[1]
                exclude_rows = set(v['id'] for v in
                    filter(lambda a: a[field] == value, test_db))
                data = list(filter(lambda a: a['id'] not in exclude_rows, data))
            else:
                data = list(filter(lambda a: a[field] == value, data))

        return data
    return find

@pytest.fixture(scope='module')
def test_db(users, users_by_name, memberships):
    data = []
    fields = ['username', 'id', 'privilege', 'role', 'org', 'membership_id']
    def add_row(**kwargs):
        data.append({field: kwargs.get(field) for field in fields})

    for user in users:
        for group in user['groups']:
            add_row(username=user['username'], id=user['id'], privilege=group)

    for membership in memberships:
        username = membership['user']['username']
        for group in users_by_name[username]['groups']:
            add_row(username=username, role=membership['role'], privilege=group,
                id=membership['user']['id'], org=membership['organization'],
                membership_id=membership['id'])

    return data

@pytest.fixture(scope='module')
def org_staff(memberships):
    def find(org_id):
        if org_id in ['', None]:
            return set()
        else:
            return set(m['user']['id'] for m in memberships
                if m['role'] in ['maintainer', 'owner'] and m['user'] != None
                    and m['organization'] == org_id)
    return find

@pytest.fixture(scope='module')
def is_org_member(memberships):
    def check(user_id, org_id):
        if org_id in ['', None]:
            return True
        else:
            return user_id in set(m['user']['id'] for m in memberships
                if m['user'] != None and m['organization'] == org_id)
    return check

@pytest.fixture(scope='module')
def find_job_staff_user(is_job_staff):
    def find(jobs, users, is_staff):
        for job in jobs:
            for user in users:
                if is_staff == is_job_staff(user['id'], job['id']):
                    return user['username'], job['id']
        return None, None
    return find

@pytest.fixture(scope='module')
def find_task_staff_user(is_task_staff):
    def find(tasks, users, is_staff):
        for task in tasks:
            for user in users:
                if is_staff == is_task_staff(user['id'], task['id']):
                    return user['username'], task['id']
        return None, None
    return find

@pytest.fixture(scope='module')
def find_issue_staff_user(is_issue_staff, is_issue_admin):
    def find(issues, users, is_staff, is_admin):
        for issue in issues:
            for user in users:
                i_admin, i_staff = is_issue_admin(user['id'], issue['id']), is_issue_staff(user['id'], issue['id'])
                if (is_admin is None and (i_staff or i_admin) == is_staff) \
                    or (is_admin == i_admin and is_staff == i_staff):
                    return user['username'], issue['id']
        return None, None
    return find

@pytest.fixture(scope='module')
def filter_jobs_with_shapes(annotations):
    def find(jobs):
        return list(filter(lambda j: annotations['job'][str(j['id'])]['shapes'], jobs))
    return find

@pytest.fixture(scope='module')
def filter_tasks_with_shapes(annotations):
    def find(tasks):
        return list(filter(lambda t: annotations['task'][str(t['id'])]['shapes'], tasks))
    return find<|MERGE_RESOLUTION|>--- conflicted
+++ resolved
@@ -104,13 +104,13 @@
         return json.load(f)
 
 @pytest.fixture(scope='module')
-<<<<<<< HEAD
 def cloud_storages():
     with open(osp.join(ASSETS_DIR, 'cloudstorages.json')) as f:
-=======
+        return Container(json.load(f)['results'])
+
+@pytest.fixture(scope='module')
 def issues():
     with open(osp.join(ASSETS_DIR, 'issues.json')) as f:
->>>>>>> dd60b2d8
         return Container(json.load(f)['results'])
 
 @pytest.fixture(scope='module')
