{
<<<<<<< HEAD
  "video": false,
  "baseUrl": "http://localhost:8080",
  "viewportWidth": 1300,
  "viewportHeight": 960,
  "defaultCommandTimeout": 25000,
  "env": {
    "user": "admin",
    "password": "12qwaszx"
  },
  "testFiles": ["auth_page.js", "issue_*.js", "pr_*.js", "case_*.js", "remove_users_tasks.js"]
=======
    "video": false,
    "baseUrl": "http://localhost:8080",
    "viewportWidth": 1300,
    "viewportHeight": 960,
    "defaultCommandTimeout": 25000,
    "env": {
        "user": "admin",
        "password": "12qwaszx"
    },
    "testFiles": [
        "auth_page.js",
        "actions_tasks_objects/*",
        "actions_users/*",
        "remove_users_tasks.js"
    ]
>>>>>>> 534ad394
}<|MERGE_RESOLUTION|>--- conflicted
+++ resolved
@@ -1,5 +1,4 @@
 {
-<<<<<<< HEAD
   "video": false,
   "baseUrl": "http://localhost:8080",
   "viewportWidth": 1300,
@@ -9,22 +8,5 @@
     "user": "admin",
     "password": "12qwaszx"
   },
-  "testFiles": ["auth_page.js", "issue_*.js", "pr_*.js", "case_*.js", "remove_users_tasks.js"]
-=======
-    "video": false,
-    "baseUrl": "http://localhost:8080",
-    "viewportWidth": 1300,
-    "viewportHeight": 960,
-    "defaultCommandTimeout": 25000,
-    "env": {
-        "user": "admin",
-        "password": "12qwaszx"
-    },
-    "testFiles": [
-        "auth_page.js",
-        "actions_tasks_objects/*",
-        "actions_users/*",
-        "remove_users_tasks.js"
-    ]
->>>>>>> 534ad394
+  "testFiles": ["auth_page.js", "actions_tasks_objects/*", "actions_users/*", "remove_users_tasks.js"]
 }