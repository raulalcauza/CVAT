# Copyright (C) 2022 Intel Corporation
# Copyright (C) 2022 CVAT.ai Corporation
#
# SPDX-License-Identifier: MIT

import json
from copy import deepcopy
from http import HTTPStatus
from time import sleep

import pytest
from cvat_sdk.api_client import apis, models
from cvat_sdk.core.helpers import get_paginated_collection
from deepdiff import DeepDiff

from shared.utils.config import get_method, make_api_client, patch_method
from shared.utils.helpers import generate_image_files

from .utils import export_dataset


def get_cloud_storage_content(username, cloud_storage_id, manifest):
    with make_api_client(username) as api_client:
        (data, _) = api_client.cloudstorages_api.retrieve_content(
            cloud_storage_id, manifest_path=manifest
        )
        return data


@pytest.mark.usefixtures("restore_db_per_class")
class TestGetTasks:
    def _test_task_list_200(self, user, project_id, data, exclude_paths="", **kwargs):
        with make_api_client(user) as api_client:
            results = get_paginated_collection(
                api_client.projects_api.list_tasks_endpoint,
                return_json=True,
                id=project_id,
                **kwargs,
            )
            assert DeepDiff(data, results, ignore_order=True, exclude_paths=exclude_paths) == {}

    def _test_task_list_403(self, user, project_id, **kwargs):
        with make_api_client(user) as api_client:
            (_, response) = api_client.projects_api.list_tasks(
                project_id, **kwargs, _parse_response=False, _check_status=False
            )
            assert response.status == HTTPStatus.FORBIDDEN

    def _test_users_to_see_task_list(
        self, project_id, tasks, users, is_staff, is_allow, is_project_staff, **kwargs
    ):
        if is_staff:
            users = [user for user in users if is_project_staff(user["id"], project_id)]
        else:
            users = [user for user in users if not is_project_staff(user["id"], project_id)]
        assert len(users)

        for user in users:
            if is_allow:
                self._test_task_list_200(user["username"], project_id, tasks, **kwargs)
            else:
                self._test_task_list_403(user["username"], project_id, **kwargs)

    def _test_assigned_users_to_see_task_data(self, tasks, users, is_task_staff, **kwargs):
        for task in tasks:
            staff_users = [user for user in users if is_task_staff(user["id"], task["id"])]
            assert len(staff_users)

            for user in staff_users:
                with make_api_client(user["username"]) as api_client:
                    (_, response) = api_client.tasks_api.list(**kwargs)
                    assert response.status == HTTPStatus.OK
                    response_data = json.loads(response.data)

                assert any(_task["id"] == task["id"] for _task in response_data["results"])

    @pytest.mark.parametrize("project_id", [1])
    @pytest.mark.parametrize(
        "groups, is_staff, is_allow",
        [
            ("admin", False, True),
            ("business", False, False),
        ],
    )
    def test_project_tasks_visibility(
        self, project_id, groups, users, tasks, is_staff, is_allow, find_users, is_project_staff
    ):
        users = find_users(privilege=groups)
        tasks = list(filter(lambda x: x["project_id"] == project_id, tasks))
        assert len(tasks)

        self._test_users_to_see_task_list(
            project_id, tasks, users, is_staff, is_allow, is_project_staff
        )

    @pytest.mark.parametrize("project_id, groups", [(1, "user")])
    def test_task_assigned_to_see_task(
        self, project_id, groups, users, tasks, find_users, is_task_staff
    ):
        users = find_users(privilege=groups)
        tasks = list(filter(lambda x: x["project_id"] == project_id and x["assignee"], tasks))
        assert len(tasks)

        self._test_assigned_users_to_see_task_data(tasks, users, is_task_staff)

    @pytest.mark.parametrize("org, project_id", [({"id": 2, "slug": "org2"}, 2)])
    @pytest.mark.parametrize(
        "role, is_staff, is_allow",
        [
            ("maintainer", False, True),
            ("supervisor", False, False),
        ],
    )
    def test_org_project_tasks_visibility(
        self,
        org,
        project_id,
        role,
        is_staff,
        is_allow,
        tasks,
        is_task_staff,
        is_project_staff,
        find_users,
    ):
        users = find_users(org=org["id"], role=role)
        tasks = list(filter(lambda x: x["project_id"] == project_id, tasks))
        assert len(tasks)

        self._test_users_to_see_task_list(
            project_id, tasks, users, is_staff, is_allow, is_project_staff, org=org["slug"]
        )

    @pytest.mark.parametrize("org, project_id, role", [({"id": 2, "slug": "org2"}, 2, "worker")])
    def test_org_task_assigneed_to_see_task(
        self, org, project_id, role, users, tasks, find_users, is_task_staff
    ):
        users = find_users(org=org["id"], role=role)
        tasks = list(filter(lambda x: x["project_id"] == project_id and x["assignee"], tasks))
        assert len(tasks)

        self._test_assigned_users_to_see_task_data(tasks, users, is_task_staff, org=org["slug"])


@pytest.mark.usefixtures("restore_db_per_function")
class TestPostTasks:
    def _test_create_task_201(self, user, spec, **kwargs):
        with make_api_client(user) as api_client:
            (_, response) = api_client.tasks_api.create(spec, **kwargs)
            assert response.status == HTTPStatus.CREATED

    def _test_create_task_403(self, user, spec, **kwargs):
        with make_api_client(user) as api_client:
            (_, response) = api_client.tasks_api.create(
                spec, **kwargs, _parse_response=False, _check_status=False
            )
            assert response.status == HTTPStatus.FORBIDDEN

    def _test_users_to_create_task_in_project(
        self, project_id, users, is_staff, is_allow, is_project_staff, **kwargs
    ):
        if is_staff:
            users = [user for user in users if is_project_staff(user["id"], project_id)]
        else:
            users = [user for user in users if not is_project_staff(user["id"], project_id)]
        assert len(users)

        for user in users:
            username = user["username"]
            spec = {
                "name": f"test {username} to create a task within a project",
                "project_id": project_id,
            }

            if is_allow:
                self._test_create_task_201(username, spec, **kwargs)
            else:
                self._test_create_task_403(username, spec, **kwargs)

    @pytest.mark.parametrize("project_id", [1])
    @pytest.mark.parametrize(
        "groups, is_staff, is_allow",
        [
            ("admin", False, True),
            ("business", False, False),
            ("user", True, True),
        ],
    )
    def test_users_to_create_task_in_project(
        self, project_id, groups, is_staff, is_allow, is_project_staff, find_users
    ):
        users = find_users(privilege=groups)
        self._test_users_to_create_task_in_project(
            project_id, users, is_staff, is_allow, is_project_staff
        )

    @pytest.mark.parametrize("org, project_id", [({"id": 2, "slug": "org2"}, 2)])
    @pytest.mark.parametrize(
        "role, is_staff, is_allow",
        [
            ("worker", False, False),
        ],
    )
    def test_worker_cannot_create_task_in_project_without_ownership(
        self, org, project_id, role, is_staff, is_allow, is_project_staff, find_users
    ):
        users = find_users(org=org["id"], role=role)
        self._test_users_to_create_task_in_project(
            project_id, users, is_staff, is_allow, is_project_staff, org=org["slug"]
        )

    def test_can_create_task_with_skeleton(self):
        username = "admin1"

        spec = {
            "name": f"test admin1 to create a task with skeleton",
            "labels": [
                {
                    "name": "s1",
                    "color": "#5c5eba",
                    "attributes": [
                        {
                            "name": "color",
                            "mutable": False,
                            "input_type": "select",
                            "default_value": "white",
                            "values": ["white", "black"],
                        }
                    ],
                    "type": "skeleton",
                    "sublabels": [
                        {
                            "name": "1",
                            "color": "#d53957",
                            "attributes": [
                                {
                                    "id": 23,
                                    "name": "attr",
                                    "mutable": False,
                                    "input_type": "select",
                                    "default_value": "val1",
                                    "values": ["val1", "val2"],
                                }
                            ],
                            "type": "points",
                        },
                        {"name": "2", "color": "#4925ec", "attributes": [], "type": "points"},
                        {"name": "3", "color": "#59a8fe", "attributes": [], "type": "points"},
                    ],
                    "svg": '<line x1="36.329429626464844" y1="45.98662185668945" x2="59.07190704345703" y2="23.076923370361328" '
                    'stroke="black" data-type="edge" data-node-from="2" stroke-width="0.5" data-node-to="3"></line>'
                    '<line x1="22.61705780029297" y1="25.75250816345215" x2="36.329429626464844" y2="45.98662185668945" '
                    'stroke="black" data-type="edge" data-node-from="1" stroke-width="0.5" data-node-to="2"></line>'
                    '<circle r="1.5" stroke="black" fill="#b3b3b3" cx="22.61705780029297" cy="25.75250816345215" '
                    'stroke-width="0.1" data-type="element node" data-element-id="1" data-node-id="1" data-label-name="1">'
                    '</circle><circle r="1.5" stroke="black" fill="#b3b3b3" cx="36.329429626464844" cy="45.98662185668945" '
                    'stroke-width="0.1" data-type="element node" data-element-id="2" data-node-id="2" data-label-name="2"></circle>'
                    '<circle r="1.5" stroke="black" fill="#b3b3b3" cx="59.07190704345703" cy="23.076923370361328" '
                    'stroke-width="0.1" data-type="element node" data-element-id="3" data-node-id="3" data-label-name="3"></circle>',
                }
            ],
        }

        self._test_create_task_201(username, spec)


@pytest.mark.usefixtures("restore_db_per_class")
class TestGetData:
    _USERNAME = "user1"

    @pytest.mark.parametrize(
        "content_type, task_id",
        [
            ("image/png", 8),
            ("image/png", 5),
            ("image/x.point-cloud-data", 6),
        ],
    )
    def test_frame_content_type(self, content_type, task_id):
        with make_api_client(self._USERNAME) as api_client:
            (_, response) = api_client.tasks_api.retrieve_data(
                task_id, type="frame", quality="original", number=0
            )
            assert response.status == HTTPStatus.OK
            assert response.headers["Content-Type"] == content_type


@pytest.mark.usefixtures("restore_db_per_function")
class TestPatchTaskAnnotations:
    def _test_check_response(self, is_allow, response, data=None):
        if is_allow:
            assert response.status == HTTPStatus.OK
            assert DeepDiff(data, json.loads(response.data), exclude_paths="root['version']") == {}
        else:
            assert response.status == HTTPStatus.FORBIDDEN

    @pytest.fixture(scope="class")
    def request_data(self, annotations):
        def get_data(tid):
            data = deepcopy(annotations["task"][str(tid)])
            data["shapes"][0].update({"points": [2.0, 3.0, 4.0, 5.0, 6.0, 7.0]})
            data["version"] += 1
            return data

        return get_data

    @pytest.mark.parametrize("org", [""])
    @pytest.mark.parametrize(
        "privilege, task_staff, is_allow",
        [
            ("admin", True, True),
            ("admin", False, True),
            ("business", True, True),
            ("business", False, False),
            ("worker", True, True),
            ("worker", False, False),
            ("user", True, True),
            ("user", False, False),
        ],
    )
    def test_user_update_task_annotations(
        self,
        org,
        privilege,
        task_staff,
        is_allow,
        find_task_staff_user,
        find_users,
        request_data,
        tasks_by_org,
        filter_tasks_with_shapes,
    ):
        users = find_users(privilege=privilege)
        tasks = tasks_by_org[org]
        filtered_tasks = filter_tasks_with_shapes(tasks)
        username, tid = find_task_staff_user(filtered_tasks, users, task_staff)

        data = request_data(tid)
        with make_api_client(username) as api_client:
            (_, response) = api_client.tasks_api.partial_update_annotations(
                id=tid,
                action="update",
                org=org,
                patched_labeled_data_request=deepcopy(data),
                _parse_response=False,
                _check_status=False,
            )

        self._test_check_response(is_allow, response, data)

    @pytest.mark.parametrize("org", [2])
    @pytest.mark.parametrize(
        "role, task_staff, is_allow",
        [
            ("maintainer", False, True),
            ("owner", False, True),
            ("supervisor", False, False),
            ("worker", False, False),
            ("maintainer", True, True),
            ("owner", True, True),
            ("supervisor", True, True),
            ("worker", True, True),
        ],
    )
    def test_member_update_task_annotation(
        self,
        org,
        role,
        task_staff,
        is_allow,
        find_task_staff_user,
        find_users,
        tasks_by_org,
        request_data,
    ):
        users = find_users(role=role, org=org)
        tasks = tasks_by_org[org]
        username, tid = find_task_staff_user(tasks, users, task_staff, [12, 14])

        data = request_data(tid)
        with make_api_client(username) as api_client:
            (_, response) = api_client.tasks_api.partial_update_annotations(
                id=tid,
                org_id=org,
                action="update",
                patched_labeled_data_request=deepcopy(data),
                _parse_response=False,
                _check_status=False,
            )

        self._test_check_response(is_allow, response, data)


@pytest.mark.usefixtures("restore_db_per_class")
class TestGetTaskDataset:
    def _test_export_task(self, username, tid, **kwargs):
        with make_api_client(username) as api_client:
            return export_dataset(api_client.tasks_api.retrieve_dataset_endpoint, id=tid, **kwargs)

    def test_can_export_task_dataset(self, admin_user, tasks_with_shapes):
        task = tasks_with_shapes[0]
        response = self._test_export_task(admin_user, task["id"], format="CVAT for images 1.1")
        assert response.data


@pytest.mark.usefixtures("restore_db_per_function")
@pytest.mark.usefixtures("restore_cvat_data")
class TestPostTaskData:
    _USERNAME = "admin1"

    @staticmethod
    def _wait_until_task_is_created(api: apis.TasksApi, task_id: int) -> models.RqStatus:
        for _ in range(100):
            (status, _) = api.retrieve_status(task_id)
            if status.state.value in ["Finished", "Failed"]:
                return status
            sleep(1)
        raise Exception("Cannot create task")

    @staticmethod
    def _test_create_task(username, spec, data, content_type, **kwargs):
        with make_api_client(username) as api_client:
            (task, response) = api_client.tasks_api.create(spec, **kwargs)
            assert response.status == HTTPStatus.CREATED

            (_, response) = api_client.tasks_api.create_data(
                task.id, data_request=deepcopy(data), _content_type=content_type, **kwargs
            )
            assert response.status == HTTPStatus.ACCEPTED

            status = TestPostTaskData._wait_until_task_is_created(api_client.tasks_api, task.id)
            assert status.state.value == "Finished"

        return task.id

    def _test_cannot_create_task(self, username, spec, data, **kwargs):
        with make_api_client(username) as api_client:
            (task, response) = api_client.tasks_api.create(spec, **kwargs)
            assert response.status == HTTPStatus.CREATED

            (_, response) = api_client.tasks_api.create_data(
                task.id, data_request=deepcopy(data), _content_type="application/json", **kwargs
            )
            assert response.status == HTTPStatus.ACCEPTED

            status = self._wait_until_task_is_created(api_client.tasks_api, task.id)
            assert status.state.value == "Failed"

        return status

    def test_can_create_task_with_defined_start_and_stop_frames(self):
        task_spec = {
            "name": f"test {self._USERNAME} to create a task with defined start and stop frames",
            "labels": [
                {
                    "name": "car",
                    "color": "#ff00ff",
                    "attributes": [
                        {
                            "name": "a",
                            "mutable": True,
                            "input_type": "number",
                            "default_value": "5",
                            "values": ["4", "5", "6"],
                        }
                    ],
                }
            ],
        }

        task_data = {
            "image_quality": 75,
            "start_frame": 2,
            "stop_frame": 5,
            "client_files": generate_image_files(7),
        }

        task_id = self._test_create_task(
            self._USERNAME, task_spec, task_data, content_type="multipart/form-data"
        )

        # check task size
        with make_api_client(self._USERNAME) as api_client:
            (task, _) = api_client.tasks_api.retrieve(task_id)
            assert task.size == 4

    def test_can_get_annotations_from_new_task_with_skeletons(self):
        spec = {
            "name": f"test admin1 to create a task with skeleton",
            "labels": [
                {
                    "name": "s1",
                    "color": "#5c5eba",
                    "attributes": [],
                    "type": "skeleton",
                    "sublabels": [
                        {"name": "1", "color": "#d12345", "attributes": [], "type": "points"},
                        {"name": "2", "color": "#350dea", "attributes": [], "type": "points"},
                    ],
                    "svg": '<line x1="19.464284896850586" y1="21.922269821166992" x2="54.08613586425781" y2="43.60293960571289" '
                    'stroke="black" data-type="edge" data-node-from="1" stroke-width="0.5" data-node-to="2"></line>'
                    '<circle r="1.5" stroke="black" fill="#b3b3b3" cx="19.464284896850586" cy="21.922269821166992" '
                    'stroke-width="0.1" data-type="element node" data-element-id="1" data-node-id="1" data-label-id="103"></circle>'
                    '<circle r="1.5" stroke="black" fill="#b3b3b3" cx="54.08613586425781" cy="43.60293960571289" '
                    'stroke-width="0.1" data-type="element node" data-element-id="2" data-node-id="2" data-label-id="104"></circle>',
                }
            ],
        }

        task_data = {
            "image_quality": 75,
            "client_files": generate_image_files(3),
        }

        task_id = self._test_create_task(
            self._USERNAME, spec, task_data, content_type="multipart/form-data"
        )

        response = get_method(self._USERNAME, f"tasks/{task_id}")
        label_ids = {}
        for label in response.json()["labels"]:
            label_ids.setdefault(label["type"], []).append(label["id"])

        job_id = response.json()["segments"][0]["jobs"][0]["id"]
        patch_data = {
            "shapes": [
                {
                    "type": "skeleton",
                    "occluded": False,
                    "outside": False,
                    "z_order": 0,
                    "rotation": 0,
                    "points": [],
                    "frame": 0,
                    "label_id": label_ids["skeleton"][0],
                    "group": 0,
                    "source": "manual",
                    "attributes": [],
                    "elements": [
                        {
                            "type": "points",
                            "occluded": False,
                            "outside": False,
                            "z_order": 0,
                            "rotation": 0,
                            "points": [131.63947368421032, 165.0868421052637],
                            "frame": 0,
                            "label_id": label_ids["points"][0],
                            "group": 0,
                            "source": "manual",
                            "attributes": [],
                        },
                        {
                            "type": "points",
                            "occluded": False,
                            "outside": False,
                            "z_order": 0,
                            "rotation": 0,
                            "points": [354.98157894736823, 304.2710526315795],
                            "frame": 0,
                            "label_id": label_ids["points"][1],
                            "group": 0,
                            "source": "manual",
                            "attributes": [],
                        },
                    ],
                }
            ],
            "tracks": [
                {
                    "frame": 0,
                    "label_id": label_ids["skeleton"][0],
                    "group": 0,
                    "source": "manual",
                    "shapes": [
                        {
                            "type": "skeleton",
                            "occluded": False,
                            "outside": False,
                            "z_order": 0,
                            "rotation": 0,
                            "points": [],
                            "frame": 0,
                            "attributes": [],
                        }
                    ],
                    "attributes": [],
                    "elements": [
                        {
                            "frame": 0,
                            "label_id": label_ids["points"][0],
                            "group": 0,
                            "source": "manual",
                            "shapes": [
                                {
                                    "type": "points",
                                    "occluded": False,
                                    "outside": False,
                                    "z_order": 0,
                                    "rotation": 0,
                                    "points": [295.6394736842103, 472.5868421052637],
                                    "frame": 0,
                                    "attributes": [],
                                }
                            ],
                            "attributes": [],
                        },
                        {
                            "frame": 0,
                            "label_id": label_ids["points"][1],
                            "group": 0,
                            "source": "manual",
                            "shapes": [
                                {
                                    "type": "points",
                                    "occluded": False,
                                    "outside": False,
                                    "z_order": 0,
                                    "rotation": 0,
                                    "points": [619.3236842105262, 846.9815789473689],
                                    "frame": 0,
                                    "attributes": [],
                                }
                            ],
                            "attributes": [],
                        },
                    ],
                }
            ],
            "tags": [],
            "version": 0,
        }

        response = patch_method(
            self._USERNAME, f"jobs/{job_id}/annotations", patch_data, action="create"
        )
        response = get_method(self._USERNAME, f"jobs/{job_id}/annotations")
        assert response.status_code == HTTPStatus.OK

    @pytest.mark.with_external_services
    @pytest.mark.parametrize(
        "cloud_storage_id, manifest, use_bucket_content, org",
        [
            (1, "manifest.jsonl", False, ""),  # public bucket
            (2, "sub/manifest.jsonl", True, "org2"),  # private bucket
        ],
    )
    def test_create_task_with_cloud_storage_files(
        self, cloud_storage_id, manifest, use_bucket_content, org
    ):
        if use_bucket_content:
            cloud_storage_content = get_cloud_storage_content(
                self._USERNAME, cloud_storage_id, manifest
            )
        else:
            cloud_storage_content = ["image_case_65_1.png", "image_case_65_2.png"]
        cloud_storage_content.append(manifest)

        task_spec = {
            "name": f"Task with files from cloud storage {cloud_storage_id}",
            "labels": [
                {
                    "name": "car",
                }
            ],
        }

        data_spec = {
            "image_quality": 75,
            "use_cache": True,
            "cloud_storage_id": cloud_storage_id,
            "server_files": cloud_storage_content,
        }

        self._test_create_task(
            self._USERNAME, task_spec, data_spec, content_type="application/json", org=org
        )

<<<<<<< HEAD

@pytest.mark.usefixtures("restore_db_per_function")
@pytest.mark.usefixtures("restore_cvat_data")
class TestWorkWithTask:
    _USERNAME = "admin1"

=======
    @pytest.mark.with_external_services
>>>>>>> 20711670
    @pytest.mark.parametrize(
        "cloud_storage_id, manifest, org",
        [(1, "manifest.jsonl", "")],  # public bucket
    )
    def test_work_with_task_containing_non_stable_cloud_storage_files(
        self, cloud_storage_id, manifest, org, cloud_storages
    ):
        image_name = "image_case_65_1.png"
        cloud_storage_content = [image_name, manifest]

        task_spec = {
            "name": f"Task with mythical file from cloud storage {cloud_storage_id}",
            "labels": [{"name": "car"}],
        }

        data_spec = {
            "image_quality": 75,
            "use_cache": True,
            "cloud_storage_id": cloud_storage_id,
            "server_files": cloud_storage_content,
        }

        task_id = TestPostTaskData._test_create_task(
            self._USERNAME, task_spec, data_spec, content_type="application/json", org=org
        )

        # save image from the "public" bucket and remove it temporary
        from shared.utils.s3 import make_client

        s3_client = make_client()
        bucket_name = cloud_storages[cloud_storage_id]["resource"]

        image = s3_client.download_fileobj(bucket_name, image_name)
        s3_client.remove_file(bucket_name, image_name)

        with make_api_client(self._USERNAME) as api_client:
            try:
                api_client.tasks_api.retrieve_data(
                    task_id, number=0, quality="original", type="frame"
                )
            except Exception as ex:
                assert ex.status == HTTPStatus.NOT_FOUND
                assert image_name in ex.body

        s3_client.create_file(bucket_name, image_name, image)<|MERGE_RESOLUTION|>--- conflicted
+++ resolved
@@ -676,16 +676,13 @@
             self._USERNAME, task_spec, data_spec, content_type="application/json", org=org
         )
 
-<<<<<<< HEAD
 
 @pytest.mark.usefixtures("restore_db_per_function")
 @pytest.mark.usefixtures("restore_cvat_data")
 class TestWorkWithTask:
     _USERNAME = "admin1"
 
-=======
     @pytest.mark.with_external_services
->>>>>>> 20711670
     @pytest.mark.parametrize(
         "cloud_storage_id, manifest, org",
         [(1, "manifest.jsonl", "")],  # public bucket
