--- conflicted
+++ resolved
@@ -1204,7 +1204,17 @@
         new_report = self.create_quality_report(admin_user, task_id)
         assert new_report["summary"]["conflict_count"] != old_report["summary"]["conflict_count"]
 
-<<<<<<< HEAD
+    def test_old_report_can_be_loaded(self, admin_user, quality_reports):
+        report = min((r for r in quality_reports if r["task_id"]), key=lambda r: r["id"])
+        assert report["created_date"] < "2024"
+
+        with make_api_client(admin_user) as api_client:
+            (report_data, _) = api_client.quality_api.retrieve_report_data(report["id"])
+
+        # This report should have been created before the Jaccard index was included.
+        for d in [report_data["comparison_summary"], *report_data["frame_results"].values()]:
+            assert d["annotations"]["confusion_matrix"]["jaccard_index"] is None
+
     @pytest.mark.usefixtures("restore_db_per_class")
     def test_accumulation_annotation_conflicts_multiple_jobs(self, admin_user):
         report = self.create_quality_report(admin_user, self.demo_task_id_multiple_jobs)
@@ -1227,16 +1237,4 @@
                 == expected_frame_confusion_matrix[frame_id]
             )
 
-        assert task_confusion_matrix == [[2, 0, 1], [0, 0, 0], [1, 0, 0]]
-=======
-    def test_old_report_can_be_loaded(self, admin_user, quality_reports):
-        report = min((r for r in quality_reports if r["task_id"]), key=lambda r: r["id"])
-        assert report["created_date"] < "2024"
-
-        with make_api_client(admin_user) as api_client:
-            (report_data, _) = api_client.quality_api.retrieve_report_data(report["id"])
-
-        # This report should have been created before the Jaccard index was included.
-        for d in [report_data["comparison_summary"], *report_data["frame_results"].values()]:
-            assert d["annotations"]["confusion_matrix"]["jaccard_index"] is None
->>>>>>> 7e2f9d36
+        assert task_confusion_matrix == [[2, 0, 1], [0, 0, 0], [1, 0, 0]]