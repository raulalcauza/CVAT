--- conflicted
+++ resolved
@@ -458,17 +458,28 @@
             )
             assert response.status == HTTPStatus.ACCEPTED
 
-<<<<<<< HEAD
+    def test_can_import_export_dataset_with_imagenet_format(self):
+        # https://github.com/opencv/cvat/issues/4850
+        username = "admin1"
+        format_name = "ImageNet 1.0"
+        project_id = 4
+
+        response = self._test_export_project(username, project_id, format_name)
+
+        tmp_file = io.BytesIO(response.data)
+        tmp_file.name = "dataset.zip"
+
+        import_data = {
+            "dataset_file": tmp_file,
+        }
+
+        self._test_import_project(username, project_id, format_name, import_data)
+
     def test_can_import_export_dataset_with_datumaro_format(self):
         # https://github.com/opencv/cvat/issues/4410
         username = "admin1"
         format_name = "Datumaro 1.0"
-=======
-    def test_can_import_export_dataset_with_imagenet_format(self):
-        # https://github.com/opencv/cvat/issues/4850
-        username = "admin1"
-        format_name = "ImageNet 1.0"
->>>>>>> 2311b10b
+
         project_id = 4
 
         response = self._test_export_project(username, project_id, format_name)
