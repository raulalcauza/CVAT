--- conflicted
+++ resolved
@@ -21,10 +21,6 @@
 from deepdiff import DeepDiff
 from PIL import Image
 
-<<<<<<< HEAD
-from shared.utils.config import BASE_URL, USER_PASS, get_method, make_api_client, patch_method
-from shared.utils.helpers import make_skeleton_label_payload
-=======
 from shared.utils.config import (
     BASE_URL,
     USER_PASS,
@@ -33,7 +29,7 @@
     patch_method,
     post_method,
 )
->>>>>>> 9e5668e9
+from shared.utils.helpers import make_skeleton_label_payload
 
 from .utils import CollectionSimpleFilterTestBase, export_dataset
 
