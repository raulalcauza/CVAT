# Copyright (C) 2021-2022 Intel Corporation
# Copyright (C) 2022 CVAT.ai Corporation
#
# SPDX-License-Identifier: MIT

import pytest

<<<<<<< HEAD
from shared.utils.config import get_method, post_method, put_method
from shared.utils.s3 import make_client

T = TypeVar("T")

FILENAME_TEMPLATE = "cvat/{}/{}.zip"
FORMAT = "COCO 1.0"

=======
from shared.utils.resource_import_export import (
    _CloudStorageResourceTest,
    _make_export_resource_params,
    _make_import_resource_params,
)
from shared.utils.s3 import make_client as make_s3_client
>>>>>>> defb86c5

# https://docs.pytest.org/en/7.1.x/example/markers.html#marking-whole-classes-or-modules
pytestmark = [pytest.mark.with_external_services]


<<<<<<< HEAD
def _make_custom_resource_params(obj: str, resource: str, cloud_storage_id: int) -> Dict[str, Any]:
    params = {
        "filename": FILENAME_TEMPLATE.format(obj, resource),
        "location": "cloud_storage",
        "cloud_storage_id": cloud_storage_id,
        "use_default_location": False,
    }
    if resource != "backup":
        params["format"] = FORMAT
    return params


def _make_default_resource_params(obj: str, resource: str) -> Dict[str, Any]:
    params = {
        "filename": FILENAME_TEMPLATE.format(obj, resource),
        "use_default_location": True,
    }
    if resource != "backup":
        params["format"] = FORMAT
    return params


class _S3ResourceTest:
    @pytest.fixture(autouse=True)
    def setup(self, admin_user: str):
        self.user = admin_user
        self.s3_client = make_client()
        self.exit_stack = ExitStack()
        with self.exit_stack:
            yield

    def _ensure_file_created(self, func: T, storage: Dict[str, Any]) -> T:
        @functools.wraps(func)
        def wrapper(*args, **kwargs):
            filename = kwargs["filename"]
            bucket = storage["resource"]

            # check that file doesn't exist on the bucket
            assert not self.s3_client.file_exists(bucket, filename)

            func(*args, **kwargs)

            # check that file exists on the bucket
            assert self.s3_client.file_exists(bucket, filename)

        return wrapper

    def _export_resource_to_cloud_storage(
        self, obj_id: int, obj: str, resource: str, *, user: str, **kwargs
    ):
        response = get_method(user, f"{obj}/{obj_id}/{resource}", **kwargs)
        status = response.status_code

        while status != HTTPStatus.OK:
            assert status in (HTTPStatus.CREATED, HTTPStatus.ACCEPTED)
            response = get_method(user, f"{obj}/{obj_id}/{resource}", action="download", **kwargs)
            status = response.status_code

    def _import_annotations_from_cloud_storage(self, obj_id, obj, *, user, **kwargs):
        url = f"{obj}/{obj_id}/annotations"
        response = post_method(user, url, data=None, **kwargs)
        status = response.status_code
        rq_id = response.json().get("rq_id")
        assert rq_id, "The rq_id was not found in the response"

        while status != HTTPStatus.CREATED:
            assert status == HTTPStatus.ACCEPTED
            response = put_method(user, url, data=None, rq_id=rq_id, **kwargs)
            status = response.status_code

    def _import_backup_from_cloud_storage(self, obj_id, obj, *, user, **kwargs):
        url = f"{obj}/backup"
        response = post_method(user, url, data=None, **kwargs)
        status = response.status_code

        while status != HTTPStatus.CREATED:
            assert status == HTTPStatus.ACCEPTED
            data = json.loads(response.content.decode("utf8"))
            response = post_method(user, url, data=data, **kwargs)
            status = response.status_code

    def _import_dataset_from_cloud_storage(self, obj_id, obj, *, user, **kwargs):
        url = f"{obj}/{obj_id}/dataset"
        response = post_method(user, url, data=None, **kwargs)
        status = response.status_code
        rq_id = response.json().get("rq_id")
        assert rq_id, "The rq_id was not found in the response"

        while status != HTTPStatus.CREATED:
            assert status == HTTPStatus.ACCEPTED
            response = get_method(user, url, action="import_status", rq_id=rq_id)
            status = response.status_code

    def _export_resource(self, cloud_storage: Dict[str, Any], *args, **kwargs):
        org_id = cloud_storage["organization"]
        if org_id:
            kwargs.setdefault("org_id", org_id)

        kwargs.setdefault("user", self.user)

        export_callback = self._ensure_file_created(
            self._export_resource_to_cloud_storage, storage=cloud_storage
        )
        export_callback(*args, **kwargs)

        self.exit_stack.callback(
            self.s3_client.remove_file,
            bucket=cloud_storage["resource"],
            filename=kwargs["filename"],
        )
=======
class _S3ResourceTest(_CloudStorageResourceTest):
    @staticmethod
    def _make_client():
        return make_s3_client()
>>>>>>> defb86c5


@pytest.mark.usefixtures("restore_db_per_class")
class TestExportResourceToS3(_S3ResourceTest):
    @pytest.mark.parametrize("cloud_storage_id", [3])
    @pytest.mark.parametrize(
        "obj_id, obj, resource",
        [
            (2, "projects", "annotations"),
            (2, "projects", "dataset"),
            (2, "projects", "backup"),
            (11, "tasks", "annotations"),
            (11, "tasks", "dataset"),
            (11, "tasks", "backup"),
            (16, "jobs", "annotations"),
            (16, "jobs", "dataset"),
        ],
    )
    def test_save_resource_to_cloud_storage_with_specific_location(
        self, cloud_storage_id, obj_id, obj, resource, cloud_storages
    ):
        cloud_storage = cloud_storages[cloud_storage_id]
        kwargs = _make_export_resource_params(
            resource, is_default=False, obj=obj, cloud_storage_id=cloud_storage_id
        )

        self._export_resource(cloud_storage, obj_id, obj, resource, **kwargs)

    @pytest.mark.parametrize(
        "obj_id, obj, resource",
        [
            (2, "projects", "annotations"),
            (2, "projects", "dataset"),
            (2, "projects", "backup"),
            (11, "tasks", "annotations"),
            (11, "tasks", "dataset"),
            (11, "tasks", "backup"),
            (16, "jobs", "annotations"),
            (16, "jobs", "dataset"),
        ],
    )
    def test_save_resource_to_cloud_storage_with_default_location(
        self,
        obj_id,
        obj,
        resource,
        projects,
        tasks,
        jobs,
        cloud_storages,
    ):
        objects = {
            "projects": projects,
            "tasks": tasks,
            "jobs": jobs,
        }
        if obj in ("projects", "tasks"):
            cloud_storage_id = objects[obj][obj_id]["target_storage"]["cloud_storage_id"]
        else:
            task_id = jobs[obj_id]["task_id"]
            cloud_storage_id = tasks[task_id]["target_storage"]["cloud_storage_id"]
        cloud_storage = cloud_storages[cloud_storage_id]
        kwargs = _make_export_resource_params(resource, obj=obj)

        self._export_resource(cloud_storage, obj_id, obj, resource, **kwargs)


@pytest.mark.usefixtures("restore_db_per_function")
@pytest.mark.usefixtures("restore_cvat_data")
class TestImportResourceFromS3(_S3ResourceTest):
    @pytest.mark.parametrize("cloud_storage_id", [3])
    @pytest.mark.parametrize(
        "obj_id, obj, resource",
        [
            (2, "projects", "dataset"),
            (2, "projects", "backup"),
            (11, "tasks", "annotations"),
            (11, "tasks", "backup"),
            (16, "jobs", "annotations"),
        ],
    )
    def test_import_resource_from_cloud_storage_with_specific_location(
        self, cloud_storage_id, obj_id, obj, resource, cloud_storages
    ):
        cloud_storage = cloud_storages[cloud_storage_id]
        kwargs = _make_import_resource_params(
            resource, is_default=False, obj=obj, cloud_storage_id=cloud_storage_id
        )
        export_kwargs = _make_export_resource_params(
            resource, is_default=False, obj=obj, cloud_storage_id=cloud_storage_id
        )
        self._export_resource(cloud_storage, obj_id, obj, resource, **export_kwargs)
        self._import_resource(cloud_storage, resource, obj_id, obj, **kwargs)

    @pytest.mark.parametrize(
        "obj_id, obj, resource",
        [
            (2, "projects", "dataset"),
            (11, "tasks", "annotations"),
            (16, "jobs", "annotations"),
        ],
    )
    def test_import_resource_from_cloud_storage_with_default_location(
        self,
        obj_id,
        obj,
        resource,
        projects,
        tasks,
        jobs,
        cloud_storages,
    ):
        objects = {
            "projects": projects,
            "tasks": tasks,
            "jobs": jobs,
        }
        if obj in ("projects", "tasks"):
            cloud_storage_id = objects[obj][obj_id]["source_storage"]["cloud_storage_id"]
        else:
            task_id = jobs[obj_id]["task_id"]
            cloud_storage_id = tasks[task_id]["source_storage"]["cloud_storage_id"]
        cloud_storage = cloud_storages[cloud_storage_id]

        export_kwargs = _make_export_resource_params(resource, obj=obj)
        import_kwargs = _make_import_resource_params(resource, obj=obj)
        self._export_resource(cloud_storage, obj_id, obj, resource, **export_kwargs)
        self._import_resource(cloud_storage, resource, obj_id, obj, **import_kwargs)<|MERGE_RESOLUTION|>--- conflicted
+++ resolved
@@ -5,145 +5,21 @@
 
 import pytest
 
-<<<<<<< HEAD
-from shared.utils.config import get_method, post_method, put_method
-from shared.utils.s3 import make_client
-
-T = TypeVar("T")
-
-FILENAME_TEMPLATE = "cvat/{}/{}.zip"
-FORMAT = "COCO 1.0"
-
-=======
 from shared.utils.resource_import_export import (
     _CloudStorageResourceTest,
     _make_export_resource_params,
     _make_import_resource_params,
 )
 from shared.utils.s3 import make_client as make_s3_client
->>>>>>> defb86c5
 
 # https://docs.pytest.org/en/7.1.x/example/markers.html#marking-whole-classes-or-modules
 pytestmark = [pytest.mark.with_external_services]
 
 
-<<<<<<< HEAD
-def _make_custom_resource_params(obj: str, resource: str, cloud_storage_id: int) -> Dict[str, Any]:
-    params = {
-        "filename": FILENAME_TEMPLATE.format(obj, resource),
-        "location": "cloud_storage",
-        "cloud_storage_id": cloud_storage_id,
-        "use_default_location": False,
-    }
-    if resource != "backup":
-        params["format"] = FORMAT
-    return params
-
-
-def _make_default_resource_params(obj: str, resource: str) -> Dict[str, Any]:
-    params = {
-        "filename": FILENAME_TEMPLATE.format(obj, resource),
-        "use_default_location": True,
-    }
-    if resource != "backup":
-        params["format"] = FORMAT
-    return params
-
-
-class _S3ResourceTest:
-    @pytest.fixture(autouse=True)
-    def setup(self, admin_user: str):
-        self.user = admin_user
-        self.s3_client = make_client()
-        self.exit_stack = ExitStack()
-        with self.exit_stack:
-            yield
-
-    def _ensure_file_created(self, func: T, storage: Dict[str, Any]) -> T:
-        @functools.wraps(func)
-        def wrapper(*args, **kwargs):
-            filename = kwargs["filename"]
-            bucket = storage["resource"]
-
-            # check that file doesn't exist on the bucket
-            assert not self.s3_client.file_exists(bucket, filename)
-
-            func(*args, **kwargs)
-
-            # check that file exists on the bucket
-            assert self.s3_client.file_exists(bucket, filename)
-
-        return wrapper
-
-    def _export_resource_to_cloud_storage(
-        self, obj_id: int, obj: str, resource: str, *, user: str, **kwargs
-    ):
-        response = get_method(user, f"{obj}/{obj_id}/{resource}", **kwargs)
-        status = response.status_code
-
-        while status != HTTPStatus.OK:
-            assert status in (HTTPStatus.CREATED, HTTPStatus.ACCEPTED)
-            response = get_method(user, f"{obj}/{obj_id}/{resource}", action="download", **kwargs)
-            status = response.status_code
-
-    def _import_annotations_from_cloud_storage(self, obj_id, obj, *, user, **kwargs):
-        url = f"{obj}/{obj_id}/annotations"
-        response = post_method(user, url, data=None, **kwargs)
-        status = response.status_code
-        rq_id = response.json().get("rq_id")
-        assert rq_id, "The rq_id was not found in the response"
-
-        while status != HTTPStatus.CREATED:
-            assert status == HTTPStatus.ACCEPTED
-            response = put_method(user, url, data=None, rq_id=rq_id, **kwargs)
-            status = response.status_code
-
-    def _import_backup_from_cloud_storage(self, obj_id, obj, *, user, **kwargs):
-        url = f"{obj}/backup"
-        response = post_method(user, url, data=None, **kwargs)
-        status = response.status_code
-
-        while status != HTTPStatus.CREATED:
-            assert status == HTTPStatus.ACCEPTED
-            data = json.loads(response.content.decode("utf8"))
-            response = post_method(user, url, data=data, **kwargs)
-            status = response.status_code
-
-    def _import_dataset_from_cloud_storage(self, obj_id, obj, *, user, **kwargs):
-        url = f"{obj}/{obj_id}/dataset"
-        response = post_method(user, url, data=None, **kwargs)
-        status = response.status_code
-        rq_id = response.json().get("rq_id")
-        assert rq_id, "The rq_id was not found in the response"
-
-        while status != HTTPStatus.CREATED:
-            assert status == HTTPStatus.ACCEPTED
-            response = get_method(user, url, action="import_status", rq_id=rq_id)
-            status = response.status_code
-
-    def _export_resource(self, cloud_storage: Dict[str, Any], *args, **kwargs):
-        org_id = cloud_storage["organization"]
-        if org_id:
-            kwargs.setdefault("org_id", org_id)
-
-        kwargs.setdefault("user", self.user)
-
-        export_callback = self._ensure_file_created(
-            self._export_resource_to_cloud_storage, storage=cloud_storage
-        )
-        export_callback(*args, **kwargs)
-
-        self.exit_stack.callback(
-            self.s3_client.remove_file,
-            bucket=cloud_storage["resource"],
-            filename=kwargs["filename"],
-        )
-=======
 class _S3ResourceTest(_CloudStorageResourceTest):
     @staticmethod
     def _make_client():
         return make_s3_client()
->>>>>>> defb86c5
 
 
 @pytest.mark.usefixtures("restore_db_per_class")
