--- conflicted
+++ resolved
@@ -1,176 +1,30 @@
 # Copyright (C) 2021-2022 Intel Corporation
-# Copyright (C) 2022 CVAT.ai Corporation
+# Copyright (C) 2022-2023 CVAT.ai Corporation
 #
 # SPDX-License-Identifier: MIT
 
-<<<<<<< HEAD
-import functools
-import json
-from contextlib import ExitStack
 from http import HTTPStatus
-from typing import Any, Dict, Optional, TypeVar
 
 import pytest
 
 from shared.utils.config import get_method, post_method
-from shared.utils.s3 import make_client
-
-from .utils import _test_create_task
-
-T = TypeVar("T")
-
-FILENAME_TEMPLATE = "cvat/{}/{}.zip"
-FORMAT = "COCO 1.0"
-
-=======
-import pytest
-
 from shared.utils.resource_import_export import (
     _CloudStorageResourceTest,
     _make_export_resource_params,
     _make_import_resource_params,
 )
 from shared.utils.s3 import make_client as make_s3_client
->>>>>>> ce635657
+
+from .utils import _test_create_task
 
 # https://docs.pytest.org/en/7.1.x/example/markers.html#marking-whole-classes-or-modules
 pytestmark = [pytest.mark.with_external_services]
 
 
-<<<<<<< HEAD
-def _make_custom_resource_params(obj: str, resource: str, cloud_storage_id: int) -> Dict[str, Any]:
-    params = {
-        "filename": FILENAME_TEMPLATE.format(obj, resource),
-        "location": "cloud_storage",
-        "cloud_storage_id": cloud_storage_id,
-        "use_default_location": False,
-    }
-    if resource != "backup":
-        params["format"] = FORMAT
-    return params
-
-
-def _make_default_resource_params(obj: str, resource: str) -> Dict[str, Any]:
-    params = {
-        "filename": FILENAME_TEMPLATE.format(obj, resource),
-        "use_default_location": True,
-    }
-    if resource != "backup":
-        params["format"] = FORMAT
-    return params
-
-
-class _S3ResourceTest:
-    @pytest.fixture(autouse=True)
-    def setup(self, admin_user: str):
-        self.user = admin_user
-        self.s3_client = make_client()
-        self.exit_stack = ExitStack()
-        with self.exit_stack:
-            yield
-
-    def _ensure_file_created(self, func: T, storage: Dict[str, Any]) -> T:
-        @functools.wraps(func)
-        def wrapper(*args, **kwargs):
-            filename = kwargs["filename"]
-            bucket = storage["resource"]
-
-            # check that file doesn't exist on the bucket
-            assert not self.s3_client.file_exists(bucket, filename)
-
-            func(*args, **kwargs)
-
-            # check that file exists on the bucket
-            assert self.s3_client.file_exists(bucket, filename)
-
-        return wrapper
-
-    def _export_resource_to_cloud_storage(
-        self,
-        obj_id: int,
-        obj: str,
-        resource: str,
-        *,
-        user: str,
-        expect_status: Optional[int] = None,
-        **kwargs,
-    ):
-        expect_status = expect_status or HTTPStatus.OK
-
-        response = get_method(user, f"{obj}/{obj_id}/{resource}", **kwargs)
-        status = response.status_code
-
-        while status != expect_status:
-            assert status in (HTTPStatus.CREATED, HTTPStatus.ACCEPTED)
-            response = get_method(user, f"{obj}/{obj_id}/{resource}", action="download", **kwargs)
-            status = response.status_code
-
-    def _import_annotations_from_cloud_storage(
-        self, obj_id, obj, *, user, expect_status: Optional[int] = None, **kwargs
-    ):
-        expect_status = expect_status or HTTPStatus.CREATED
-
-        url = f"{obj}/{obj_id}/annotations"
-        response = post_method(user, url, data=None, **kwargs)
-        status = response.status_code
-
-        while status != expect_status:
-            assert status == HTTPStatus.ACCEPTED
-            response = post_method(user, url, data=None, **kwargs)
-            status = response.status_code
-
-    def _import_backup_from_cloud_storage(
-        self, obj_id, obj, *, user, expect_status: Optional[int] = None, **kwargs
-    ):
-        expect_status = expect_status or HTTPStatus.CREATED
-
-        url = f"{obj}/backup"
-        response = post_method(user, url, data=None, **kwargs)
-        status = response.status_code
-
-        while status != expect_status:
-            assert status == HTTPStatus.ACCEPTED
-            data = json.loads(response.content.decode("utf8"))
-            response = post_method(user, url, data=data, **kwargs)
-            status = response.status_code
-
-    def _import_dataset_from_cloud_storage(
-        self, obj_id, obj, *, user, expect_status: Optional[int] = None, **kwargs
-    ):
-        expect_status = expect_status or HTTPStatus.CREATED
-
-        url = f"{obj}/{obj_id}/dataset"
-        response = post_method(user, url, data=None, **kwargs)
-        status = response.status_code
-
-        while status != expect_status:
-            assert status == HTTPStatus.ACCEPTED
-            response = get_method(user, url, action="import_status")
-            status = response.status_code
-
-    def _export_resource(self, cloud_storage: Dict[str, Any], *args, **kwargs):
-        org_id = cloud_storage["organization"]
-        if org_id:
-            kwargs.setdefault("org_id", org_id)
-
-        kwargs.setdefault("user", self.user)
-
-        export_callback = self._ensure_file_created(
-            self._export_resource_to_cloud_storage, storage=cloud_storage
-        )
-        export_callback(*args, **kwargs)
-
-        self.exit_stack.callback(
-            self.s3_client.remove_file,
-            bucket=cloud_storage["resource"],
-            filename=kwargs["filename"],
-        )
-=======
 class _S3ResourceTest(_CloudStorageResourceTest):
     @staticmethod
     def _make_client():
         return make_s3_client()
->>>>>>> ce635657
 
 
 @pytest.mark.usefixtures("restore_db_per_class")
@@ -239,7 +93,6 @@
             task_id = jobs[obj_id]["task_id"]
             cloud_storage_id = tasks[task_id]["target_storage"]["cloud_storage_id"]
         cloud_storage = cloud_storages[cloud_storage_id]
-<<<<<<< HEAD
 
         if user_type == "admin":
             user = self.user
@@ -254,11 +107,10 @@
                 assert False
             user = user["username"]
 
-        kwargs = _make_default_resource_params(obj, resource)
+        kwargs = _make_export_resource_params(
+            resource, is_default=False, obj=obj, cloud_storage_id=cloud_storage_id
+        )
         kwargs["user"] = user
-=======
-        kwargs = _make_export_resource_params(resource, obj=obj)
->>>>>>> ce635657
 
         self._export_resource(cloud_storage, obj_id, obj, resource, **kwargs)
 
@@ -316,9 +168,11 @@
         else:
             assert False
 
-        kwargs = _make_custom_resource_params(obj, resource, storage_id)
+        kwargs = _make_export_resource_params(
+            resource, is_default=False, obj=obj, cloud_storage_id=storage_id
+        )
         self._export_resource_to_cloud_storage(
-            obj_id, obj, resource, user=user, expect_status=HTTPStatus.FORBIDDEN, **kwargs
+            obj_id, obj, resource, user=user, _expect_status=HTTPStatus.FORBIDDEN, **kwargs
         )
 
 
@@ -385,7 +239,6 @@
             cloud_storage_id = tasks[task_id]["source_storage"]["cloud_storage_id"]
         cloud_storage = cloud_storages[cloud_storage_id]
 
-<<<<<<< HEAD
         if user_type == "admin":
             user = self.user
         elif user_type == "assigned_org_member":
@@ -399,12 +252,13 @@
                 assert False
             user = user["username"]
 
-        kwargs = _make_default_resource_params(obj, resource)
-        kwargs["user"] = user
-
-        self._export_resource(cloud_storage, obj_id, obj, resource, **kwargs)
-
-        self._import_resource(cloud_storage, resource, obj_id, obj, **kwargs)
+        export_kwargs = _make_export_resource_params(resource, obj=obj)
+        import_kwargs = _make_import_resource_params(resource, obj=obj)
+        export_kwargs["user"] = user
+        import_kwargs["user"] = user
+
+        self._export_resource(cloud_storage, obj_id, obj, resource, **export_kwargs)
+        self._import_resource(cloud_storage, resource, obj_id, obj, **import_kwargs)
 
     @pytest.mark.parametrize("storage_id", [3])
     @pytest.mark.parametrize(
@@ -460,19 +314,16 @@
             assert False
 
         cloud_storage = cloud_storages[storage_id]
-        kwargs = _make_custom_resource_params(obj, resource, storage_id)
+        kwargs = _make_import_resource_params(resource, is_default=False, obj=obj)
+        if resource == "annotations":
+            kwargs["_check_uploaded"] = False
+
         self._import_resource(
             cloud_storage,
             resource,
             obj_id,
             obj,
             user=user,
-            expect_status=HTTPStatus.FORBIDDEN,
+            _expect_status=HTTPStatus.FORBIDDEN,
             **kwargs,
-        )
-=======
-        export_kwargs = _make_export_resource_params(resource, obj=obj)
-        import_kwargs = _make_import_resource_params(resource, obj=obj)
-        self._export_resource(cloud_storage, obj_id, obj, resource, **export_kwargs)
-        self._import_resource(cloud_storage, resource, obj_id, obj, **import_kwargs)
->>>>>>> ce635657
+        )