[pytest]
<<<<<<< HEAD
addopts = --verbose --capture=tee-sys
markers =
    with_external_services: The test requires services extrernal to the default CVAT deployment, e.g. a Git server etc.
=======
required_plugins = pytest-timeout
addopts = --verbose --capture=tee-sys
# We expect no regular individual test to run too long
# can be overridden for specific tests with a test decorator
timeout = 15
>>>>>>> 37b685f4
<|MERGE_RESOLUTION|>--- conflicted
+++ resolved
@@ -1,12 +1,10 @@
 [pytest]
-<<<<<<< HEAD
-addopts = --verbose --capture=tee-sys
-markers =
-    with_external_services: The test requires services extrernal to the default CVAT deployment, e.g. a Git server etc.
-=======
 required_plugins = pytest-timeout
 addopts = --verbose --capture=tee-sys
+
 # We expect no regular individual test to run too long
 # can be overridden for specific tests with a test decorator
 timeout = 15
->>>>>>> 37b685f4
+
+markers =
+    with_external_services: The test requires services extrernal to the default CVAT deployment, e.g. a Git server etc.
