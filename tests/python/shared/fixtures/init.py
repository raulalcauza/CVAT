--- conflicted
+++ resolved
@@ -207,12 +207,6 @@
         with open(filename.with_name(filename.name.replace(".tests", "")), "r") as dcf, open(
             filename, "w"
         ) as ndcf:
-<<<<<<< HEAD
-            ndcf.writelines(
-                [line.replace("DJANGO_MODWSGI_EXTRA_ARGS: ''", "DJANGO_MODWSGI_EXTRA_ARGS: '--debug-mode --enable-coverage --coverage-directory reports'")
-                 for line in dcf.readlines() if not re.match("^.+container_name.+$", line)]
-            )
-=======
             dc_config = yaml.safe_load(dcf)
 
             for service_name, service_config in dc_config["services"].items():
@@ -220,9 +214,9 @@
                 if service_name == "cvat_server":
                     service_env = service_config["environment"]
                     service_env["DJANGO_SETTINGS_MODULE"] = "cvat.settings.testing_rest"
+                    service_env["DJANGO_MODWSGI_EXTRA_ARGS"] = "--debug-mode --enable-coverage --coverage-directory reports"
 
             yaml.dump(dc_config, ndcf)
->>>>>>> cfe2ea38
 
 
 def delete_compose_files(container_name_files):
