--- conflicted
+++ resolved
@@ -35,13 +35,8 @@
   "model": "auth.user",
   "pk": 1,
   "fields": {
-<<<<<<< HEAD
-    "password": "pbkdf2_sha256$260000$DevmxlmLwciP1P6sZs2Qag$U9DFtjTWx96Sk95qY6UXVcvpdQEP2LcoFBftk5D2RKY=",
-    "last_login": "2023-05-02T09:28:26.377Z",
-=======
     "password": "md5$Ba6a4O5ImOYiZ04wBFMtMQ$d1b00970c835fcf12c17240f05f8257e",
     "last_login": "2023-03-27T19:06:41.550Z",
->>>>>>> cfe2ea38
     "is_superuser": true,
     "username": "admin1",
     "first_name": "Admin",
