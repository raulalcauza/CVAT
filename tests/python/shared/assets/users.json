--- conflicted
+++ resolved
@@ -310,11 +310,7 @@
       "is_active": true,
       "is_staff": true,
       "is_superuser": true,
-<<<<<<< HEAD
-      "last_login": "2023-03-23T12:20:12.316237Z",
-=======
-      "last_login": "2023-03-10T11:54:54.620000Z",
->>>>>>> ccc7e347
+      "last_login": "2023-03-24T10:23:51.037000Z",
       "last_name": "First",
       "url": "http://localhost:8080/api/users/1",
       "username": "admin1"
