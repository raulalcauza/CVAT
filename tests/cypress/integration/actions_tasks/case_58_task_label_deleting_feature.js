--- conflicted
+++ resolved
@@ -38,21 +38,7 @@
 
     describe(`Testing "${labelName}"`, () => {
         it('Delete a label from the task.', () => {
-<<<<<<< HEAD
-            cy.contains('.cvat-constructor-viewer-item', labelName)
-                .should('exist')
-                .and('be.visible')
-                .find('[aria-label="minus-circle"]')
-                .click();
-            cy.get('.cvat-modal-delete-label')
-                .should('be.visible')
-                .within(() => {
-                    cy.contains('[type="button"]', 'OK').click();
-                });
-            cy.contains('.cvat-constructor-viewer-item', labelName).should('not.exist');
-=======
             cy.deleteLabel(labelName);
->>>>>>> 17dd9b01
         });
 
         it('Try to open a job with no labels. Successful.', () => {
