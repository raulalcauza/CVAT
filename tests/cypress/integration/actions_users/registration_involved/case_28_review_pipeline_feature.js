--- conflicted
+++ resolved
@@ -317,12 +317,8 @@
             cy.checkJobStatus(0, 'annotation', secondUserName, thirdUserName);
         });
 
-<<<<<<< HEAD
-        it('Reopen the job. Change something there. Save work. That saving wasn\'t successful. The third user logout.', () => {
-=======
         it('Reopen the job. Change something there. Save work. That saving wasn't successful. ' +
            'The third user logout.", () => {
->>>>>>> ec7e436b
             cy.openJob(0, false);
             cy.createPoint(createPointsShapeSecond);
             cy.saveJob('PATCH', 403);
@@ -457,12 +453,8 @@
             cy.checkJobStatus(0, 'completed', secondUserName, Cypress.env('user'));
         });
 
-<<<<<<< HEAD
-        it('The first user can change annotations. The second users can\'t change annotations. For the third user the task is not visible.', () => {
-=======
         it('The first user can change annotations. The second users can't change annotations. ' +
             'For the third user the task is not visible.", () => {
->>>>>>> ec7e436b
             cy.openJob(0, false);
             cy.createPoint(createPointsShapeThird);
             cy.saveJob();
