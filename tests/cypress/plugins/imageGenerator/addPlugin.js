// Copyright (C) 2020 Intel Corporation
//
// SPDX-License-Identifier: MIT

// eslint-disable-next-line
exports.imageGenerator = imageGenerator;

const jimp = require('jimp');
const path = require('path');

function imageGenerator(args) {
<<<<<<< HEAD
    const directory = args.directory;
    const fileName = args.fileName;
    const width = args.width;
    const height = args.height;
    const color = args.color;
    const posX = args.posX;
    const posY = args.posY;
    const message = args.message;
    const file = path.join(directory, fileName);
    return new Promise((resolve, reject) => {
        // eslint-disable-next-line no-unused-vars
        const image = new jimp(width, height, color, function (err, image) {
            if (err) reject(err);
            jimp.loadFont(jimp.FONT_SANS_64_BLACK, function (err, font) {
                if (err) reject(err);
                image.print(font, Number(posX), Number(posY), message).write(file);
            });
        });
        setTimeout(() => resolve(null), '1000');
    });
=======
    const directory = args.directory
    const fileName = args.fileName
    const width = args.width
    const height = args.height
    const color = args.color
    const posX = args.posX
    const posY = args.posY
    const message = args.message
    const file = path.join(directory, fileName)
    const count = args.count
    return new Promise((resolve, reject) => {
        for (let i=1; i<=count; i++) {
            const image = new jimp(width, height, color, function (err, image) {
                if (err) reject(err)
                jimp.loadFont(jimp.FONT_SANS_64_BLACK, function (err, font) {
                    if (err) reject(err)
                    image.print(font, Number(posX), Number(posY), `${message}. Num ${i}`)
                    .write(`${file}_${i}.png`)
                })
            })
        }
        setTimeout(() => resolve(null), '1000')
    })
>>>>>>> 534ad394
}<|MERGE_RESOLUTION|>--- conflicted
+++ resolved
@@ -1,15 +1,15 @@
-// Copyright (C) 2020 Intel Corporation
-//
-// SPDX-License-Identifier: MIT
+/*
+ * Copyright (C) 2020 Intel Corporation
+ *
+ * SPDX-License-Identifier: MIT
+ */
 
-// eslint-disable-next-line
 exports.imageGenerator = imageGenerator;
 
 const jimp = require('jimp');
 const path = require('path');
 
 function imageGenerator(args) {
-<<<<<<< HEAD
     const directory = args.directory;
     const fileName = args.fileName;
     const width = args.width;
@@ -19,40 +19,17 @@
     const posY = args.posY;
     const message = args.message;
     const file = path.join(directory, fileName);
+    const count = args.count;
     return new Promise((resolve, reject) => {
-        // eslint-disable-next-line no-unused-vars
-        const image = new jimp(width, height, color, function (err, image) {
-            if (err) reject(err);
-            jimp.loadFont(jimp.FONT_SANS_64_BLACK, function (err, font) {
+        for (let i = 1; i <= count; i++) {
+            const image = new jimp(width, height, color, function (err, image) {
                 if (err) reject(err);
-                image.print(font, Number(posX), Number(posY), message).write(file);
+                jimp.loadFont(jimp.FONT_SANS_64_BLACK, function (err, font) {
+                    if (err) reject(err);
+                    image.print(font, Number(posX), Number(posY), `${message}. Num ${i}`).write(`${file}_${i}.png`);
+                });
             });
-        });
+        }
         setTimeout(() => resolve(null), '1000');
     });
-=======
-    const directory = args.directory
-    const fileName = args.fileName
-    const width = args.width
-    const height = args.height
-    const color = args.color
-    const posX = args.posX
-    const posY = args.posY
-    const message = args.message
-    const file = path.join(directory, fileName)
-    const count = args.count
-    return new Promise((resolve, reject) => {
-        for (let i=1; i<=count; i++) {
-            const image = new jimp(width, height, color, function (err, image) {
-                if (err) reject(err)
-                jimp.loadFont(jimp.FONT_SANS_64_BLACK, function (err, font) {
-                    if (err) reject(err)
-                    image.print(font, Number(posX), Number(posY), `${message}. Num ${i}`)
-                    .write(`${file}_${i}.png`)
-                })
-            })
-        }
-        setTimeout(() => resolve(null), '1000')
-    })
->>>>>>> 534ad394
 }