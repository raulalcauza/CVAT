--- conflicted
+++ resolved
@@ -570,17 +570,16 @@
     cy.checkFrameNum(expectedFrameNum);
 });
 
-<<<<<<< HEAD
 Cypress.Commands.add('interactMenu', (choice) => {
     cy.contains('.cvat-annotation-header-button', 'Menu').click();
     cy.get('.cvat-annotation-menu').within(() => {
         cy.contains(new RegExp(`^${choice}$`, 'g')).click();
     });
-=======
+});
+
 Cypress.Commands.add('closeNotification', (className) => {
     cy.get(className).find('span[aria-label="close"]').click();
     cy.get(className).should('not.exist');
->>>>>>> 67c3d6b4
 });
 
 Cypress.Commands.add('getObjectIdNumberByLabelName', (labelName) => {
