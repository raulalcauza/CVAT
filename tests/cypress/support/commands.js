--- conflicted
+++ resolved
@@ -116,7 +116,6 @@
 });
 
 Cypress.Commands.add('switchLabel', (labelName, objectType) => {
-<<<<<<< HEAD
     const pattern = `^(Draw new|Setup) ${objectType}$`;
     const regex = new RegExp(pattern, 'g');
     cy.contains(regex)
@@ -124,15 +123,10 @@
         .within(() => {
             cy.get('.ant-select-selection-selected-value').click();
         });
-    cy.get('.ant-select-dropdown-menu').last().contains(labelName).click();
-=======
-    const pattern = `^(Draw new|Setup) ${objectType}$`
-    const regex =  new RegExp(pattern, 'g');
-    cy.contains(regex).parents('.cvat-draw-shape-popover-content').within(() => {
-        cy.get('.ant-select-selection-selected-value').click();
-    });
-    cy.get('.ant-select-dropdown').not('.ant-select-dropdown-hidden').contains(new RegExp(`^${labelName}$`, 'g')).click();
->>>>>>> 0ddd9e7c
+    cy.get('.ant-select-dropdown')
+        .not('.ant-select-dropdown-hidden')
+        .contains(new RegExp(`^${labelName}$`, 'g'))
+        .click();
 });
 
 Cypress.Commands.add('checkObjectParameters', (objectParameters, objectType) => {
@@ -247,7 +241,10 @@
             cy.get('.attribute-annotation-sidebar-basics-editor').within(() => {
                 cy.get('.ant-select-selection').click();
             });
-            cy.get('.ant-select-dropdown').not('.ant-select-dropdown-hidden').contains(new RegExp(`^${labelName}$`, 'g')).click();
+            cy.get('.ant-select-dropdown')
+                .not('.ant-select-dropdown-hidden')
+                .contains(new RegExp(`^${labelName}$`, 'g'))
+                .click();
         }
     });
 });
