--- conflicted
+++ resolved
@@ -906,13 +906,9 @@
         .trigger('mouseover')
         .should('have.class', 'cvat_canvas_shape_activated');
     cy.get('.svg_select_points_rot').then(($el) => {
-<<<<<<< HEAD
-        let { x, y, width, height } = $el[0].getBoundingClientRect();
-=======
         const rect = $el[0].getBoundingClientRect();
         let { x, y } = rect;
         const { width, height } = rect;
->>>>>>> 6410b86a
         x += width / 2;
         y += height / 2;
 
