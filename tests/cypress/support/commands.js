--- conflicted
+++ resolved
@@ -438,11 +438,7 @@
         });
 });
 
-<<<<<<< HEAD
 Cypress.Commands.add('collectLabelsName', () => {
-=======
-Cypress.Commands.add('addNewLabel', (newLabelName, additionalAttrs, labelColor) => {
->>>>>>> e6e6be94
     let listCvatConstructorViewerItemText = [];
     cy.get('.cvat-constructor-viewer').should('exist');
     cy.document().then((doc) => {
@@ -454,7 +450,7 @@
     });
 });
 
-Cypress.Commands.add('addNewLabel', (newLabelName, additionalAttrs) => {
+Cypress.Commands.add('addNewLabel', (newLabelName, additionalAttrs, labelColor) => {
     cy.collectLabelsName().then((labelsNames) => {
         if (labelsNames.indexOf(newLabelName) === -1) {
             cy.contains('button', 'Add label').click();
