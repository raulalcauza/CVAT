--- conflicted
+++ resolved
@@ -429,9 +429,6 @@
     cy.url().should('include', '/tasks');
 });
 
-<<<<<<< HEAD
-Cypress.Commands.add('collectLabelsName', () => {
-=======
 Cypress.Commands.add('changeColorViaBadge', (labelColor) => {
     cy.get('.cvat-label-color-picker')
         .not('.ant-popover-hidden')
@@ -441,8 +438,7 @@
         });
 });
 
-Cypress.Commands.add('addNewLabel', (newLabelName, additionalAttrs) => {
->>>>>>> 48b6da93
+Cypress.Commands.add('collectLabelsName', () => {
     let listCvatConstructorViewerItemText = [];
     cy.get('.cvat-constructor-viewer').should('exist');
     cy.document().then((doc) => {
