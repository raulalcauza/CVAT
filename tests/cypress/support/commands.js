--- conflicted
+++ resolved
@@ -419,13 +419,8 @@
     cy.get('.cvat-annotation-menu').within(() => {
         cy.contains('Remove annotations').click();
     });
-<<<<<<< HEAD
-    cy.get('.cvat-modal-remove-annotation').within(() => {
-        cy.contains('button', 'Delete').click();
-=======
     cy.get('.cvat-modal-confirm-remove-annotation').within(() => {
         cy.contains('button','Delete').click();
->>>>>>> e6e6be94
     });
 });
 
