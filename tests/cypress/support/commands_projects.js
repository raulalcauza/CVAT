// Copyright (C) 2020-2022 Intel Corporation
// Copyright (C) 2022 CVAT.ai Corporation
//
// SPDX-License-Identifier: MIT

/// <reference types="cypress" />

Cypress.Commands.add('goToProjectsList', () => {
    cy.get('[value="projects"]').click();
    cy.url().should('include', '/projects');
    cy.get('.cvat-spinner').should('not.exist');
});

Cypress.Commands.add(
    'createProjects',
    (
        projectName, labelName, attrName, textDefaultValue,
        multiAttrParams, advancedConfigurationParams,
        expectedResult = 'success',
    ) => {
        cy.get('.cvat-create-project-dropdown').click();
        cy.get('.cvat-create-project-button').click();
        cy.get('#name').type(projectName);
        cy.get('.cvat-constructor-viewer-new-item').click();
        cy.get('[placeholder="Label name"]').type(labelName);
        cy.get('.cvat-new-attribute-button').click();
        cy.get('[placeholder="Name"]').type(attrName);
        cy.get('.cvat-attribute-type-input').click();
        cy.get('.cvat-attribute-type-input-text').click();
        cy.get('[placeholder="Default value"]').type(textDefaultValue);
        if (multiAttrParams) {
            cy.updateAttributes(multiAttrParams);
        }
        if (advancedConfigurationParams) {
            cy.advancedConfiguration(advancedConfigurationParams);
        }
        cy.contains('button', 'Continue').click();
        cy.get('.cvat-create-project-content').within(() => {
            cy.contains('button', 'Submit & Continue').click();
        });
        if (expectedResult === 'success') {
            cy.get('.cvat-notification-create-project-success').should('exist').find('[data-icon="close"]').click();
        } else if (expectedResult === 'fail') {
            cy.get('.cvat-notification-create-project-success').should('not.exist');
        }
        cy.goToProjectsList();
    },
);

Cypress.Commands.add('deleteProjects', (authResponse, projectsToDelete) => {
    const authKey = authResponse.body.key;
    cy.request({
        url: '/api/projects?page_size=all',
        headers: {
            Authorization: `Token ${authKey}`,
        },
    }).then((_response) => {
        const responceResult = _response.body.results;
        for (const project of responceResult) {
            const { id, name } = project;
            for (const projectToDelete of projectsToDelete) {
                if (name === projectToDelete) {
                    cy.request({
                        method: 'DELETE',
                        url: `/api/projects/${id}`,
                        headers: {
                            Authorization: `Token ${authKey}`,
                        },
                    });
                }
            }
        }
    });
});

Cypress.Commands.add('openProject', (projectName) => {
    cy.contains(projectName).click({ force: true });
    cy.get('.cvat-project-details').should('exist');
});

Cypress.Commands.add('projectActions', (projectName) => {
    cy.contains('.cvat-projects-project-item-title', projectName)
        .parents('.cvat-projects-project-item-card')
        .within(() => {
            cy.get('.cvat-porjects-project-item-description').within(() => {
                cy.get('[type="button"]').trigger('mouseover');
            });
        });
});

Cypress.Commands.add('deleteProject', (projectName, projectID, expectedResult = 'success') => {
    cy.projectActions(projectName);
    cy.get('.cvat-project-actions-menu').contains('Delete').click();
    cy.get('.cvat-modal-confirm-remove-project')
        .should('contain', `The project ${projectID} will be deleted`)
        .within(() => {
            cy.contains('button', 'Delete').click();
        });
    if (expectedResult === 'success') {
        cy.get('.cvat-projects-project-item-card').should('have.css', 'opacity', '0.5');
    } else if (expectedResult === 'fail') {
        cy.get('.cvat-projects-project-item-card').should('not.have.css', 'opacity', '0.5');
    }
});

Cypress.Commands.add('exportProject', ({
    projectName, type, dumpType, archiveCustomeName,
}) => {
    cy.projectActions(projectName);
    cy.get('.cvat-project-actions-menu').contains('Export dataset').click();
    cy.get('.cvat-modal-export-project').should('be.visible').find('.cvat-modal-export-select').click();
    cy.contains('.cvat-modal-export-option-item', dumpType).should('be.visible').click();
    cy.get('.cvat-modal-export-select').should('contain.text', dumpType);
    if (type === 'dataset') {
        cy.get('.cvat-modal-export-project').find('.cvat-modal-export-save-images').should('not.be.checked').click();
    }
    if (archiveCustomeName) {
        cy.get('.cvat-modal-export-project').find('.cvat-modal-export-filename-input').type(archiveCustomeName);
    }
    cy.get('.cvat-modal-export-project').contains('button', 'OK').click();
    cy.get('.cvat-notification-notice-export-project-start').should('be.visible');
    cy.closeNotification('.cvat-notification-notice-export-project-start');
});

Cypress.Commands.add('importProject', ({
    projectName, format, archive,
}) => {
    cy.projectActions(projectName);
    cy.get('.cvat-project-actions-menu').contains('Import dataset').click();
    cy.get('.cvat-modal-import-dataset').find('.cvat-modal-import-select').click();
    if (format === 'Sly Point Cloud Format') {
        cy.get('.ant-select-dropdown')
            .not('.ant-select-dropdown-hidden')
            .trigger('wheel', { deltaY: 1000 });
    }
    cy.contains('.cvat-modal-import-dataset-option-item', format).click();
    cy.get('.cvat-modal-import-select').should('contain.text', format);
    cy.get('input[type="file"]').last().attachFile(archive, { subjectType: 'drag-n-drop' });
    cy.get(`[title="${archive}"]`).should('be.visible');
    cy.contains('button', 'OK').click();
    cy.get('.cvat-modal-import-dataset-status').should('be.visible');
    cy.get('.cvat-notification-notice-import-dataset-start').should('be.visible');
    cy.closeNotification('.cvat-notification-notice-import-dataset-start');
    cy.get('.cvat-modal-import-dataset-status').should('not.exist');
});

<<<<<<< HEAD
Cypress.Commands.add(
    'backupProject',
    (
        projectName,
        backupFileName,
        targetStorage = null,
        useDefaultLocation = true,
    ) => {
        cy.projectActions(projectName);
        cy.get('.cvat-project-actions-menu').contains('Backup Project').click();
        cy.get('.cvat-modal-export-project').should('be.visible');
        if (backupFileName) {
            cy.get('.cvat-modal-export-project').find('.cvat-modal-export-filename-input').type(backupFileName);
        }
        if (!useDefaultLocation) {
            cy.get('.cvat-modal-export-project')
                .find('.cvat-settings-switch')
                .click();
            cy.get('.cvat-select-targetStorage-storage').within(() => {
                cy.get('.ant-select-selection-item').click();
            });
            cy.contains('.cvat-select-targetStorage-location', targetStorage.location)
                .should('be.visible')
                .click();
=======
Cypress.Commands.add('backupProject', (projectName, backupFileName) => {
    cy.projectActions(projectName);
    cy.get('.cvat-project-actions-menu').contains('Backup Project').click();
    cy.get('.cvat-modal-export-project').should('be.visible');
    if (backupFileName) {
        cy.get('.cvat-modal-export-project').find('.cvat-modal-export-filename-input').type(backupFileName);
    }
    cy.get('.cvat-modal-export-project').contains('button', 'OK').click();
    cy.get('.cvat-notification-notice-export-backup-start').should('be.visible');
    cy.closeNotification('.cvat-notification-notice-export-backup-start');
});
>>>>>>> 1db247ae

            if (targetStorage && targetStorage.cloudStorageId) {
                cy.get('.cvat-search-targetStorage-cloud-storage-field').click();
                cy.get('.cvat-cloud-storage-select-provider').click();
            }
        }
        cy.get('.cvat-modal-export-project').contains('button', 'OK').click();
        cy.get('.cvat-notification-notice-export-backup-start').should('be.visible');
        cy.closeNotification('.cvat-notification-notice-export-backup-start');
    },
);

Cypress.Commands.add('restoreProject', (archiveWithBackup, sourceStorage = null) => {
    cy.intercept({ method: /PATCH|POST/, url: /\/api\/projects\/backup.*/ }).as('restoreProject');
    cy.get('.cvat-create-project-dropdown').click();
    cy.get('.cvat-import-project-button').click();
<<<<<<< HEAD

    if (sourceStorage) {
        cy.get('.cvat-select-sourceStorage-storage').within(() => {
            cy.get('.ant-select-selection-item').click();
        });
        cy.contains('.cvat-select-sourceStorage-location', sourceStorage.location)
            .should('be.visible')
            .click();
        if (sourceStorage.cloudStorageId) {
            cy.get('.cvat-search-sourceStorage-cloud-storage-field').click();
            cy.get('.cvat-cloud-storage-select-provider').click();
            cy.get('.cvat-modal-import-backup')
                .find('.cvat-modal-import-filename-input')
                .type(archiveWithBackup);
        }
    } else {
        console.log('file: ', archiveWithBackup);
        cy.get('input[type="file"]').attachFile(archiveWithBackup, { subjectType: 'drag-n-drop' });
        cy.get(`[title="${archiveWithBackup}"]`).should('be.visible');
    }

=======
    cy.get('input[type=file]').attachFile(archiveWithBackup, { subjectType: 'drag-n-drop' });
    cy.get(`[title="${archiveWithBackup}"]`).should('be.visible');
>>>>>>> 1db247ae
    cy.contains('button', 'OK').click();
    cy.get('.cvat-notification-notice-import-backup-start').should('be.visible');
    cy.closeNotification('.cvat-notification-notice-import-backup-start');

    cy.wait('@restoreProject').its('response.statusCode').should('equal', 202);
    cy.wait('@restoreProject').its('response.statusCode').should('equal', 201);
    cy.wait('@restoreProject').its('response.statusCode').should('equal', 204);
    cy.wait('@restoreProject').its('response.statusCode').should('equal', 202);
    cy.wait('@restoreProject', { timeout: 2000 }).its('response.statusCode').should('equal', 202);
    cy.wait('@restoreProject').its('response.statusCode').should('equal', 201);
    cy.contains('The project has been restored succesfully. Click here to open')
        .should('exist')
        .and('be.visible');
    cy.closeNotification('.ant-notification-notice-info');
});

Cypress.Commands.add('getDownloadFileName', () => {
    cy.intercept('GET', '**=download').as('download');
    cy.wait('@download').then((download) => {
        const filename = download.response.headers['content-disposition'].split(';')[1].split('filename=')[1];
        // need to remove quotes
        return filename.substring(1, filename.length - 1);
    });
});

Cypress.Commands.add('waitForFileUploadToCloudStorage', () => {
    cy.intercept('GET', '**=download').as('download');
    cy.wait('@download', { requestTimeout: 7000 }).then((interseption) => {
        expect(interseption.response.statusCode).to.be.equal(200);
    });
    cy.verifyNotification();
});

Cypress.Commands.add('waitForDownload', () => {
    cy.getDownloadFileName().then((filename) => {
        cy.verifyDownload(filename);
    });
    cy.verifyNotification();
});

Cypress.Commands.add('deleteProjectViaActions', (projectName) => {
    cy.get('.cvat-project-top-bar-actions').trigger('mouseover');
    cy.get('.cvat-project-actions-menu').within(() => {
        cy.contains('[role="menuitem"]', 'Delete').click();
    });
    cy.get('.cvat-modal-confirm-remove-project').within(() => {
        cy.contains('button', 'Delete').click();
    });
    cy.contains('.cvat-projects-project-item-title', projectName).should('not.exist');
});

Cypress.Commands.add('assignProjectToUser', (user) => {
    cy.get('.cvat-project-details').within(() => {
        cy.get('.cvat-user-search-field').click().type(user);
    });
    cy.get('.ant-select-dropdown')
        .not('.ant-select-dropdown-hidden')
        .within(() => {
            cy.get(`.ant-select-item-option[title="${user}"]`).click();
        });
});

Cypress.Commands.add('closeNotification', (className) => {
    cy.get(className).find('span[aria-label="close"]').click();
    cy.get(className).should('not.exist');
});

Cypress.Commands.add('movingTask', (taskName, projectName, labelMappingFrom, labelMappingTo, fromTask) => {
    if (fromTask) {
        cy.contains('.cvat-text-color', 'Actions').click();
    } else {
        cy.contains('strong', taskName).parents('.cvat-tasks-list-item').find('.cvat-menu-icon').click();
    }
    cy.get('.cvat-actions-menu')
        .should('be.visible')
        .find('[role="menuitem"]')
        .filter(':contains("Move to project")')
        .last()
        .click();
    cy.get('.cvat-task-move-modal').find('.cvat-project-search-field').click();
    cy.get('.ant-select-dropdown')
        .last()
        .should('be.visible')
        .within(() => {
            cy.get(`[title="${projectName}"]`).click();
        });
    if (labelMappingFrom !== labelMappingTo) {
        cy.get('.cvat-move-task-label-mapper-item').within(() => {
            cy.contains(labelMappingFrom).should('exist');
            cy.get('.cvat-move-task-label-mapper-item-select').should('be.visible').click();
        });
        cy.get('.ant-select-dropdown')
            .last()
            .should('be.visible')
            .find(`[title="${labelMappingTo}"]`).click();
    } else {
        cy.get('.cvat-move-task-label-mapper-item').within(() => {
            cy.get('.cvat-move-task-label-mapper-item-select').should('have.text', labelMappingFrom);
        });
    }
    cy.get('.cvat-task-move-modal').within(() => {
        cy.contains('button', 'OK').click();
    });
});<|MERGE_RESOLUTION|>--- conflicted
+++ resolved
@@ -144,7 +144,6 @@
     cy.get('.cvat-modal-import-dataset-status').should('not.exist');
 });
 
-<<<<<<< HEAD
 Cypress.Commands.add(
     'backupProject',
     (
@@ -169,19 +168,6 @@
             cy.contains('.cvat-select-targetStorage-location', targetStorage.location)
                 .should('be.visible')
                 .click();
-=======
-Cypress.Commands.add('backupProject', (projectName, backupFileName) => {
-    cy.projectActions(projectName);
-    cy.get('.cvat-project-actions-menu').contains('Backup Project').click();
-    cy.get('.cvat-modal-export-project').should('be.visible');
-    if (backupFileName) {
-        cy.get('.cvat-modal-export-project').find('.cvat-modal-export-filename-input').type(backupFileName);
-    }
-    cy.get('.cvat-modal-export-project').contains('button', 'OK').click();
-    cy.get('.cvat-notification-notice-export-backup-start').should('be.visible');
-    cy.closeNotification('.cvat-notification-notice-export-backup-start');
-});
->>>>>>> 1db247ae
 
             if (targetStorage && targetStorage.cloudStorageId) {
                 cy.get('.cvat-search-targetStorage-cloud-storage-field').click();
@@ -198,7 +184,6 @@
     cy.intercept({ method: /PATCH|POST/, url: /\/api\/projects\/backup.*/ }).as('restoreProject');
     cy.get('.cvat-create-project-dropdown').click();
     cy.get('.cvat-import-project-button').click();
-<<<<<<< HEAD
 
     if (sourceStorage) {
         cy.get('.cvat-select-sourceStorage-storage').within(() => {
@@ -216,14 +201,10 @@
         }
     } else {
         console.log('file: ', archiveWithBackup);
-        cy.get('input[type="file"]').attachFile(archiveWithBackup, { subjectType: 'drag-n-drop' });
+        cy.get('input[type=file]').attachFile(archiveWithBackup, { subjectType: 'drag-n-drop' });
         cy.get(`[title="${archiveWithBackup}"]`).should('be.visible');
     }
 
-=======
-    cy.get('input[type=file]').attachFile(archiveWithBackup, { subjectType: 'drag-n-drop' });
-    cy.get(`[title="${archiveWithBackup}"]`).should('be.visible');
->>>>>>> 1db247ae
     cy.contains('button', 'OK').click();
     cy.get('.cvat-notification-notice-import-backup-start').should('be.visible');
     cy.closeNotification('.cvat-notification-notice-import-backup-start');
