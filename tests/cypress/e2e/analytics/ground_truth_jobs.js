--- conflicted
+++ resolved
@@ -302,10 +302,6 @@
             cy.visit('/tasks');
             cy.get('.cvat-spinner').should('not.exist');
             cy.intercept('GET', '/api/quality/reports**').as('getReport');
-<<<<<<< HEAD
-            cy.openTask(taskName);
-=======
->>>>>>> 25dd6a9e
 
             cy.openTask(taskName);
             openQualityTab();
