// Copyright (C) 2020-2022 Intel Corporation
// Copyright (C) 2022-2023 CVAT.ai Corporation
//
// SPDX-License-Identifier: MIT

/// <reference types="cypress" />

import { taskName } from '../../support/const';

context('When clicking on the Logout button, get the user session closed.', () => {
    const issueId = '1810';
    let taskId;

    function login(credential, password) {
        cy.get('#credential').clear().type(credential);
        cy.get('#password').clear().type(password);
        cy.get('[type="submit"]').click();
    }

    before(() => {
        cy.clearAllCookies();
        cy.clearAllLocalStorage();
        cy.visit('auth/login');
    });

    describe(`Testing issue "${issueId}"`, () => {
        it('Login', () => {
            cy.login();
        });

        it('Logout', () => {
            cy.logout();
        });

        it('Login and open task', () => {
            cy.login();
            cy.openTask(taskName);
            // get id task
            cy.url().then((link) => {
                taskId = Number(link.split('/').slice(-1)[0]);
            });
        });

        it('Logout and login to task via GUI', () => {
            // logout from task
            cy.get('.cvat-right-header').within(() => {
                cy.get('.cvat-header-menu-user-dropdown')
                    .should('have.text', Cypress.env('user'))
                    .trigger('mouseover', { which: 1 });
            });
            cy.get('span[aria-label="logout"]').click();
            cy.url().should('include', `/auth/login?next=/tasks/${taskId}`);
            // login to task
            login(Cypress.env('user'), Cypress.env('password'));
            cy.url().should('include', `/tasks/${taskId}`).and('not.include', '/auth/login');
            cy.contains('.cvat-task-details-task-name', `${taskName}`).should('be.visible');
        });

        it('Logout and login to task via token', () => {
            cy.logout();
            // get token and login to task
            cy.request({
                method: 'POST',
                url: '/api/auth/login',
                body: {
                    username: Cypress.env('user'),
                    email: Cypress.env('email'),
                    password: Cypress.env('password'),
                },
            }).then(async (response) => {
                const token = response.body.key;
                cy.visit(`/auth/login-with-token/${token}?next=/tasks/${taskId}`);
                cy.contains('.cvat-task-details-task-name', `${taskName}`).should('be.visible');
            });
        });

        it('Login via email', () => {
            cy.logout();
            login(Cypress.env('email'), Cypress.env('password'));
            cy.url().should('contain', '/tasks');
        });

        it('Incorrect user and correct password', () => {
            cy.logout();
            login('randomUser123', Cypress.env('password'));
            cy.url().should('include', '/auth/login');
            cy.closeNotification('.cvat-notification-notice-login-failed');
        });

        it('Correct user and incorrect password', () => {
            login(Cypress.env('user'), 'randomPassword123');
            cy.url().should('include', '/auth/login');
            cy.closeNotification('.cvat-notification-notice-login-failed');
        });

        it('Incorrect user and incorrect password', () => {
            login('randomUser123', 'randomPassword123');
            cy.url().should('include', '/auth/login');
            cy.closeNotification('.cvat-notification-notice-login-failed');
        });
<<<<<<< HEAD

        it('Login with Google and GitHub. Logout', () => {
            let socialAuthMethods;
            cy.request({
                method: 'GET',
                url: '/api/auth/social',
            }).then((response) => {
                socialAuthMethods = Object.keys(response.body).filter((item) => response.body[item].is_enabled);
                expect(socialAuthMethods).length.gt(0);
                cy.visit('auth/login');

                cy.get('.cvat-social-authentication-icon').should('have.length', socialAuthMethods.length); // check that icon was received from the server

                for (const provider of socialAuthMethods) {
                    let username = '';
                    cy.get(`.cvat-social-authentication-${provider}`).should('be.visible').click();
                    // eslint-disable-next-line cypress/no-unnecessary-waiting
                    cy.get('.cvat-right-header').should('exist').and('be.visible').within(() => {
                        cy.get('.cvat-header-menu-user-dropdown-user').should(($div) => {
                            username = $div.text();
                        });
                    }).then(() => {
                        cy.logout(username);
                    });
                }
            });
        });
=======
>>>>>>> 3066c6e5
    });
});<|MERGE_RESOLUTION|>--- conflicted
+++ resolved
@@ -98,35 +98,5 @@
             cy.url().should('include', '/auth/login');
             cy.closeNotification('.cvat-notification-notice-login-failed');
         });
-<<<<<<< HEAD
-
-        it('Login with Google and GitHub. Logout', () => {
-            let socialAuthMethods;
-            cy.request({
-                method: 'GET',
-                url: '/api/auth/social',
-            }).then((response) => {
-                socialAuthMethods = Object.keys(response.body).filter((item) => response.body[item].is_enabled);
-                expect(socialAuthMethods).length.gt(0);
-                cy.visit('auth/login');
-
-                cy.get('.cvat-social-authentication-icon').should('have.length', socialAuthMethods.length); // check that icon was received from the server
-
-                for (const provider of socialAuthMethods) {
-                    let username = '';
-                    cy.get(`.cvat-social-authentication-${provider}`).should('be.visible').click();
-                    // eslint-disable-next-line cypress/no-unnecessary-waiting
-                    cy.get('.cvat-right-header').should('exist').and('be.visible').within(() => {
-                        cy.get('.cvat-header-menu-user-dropdown-user').should(($div) => {
-                            username = $div.text();
-                        });
-                    }).then(() => {
-                        cy.logout(username);
-                    });
-                }
-            });
-        });
-=======
->>>>>>> 3066c6e5
     });
 });