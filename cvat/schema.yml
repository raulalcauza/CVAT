--- conflicted
+++ resolved
@@ -1,11 +1,7 @@
 openapi: 3.0.3
 info:
   title: CVAT REST API
-<<<<<<< HEAD
-  version: 2.5.dev20230705091014
-=======
   version: '2.6'
->>>>>>> 4b179be1
   description: REST API for Computer Vision Annotation Tool (CVAT)
   termsOfService: https://www.google.com/policies/terms/
   contact:
