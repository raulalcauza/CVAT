--- conflicted
+++ resolved
@@ -1776,24 +1776,11 @@
           type: integer
         description: A unique integer value identifying this job.
         required: true
-<<<<<<< HEAD
-      - in: query
-        name: org
-        schema:
-          type: string
-        description: Organization unique slug
-      - in: query
-        name: org_id
-        schema:
-          type: integer
-        description: Organization identifier
       - in: query
         name: rq_id
         schema:
           type: string
         description: rq id
-=======
->>>>>>> ed3dbe8f
       tags:
       - jobs
       requestBody:
@@ -3139,24 +3126,11 @@
           - local
         description: Where need to save downloaded dataset
       - in: query
-<<<<<<< HEAD
-        name: org
-        schema:
-          type: string
-        description: Organization unique slug
-      - in: query
-        name: org_id
-        schema:
-          type: integer
-        description: Organization identifier
-      - in: query
         name: rq_id
         schema:
           type: string
         description: rq id
       - in: query
-=======
->>>>>>> ed3dbe8f
         name: use_default_location
         schema:
           type: boolean
@@ -4016,24 +3990,11 @@
           type: integer
         description: A unique integer value identifying this task.
         required: true
-<<<<<<< HEAD
-      - in: query
-        name: org
-        schema:
-          type: string
-        description: Organization unique slug
-      - in: query
-        name: org_id
-        schema:
-          type: integer
-        description: Organization identifier
       - in: query
         name: rq_id
         schema:
           type: string
         description: rq id
-=======
->>>>>>> ed3dbe8f
       tags:
       - tasks
       requestBody:
