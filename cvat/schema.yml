openapi: 3.0.3
info:
  title: CVAT REST API
<<<<<<< HEAD
  version: 2.4.9
=======
  version: '2.5'
>>>>>>> d950d245
  description: REST API for Computer Vision Annotation Tool (CVAT)
  termsOfService: https://www.google.com/policies/terms/
  contact:
    name: CVAT.ai team
    url: https://github.com/cvat-ai/cvat
    email: support@cvat.ai
  license:
    name: MIT License
    url: https://en.wikipedia.org/wiki/MIT_License
paths:
  /api/assets:
    post:
      operationId: assets_create
      summary: Method saves new asset on the server and attaches it to a corresponding
        guide
      tags:
      - assets
      requestBody:
        content:
          multipart/form-data:
            schema:
              type: object
              properties:
                file:
                  type: string
                  format: binary
      security:
      - sessionAuth: []
        csrfAuth: []
        tokenAuth: []
      - signatureAuth: []
      - basicAuth: []
      responses:
        '201':
          content:
            application/vnd.cvat+json:
              schema:
                $ref: '#/components/schemas/AssetRead'
          description: ''
  /api/assets/{uuid}:
    get:
      operationId: assets_retrieve
      summary: Method returns an asset file
      parameters:
      - in: path
        name: uuid
        schema:
          type: string
          format: uuid
        description: A UUID string identifying this asset.
        required: true
      tags:
      - assets
      security:
      - sessionAuth: []
        csrfAuth: []
        tokenAuth: []
      - signatureAuth: []
      - basicAuth: []
      responses:
        '200':
          description: Asset file
    delete:
      operationId: assets_destroy
      summary: Method deletes a specific asset from the server
      parameters:
      - in: path
        name: uuid
        schema:
          type: string
          format: uuid
        description: A UUID string identifying this asset.
        required: true
      tags:
      - assets
      security:
      - sessionAuth: []
        csrfAuth: []
        tokenAuth: []
      - signatureAuth: []
      - basicAuth: []
      responses:
        '204':
          description: The asset has been deleted
  /api/auth/login:
    post:
      operationId: auth_create_login
      description: |-
        Check the credentials and return the REST Token
        if the credentials are valid and authenticated.
        If email verification is enabled and the user has the unverified email,
        an email with a confirmation link will be sent.
        Calls Django Auth login method to register User ID
        in Django session framework.

        Accept the following POST parameters: username, email, password
        Return the REST Framework Token Object's key.
      tags:
      - auth
      requestBody:
        content:
          application/json:
            schema:
              $ref: '#/components/schemas/LoginSerializerExRequest'
        required: true
      security:
      - sessionAuth: []
        csrfAuth: []
        tokenAuth: []
      - signatureAuth: []
      - basicAuth: []
      - {}
      responses:
        '200':
          content:
            application/vnd.cvat+json:
              schema:
                $ref: '#/components/schemas/Token'
          description: ''
  /api/auth/logout:
    post:
      operationId: auth_create_logout
      description: |-
        Calls Django logout method and delete the Token object
        assigned to the current User object.

        Accepts/Returns nothing.
      tags:
      - auth
      security:
      - sessionAuth: []
        csrfAuth: []
        tokenAuth: []
      - signatureAuth: []
      - basicAuth: []
      - {}
      responses:
        '200':
          content:
            application/vnd.cvat+json:
              schema:
                $ref: '#/components/schemas/RestAuthDetail'
          description: ''
  /api/auth/password/change:
    post:
      operationId: auth_create_password_change
      description: |-
        Calls Django Auth SetPasswordForm save method.

        Accepts the following POST parameters: new_password1, new_password2
        Returns the success/fail message.
      tags:
      - auth
      requestBody:
        content:
          application/json:
            schema:
              $ref: '#/components/schemas/PasswordChangeRequest'
        required: true
      security:
      - sessionAuth: []
        csrfAuth: []
        tokenAuth: []
      - signatureAuth: []
      - basicAuth: []
      responses:
        '200':
          content:
            application/vnd.cvat+json:
              schema:
                $ref: '#/components/schemas/RestAuthDetail'
          description: ''
  /api/auth/password/reset:
    post:
      operationId: auth_create_password_reset
      description: |-
        Calls Django Auth PasswordResetForm save method.

        Accepts the following POST parameters: email
        Returns the success/fail message.
      tags:
      - auth
      requestBody:
        content:
          application/json:
            schema:
              $ref: '#/components/schemas/PasswordResetSerializerExRequest'
        required: true
      security:
      - sessionAuth: []
        csrfAuth: []
        tokenAuth: []
      - signatureAuth: []
      - basicAuth: []
      - {}
      responses:
        '200':
          content:
            application/vnd.cvat+json:
              schema:
                $ref: '#/components/schemas/RestAuthDetail'
          description: ''
  /api/auth/password/reset/confirm:
    post:
      operationId: auth_create_password_reset_confirm
      description: |-
        Password reset e-mail link is confirmed, therefore
        this resets the user's password.

        Accepts the following POST parameters: token, uid,
            new_password1, new_password2
        Returns the success/fail message.
      tags:
      - auth
      requestBody:
        content:
          application/json:
            schema:
              $ref: '#/components/schemas/PasswordResetConfirmRequest'
        required: true
      security:
      - sessionAuth: []
        csrfAuth: []
        tokenAuth: []
      - signatureAuth: []
      - basicAuth: []
      - {}
      responses:
        '200':
          content:
            application/vnd.cvat+json:
              schema:
                $ref: '#/components/schemas/RestAuthDetail'
          description: ''
  /api/auth/register:
    post:
      operationId: auth_create_register
      tags:
      - auth
      requestBody:
        content:
          application/json:
            schema:
              $ref: '#/components/schemas/RegisterSerializerExRequest'
        required: true
      security:
      - sessionAuth: []
        csrfAuth: []
        tokenAuth: []
      - signatureAuth: []
      - basicAuth: []
      - {}
      responses:
        '201':
          content:
            application/vnd.cvat+json:
              schema:
                $ref: '#/components/schemas/RegisterSerializerEx'
          description: ''
  /api/auth/rules:
    get:
      operationId: auth_retrieve_rules
      tags:
      - auth
      security:
      - {}
      responses:
        '200':
          description: No response body
  /api/auth/signing:
    post:
      operationId: auth_create_signing
      description: Signed URL contains a token which authenticates a user on the server.Signed
        URL is valid during 30 seconds since signing.
      summary: This method signs URL for access to the server
      tags:
      - auth
      requestBody:
        content:
          application/json:
            schema:
              $ref: '#/components/schemas/SigningRequest'
        required: true
      security:
      - sessionAuth: []
        csrfAuth: []
        tokenAuth: []
      - signatureAuth: []
      - basicAuth: []
      responses:
        '200':
          content:
            application/vnd.cvat+json:
              schema:
                type: string
          description: text URL
  /api/cloudstorages:
    get:
      operationId: cloudstorages_list
      summary: Returns a paginated list of storages
      parameters:
      - name: X-Organization
        in: header
        description: Organization unique slug
        schema:
          type: string
      - name: credentials_type
        in: query
        description: A simple equality filter for the credentials_type field
        schema:
          type: string
          enum:
          - KEY_SECRET_KEY_PAIR
          - ACCOUNT_NAME_TOKEN_PAIR
          - KEY_FILE_PATH
          - ANONYMOUS_ACCESS
          - CONNECTION_STRING
      - name: filter
        required: false
        in: query
        description: 'A filter term. Available filter_fields: [''provider_type'',
          ''name'', ''resource'', ''credentials_type'', ''owner'', ''description'',
          ''id'']'
        schema:
          type: string
      - name: name
        in: query
        description: A simple equality filter for the name field
        schema:
          type: string
      - name: org
        in: query
        description: Organization unique slug
        schema:
          type: string
      - name: org_id
        in: query
        description: Organization identifier
        schema:
          type: integer
      - name: owner
        in: query
        description: A simple equality filter for the owner field
        schema:
          type: string
      - name: page
        required: false
        in: query
        description: A page number within the paginated result set.
        schema:
          type: integer
      - name: page_size
        required: false
        in: query
        description: Number of results to return per page.
        schema:
          type: integer
      - name: provider_type
        in: query
        description: A simple equality filter for the provider_type field
        schema:
          type: string
          enum:
          - AWS_S3_BUCKET
          - AZURE_CONTAINER
          - GOOGLE_DRIVE
          - GOOGLE_CLOUD_STORAGE
      - name: resource
        in: query
        description: A simple equality filter for the resource field
        schema:
          type: string
      - name: search
        required: false
        in: query
        description: 'A search term. Available search_fields: (''provider_type'',
          ''name'', ''resource'', ''credentials_type'', ''owner'', ''description'')'
        schema:
          type: string
      - name: sort
        required: false
        in: query
        description: 'Which field to use when ordering the results. Available ordering_fields:
          [''provider_type'', ''name'', ''resource'', ''credentials_type'', ''owner'',
          ''description'', ''id'']'
        schema:
          type: string
      tags:
      - cloudstorages
      security:
      - sessionAuth: []
        csrfAuth: []
        tokenAuth: []
      - signatureAuth: []
      - basicAuth: []
      responses:
        '200':
          content:
            application/vnd.cvat+json:
              schema:
                $ref: '#/components/schemas/PaginatedCloudStorageReadList'
          description: ''
    post:
      operationId: cloudstorages_create
      summary: Method creates a cloud storage with a specified characteristics
      parameters:
      - in: header
        name: X-Organization
        schema:
          type: string
        description: Organization unique slug
      - in: query
        name: org
        schema:
          type: string
        description: Organization unique slug
      - in: query
        name: org_id
        schema:
          type: integer
        description: Organization identifier
      tags:
      - cloudstorages
      requestBody:
        content:
          application/json:
            schema:
              $ref: '#/components/schemas/CloudStorageWriteRequest'
            examples:
              CreateAWSS3CloudStorageWithCredentials:
                value:
                  provider_type: AWS_S3_BUCKET
                  resource: somebucket
                  display_name: Bucket
                  credentials_type: KEY_SECRET_KEY_PAIR
                  key: XXX
                  secret_key: XXX
                  specific_attributes: region=eu-central-1
                  description: Some description
                  manifests:
                  - manifest.jsonl
                summary: Create AWS S3 cloud storage with credentials
              CreateAWSS3CloudStorageWithoutCredentials:
                value:
                  provider_type: AWS_S3_BUCKET
                  resource: somebucket
                  display_name: Bucket
                  credentials_type: ANONYMOUS_ACCESS
                  manifests:
                  - manifest.jsonl
                summary: Create AWS S3 cloud storage without credentials
              CreateAzureCloudStorage:
                value:
                  provider_type: AZURE_CONTAINER
                  resource: sonecontainer
                  display_name: Container
                  credentials_type: ACCOUNT_NAME_TOKEN_PAIR
                  account_name: someaccount
                  session_token: xxx
                  manifests:
                  - manifest.jsonl
                summary: Create Azure cloud storage
              CreateGCS:
                value:
                  provider_type: GOOGLE_CLOUD_STORAGE
                  resource: somebucket
                  display_name: Bucket
                  credentials_type: KEY_FILE_PATH
                  key_file: file
                  manifests:
                  - manifest.jsonl
                summary: Create GCS
          multipart/form-data:
            schema:
              $ref: '#/components/schemas/CloudStorageWriteRequest'
        required: true
      security:
      - sessionAuth: []
        csrfAuth: []
        tokenAuth: []
      - signatureAuth: []
      - basicAuth: []
      responses:
        '201':
          content:
            application/vnd.cvat+json:
              schema:
                $ref: '#/components/schemas/CloudStorageRead'
          description: ''
  /api/cloudstorages/{id}:
    get:
      operationId: cloudstorages_retrieve
      summary: Method returns details of a specific cloud storage
      parameters:
      - in: path
        name: id
        schema:
          type: integer
        description: A unique integer value identifying this cloud storage.
        required: true
      tags:
      - cloudstorages
      security:
      - sessionAuth: []
        csrfAuth: []
        tokenAuth: []
      - signatureAuth: []
      - basicAuth: []
      responses:
        '200':
          content:
            application/vnd.cvat+json:
              schema:
                $ref: '#/components/schemas/CloudStorageRead'
          description: ''
    patch:
      operationId: cloudstorages_partial_update
      summary: Methods does a partial update of chosen fields in a cloud storage instance
      parameters:
      - in: path
        name: id
        schema:
          type: integer
        description: A unique integer value identifying this cloud storage.
        required: true
      tags:
      - cloudstorages
      requestBody:
        content:
          application/json:
            schema:
              $ref: '#/components/schemas/PatchedCloudStorageWriteRequest'
            examples:
              CreateAWSS3CloudStorageWithCredentials:
                value:
                  provider_type: AWS_S3_BUCKET
                  resource: somebucket
                  display_name: Bucket
                  credentials_type: KEY_SECRET_KEY_PAIR
                  key: XXX
                  secret_key: XXX
                  specific_attributes: region=eu-central-1
                  description: Some description
                  manifests:
                  - manifest.jsonl
                summary: Create AWS S3 cloud storage with credentials
              CreateAWSS3CloudStorageWithoutCredentials:
                value:
                  provider_type: AWS_S3_BUCKET
                  resource: somebucket
                  display_name: Bucket
                  credentials_type: ANONYMOUS_ACCESS
                  manifests:
                  - manifest.jsonl
                summary: Create AWS S3 cloud storage without credentials
              CreateAzureCloudStorage:
                value:
                  provider_type: AZURE_CONTAINER
                  resource: sonecontainer
                  display_name: Container
                  credentials_type: ACCOUNT_NAME_TOKEN_PAIR
                  account_name: someaccount
                  session_token: xxx
                  manifests:
                  - manifest.jsonl
                summary: Create Azure cloud storage
              CreateGCS:
                value:
                  provider_type: GOOGLE_CLOUD_STORAGE
                  resource: somebucket
                  display_name: Bucket
                  credentials_type: KEY_FILE_PATH
                  key_file: file
                  manifests:
                  - manifest.jsonl
                summary: Create GCS
          multipart/form-data:
            schema:
              $ref: '#/components/schemas/PatchedCloudStorageWriteRequest'
      security:
      - sessionAuth: []
        csrfAuth: []
        tokenAuth: []
      - signatureAuth: []
      - basicAuth: []
      responses:
        '200':
          content:
            application/vnd.cvat+json:
              schema:
                $ref: '#/components/schemas/CloudStorageRead'
          description: ''
    delete:
      operationId: cloudstorages_destroy
      summary: Method deletes a specific cloud storage
      parameters:
      - in: path
        name: id
        schema:
          type: integer
        description: A unique integer value identifying this cloud storage.
        required: true
      tags:
      - cloudstorages
      security:
      - sessionAuth: []
        csrfAuth: []
        tokenAuth: []
      - signatureAuth: []
      - basicAuth: []
      responses:
        '204':
          description: The cloud storage has been removed
  /api/cloudstorages/{id}/actions:
    get:
      operationId: cloudstorages_retrieve_actions
      description: Method return allowed actions for cloud storage. It's required
        for reading/writing
      summary: Method returns allowed actions for the cloud storage
      parameters:
      - in: path
        name: id
        schema:
          type: integer
        description: A unique integer value identifying this cloud storage.
        required: true
      tags:
      - cloudstorages
      security:
      - sessionAuth: []
        csrfAuth: []
        tokenAuth: []
      - signatureAuth: []
      - basicAuth: []
      responses:
        '200':
          content:
            application/vnd.cvat+json:
              schema:
                type: string
          description: Cloud Storage actions (GET | PUT | DELETE)
  /api/cloudstorages/{id}/content:
    get:
      operationId: cloudstorages_retrieve_content
      description: 'This method is deprecated and will be removed in version 2.6.0.
        Please use the new version of API: /cloudstorages/id/content-v2/'
      summary: Method returns a manifest content
      parameters:
      - in: path
        name: id
        schema:
          type: integer
        description: A unique integer value identifying this cloud storage.
        required: true
      - in: query
        name: manifest_path
        schema:
          type: string
        description: Path to the manifest file in a cloud storage
      tags:
      - cloudstorages
      security:
      - sessionAuth: []
        csrfAuth: []
        tokenAuth: []
      - signatureAuth: []
      - basicAuth: []
      deprecated: true
      responses:
        '200':
          content:
            application/vnd.cvat+json:
              schema:
                type: array
                items:
                  type: string
          description: A manifest content
  /api/cloudstorages/{id}/content-v2:
    get:
      operationId: cloudstorages_retrieve_content_v2
      summary: Method returns the content of the cloud storage
      parameters:
      - in: path
        name: id
        schema:
          type: integer
        description: A unique integer value identifying this cloud storage.
        required: true
      - in: query
        name: manifest_path
        schema:
          type: string
        description: Path to the manifest file in a cloud storage
      - in: query
        name: next_token
        schema:
          type: string
        description: Used to continue listing files in the bucket
      - in: query
        name: page_size
        schema:
          type: integer
      - in: query
        name: prefix
        schema:
          type: string
        description: Prefix to filter data
      tags:
      - cloudstorages
      security:
      - sessionAuth: []
        csrfAuth: []
        tokenAuth: []
      - signatureAuth: []
      - basicAuth: []
      responses:
        '200':
          content:
            application/vnd.cvat+json:
              schema:
                $ref: '#/components/schemas/CloudStorageContent'
          description: A manifest content
  /api/cloudstorages/{id}/preview:
    get:
      operationId: cloudstorages_retrieve_preview
      summary: Method returns a preview image from a cloud storage
      parameters:
      - in: path
        name: id
        schema:
          type: integer
        description: A unique integer value identifying this cloud storage.
        required: true
      tags:
      - cloudstorages
      security:
      - sessionAuth: []
        csrfAuth: []
        tokenAuth: []
      - signatureAuth: []
      - basicAuth: []
      responses:
        '200':
          description: Cloud Storage preview
        '400':
          description: Failed to get cloud storage preview
        '404':
          description: Cloud Storage preview not found
  /api/cloudstorages/{id}/status:
    get:
      operationId: cloudstorages_retrieve_status
      summary: Method returns a cloud storage status
      parameters:
      - in: path
        name: id
        schema:
          type: integer
        description: A unique integer value identifying this cloud storage.
        required: true
      tags:
      - cloudstorages
      security:
      - sessionAuth: []
        csrfAuth: []
        tokenAuth: []
      - signatureAuth: []
      - basicAuth: []
      responses:
        '200':
          content:
            application/vnd.cvat+json:
              schema:
                type: string
          description: Cloud Storage status (AVAILABLE | NOT_FOUND | FORBIDDEN)
  /api/comments:
    get:
      operationId: comments_list
      summary: Method returns a paginated list of comments
      parameters:
      - name: X-Organization
        in: header
        description: Organization unique slug
        schema:
          type: string
      - name: filter
        required: false
        in: query
        description: 'A filter term. Available filter_fields: [''owner'', ''id'',
          ''issue_id'', ''frame_id'', ''job_id'']'
        schema:
          type: string
      - name: frame_id
        in: query
        description: A simple equality filter for the frame_id field
        schema:
          type: integer
      - name: issue_id
        in: query
        description: A simple equality filter for the issue_id field
        schema:
          type: integer
      - name: job_id
        in: query
        description: A simple equality filter for the job_id field
        schema:
          type: integer
      - name: org
        in: query
        description: Organization unique slug
        schema:
          type: string
      - name: org_id
        in: query
        description: Organization identifier
        schema:
          type: integer
      - name: owner
        in: query
        description: A simple equality filter for the owner field
        schema:
          type: string
      - name: page
        required: false
        in: query
        description: A page number within the paginated result set.
        schema:
          type: integer
      - name: page_size
        required: false
        in: query
        description: Number of results to return per page.
        schema:
          type: integer
      - name: search
        required: false
        in: query
        description: 'A search term. Available search_fields: (''owner'',)'
        schema:
          type: string
      - name: sort
        required: false
        in: query
        description: 'Which field to use when ordering the results. Available ordering_fields:
          [''owner'', ''id'', ''issue_id'', ''frame_id'', ''job_id'']'
        schema:
          type: string
      tags:
      - comments
      security:
      - sessionAuth: []
        csrfAuth: []
        tokenAuth: []
      - signatureAuth: []
      - basicAuth: []
      responses:
        '200':
          content:
            application/vnd.cvat+json:
              schema:
                $ref: '#/components/schemas/PaginatedCommentReadList'
          description: ''
    post:
      operationId: comments_create
      summary: Method creates a comment
      parameters:
      - in: header
        name: X-Organization
        schema:
          type: string
        description: Organization unique slug
      - in: query
        name: org
        schema:
          type: string
        description: Organization unique slug
      - in: query
        name: org_id
        schema:
          type: integer
        description: Organization identifier
      tags:
      - comments
      requestBody:
        content:
          application/json:
            schema:
              $ref: '#/components/schemas/CommentWriteRequest'
        required: true
      security:
      - sessionAuth: []
        csrfAuth: []
        tokenAuth: []
      - signatureAuth: []
      - basicAuth: []
      responses:
        '201':
          content:
            application/vnd.cvat+json:
              schema:
                $ref: '#/components/schemas/CommentRead'
          description: ''
  /api/comments/{id}:
    get:
      operationId: comments_retrieve
      summary: Method returns details of a comment
      parameters:
      - in: path
        name: id
        schema:
          type: integer
        description: A unique integer value identifying this comment.
        required: true
      tags:
      - comments
      security:
      - sessionAuth: []
        csrfAuth: []
        tokenAuth: []
      - signatureAuth: []
      - basicAuth: []
      responses:
        '200':
          content:
            application/vnd.cvat+json:
              schema:
                $ref: '#/components/schemas/CommentRead'
          description: ''
    patch:
      operationId: comments_partial_update
      summary: Methods does a partial update of chosen fields in a comment
      parameters:
      - in: path
        name: id
        schema:
          type: integer
        description: A unique integer value identifying this comment.
        required: true
      tags:
      - comments
      requestBody:
        content:
          application/json:
            schema:
              $ref: '#/components/schemas/PatchedCommentWriteRequest'
      security:
      - sessionAuth: []
        csrfAuth: []
        tokenAuth: []
      - signatureAuth: []
      - basicAuth: []
      responses:
        '200':
          content:
            application/vnd.cvat+json:
              schema:
                $ref: '#/components/schemas/CommentRead'
          description: ''
    delete:
      operationId: comments_destroy
      summary: Method deletes a comment
      parameters:
      - in: path
        name: id
        schema:
          type: integer
        description: A unique integer value identifying this comment.
        required: true
      tags:
      - comments
      security:
      - sessionAuth: []
        csrfAuth: []
        tokenAuth: []
      - signatureAuth: []
      - basicAuth: []
      responses:
        '204':
          description: The comment has been deleted
  /api/events:
    get:
      operationId: events_list
      description: Recieve logs from the server
      summary: 'Method returns csv log file '
      parameters:
      - in: query
        name: action
        schema:
          type: string
          enum:
          - download
        description: Used to start downloading process after annotation file had been
          created
      - in: query
        name: filename
        schema:
          type: string
        description: Desired output file name
      - in: query
        name: from
        schema:
          type: string
          format: date-time
        description: Filter events after the datetime. If no 'from' or 'to' parameters
          are passed, the last 30 days will be set.
      - in: query
        name: job_id
        schema:
          type: integer
        description: Filter events by job ID
      - in: query
        name: org_id
        schema:
          type: integer
        description: Filter events by organization ID
      - in: query
        name: project_id
        schema:
          type: integer
        description: Filter events by project ID
      - in: query
        name: query_id
        schema:
          type: string
        description: ID of query request that need to check or download
      - in: query
        name: task_id
        schema:
          type: integer
        description: Filter events by task ID
      - in: query
        name: to
        schema:
          type: string
          format: date-time
        description: Filter events before the datetime. If no 'from' or 'to' parameters
          are passed, the last 30 days will be set.
      - in: query
        name: user_id
        schema:
          type: integer
        description: Filter events by user ID
      tags:
      - events
      security:
      - sessionAuth: []
        csrfAuth: []
        tokenAuth: []
      - signatureAuth: []
      - basicAuth: []
      responses:
        '200':
          description: Download of file started
        '201':
          description: CSV log file is ready for downloading
        '202':
          description: Creating a CSV log file has been started
    post:
      operationId: events_create
      description: Sends logs to the Clickhouse if it is connected
      summary: Method saves logs from a client on the server
      parameters:
      - in: header
        name: X-Organization
        schema:
          type: string
        description: Organization unique slug
      - in: query
        name: org
        schema:
          type: string
        description: Organization unique slug
      - in: query
        name: org_id
        schema:
          type: integer
        description: Organization identifier
      tags:
      - events
      requestBody:
        content:
          application/json:
            schema:
              $ref: '#/components/schemas/ClientEventsRequest'
        required: true
      security:
      - sessionAuth: []
        csrfAuth: []
        tokenAuth: []
      - signatureAuth: []
      - basicAuth: []
      responses:
        '201':
          content:
            application/vnd.cvat+json:
              schema:
                $ref: '#/components/schemas/ClientEvents'
          description: ''
  /api/guides:
    post:
      operationId: guides_create
      summary: Method creates a new annotation guide binded to a project or to a task
      tags:
      - guides
      requestBody:
        content:
          application/json:
            schema:
              $ref: '#/components/schemas/AnnotationGuideWriteRequest'
      security:
      - sessionAuth: []
        csrfAuth: []
        tokenAuth: []
      - signatureAuth: []
      - basicAuth: []
      responses:
        '201':
          content:
            application/vnd.cvat+json:
              schema:
                $ref: '#/components/schemas/AnnotationGuideRead'
          description: ''
  /api/guides/{id}:
    get:
      operationId: guides_retrieve
      summary: Method returns details of a specific annotation guide
      parameters:
      - in: path
        name: id
        schema:
          type: integer
        description: A unique integer value identifying this annotation guide.
        required: true
      tags:
      - guides
      security:
      - sessionAuth: []
        csrfAuth: []
        tokenAuth: []
      - signatureAuth: []
      - basicAuth: []
      responses:
        '200':
          content:
            application/vnd.cvat+json:
              schema:
                $ref: '#/components/schemas/AnnotationGuideRead'
          description: ''
    patch:
      operationId: guides_partial_update
      summary: Methods does a partial update of chosen fields in an annotation guide
      parameters:
      - in: path
        name: id
        schema:
          type: integer
        description: A unique integer value identifying this annotation guide.
        required: true
      tags:
      - guides
      requestBody:
        content:
          application/json:
            schema:
              $ref: '#/components/schemas/PatchedAnnotationGuideWriteRequest'
      security:
      - sessionAuth: []
        csrfAuth: []
        tokenAuth: []
      - signatureAuth: []
      - basicAuth: []
      responses:
        '200':
          content:
            application/vnd.cvat+json:
              schema:
                $ref: '#/components/schemas/AnnotationGuideRead'
          description: ''
    delete:
      operationId: guides_destroy
      summary: Method deletes a specific annotation guide and all attached assets
      parameters:
      - in: path
        name: id
        schema:
          type: integer
        description: A unique integer value identifying this annotation guide.
        required: true
      tags:
      - guides
      security:
      - sessionAuth: []
        csrfAuth: []
        tokenAuth: []
      - signatureAuth: []
      - basicAuth: []
      responses:
        '204':
          description: The annotation guide has been deleted
  /api/invitations:
    get:
      operationId: invitations_list
      summary: Method returns a paginated list of invitations
      parameters:
      - name: X-Organization
        in: header
        description: Organization unique slug
        schema:
          type: string
      - name: filter
        required: false
        in: query
        description: 'A filter term. Available filter_fields: [''owner'']'
        schema:
          type: string
      - name: org
        in: query
        description: Organization unique slug
        schema:
          type: string
      - name: org_id
        in: query
        description: Organization identifier
        schema:
          type: integer
      - name: owner
        in: query
        description: A simple equality filter for the owner field
        schema:
          type: string
      - name: page
        required: false
        in: query
        description: A page number within the paginated result set.
        schema:
          type: integer
      - name: page_size
        required: false
        in: query
        description: Number of results to return per page.
        schema:
          type: integer
      - name: search
        required: false
        in: query
        description: 'A search term. Available search_fields: (''owner'',)'
        schema:
          type: string
      - name: sort
        required: false
        in: query
        description: 'Which field to use when ordering the results. Available ordering_fields:
          [''owner'', ''created_date'']'
        schema:
          type: string
      tags:
      - invitations
      security:
      - sessionAuth: []
        csrfAuth: []
        tokenAuth: []
      - signatureAuth: []
      - basicAuth: []
      responses:
        '200':
          content:
            application/vnd.cvat+json:
              schema:
                $ref: '#/components/schemas/PaginatedInvitationReadList'
          description: ''
    post:
      operationId: invitations_create
      summary: Method creates an invitation
      parameters:
      - in: header
        name: X-Organization
        schema:
          type: string
        description: Organization unique slug
      - in: query
        name: org
        schema:
          type: string
        description: Organization unique slug
      - in: query
        name: org_id
        schema:
          type: integer
        description: Organization identifier
      tags:
      - invitations
      requestBody:
        content:
          application/json:
            schema:
              $ref: '#/components/schemas/InvitationWriteRequest'
        required: true
      security:
      - sessionAuth: []
        csrfAuth: []
        tokenAuth: []
      - signatureAuth: []
      - basicAuth: []
      responses:
        '201':
          content:
            application/vnd.cvat+json:
              schema:
                $ref: '#/components/schemas/InvitationRead'
          description: ''
  /api/invitations/{key}:
    get:
      operationId: invitations_retrieve
      summary: Method returns details of an invitation
      parameters:
      - in: path
        name: key
        schema:
          type: string
        description: A unique value identifying this invitation.
        required: true
      tags:
      - invitations
      security:
      - sessionAuth: []
        csrfAuth: []
        tokenAuth: []
      - signatureAuth: []
      - basicAuth: []
      responses:
        '200':
          content:
            application/vnd.cvat+json:
              schema:
                $ref: '#/components/schemas/InvitationRead'
          description: ''
    patch:
      operationId: invitations_partial_update
      summary: Methods does a partial update of chosen fields in an invitation
      parameters:
      - in: path
        name: key
        schema:
          type: string
        description: A unique value identifying this invitation.
        required: true
      tags:
      - invitations
      requestBody:
        content:
          application/json:
            schema:
              $ref: '#/components/schemas/PatchedInvitationWriteRequest'
      security:
      - sessionAuth: []
        csrfAuth: []
        tokenAuth: []
      - signatureAuth: []
      - basicAuth: []
      responses:
        '200':
          content:
            application/vnd.cvat+json:
              schema:
                $ref: '#/components/schemas/InvitationRead'
          description: ''
    delete:
      operationId: invitations_destroy
      summary: Method deletes an invitation
      parameters:
      - in: path
        name: key
        schema:
          type: string
        description: A unique value identifying this invitation.
        required: true
      tags:
      - invitations
      security:
      - sessionAuth: []
        csrfAuth: []
        tokenAuth: []
      - signatureAuth: []
      - basicAuth: []
      responses:
        '204':
          description: The invitation has been deleted
  /api/issues:
    get:
      operationId: issues_list
      summary: Method returns a paginated list of issues
      parameters:
      - name: X-Organization
        in: header
        description: Organization unique slug
        schema:
          type: string
      - name: assignee
        in: query
        description: A simple equality filter for the assignee field
        schema:
          type: string
      - name: filter
        required: false
        in: query
        description: 'A filter term. Available filter_fields: [''owner'', ''assignee'',
          ''id'', ''job_id'', ''task_id'', ''resolved'', ''frame_id'']'
        schema:
          type: string
      - name: frame_id
        in: query
        description: A simple equality filter for the frame_id field
        schema:
          type: integer
      - name: job_id
        in: query
        description: A simple equality filter for the job_id field
        schema:
          type: integer
      - name: org
        in: query
        description: Organization unique slug
        schema:
          type: string
      - name: org_id
        in: query
        description: Organization identifier
        schema:
          type: integer
      - name: owner
        in: query
        description: A simple equality filter for the owner field
        schema:
          type: string
      - name: page
        required: false
        in: query
        description: A page number within the paginated result set.
        schema:
          type: integer
      - name: page_size
        required: false
        in: query
        description: Number of results to return per page.
        schema:
          type: integer
      - name: resolved
        in: query
        description: A simple equality filter for the resolved field
        schema:
          type: boolean
      - name: search
        required: false
        in: query
        description: 'A search term. Available search_fields: (''owner'', ''assignee'')'
        schema:
          type: string
      - name: sort
        required: false
        in: query
        description: 'Which field to use when ordering the results. Available ordering_fields:
          [''owner'', ''assignee'', ''id'', ''job_id'', ''task_id'', ''resolved'',
          ''frame_id'']'
        schema:
          type: string
      - name: task_id
        in: query
        description: A simple equality filter for the task_id field
        schema:
          type: integer
      tags:
      - issues
      security:
      - sessionAuth: []
        csrfAuth: []
        tokenAuth: []
      - signatureAuth: []
      - basicAuth: []
      responses:
        '200':
          content:
            application/vnd.cvat+json:
              schema:
                $ref: '#/components/schemas/PaginatedIssueReadList'
          description: ''
    post:
      operationId: issues_create
      summary: Method creates an issue
      parameters:
      - in: header
        name: X-Organization
        schema:
          type: string
        description: Organization unique slug
      - in: query
        name: org
        schema:
          type: string
        description: Organization unique slug
      - in: query
        name: org_id
        schema:
          type: integer
        description: Organization identifier
      tags:
      - issues
      requestBody:
        content:
          application/json:
            schema:
              $ref: '#/components/schemas/IssueWriteRequest'
        required: true
      security:
      - sessionAuth: []
        csrfAuth: []
        tokenAuth: []
      - signatureAuth: []
      - basicAuth: []
      responses:
        '201':
          content:
            application/vnd.cvat+json:
              schema:
                $ref: '#/components/schemas/IssueRead'
          description: ''
  /api/issues/{id}:
    get:
      operationId: issues_retrieve
      summary: Method returns details of an issue
      parameters:
      - in: path
        name: id
        schema:
          type: integer
        description: A unique integer value identifying this issue.
        required: true
      tags:
      - issues
      security:
      - sessionAuth: []
        csrfAuth: []
        tokenAuth: []
      - signatureAuth: []
      - basicAuth: []
      responses:
        '200':
          content:
            application/vnd.cvat+json:
              schema:
                $ref: '#/components/schemas/IssueRead'
          description: ''
    patch:
      operationId: issues_partial_update
      summary: Methods does a partial update of chosen fields in an issue
      parameters:
      - in: path
        name: id
        schema:
          type: integer
        description: A unique integer value identifying this issue.
        required: true
      tags:
      - issues
      requestBody:
        content:
          application/json:
            schema:
              $ref: '#/components/schemas/PatchedIssueWriteRequest'
      security:
      - sessionAuth: []
        csrfAuth: []
        tokenAuth: []
      - signatureAuth: []
      - basicAuth: []
      responses:
        '200':
          content:
            application/vnd.cvat+json:
              schema:
                $ref: '#/components/schemas/IssueRead'
          description: ''
    delete:
      operationId: issues_destroy
      summary: Method deletes an issue
      parameters:
      - in: path
        name: id
        schema:
          type: integer
        description: A unique integer value identifying this issue.
        required: true
      tags:
      - issues
      security:
      - sessionAuth: []
        csrfAuth: []
        tokenAuth: []
      - signatureAuth: []
      - basicAuth: []
      responses:
        '204':
          description: The issue has been deleted
  /api/jobs:
    get:
      operationId: jobs_list
      summary: Method returns a paginated list of jobs
      parameters:
      - name: X-Organization
        in: header
        description: Organization unique slug
        schema:
          type: string
      - name: assignee
        in: query
        description: A simple equality filter for the assignee field
        schema:
          type: string
      - name: dimension
        in: query
        description: A simple equality filter for the dimension field
        schema:
          type: string
          enum:
          - 3d
          - 2d
      - name: filter
        required: false
        in: query
        description: 'A filter term. Available filter_fields: [''task_name'', ''project_name'',
          ''assignee'', ''state'', ''stage'', ''id'', ''task_id'', ''project_id'',
          ''updated_date'', ''dimension'', ''type'']'
        schema:
          type: string
      - name: org
        in: query
        description: Organization unique slug
        schema:
          type: string
      - name: org_id
        in: query
        description: Organization identifier
        schema:
          type: integer
      - name: page
        required: false
        in: query
        description: A page number within the paginated result set.
        schema:
          type: integer
      - name: page_size
        required: false
        in: query
        description: Number of results to return per page.
        schema:
          type: integer
      - name: project_id
        in: query
        description: A simple equality filter for the project_id field
        schema:
          type: integer
      - name: project_name
        in: query
        description: A simple equality filter for the project_name field
        schema:
          type: string
      - name: search
        required: false
        in: query
        description: 'A search term. Available search_fields: (''task_name'', ''project_name'',
          ''assignee'', ''state'', ''stage'')'
        schema:
          type: string
      - name: sort
        required: false
        in: query
        description: 'Which field to use when ordering the results. Available ordering_fields:
          [''task_name'', ''project_name'', ''assignee'', ''state'', ''stage'', ''id'',
          ''task_id'', ''project_id'', ''updated_date'', ''dimension'', ''type'']'
        schema:
          type: string
      - name: stage
        in: query
        description: A simple equality filter for the stage field
        schema:
          type: string
          enum:
          - annotation
          - validation
          - acceptance
      - name: state
        in: query
        description: A simple equality filter for the state field
        schema:
          type: string
          enum:
          - new
          - in progress
          - completed
          - rejected
      - name: task_id
        in: query
        description: A simple equality filter for the task_id field
        schema:
          type: integer
      - name: task_name
        in: query
        description: A simple equality filter for the task_name field
        schema:
          type: string
      - name: type
        in: query
        description: A simple equality filter for the type field
        schema:
          type: string
          enum:
          - annotation
          - ground_truth
      tags:
      - jobs
      security:
      - sessionAuth: []
        csrfAuth: []
        tokenAuth: []
      - signatureAuth: []
      - basicAuth: []
      responses:
        '200':
          content:
            application/vnd.cvat+json:
              schema:
                $ref: '#/components/schemas/PaginatedJobReadList'
          description: ''
    post:
      operationId: jobs_create
      summary: Method creates a new job in the task
      tags:
      - jobs
      requestBody:
        content:
          application/json:
            schema:
              $ref: '#/components/schemas/JobWriteRequest'
        required: true
      security:
      - sessionAuth: []
        csrfAuth: []
        tokenAuth: []
      - signatureAuth: []
      - basicAuth: []
      responses:
        '201':
          content:
            application/vnd.cvat+json:
              schema:
                $ref: '#/components/schemas/JobRead'
          description: ''
  /api/jobs/{id}:
    get:
      operationId: jobs_retrieve
      summary: Method returns details of a job
      parameters:
      - in: path
        name: id
        schema:
          type: integer
        description: A unique integer value identifying this job.
        required: true
      tags:
      - jobs
      security:
      - sessionAuth: []
        csrfAuth: []
        tokenAuth: []
      - signatureAuth: []
      - basicAuth: []
      responses:
        '200':
          content:
            application/vnd.cvat+json:
              schema:
                $ref: '#/components/schemas/JobRead'
          description: ''
    patch:
      operationId: jobs_partial_update
      summary: Methods does a partial update of chosen fields in a job
      parameters:
      - in: path
        name: id
        schema:
          type: integer
        description: A unique integer value identifying this job.
        required: true
      tags:
      - jobs
      requestBody:
        content:
          application/json:
            schema:
              $ref: '#/components/schemas/PatchedJobWriteRequest'
      security:
      - sessionAuth: []
        csrfAuth: []
        tokenAuth: []
      - signatureAuth: []
      - basicAuth: []
      responses:
        '200':
          content:
            application/vnd.cvat+json:
              schema:
                $ref: '#/components/schemas/JobRead'
          description: ''
    delete:
      operationId: jobs_destroy
      description: |
        Please note, that not every job can be removed. Currently,
        it is only available for Ground Truth jobs.
      summary: Method deletes a job and its related annotations
      parameters:
      - in: path
        name: id
        schema:
          type: integer
        description: A unique integer value identifying this job.
        required: true
      tags:
      - jobs
      security:
      - sessionAuth: []
        csrfAuth: []
        tokenAuth: []
      - signatureAuth: []
      - basicAuth: []
      responses:
        '204':
          description: The job has been deleted
  /api/jobs/{id}/annotations/:
    get:
      operationId: jobs_retrieve_annotations
      summary: Method returns annotations for a specific job as a JSON document. If
        format is specified, a zip archive is returned.
      parameters:
      - in: query
        name: action
        schema:
          type: string
          enum:
          - download
        description: Used to start downloading process after annotation file had been
          created
      - in: query
        name: cloud_storage_id
        schema:
          type: number
        description: Storage id
      - in: query
        name: filename
        schema:
          type: string
        description: Desired output file name
      - in: query
        name: format
        schema:
          type: string
        description: |-
          Desired output format name
          You can get the list of supported formats at:
          /server/annotation/formats
      - in: path
        name: id
        schema:
          type: integer
        description: A unique integer value identifying this job.
        required: true
      - in: query
        name: location
        schema:
          type: string
          enum:
          - cloud_storage
          - local
        description: Where need to save downloaded annotation
      - in: query
        name: use_default_location
        schema:
          type: boolean
          default: true
        description: Use the location that was configured in the task to export annotation
      tags:
      - jobs
      security:
      - sessionAuth: []
        csrfAuth: []
        tokenAuth: []
      - signatureAuth: []
      - basicAuth: []
      responses:
        '200':
          content:
            application/vnd.cvat+json:
              schema:
                $ref: '#/components/schemas/AnnotationsRead'
          description: Download of file started
        '201':
          description: Output file is ready for downloading
        '202':
          description: Exporting has been started
        '405':
          description: Format is not available
    post:
      operationId: jobs_create_annotations
      description: |2

        The request POST /api/jobs/id/annotations will initiate file upload and will create
        the rq job on the server in which the process of annotations uploading from file
        will be carried out. Please, use the PUT /api/jobs/id/annotations endpoint for checking status of the process.
      summary: Method allows to initialize the process of the job annotation upload
        from a local file or a cloud storage
      parameters:
      - in: query
        name: cloud_storage_id
        schema:
          type: number
        description: Storage id
      - in: query
        name: filename
        schema:
          type: string
        description: Annotation file name
      - in: query
        name: format
        schema:
          type: string
        description: |-
          Input format name
          You can get the list of supported formats at:
          /server/annotation/formats
      - in: path
        name: id
        schema:
          type: integer
        description: A unique integer value identifying this job.
        required: true
      - in: query
        name: location
        schema:
          type: string
          enum:
          - cloud_storage
          - local
        description: where to import the annotation from
      - in: query
        name: use_default_location
        schema:
          type: boolean
          default: true
        description: Use the location that was configured in the task to import annotation
      tags:
      - jobs
      requestBody:
        content:
          application/json:
            schema:
              $ref: '#/components/schemas/AnnotationFileRequest'
          multipart/form-data:
            schema:
              $ref: '#/components/schemas/AnnotationFileRequest'
      security:
      - sessionAuth: []
        csrfAuth: []
        tokenAuth: []
      - signatureAuth: []
      - basicAuth: []
      responses:
        '201':
          description: Uploading has finished
        '202':
          content:
            application/vnd.cvat+json:
              schema:
                $ref: '#/components/schemas/RqId'
          description: Uploading has been started
        '405':
          description: Format is not available
    put:
      operationId: jobs_update_annotations
      description: |2

        To check the status of the process of uploading a job annotations from a file:

        After initiating the annotations upload, you will receive an rq_id parameter.
        Make sure to include this parameter as a query parameter in your subsequent
        PUT /api/jobs/id/annotations requests to track the status of the annotations upload.
      summary: Method performs an update of all annotations in a specific job or used
        for uploading annotations from a file
      parameters:
      - in: query
        name: cloud_storage_id
        schema:
          type: number
        description: Storage id
      - in: query
        name: filename
        schema:
          type: string
        description: Annotation file name
      - in: query
        name: format
        schema:
          type: string
        description: |-
          Input format name
          You can get the list of supported formats at:
          /server/annotation/formats
      - in: path
        name: id
        schema:
          type: integer
        description: A unique integer value identifying this job.
        required: true
      - in: query
        name: location
        schema:
          type: string
          enum:
          - cloud_storage
          - local
        description: where to import the annotation from
      - in: query
        name: rq_id
        schema:
          type: string
        description: rq id
      - in: query
        name: use_default_location
        schema:
          type: boolean
          default: true
        description: Use the location that was configured in the task to import annotation
      tags:
      - jobs
      requestBody:
        content:
          application/json:
            schema:
              $ref: '#/components/schemas/JobAnnotationsUpdateRequest'
          multipart/form-data:
            schema:
              $ref: '#/components/schemas/JobAnnotationsUpdateRequest'
      security:
      - sessionAuth: []
        csrfAuth: []
        tokenAuth: []
      - signatureAuth: []
      - basicAuth: []
      responses:
        '201':
          description: Uploading has finished
        '202':
          description: Uploading has been started
        '405':
          description: Format is not available
    patch:
      operationId: jobs_partial_update_annotations
      summary: Method performs a partial update of annotations in a specific job
      parameters:
      - in: query
        name: action
        schema:
          type: string
          enum:
          - create
          - delete
          - update
        required: true
      - in: path
        name: id
        schema:
          type: integer
        description: A unique integer value identifying this job.
        required: true
      tags:
      - jobs
      requestBody:
        content:
          application/json:
            schema:
              $ref: '#/components/schemas/PatchedLabeledDataRequest'
          multipart/form-data:
            schema:
              $ref: '#/components/schemas/PatchedLabeledDataRequest'
      security:
      - sessionAuth: []
        csrfAuth: []
        tokenAuth: []
      - signatureAuth: []
      - basicAuth: []
      responses:
        '200':
          description: Annotations successfully uploaded
    delete:
      operationId: jobs_destroy_annotations
      summary: Method deletes all annotations for a specific job
      parameters:
      - in: path
        name: id
        schema:
          type: integer
        description: A unique integer value identifying this job.
        required: true
      tags:
      - jobs
      security:
      - sessionAuth: []
        csrfAuth: []
        tokenAuth: []
      - signatureAuth: []
      - basicAuth: []
      responses:
        '204':
          description: The annotation has been deleted
  /api/jobs/{id}/data:
    get:
      operationId: jobs_retrieve_data
      summary: Method returns data for a specific job
      parameters:
      - in: path
        name: id
        schema:
          type: integer
        description: A unique integer value identifying this job.
        required: true
      - in: query
        name: number
        schema:
          type: integer
        description: A unique number value identifying chunk or frame
      - in: query
        name: quality
        schema:
          type: string
          enum:
          - compressed
          - original
        description: Specifies the quality level of the requested data
      - in: query
        name: type
        schema:
          type: string
          enum:
          - chunk
          - context_image
          - frame
        description: Specifies the type of the requested data
      tags:
      - jobs
      security:
      - sessionAuth: []
        csrfAuth: []
        tokenAuth: []
      - signatureAuth: []
      - basicAuth: []
      responses:
        '200':
          content:
            application/vnd.cvat+json:
              schema:
                type: string
                format: binary
          description: Data of a specific type
  /api/jobs/{id}/data/meta:
    get:
      operationId: jobs_retrieve_data_meta
      summary: Method provides a meta information about media files which are related
        with the job
      parameters:
      - in: path
        name: id
        schema:
          type: integer
        description: A unique integer value identifying this job.
        required: true
      tags:
      - jobs
      security:
      - sessionAuth: []
        csrfAuth: []
        tokenAuth: []
      - signatureAuth: []
      - basicAuth: []
      responses:
        '200':
          content:
            application/vnd.cvat+json:
              schema:
                $ref: '#/components/schemas/DataMetaRead'
          description: ''
    patch:
      operationId: jobs_partial_update_data_meta
      summary: Method provides a meta information about media files which are related
        with the job
      parameters:
      - in: path
        name: id
        schema:
          type: integer
        description: A unique integer value identifying this job.
        required: true
      tags:
      - tasks
      requestBody:
        content:
          application/json:
            schema:
              $ref: '#/components/schemas/PatchedDataMetaWriteRequest'
      security:
      - sessionAuth: []
        csrfAuth: []
        tokenAuth: []
      - signatureAuth: []
      - basicAuth: []
      responses:
        '200':
          content:
            application/vnd.cvat+json:
              schema:
                $ref: '#/components/schemas/DataMetaRead'
          description: ''
  /api/jobs/{id}/dataset:
    get:
      operationId: jobs_retrieve_dataset
      summary: Export job as a dataset in a specific format
      parameters:
      - in: query
        name: action
        schema:
          type: string
          enum:
          - download
        description: Used to start downloading process after annotation file had been
          created
      - in: query
        name: cloud_storage_id
        schema:
          type: number
        description: Storage id
      - in: query
        name: filename
        schema:
          type: string
        description: Desired output file name
      - in: query
        name: format
        schema:
          type: string
        description: |-
          Desired output format name
          You can get the list of supported formats at:
          /server/annotation/formats
        required: true
      - in: path
        name: id
        schema:
          type: integer
        description: A unique integer value identifying this job.
        required: true
      - in: query
        name: location
        schema:
          type: string
          enum:
          - cloud_storage
          - local
        description: Where need to save downloaded dataset
      - in: query
        name: use_default_location
        schema:
          type: boolean
          default: true
        description: Use the location that was configured in the task to export dataset
      tags:
      - jobs
      security:
      - sessionAuth: []
        csrfAuth: []
        tokenAuth: []
      - signatureAuth: []
      - basicAuth: []
      responses:
        '200':
          content:
            application/vnd.cvat+json:
              schema:
                type: string
                format: binary
          description: Download of file started
        '201':
          description: Output file is ready for downloading
        '202':
          description: Exporting has been started
        '405':
          description: Format is not available
  /api/jobs/{id}/preview:
    get:
      operationId: jobs_retrieve_preview
      summary: Method returns a preview image for the job
      parameters:
      - in: path
        name: id
        schema:
          type: integer
        description: A unique integer value identifying this job.
        required: true
      tags:
      - jobs
      security:
      - sessionAuth: []
        csrfAuth: []
        tokenAuth: []
      - signatureAuth: []
      - basicAuth: []
      responses:
        '200':
          description: Job image preview
  /api/labels:
    get:
      operationId: labels_list
      summary: Method returns a paginated list of labels
      parameters:
      - in: header
        name: X-Organization
        schema:
          type: string
        description: Organization unique slug
      - name: color
        in: query
        description: A simple equality filter for the color field
        schema:
          type: string
      - name: filter
        required: false
        in: query
        description: 'A filter term. Available filter_fields: [''name'', ''parent'',
          ''id'', ''type'', ''color'', ''parent_id'']'
        schema:
          type: string
      - in: query
        name: job_id
        schema:
          type: integer
        description: A simple equality filter for job id
      - name: name
        in: query
        description: A simple equality filter for the name field
        schema:
          type: string
      - in: query
        name: org
        schema:
          type: string
        description: Organization unique slug
      - in: query
        name: org_id
        schema:
          type: integer
        description: Organization identifier
      - name: page
        required: false
        in: query
        description: A page number within the paginated result set.
        schema:
          type: integer
      - name: page_size
        required: false
        in: query
        description: Number of results to return per page.
        schema:
          type: integer
      - name: parent
        in: query
        description: A simple equality filter for the parent field
        schema:
          type: string
      - name: parent_id
        in: query
        description: A simple equality filter for the parent_id field
        schema:
          type: integer
      - in: query
        name: project_id
        schema:
          type: integer
        description: A simple equality filter for project id
      - name: search
        required: false
        in: query
        description: 'A search term. Available search_fields: (''name'', ''parent'')'
        schema:
          type: string
      - name: sort
        required: false
        in: query
        description: 'Which field to use when ordering the results. Available ordering_fields:
          [''name'', ''parent'', ''id'', ''type'', ''color'', ''parent_id'']'
        schema:
          type: string
      - in: query
        name: task_id
        schema:
          type: integer
        description: A simple equality filter for task id
      - name: type
        in: query
        description: A simple equality filter for the type field
        schema:
          type: string
          enum:
          - bbox
          - ellipse
          - polygon
          - polyline
          - points
          - cuboid
          - cuboid_3d
          - skeleton
          - tag
          - any
      tags:
      - labels
      security:
      - sessionAuth: []
        csrfAuth: []
        tokenAuth: []
      - signatureAuth: []
      - basicAuth: []
      responses:
        '200':
          content:
            application/vnd.cvat+json:
              schema:
                $ref: '#/components/schemas/PaginatedLabelList'
          description: ''
  /api/labels/{id}:
    get:
      operationId: labels_retrieve
      summary: Method returns details of a label
      parameters:
      - in: path
        name: id
        schema:
          type: integer
        description: A unique integer value identifying this label.
        required: true
      tags:
      - labels
      security:
      - sessionAuth: []
        csrfAuth: []
        tokenAuth: []
      - signatureAuth: []
      - basicAuth: []
      responses:
        '200':
          content:
            application/vnd.cvat+json:
              schema:
                $ref: '#/components/schemas/Label'
          description: ''
    patch:
      operationId: labels_partial_update
      summary: Methods does a partial update of chosen fields in a labelTo modify
        a sublabel, please use the PATCH method of the parent label
      parameters:
      - in: path
        name: id
        schema:
          type: integer
        description: A unique integer value identifying this label.
        required: true
      tags:
      - labels
      requestBody:
        content:
          application/json:
            schema:
              $ref: '#/components/schemas/PatchedLabelRequest'
      security:
      - sessionAuth: []
        csrfAuth: []
        tokenAuth: []
      - signatureAuth: []
      - basicAuth: []
      responses:
        '200':
          content:
            application/vnd.cvat+json:
              schema:
                $ref: '#/components/schemas/Label'
          description: ''
    delete:
      operationId: labels_destroy
      summary: Method deletes a label. To delete a sublabel, please use the PATCH
        method of the parent label
      parameters:
      - in: path
        name: id
        schema:
          type: integer
        description: A unique integer value identifying this label.
        required: true
      tags:
      - labels
      security:
      - sessionAuth: []
        csrfAuth: []
        tokenAuth: []
      - signatureAuth: []
      - basicAuth: []
      responses:
        '204':
          description: The label has been deleted
  /api/lambda/functions:
    get:
      operationId: lambda_list_functions
      summary: Method returns a list of functions
      tags:
      - lambda
      security:
      - sessionAuth: []
        csrfAuth: []
        tokenAuth: []
      - signatureAuth: []
      - basicAuth: []
      responses:
        '200':
          description: No response body
  /api/lambda/functions/{func_id}:
    get:
      operationId: lambda_retrieve_functions
      summary: Method returns the information about the function
      parameters:
      - in: path
        name: func_id
        schema:
          type: string
          pattern: ^[a-zA-Z0-9_.-]+$
        required: true
      tags:
      - lambda
      security:
      - sessionAuth: []
        csrfAuth: []
        tokenAuth: []
      - signatureAuth: []
      - basicAuth: []
      responses:
        '200':
          content:
            application/vnd.cvat+json:
              schema:
                type: object
                additionalProperties: {}
          description: Information about the function
    post:
      operationId: lambda_create_functions
      description: |
        Allows to execute a function for immediate computation.

        Intended for short-lived executions, useful for interactive calls.

        When executed for interactive annotation, the job id must be specified
        in the 'job' input field. The task id is not required in this case,
        but if it is specified, it must match the job task id.
      parameters:
      - in: path
        name: func_id
        schema:
          type: string
          pattern: ^[a-zA-Z0-9_.-]+$
        required: true
      tags:
      - lambda
      requestBody:
        content:
          application/json:
            schema:
              $ref: '#/components/schemas/OnlineFunctionCallRequest'
      security:
      - sessionAuth: []
        csrfAuth: []
        tokenAuth: []
      - signatureAuth: []
      - basicAuth: []
      responses:
        '200':
          description: Returns function invocation results
  /api/lambda/requests:
    get:
      operationId: lambda_list_requests
      summary: Method returns a list of requests
      tags:
      - lambda
      security:
      - sessionAuth: []
        csrfAuth: []
        tokenAuth: []
      - signatureAuth: []
      - basicAuth: []
      responses:
        '200':
          content:
            application/vnd.cvat+json:
              schema:
                type: array
                items:
                  $ref: '#/components/schemas/FunctionCall'
          description: ''
    post:
      operationId: lambda_create_requests
      summary: Method calls the function
      parameters:
      - in: header
        name: X-Organization
        schema:
          type: string
        description: Organization unique slug
      - in: query
        name: org
        schema:
          type: string
        description: Organization unique slug
      - in: query
        name: org_id
        schema:
          type: integer
        description: Organization identifier
      tags:
      - lambda
      requestBody:
        content:
          application/json:
            schema:
              $ref: '#/components/schemas/FunctionCallRequest'
        required: true
      security:
      - sessionAuth: []
        csrfAuth: []
        tokenAuth: []
      - signatureAuth: []
      - basicAuth: []
      responses:
        '200':
          content:
            application/vnd.cvat+json:
              schema:
                $ref: '#/components/schemas/FunctionCall'
          description: ''
  /api/lambda/requests/{id}:
    get:
      operationId: lambda_retrieve_requests
      summary: Method returns the status of the request
      parameters:
      - in: path
        name: id
        schema:
          type: string
        description: Request id
        required: true
      tags:
      - lambda
      security:
      - sessionAuth: []
        csrfAuth: []
        tokenAuth: []
      - signatureAuth: []
      - basicAuth: []
      responses:
        '200':
          content:
            application/vnd.cvat+json:
              schema:
                $ref: '#/components/schemas/FunctionCall'
          description: ''
  /api/memberships:
    get:
      operationId: memberships_list
      summary: Method returns a paginated list of memberships
      parameters:
      - name: X-Organization
        in: header
        description: Organization unique slug
        schema:
          type: string
      - name: filter
        required: false
        in: query
        description: 'A filter term. Available filter_fields: [''user'', ''role'',
          ''id'']'
        schema:
          type: string
      - name: org
        in: query
        description: Organization unique slug
        schema:
          type: string
      - name: org_id
        in: query
        description: Organization identifier
        schema:
          type: integer
      - name: page
        required: false
        in: query
        description: A page number within the paginated result set.
        schema:
          type: integer
      - name: page_size
        required: false
        in: query
        description: Number of results to return per page.
        schema:
          type: integer
      - name: role
        in: query
        description: A simple equality filter for the role field
        schema:
          type: string
          enum:
          - worker
          - supervisor
          - maintainer
          - owner
      - name: search
        required: false
        in: query
        description: 'A search term. Available search_fields: (''user'', ''role'')'
        schema:
          type: string
      - name: sort
        required: false
        in: query
        description: 'Which field to use when ordering the results. Available ordering_fields:
          [''user'', ''role'', ''id'']'
        schema:
          type: string
      - name: user
        in: query
        description: A simple equality filter for the user field
        schema:
          type: string
      tags:
      - memberships
      security:
      - sessionAuth: []
        csrfAuth: []
        tokenAuth: []
      - signatureAuth: []
      - basicAuth: []
      responses:
        '200':
          content:
            application/vnd.cvat+json:
              schema:
                $ref: '#/components/schemas/PaginatedMembershipReadList'
          description: ''
  /api/memberships/{id}:
    get:
      operationId: memberships_retrieve
      summary: Method returns details of a membership
      parameters:
      - in: path
        name: id
        schema:
          type: integer
        description: A unique integer value identifying this membership.
        required: true
      tags:
      - memberships
      security:
      - sessionAuth: []
        csrfAuth: []
        tokenAuth: []
      - signatureAuth: []
      - basicAuth: []
      responses:
        '200':
          content:
            application/vnd.cvat+json:
              schema:
                $ref: '#/components/schemas/MembershipRead'
          description: ''
    patch:
      operationId: memberships_partial_update
      summary: Methods does a partial update of chosen fields in a membership
      parameters:
      - in: path
        name: id
        schema:
          type: integer
        description: A unique integer value identifying this membership.
        required: true
      tags:
      - memberships
      requestBody:
        content:
          application/json:
            schema:
              $ref: '#/components/schemas/PatchedMembershipWriteRequest'
      security:
      - sessionAuth: []
        csrfAuth: []
        tokenAuth: []
      - signatureAuth: []
      - basicAuth: []
      responses:
        '200':
          content:
            application/vnd.cvat+json:
              schema:
                $ref: '#/components/schemas/MembershipRead'
          description: ''
    delete:
      operationId: memberships_destroy
      summary: Method deletes a membership
      parameters:
      - in: path
        name: id
        schema:
          type: integer
        description: A unique integer value identifying this membership.
        required: true
      tags:
      - memberships
      security:
      - sessionAuth: []
        csrfAuth: []
        tokenAuth: []
      - signatureAuth: []
      - basicAuth: []
      responses:
        '204':
          description: The membership has been deleted
  /api/organizations:
    get:
      operationId: organizations_list
      summary: Method returns a paginated list of organizations
      parameters:
      - name: filter
        required: false
        in: query
        description: 'A filter term. Available filter_fields: [''name'', ''owner'',
          ''id'', ''slug'']'
        schema:
          type: string
      - name: name
        in: query
        description: A simple equality filter for the name field
        schema:
          type: string
      - name: owner
        in: query
        description: A simple equality filter for the owner field
        schema:
          type: string
      - name: page
        required: false
        in: query
        description: A page number within the paginated result set.
        schema:
          type: integer
      - name: page_size
        required: false
        in: query
        description: Number of results to return per page.
        schema:
          type: integer
      - name: search
        required: false
        in: query
        description: 'A search term. Available search_fields: (''name'', ''owner'')'
        schema:
          type: string
      - name: slug
        in: query
        description: A simple equality filter for the slug field
        schema:
          type: string
      - name: sort
        required: false
        in: query
        description: 'Which field to use when ordering the results. Available ordering_fields:
          [''name'', ''owner'', ''id'', ''slug'']'
        schema:
          type: string
      tags:
      - organizations
      security:
      - sessionAuth: []
        csrfAuth: []
        tokenAuth: []
      - signatureAuth: []
      - basicAuth: []
      responses:
        '200':
          content:
            application/vnd.cvat+json:
              schema:
                $ref: '#/components/schemas/PaginatedOrganizationReadList'
          description: ''
    post:
      operationId: organizations_create
      summary: Method creates an organization
      tags:
      - organizations
      requestBody:
        content:
          application/json:
            schema:
              $ref: '#/components/schemas/OrganizationWriteRequest'
        required: true
      security:
      - sessionAuth: []
        csrfAuth: []
        tokenAuth: []
      - signatureAuth: []
      - basicAuth: []
      responses:
        '201':
          content:
            application/vnd.cvat+json:
              schema:
                $ref: '#/components/schemas/OrganizationRead'
          description: ''
  /api/organizations/{id}:
    get:
      operationId: organizations_retrieve
      summary: Method returns details of an organization
      parameters:
      - in: path
        name: id
        schema:
          type: integer
        description: A unique integer value identifying this organization.
        required: true
      tags:
      - organizations
      security:
      - sessionAuth: []
        csrfAuth: []
        tokenAuth: []
      - signatureAuth: []
      - basicAuth: []
      responses:
        '200':
          content:
            application/vnd.cvat+json:
              schema:
                $ref: '#/components/schemas/OrganizationRead'
          description: ''
    patch:
      operationId: organizations_partial_update
      summary: Methods does a partial update of chosen fields in an organization
      parameters:
      - in: path
        name: id
        schema:
          type: integer
        description: A unique integer value identifying this organization.
        required: true
      tags:
      - organizations
      requestBody:
        content:
          application/json:
            schema:
              $ref: '#/components/schemas/PatchedOrganizationWriteRequest'
      security:
      - sessionAuth: []
        csrfAuth: []
        tokenAuth: []
      - signatureAuth: []
      - basicAuth: []
      responses:
        '200':
          content:
            application/vnd.cvat+json:
              schema:
                $ref: '#/components/schemas/OrganizationRead'
          description: ''
    delete:
      operationId: organizations_destroy
      summary: Method deletes an organization
      parameters:
      - in: path
        name: id
        schema:
          type: integer
        description: A unique integer value identifying this organization.
        required: true
      tags:
      - organizations
      security:
      - sessionAuth: []
        csrfAuth: []
        tokenAuth: []
      - signatureAuth: []
      - basicAuth: []
      responses:
        '204':
          description: The organization has been deleted
  /api/projects:
    get:
      operationId: projects_list
      summary: Returns a paginated list of projects
      parameters:
      - name: X-Organization
        in: header
        description: Organization unique slug
        schema:
          type: string
      - name: assignee
        in: query
        description: A simple equality filter for the assignee field
        schema:
          type: string
      - name: filter
        required: false
        in: query
        description: 'A filter term. Available filter_fields: [''name'', ''owner'',
          ''assignee'', ''status'', ''id'', ''updated_date'']'
        schema:
          type: string
      - name: name
        in: query
        description: A simple equality filter for the name field
        schema:
          type: string
      - name: org
        in: query
        description: Organization unique slug
        schema:
          type: string
      - name: org_id
        in: query
        description: Organization identifier
        schema:
          type: integer
      - name: owner
        in: query
        description: A simple equality filter for the owner field
        schema:
          type: string
      - name: page
        required: false
        in: query
        description: A page number within the paginated result set.
        schema:
          type: integer
      - name: page_size
        required: false
        in: query
        description: Number of results to return per page.
        schema:
          type: integer
      - name: search
        required: false
        in: query
        description: 'A search term. Available search_fields: (''name'', ''owner'',
          ''assignee'', ''status'')'
        schema:
          type: string
      - name: sort
        required: false
        in: query
        description: 'Which field to use when ordering the results. Available ordering_fields:
          [''name'', ''owner'', ''assignee'', ''status'', ''id'', ''updated_date'']'
        schema:
          type: string
      - name: status
        in: query
        description: A simple equality filter for the status field
        schema:
          type: string
          enum:
          - annotation
          - validation
          - completed
      tags:
      - projects
      security:
      - sessionAuth: []
        csrfAuth: []
        tokenAuth: []
      - signatureAuth: []
      - basicAuth: []
      responses:
        '200':
          content:
            application/vnd.cvat+json:
              schema:
                $ref: '#/components/schemas/PaginatedProjectReadList'
          description: ''
    post:
      operationId: projects_create
      summary: Method creates a new project
      parameters:
      - in: header
        name: X-Organization
        schema:
          type: string
        description: Organization unique slug
      - in: query
        name: org
        schema:
          type: string
        description: Organization unique slug
      - in: query
        name: org_id
        schema:
          type: integer
        description: Organization identifier
      tags:
      - projects
      requestBody:
        content:
          application/json:
            schema:
              $ref: '#/components/schemas/ProjectWriteRequest'
        required: true
      security:
      - sessionAuth: []
        csrfAuth: []
        tokenAuth: []
      - signatureAuth: []
      - basicAuth: []
      responses:
        '201':
          content:
            application/vnd.cvat+json:
              schema:
                $ref: '#/components/schemas/ProjectRead'
          description: ''
  /api/projects/{id}:
    get:
      operationId: projects_retrieve
      summary: Method returns details of a specific project
      parameters:
      - in: path
        name: id
        schema:
          type: integer
        description: A unique integer value identifying this project.
        required: true
      tags:
      - projects
      security:
      - sessionAuth: []
        csrfAuth: []
        tokenAuth: []
      - signatureAuth: []
      - basicAuth: []
      responses:
        '200':
          content:
            application/vnd.cvat+json:
              schema:
                $ref: '#/components/schemas/ProjectRead'
          description: ''
    patch:
      operationId: projects_partial_update
      summary: Methods does a partial update of chosen fields in a project
      parameters:
      - in: path
        name: id
        schema:
          type: integer
        description: A unique integer value identifying this project.
        required: true
      tags:
      - projects
      requestBody:
        content:
          application/json:
            schema:
              $ref: '#/components/schemas/PatchedProjectWriteRequest'
      security:
      - sessionAuth: []
        csrfAuth: []
        tokenAuth: []
      - signatureAuth: []
      - basicAuth: []
      responses:
        '200':
          content:
            application/vnd.cvat+json:
              schema:
                $ref: '#/components/schemas/ProjectRead'
          description: ''
    delete:
      operationId: projects_destroy
      summary: Method deletes a specific project
      parameters:
      - in: path
        name: id
        schema:
          type: integer
        description: A unique integer value identifying this project.
        required: true
      tags:
      - projects
      security:
      - sessionAuth: []
        csrfAuth: []
        tokenAuth: []
      - signatureAuth: []
      - basicAuth: []
      responses:
        '204':
          description: The project has been deleted
  /api/projects/{id}/annotations:
    get:
      operationId: projects_retrieve_annotations
      summary: Method allows to download project annotations
      parameters:
      - in: query
        name: action
        schema:
          type: string
          enum:
          - download
        description: Used to start downloading process after annotation file had been
          created
      - in: query
        name: cloud_storage_id
        schema:
          type: number
        description: Storage id
      - in: query
        name: filename
        schema:
          type: string
        description: Desired output file name
      - in: query
        name: format
        schema:
          type: string
        description: |-
          Desired output format name
          You can get the list of supported formats at:
          /server/annotation/formats
        required: true
      - in: path
        name: id
        schema:
          type: integer
        description: A unique integer value identifying this project.
        required: true
      - in: query
        name: location
        schema:
          type: string
          enum:
          - cloud_storage
          - local
        description: Where need to save downloaded dataset
      - in: query
        name: use_default_location
        schema:
          type: boolean
          default: true
        description: Use the location that was configured in project to export annotation
      tags:
      - projects
      security:
      - sessionAuth: []
        csrfAuth: []
        tokenAuth: []
      - signatureAuth: []
      - basicAuth: []
      responses:
        '200':
          content:
            application/vnd.cvat+json:
              schema:
                $ref: '#/components/schemas/AnnotationsRead'
          description: Download of file started
        '201':
          description: Annotations file is ready to download
        '202':
          description: Dump of annotations has been started
        '401':
          description: Format is not specified
        '405':
          description: Format is not available
  /api/projects/{id}/backup:
    get:
      operationId: projects_retrieve_backup
      summary: Methods creates a backup copy of a project
      parameters:
      - in: query
        name: action
        schema:
          type: string
          enum:
          - download
        description: Used to start downloading process after backup file had been
          created
      - in: query
        name: cloud_storage_id
        schema:
          type: number
        description: Storage id
      - in: query
        name: filename
        schema:
          type: string
        description: Backup file name
      - in: path
        name: id
        schema:
          type: integer
        description: A unique integer value identifying this project.
        required: true
      - in: query
        name: location
        schema:
          type: string
          enum:
          - cloud_storage
          - local
        description: Where need to save downloaded backup
      - in: query
        name: use_default_location
        schema:
          type: boolean
          default: true
        description: Use the location that was configured in project to export backup
      tags:
      - projects
      security:
      - sessionAuth: []
        csrfAuth: []
        tokenAuth: []
      - signatureAuth: []
      - basicAuth: []
      responses:
        '200':
          description: Download of file started
        '201':
          description: Output backup file is ready for downloading
        '202':
          description: Creating a backup file has been started
  /api/projects/{id}/dataset/:
    get:
      operationId: projects_retrieve_dataset
      description: |2

        To check the status of the process of importing a project dataset from a file:

        After initiating the dataset upload, you will receive an rq_id parameter.
        Make sure to include this parameter as a query parameter in your subsequent
        GET /api/projects/id/dataset requests to track the status of the dataset import.
        Also you should specify action parameter: action=import_status.
      summary: Export project as a dataset in a specific format
      parameters:
      - in: query
        name: action
        schema:
          type: string
          enum:
          - download
          - import_status
        description: Used to start downloading process after annotation file had been
          created
      - in: query
        name: cloud_storage_id
        schema:
          type: number
        description: Storage id
      - in: query
        name: filename
        schema:
          type: string
        description: Desired output file name
      - in: query
        name: format
        schema:
          type: string
        description: |-
          Desired output format name
          You can get the list of supported formats at:
          /server/annotation/formats
      - in: path
        name: id
        schema:
          type: integer
        description: A unique integer value identifying this project.
        required: true
      - in: query
        name: location
        schema:
          type: string
          enum:
          - cloud_storage
          - local
        description: Where need to save downloaded dataset
      - in: query
        name: rq_id
        schema:
          type: string
        description: rq id
      - in: query
        name: use_default_location
        schema:
          type: boolean
          default: true
        description: Use the location that was configured in project to import dataset
      tags:
      - projects
      security:
      - sessionAuth: []
        csrfAuth: []
        tokenAuth: []
      - signatureAuth: []
      - basicAuth: []
      responses:
        '200':
          content:
            application/vnd.cvat+json:
              schema:
                type: string
                format: binary
          description: Download of file started
        '201':
          description: Output file is ready for downloading
        '202':
          description: Exporting has been started
        '405':
          description: Format is not available
    post:
      operationId: projects_create_dataset
      description: |2

        The request POST /api/projects/id/dataset will initiate file upload and will create
        the rq job on the server in which the process of dataset import from a file
        will be carried out. Please, use the GET /api/projects/id/dataset endpoint for checking status of the process.
      summary: Import dataset in specific format as a project or check status of dataset
        import process
      parameters:
      - in: query
        name: cloud_storage_id
        schema:
          type: number
        description: Storage id
      - in: query
        name: filename
        schema:
          type: string
        description: Dataset file name
      - in: query
        name: format
        schema:
          type: string
        description: |-
          Desired dataset format name
          You can get the list of supported formats at:
          /server/annotation/formats
      - in: path
        name: id
        schema:
          type: integer
        description: A unique integer value identifying this project.
        required: true
      - in: query
        name: location
        schema:
          type: string
          enum:
          - cloud_storage
          - local
        description: Where to import the dataset from
      - in: query
        name: use_default_location
        schema:
          type: boolean
          default: true
        description: Use the location that was configured in the project to import
          annotations
      tags:
      - projects
      requestBody:
        content:
          application/json:
            schema:
              $ref: '#/components/schemas/DatasetWriteRequest'
          multipart/form-data:
            schema:
              $ref: '#/components/schemas/DatasetWriteRequest'
      security:
      - sessionAuth: []
        csrfAuth: []
        tokenAuth: []
      - signatureAuth: []
      - basicAuth: []
      responses:
        '202':
          content:
            application/vnd.cvat+json:
              schema:
                $ref: '#/components/schemas/RqId'
          description: Importing has been started
        '400':
          description: Failed to import dataset
        '405':
          description: Format is not available
  /api/projects/{id}/preview:
    get:
      operationId: projects_retrieve_preview
      summary: Method returns a preview image for the project
      parameters:
      - in: path
        name: id
        schema:
          type: integer
        description: A unique integer value identifying this project.
        required: true
      tags:
      - projects
      security:
      - sessionAuth: []
        csrfAuth: []
        tokenAuth: []
      - signatureAuth: []
      - basicAuth: []
      responses:
        '200':
          description: Project image preview
        '404':
          description: Project image preview not found
  /api/projects/backup/:
    post:
      operationId: projects_create_backup
      description: |2

        The backup import process is as follows:

        The first request POST /api/projects/backup will initiate file upload and will create
        the rq job on the server in which the process of a project creating from an uploaded backup
        will be carried out.

        After initiating the backup upload, you will receive an rq_id parameter.
        Make sure to include this parameter as a query parameter in your subsequent requests
        to track the status of the project creation.
        Once the project has been successfully created, the server will return the id of the newly created project.
      summary: Methods create a project from a backup
      parameters:
      - in: header
        name: X-Organization
        schema:
          type: string
        description: Organization unique slug
      - in: query
        name: cloud_storage_id
        schema:
          type: number
        description: Storage id
      - in: query
        name: filename
        schema:
          type: string
        description: Backup file name
      - in: query
        name: location
        schema:
          type: string
          enum:
          - cloud_storage
          - local
          default: local
        description: Where to import the backup file from
      - in: query
        name: org
        schema:
          type: string
        description: Organization unique slug
      - in: query
        name: org_id
        schema:
          type: integer
        description: Organization identifier
      - in: query
        name: rq_id
        schema:
          type: string
        description: rq id
      tags:
      - projects
      requestBody:
        content:
          application/json:
            schema:
              $ref: '#/components/schemas/BackupWriteRequest'
          multipart/form-data:
            schema:
              $ref: '#/components/schemas/BackupWriteRequest'
      security:
      - sessionAuth: []
        csrfAuth: []
        tokenAuth: []
      - signatureAuth: []
      - basicAuth: []
      responses:
        '201':
          description: The project has been imported
        '202':
          content:
            application/vnd.cvat+json:
              schema:
                $ref: '#/components/schemas/RqId'
          description: Importing a backup file has been started
  /api/quality/conflicts:
    get:
      operationId: quality_list_conflicts
      summary: Method returns a paginated list of annotation conflicts
      parameters:
      - name: X-Organization
        in: header
        description: Organization unique slug
        schema:
          type: string
      - name: filter
        required: false
        in: query
        description: 'A filter term. Available filter_fields: [''id'', ''frame'',
          ''type'', ''job_id'', ''task_id'', ''severity'']'
        schema:
          type: string
      - name: frame
        in: query
        description: A simple equality filter for the frame field
        schema:
          type: integer
      - name: job_id
        in: query
        description: A simple equality filter for the job_id field
        schema:
          type: integer
      - name: org
        in: query
        description: Organization unique slug
        schema:
          type: string
      - name: org_id
        in: query
        description: Organization identifier
        schema:
          type: integer
      - name: page
        required: false
        in: query
        description: A page number within the paginated result set.
        schema:
          type: integer
      - name: page_size
        required: false
        in: query
        description: Number of results to return per page.
        schema:
          type: integer
      - in: query
        name: report_id
        schema:
          type: integer
        description: A simple equality filter for report id
      - name: severity
        in: query
        description: A simple equality filter for the severity field
        schema:
          type: string
          enum:
          - warning
          - error
      - name: sort
        required: false
        in: query
        description: 'Which field to use when ordering the results. Available ordering_fields:
          [''id'', ''frame'', ''type'', ''job_id'', ''task_id'', ''severity'']'
        schema:
          type: string
      - name: task_id
        in: query
        description: A simple equality filter for the task_id field
        schema:
          type: integer
      - name: type
        in: query
        description: A simple equality filter for the type field
        schema:
          type: string
          enum:
          - missing_annotation
          - extra_annotation
          - mismatching_label
          - low_overlap
          - mismatching_direction
          - mismatching_attributes
          - mismatching_groups
          - covered_annotation
      tags:
      - quality
      security:
      - sessionAuth: []
        csrfAuth: []
        tokenAuth: []
      - signatureAuth: []
      - basicAuth: []
      responses:
        '200':
          content:
            application/vnd.cvat+json:
              schema:
                $ref: '#/components/schemas/PaginatedAnnotationConflictList'
          description: ''
  /api/quality/reports:
    get:
      operationId: quality_list_reports
      summary: Method returns a paginated list of quality reports
      parameters:
      - name: X-Organization
        in: header
        description: Organization unique slug
        schema:
          type: string
      - name: filter
        required: false
        in: query
        description: 'A filter term. Available filter_fields: [''id'', ''job_id'',
          ''created_date'', ''gt_last_updated'', ''target_last_updated'', ''parent_id'']'
        schema:
          type: string
      - name: job_id
        in: query
        description: A simple equality filter for the job_id field
        schema:
          type: integer
      - name: org
        in: query
        description: Organization unique slug
        schema:
          type: string
      - name: org_id
        in: query
        description: Organization identifier
        schema:
          type: integer
      - name: page
        required: false
        in: query
        description: A page number within the paginated result set.
        schema:
          type: integer
      - name: page_size
        required: false
        in: query
        description: Number of results to return per page.
        schema:
          type: integer
      - name: parent_id
        in: query
        description: A simple equality filter for the parent_id field
        schema:
          type: integer
      - name: sort
        required: false
        in: query
        description: 'Which field to use when ordering the results. Available ordering_fields:
          [''id'', ''job_id'', ''created_date'', ''gt_last_updated'', ''target_last_updated'',
          ''parent_id'']'
        schema:
          type: string
      - in: query
        name: target
        schema:
          type: string
        description: A simple equality filter for target
      - in: query
        name: task_id
        schema:
          type: integer
        description: A simple equality filter for task id
      tags:
      - quality
      security:
      - sessionAuth: []
        csrfAuth: []
        tokenAuth: []
      - signatureAuth: []
      - basicAuth: []
      responses:
        '200':
          content:
            application/vnd.cvat+json:
              schema:
                $ref: '#/components/schemas/PaginatedQualityReportList'
          description: ''
    post:
      operationId: quality_create_report
      summary: Creates a quality report asynchronously and allows to check request
        status
      parameters:
      - in: query
        name: rq_id
        schema:
          type: string
        description: |
          The report creation request id. Can be specified to check the report
          creation status.
      tags:
      - quality
      requestBody:
        content:
          application/json:
            schema:
              $ref: '#/components/schemas/QualityReportCreateRequest'
      security:
      - sessionAuth: []
        csrfAuth: []
        tokenAuth: []
      - signatureAuth: []
      - basicAuth: []
      responses:
        '201':
          content:
            application/vnd.cvat+json:
              schema:
                $ref: '#/components/schemas/QualityReport'
          description: ''
        '202':
          content:
            application/vnd.cvat+json:
              schema:
                $ref: '#/components/schemas/RqId'
          description: |
            A quality report request has been enqueued, the request id is returned.
            The request status can be checked at this endpoint by passing the rq_id
            as the query parameter. If the request id is specified, this response
            means the quality report request is queued or is being processed.
        '400':
          description: Invalid or failed request, check the response data for details
  /api/quality/reports/{id}:
    get:
      operationId: quality_retrieve_report
      summary: Method returns details of a quality report
      parameters:
      - in: path
        name: id
        schema:
          type: integer
        description: A unique integer value identifying this quality report.
        required: true
      tags:
      - quality
      security:
      - sessionAuth: []
        csrfAuth: []
        tokenAuth: []
      - signatureAuth: []
      - basicAuth: []
      responses:
        '200':
          content:
            application/vnd.cvat+json:
              schema:
                $ref: '#/components/schemas/QualityReport'
          description: ''
  /api/quality/reports/{id}/data:
    get:
      operationId: quality_retrieve_report_data
      summary: Retrieve full contents of the report in JSON format
      parameters:
      - in: path
        name: id
        schema:
          type: integer
        description: A unique integer value identifying this quality report.
        required: true
      tags:
      - quality
      security:
      - sessionAuth: []
        csrfAuth: []
        tokenAuth: []
      - signatureAuth: []
      - basicAuth: []
      responses:
        '200':
          content:
            application/vnd.cvat+json:
              schema:
                type: object
                additionalProperties: {}
          description: ''
  /api/quality/settings:
    get:
      operationId: quality_list_settings
      summary: Method returns a paginated list of quality settings instances
      parameters:
      - name: X-Organization
        in: header
        description: Organization unique slug
        schema:
          type: string
      - name: filter
        required: false
        in: query
        description: 'A filter term. Available filter_fields: [''id'', ''task_id'']'
        schema:
          type: string
      - name: org
        in: query
        description: Organization unique slug
        schema:
          type: string
      - name: org_id
        in: query
        description: Organization identifier
        schema:
          type: integer
      - name: page
        required: false
        in: query
        description: A page number within the paginated result set.
        schema:
          type: integer
      - name: page_size
        required: false
        in: query
        description: Number of results to return per page.
        schema:
          type: integer
      - name: sort
        required: false
        in: query
        description: 'Which field to use when ordering the results. Available ordering_fields:
          [''id'']'
        schema:
          type: string
      - name: task_id
        in: query
        description: A simple equality filter for the task_id field
        schema:
          type: integer
      tags:
      - quality
      security:
      - sessionAuth: []
        csrfAuth: []
        tokenAuth: []
      - signatureAuth: []
      - basicAuth: []
      responses:
        '200':
          content:
            application/vnd.cvat+json:
              schema:
                $ref: '#/components/schemas/PaginatedQualitySettingsList'
          description: ''
  /api/quality/settings/{id}:
    get:
      operationId: quality_retrieve_settings
      summary: Method returns details of the quality settings instance
      parameters:
      - in: path
        name: id
        schema:
          type: integer
        description: An id of a quality settings instance
        required: true
      tags:
      - quality
      security:
      - sessionAuth: []
        csrfAuth: []
        tokenAuth: []
      - signatureAuth: []
      - basicAuth: []
      responses:
        '200':
          content:
            application/vnd.cvat+json:
              schema:
                $ref: '#/components/schemas/QualitySettings'
          description: ''
    patch:
      operationId: quality_partial_update_settings
      summary: Methods does a partial update of chosen fields in the quality settings
        instance
      parameters:
      - in: path
        name: id
        schema:
          type: integer
        description: An id of a quality settings instance
        required: true
      tags:
      - quality
      requestBody:
        content:
          application/json:
            schema:
              $ref: '#/components/schemas/PatchedQualitySettingsRequest'
      security:
      - sessionAuth: []
        csrfAuth: []
        tokenAuth: []
      - signatureAuth: []
      - basicAuth: []
      responses:
        '200':
          content:
            application/vnd.cvat+json:
              schema:
                $ref: '#/components/schemas/QualitySettings'
          description: ''
  /api/schema/:
    get:
      operationId: schema_retrieve
      description: |-
        OpenApi3 schema for this API. Format can be selected via content negotiation.

        - YAML: application/vnd.oai.openapi
        - JSON: application/vnd.oai.openapi+json
      parameters:
      - in: query
        name: lang
        schema:
          type: string
          enum:
          - af
          - ar
          - ar-dz
          - ast
          - az
          - be
          - bg
          - bn
          - br
          - bs
          - ca
          - ckb
          - cs
          - cy
          - da
          - de
          - dsb
          - el
          - en
          - en-au
          - en-gb
          - eo
          - es
          - es-ar
          - es-co
          - es-mx
          - es-ni
          - es-ve
          - et
          - eu
          - fa
          - fi
          - fr
          - fy
          - ga
          - gd
          - gl
          - he
          - hi
          - hr
          - hsb
          - hu
          - hy
          - ia
          - id
          - ig
          - io
          - is
          - it
          - ja
          - ka
          - kab
          - kk
          - km
          - kn
          - ko
          - ky
          - lb
          - lt
          - lv
          - mk
          - ml
          - mn
          - mr
          - ms
          - my
          - nb
          - ne
          - nl
          - nn
          - os
          - pa
          - pl
          - pt
          - pt-br
          - ro
          - ru
          - sk
          - sl
          - sq
          - sr
          - sr-latn
          - sv
          - sw
          - ta
          - te
          - tg
          - th
          - tk
          - tr
          - tt
          - udm
          - uk
          - ur
          - uz
          - vi
          - zh-hans
          - zh-hant
      - in: query
        name: scheme
        schema:
          type: string
          enum:
          - json
          - yaml
      tags:
      - schema
      security:
      - sessionAuth: []
        csrfAuth: []
        tokenAuth: []
      - signatureAuth: []
      - basicAuth: []
      responses:
        '200':
          content:
            application/vnd.oai.openapi:
              schema:
                type: object
                additionalProperties: {}
            application/yaml:
              schema:
                type: object
                additionalProperties: {}
            application/vnd.oai.openapi+json:
              schema:
                type: object
                additionalProperties: {}
            application/json:
              schema:
                type: object
                additionalProperties: {}
          description: ''
  /api/server/about:
    get:
      operationId: server_retrieve_about
      summary: Method provides basic CVAT information
      tags:
      - server
      security:
      - sessionAuth: []
        csrfAuth: []
        tokenAuth: []
      - signatureAuth: []
      - basicAuth: []
      responses:
        '200':
          content:
            application/vnd.cvat+json:
              schema:
                $ref: '#/components/schemas/About'
          description: ''
  /api/server/annotation/formats:
    get:
      operationId: server_retrieve_annotation_formats
      summary: Method provides the list of supported annotations formats
      tags:
      - server
      security:
      - sessionAuth: []
        csrfAuth: []
        tokenAuth: []
      - signatureAuth: []
      - basicAuth: []
      responses:
        '200':
          content:
            application/vnd.cvat+json:
              schema:
                $ref: '#/components/schemas/DatasetFormats'
          description: ''
  /api/server/plugins:
    get:
      operationId: server_retrieve_plugins
      summary: Method provides allowed plugins
      tags:
      - server
      security:
      - sessionAuth: []
        csrfAuth: []
        tokenAuth: []
      - signatureAuth: []
      - basicAuth: []
      responses:
        '200':
          content:
            application/vnd.cvat+json:
              schema:
                $ref: '#/components/schemas/Plugins'
          description: ''
  /api/server/share:
    get:
      operationId: server_list_share
      summary: Returns all files and folders that are on the server along specified
        path
      parameters:
      - in: query
        name: directory
        schema:
          type: string
        description: Directory to browse
      tags:
      - server
      security:
      - sessionAuth: []
        csrfAuth: []
        tokenAuth: []
      - signatureAuth: []
      - basicAuth: []
      responses:
        '200':
          content:
            application/vnd.cvat+json:
              schema:
                type: array
                items:
                  $ref: '#/components/schemas/FileInfo'
          description: ''
  /api/tasks:
    get:
      operationId: tasks_list
      summary: Returns a paginated list of tasks
      parameters:
      - name: X-Organization
        in: header
        description: Organization unique slug
        schema:
          type: string
      - name: assignee
        in: query
        description: A simple equality filter for the assignee field
        schema:
          type: string
      - name: dimension
        in: query
        description: A simple equality filter for the dimension field
        schema:
          type: string
          enum:
          - 3d
          - 2d
      - name: filter
        required: false
        in: query
        description: 'A filter term. Available filter_fields: [''project_name'', ''name'',
          ''owner'', ''status'', ''assignee'', ''subset'', ''mode'', ''dimension'',
          ''tracker_link'', ''id'', ''project_id'', ''updated_date'']'
        schema:
          type: string
      - name: mode
        in: query
        description: A simple equality filter for the mode field
        schema:
          type: string
      - name: name
        in: query
        description: A simple equality filter for the name field
        schema:
          type: string
      - name: org
        in: query
        description: Organization unique slug
        schema:
          type: string
      - name: org_id
        in: query
        description: Organization identifier
        schema:
          type: integer
      - name: owner
        in: query
        description: A simple equality filter for the owner field
        schema:
          type: string
      - name: page
        required: false
        in: query
        description: A page number within the paginated result set.
        schema:
          type: integer
      - name: page_size
        required: false
        in: query
        description: Number of results to return per page.
        schema:
          type: integer
      - name: project_id
        in: query
        description: A simple equality filter for the project_id field
        schema:
          type: integer
      - name: project_name
        in: query
        description: A simple equality filter for the project_name field
        schema:
          type: string
      - name: search
        required: false
        in: query
        description: 'A search term. Available search_fields: (''project_name'', ''name'',
          ''owner'', ''status'', ''assignee'', ''subset'', ''mode'', ''dimension'',
          ''tracker_link'')'
        schema:
          type: string
      - name: sort
        required: false
        in: query
        description: 'Which field to use when ordering the results. Available ordering_fields:
          [''project_name'', ''name'', ''owner'', ''status'', ''assignee'', ''subset'',
          ''mode'', ''dimension'', ''tracker_link'', ''id'', ''project_id'', ''updated_date'']'
        schema:
          type: string
      - name: status
        in: query
        description: A simple equality filter for the status field
        schema:
          type: string
          enum:
          - annotation
          - validation
          - completed
      - name: subset
        in: query
        description: A simple equality filter for the subset field
        schema:
          type: string
      - name: tracker_link
        in: query
        description: A simple equality filter for the tracker_link field
        schema:
          type: string
      tags:
      - tasks
      security:
      - sessionAuth: []
        csrfAuth: []
        tokenAuth: []
      - signatureAuth: []
      - basicAuth: []
      responses:
        '200':
          content:
            application/vnd.cvat+json:
              schema:
                $ref: '#/components/schemas/PaginatedTaskReadList'
          description: ''
    post:
      operationId: tasks_create
      summary: Method creates a new task in a database without any attached images
        and videos
      parameters:
      - in: header
        name: X-Organization
        schema:
          type: string
        description: Organization unique slug
      - in: query
        name: org
        schema:
          type: string
        description: Organization unique slug
      - in: query
        name: org_id
        schema:
          type: integer
        description: Organization identifier
      tags:
      - tasks
      requestBody:
        content:
          application/json:
            schema:
              $ref: '#/components/schemas/TaskWriteRequest'
        required: true
      security:
      - sessionAuth: []
        csrfAuth: []
        tokenAuth: []
      - signatureAuth: []
      - basicAuth: []
      responses:
        '201':
          content:
            application/vnd.cvat+json:
              schema:
                $ref: '#/components/schemas/TaskRead'
          description: ''
  /api/tasks/{id}:
    get:
      operationId: tasks_retrieve
      summary: Method returns details of a specific task
      parameters:
      - in: path
        name: id
        schema:
          type: integer
        description: A unique integer value identifying this task.
        required: true
      tags:
      - tasks
      security:
      - sessionAuth: []
        csrfAuth: []
        tokenAuth: []
      - signatureAuth: []
      - basicAuth: []
      responses:
        '200':
          content:
            application/vnd.cvat+json:
              schema:
                $ref: '#/components/schemas/TaskRead'
          description: ''
    patch:
      operationId: tasks_partial_update
      summary: Methods does a partial update of chosen fields in a task
      parameters:
      - in: path
        name: id
        schema:
          type: integer
        description: A unique integer value identifying this task.
        required: true
      tags:
      - tasks
      requestBody:
        content:
          application/json:
            schema:
              $ref: '#/components/schemas/PatchedTaskWriteRequest'
      security:
      - sessionAuth: []
        csrfAuth: []
        tokenAuth: []
      - signatureAuth: []
      - basicAuth: []
      responses:
        '200':
          content:
            application/vnd.cvat+json:
              schema:
                $ref: '#/components/schemas/TaskRead'
          description: ''
    delete:
      operationId: tasks_destroy
      summary: Method deletes a specific task, all attached jobs, annotations, and
        data
      parameters:
      - in: path
        name: id
        schema:
          type: integer
        description: A unique integer value identifying this task.
        required: true
      tags:
      - tasks
      security:
      - sessionAuth: []
        csrfAuth: []
        tokenAuth: []
      - signatureAuth: []
      - basicAuth: []
      responses:
        '204':
          description: The task has been deleted
  /api/tasks/{id}/annotations/:
    get:
      operationId: tasks_retrieve_annotations
      summary: Method allows to download task annotations
      parameters:
      - in: query
        name: action
        schema:
          type: string
          enum:
          - download
        description: Used to start downloading process after annotation file had been
          created
      - in: query
        name: cloud_storage_id
        schema:
          type: number
        description: Storage id
      - in: query
        name: filename
        schema:
          type: string
        description: Desired output file name
      - in: query
        name: format
        schema:
          type: string
        description: |-
          Desired output format name
          You can get the list of supported formats at:
          /server/annotation/formats
      - in: path
        name: id
        schema:
          type: integer
        description: A unique integer value identifying this task.
        required: true
      - in: query
        name: location
        schema:
          type: string
          enum:
          - cloud_storage
          - local
        description: Where need to save downloaded dataset
      - in: query
        name: use_default_location
        schema:
          type: boolean
          default: true
        description: Use the location that was configured in the task to export annotation
      tags:
      - tasks
      security:
      - sessionAuth: []
        csrfAuth: []
        tokenAuth: []
      - signatureAuth: []
      - basicAuth: []
      responses:
        '200':
          content:
            application/vnd.cvat+json:
              schema:
                $ref: '#/components/schemas/AnnotationsRead'
          description: Download of file started
        '201':
          description: Annotations file is ready to download
        '202':
          description: Dump of annotations has been started
        '400':
          description: Exporting without data is not allowed
        '405':
          description: Format is not available
    post:
      operationId: tasks_create_annotations
      description: |2

        The request POST /api/tasks/id/annotations will initiate file upload and will create
        the rq job on the server in which the process of annotations uploading from file
        will be carried out. Please, use the PUT /api/tasks/id/annotations endpoint for checking status of the process.
      summary: Method allows to initialize the  process of upload task annotations
        from a local or a cloud storage file
      parameters:
      - in: query
        name: cloud_storage_id
        schema:
          type: number
        description: Storage id
      - in: query
        name: filename
        schema:
          type: string
        description: Annotation file name
      - in: query
        name: format
        schema:
          type: string
        description: |-
          Input format name
          You can get the list of supported formats at:
          /server/annotation/formats
      - in: path
        name: id
        schema:
          type: integer
        description: A unique integer value identifying this task.
        required: true
      - in: query
        name: location
        schema:
          type: string
          enum:
          - cloud_storage
          - local
        description: where to import the annotation from
      - in: query
        name: use_default_location
        schema:
          type: boolean
          default: true
        description: Use the location that was configured in task to import annotations
      tags:
      - tasks
      requestBody:
        content:
          application/json:
            schema:
              $ref: '#/components/schemas/TaskAnnotationsWriteRequest'
          multipart/form-data:
            schema:
              $ref: '#/components/schemas/TaskAnnotationsWriteRequest'
      security:
      - sessionAuth: []
        csrfAuth: []
        tokenAuth: []
      - signatureAuth: []
      - basicAuth: []
      responses:
        '201':
          description: Uploading has finished
        '202':
          content:
            application/vnd.cvat+json:
              schema:
                $ref: '#/components/schemas/RqId'
          description: Uploading has been started
        '405':
          description: Format is not available
    put:
      operationId: tasks_update_annotations
      description: |2

        To check the status of the process of uploading a task annotations from a file:

        After initiating the annotations upload, you will receive an rq_id parameter.
        Make sure to include this parameter as a query parameter in your subsequent
        PUT /api/tasks/id/annotations requests to track the status of the annotations upload.
      summary: Method allows to upload task annotations or edit existing annotations
      parameters:
      - in: query
        name: format
        schema:
          type: string
        description: |-
          Input format name
          You can get the list of supported formats at:
          /server/annotation/formats
      - in: path
        name: id
        schema:
          type: integer
        description: A unique integer value identifying this task.
        required: true
      - in: query
        name: rq_id
        schema:
          type: string
        description: rq id
      tags:
      - tasks
      requestBody:
        content:
          application/json:
            schema:
              $ref: '#/components/schemas/TaskAnnotationsUpdateRequest'
          multipart/form-data:
            schema:
              $ref: '#/components/schemas/TaskAnnotationsUpdateRequest'
      security:
      - sessionAuth: []
        csrfAuth: []
        tokenAuth: []
      - signatureAuth: []
      - basicAuth: []
      responses:
        '201':
          description: Uploading has finished
        '202':
          description: Uploading has been started
        '405':
          description: Format is not available
    patch:
      operationId: tasks_partial_update_annotations
      summary: Method performs a partial update of annotations in a specific task
      parameters:
      - in: query
        name: action
        schema:
          type: string
          enum:
          - create
          - delete
          - update
        required: true
      - in: path
        name: id
        schema:
          type: integer
        description: A unique integer value identifying this task.
        required: true
      tags:
      - tasks
      requestBody:
        content:
          application/json:
            schema:
              $ref: '#/components/schemas/PatchedLabeledDataRequest'
          multipart/form-data:
            schema:
              $ref: '#/components/schemas/PatchedLabeledDataRequest'
      security:
      - sessionAuth: []
        csrfAuth: []
        tokenAuth: []
      - signatureAuth: []
      - basicAuth: []
      responses:
        '200':
          content:
            application/vnd.cvat+json:
              schema:
                $ref: '#/components/schemas/LabeledData'
          description: ''
    delete:
      operationId: tasks_destroy_annotations
      summary: Method deletes all annotations for a specific task
      parameters:
      - in: path
        name: id
        schema:
          type: integer
        description: A unique integer value identifying this task.
        required: true
      tags:
      - tasks
      security:
      - sessionAuth: []
        csrfAuth: []
        tokenAuth: []
      - signatureAuth: []
      - basicAuth: []
      responses:
        '204':
          description: The annotation has been deleted
  /api/tasks/{id}/backup:
    get:
      operationId: tasks_retrieve_backup
      summary: Method backup a specified task
      parameters:
      - in: query
        name: action
        schema:
          type: string
          enum:
          - download
        description: Used to start downloading process after backup file had been
          created
      - in: query
        name: cloud_storage_id
        schema:
          type: number
        description: Storage id
      - in: query
        name: filename
        schema:
          type: string
        description: Backup file name
      - in: path
        name: id
        schema:
          type: integer
        description: A unique integer value identifying this task.
        required: true
      - in: query
        name: location
        schema:
          type: string
          enum:
          - cloud_storage
          - local
        description: Where need to save downloaded backup
      - in: query
        name: use_default_location
        schema:
          type: boolean
          default: true
        description: Use the location that was configured in the task to export backup
      tags:
      - tasks
      security:
      - sessionAuth: []
        csrfAuth: []
        tokenAuth: []
      - signatureAuth: []
      - basicAuth: []
      responses:
        '200':
          description: Download of file started
        '201':
          description: Output backup file is ready for downloading
        '202':
          description: Creating a backup file has been started
  /api/tasks/{id}/data/:
    get:
      operationId: tasks_retrieve_data
      summary: Method returns data for a specific task
      parameters:
      - in: path
        name: id
        schema:
          type: integer
        description: A unique integer value identifying this task.
        required: true
      - in: query
        name: number
        schema:
          type: integer
        description: A unique number value identifying chunk or frame
      - in: query
        name: quality
        schema:
          type: string
          enum:
          - compressed
          - original
        description: Specifies the quality level of the requested data
      - in: query
        name: type
        schema:
          type: string
          enum:
          - chunk
          - context_image
          - frame
        description: Specifies the type of the requested data
      tags:
      - tasks
      security:
      - sessionAuth: []
        csrfAuth: []
        tokenAuth: []
      - signatureAuth: []
      - basicAuth: []
      responses:
        '200':
          description: Data of a specific type
    post:
      operationId: tasks_create_data
      description: |
        Allows to upload data to a task.
        Supports the TUS open file uploading protocol (https://tus.io/).

        Supports the following protocols:

        1. A single Data request

        and

        2.1. An Upload-Start request
        2.2.a. Regular TUS protocol requests (Upload-Length + Chunks)
        2.2.b. Upload-Multiple requests
        2.3. An Upload-Finish request

        Requests:
        - Data - POST, no extra headers or 'Upload-Start' + 'Upload-Finish' headers.
          Contains data in the body.
        - Upload-Start - POST, has an 'Upload-Start' header. No body is expected.
        - Upload-Length - POST, has an 'Upload-Length' header (see the TUS specification)
        - Chunk - HEAD/PATCH (see the TUS specification). Sent to /data/<file id> endpoints.
        - Upload-Finish - POST, has an 'Upload-Finish' header. Can contain data in the body.
        - Upload-Multiple - POST, has an 'Upload-Multiple' header. Contains data in the body.

        The 'Upload-Finish' request allows to specify the uploaded files should be ordered.
        This may be needed if the files can be sent unordered. To state that the input files
        are sent ordered, pass an empty list of files in the 'upload_file_order' field.
        If the files are sent unordered, the ordered file list is expected
        in the 'upload_file_order' field. It must be a list of string file paths,
        relative to the dataset root.

        Example:
        files = [
            "cats/cat_1.jpg",
            "dogs/dog2.jpg",
            "image_3.png",
            ...
        ]

        Independently of the file declaration field used
        ('client_files', 'server_files', etc.), when the 'predefined'
        sorting method is selected, the uploaded files will be ordered according
        to the '.jsonl' manifest file, if it is found in the list of files.
        For archives (e.g. '.zip'), a manifest file ('*.jsonl') is required when using
        the 'predefined' file ordering. Such file must be provided next to the archive
        in the list of files. Read more about manifest files here:
        https://opencv.github.io/cvat/docs/manual/advanced/dataset_manifest/

        After all data is sent, the operation status can be retrieved via
        the /status endpoint.
      summary: Method permanently attaches data (images, video, etc.) to a task
      parameters:
      - in: header
        name: Upload-Finish
        schema:
          type: boolean
        description: Finishes data upload. Can be combined with Upload-Start header
          to create task data with one request
      - in: header
        name: Upload-Multiple
        schema:
          type: boolean
        description: Indicates that data with this request are single or multiple
          files that should be attached to a task
      - in: header
        name: Upload-Start
        schema:
          type: boolean
        description: Initializes data upload. Optionally, can include upload metadata
          in the request body.
      - in: path
        name: id
        schema:
          type: integer
        description: A unique integer value identifying this task.
        required: true
      tags:
      - tasks
      requestBody:
        content:
          application/json:
            schema:
              $ref: '#/components/schemas/DataRequest'
          multipart/form-data:
            schema:
              $ref: '#/components/schemas/DataRequest'
      security:
      - sessionAuth: []
        csrfAuth: []
        tokenAuth: []
      - signatureAuth: []
      - basicAuth: []
      responses:
        '202':
          description: No response body
  /api/tasks/{id}/data/meta:
    get:
      operationId: tasks_retrieve_data_meta
      summary: Method provides a meta information about media files which are related
        with the task
      parameters:
      - in: path
        name: id
        schema:
          type: integer
        description: A unique integer value identifying this task.
        required: true
      tags:
      - tasks
      security:
      - sessionAuth: []
        csrfAuth: []
        tokenAuth: []
      - signatureAuth: []
      - basicAuth: []
      responses:
        '200':
          content:
            application/vnd.cvat+json:
              schema:
                $ref: '#/components/schemas/DataMetaRead'
          description: ''
    patch:
      operationId: tasks_partial_update_data_meta
      summary: Method provides a meta information about media files which are related
        with the task
      parameters:
      - in: path
        name: id
        schema:
          type: integer
        description: A unique integer value identifying this task.
        required: true
      tags:
      - tasks
      requestBody:
        content:
          application/json:
            schema:
              $ref: '#/components/schemas/PatchedDataMetaWriteRequest'
      security:
      - sessionAuth: []
        csrfAuth: []
        tokenAuth: []
      - signatureAuth: []
      - basicAuth: []
      responses:
        '200':
          content:
            application/vnd.cvat+json:
              schema:
                $ref: '#/components/schemas/DataMetaRead'
          description: ''
  /api/tasks/{id}/dataset:
    get:
      operationId: tasks_retrieve_dataset
      summary: Export task as a dataset in a specific format
      parameters:
      - in: query
        name: action
        schema:
          type: string
          enum:
          - download
        description: Used to start downloading process after annotation file had been
          created
      - in: query
        name: cloud_storage_id
        schema:
          type: number
        description: Storage id
      - in: query
        name: filename
        schema:
          type: string
        description: Desired output file name
      - in: query
        name: format
        schema:
          type: string
        description: |-
          Desired output format name
          You can get the list of supported formats at:
          /server/annotation/formats
        required: true
      - in: path
        name: id
        schema:
          type: integer
        description: A unique integer value identifying this task.
        required: true
      - in: query
        name: location
        schema:
          type: string
          enum:
          - cloud_storage
          - local
        description: Where need to save downloaded dataset
      - in: query
        name: use_default_location
        schema:
          type: boolean
          default: true
        description: Use the location that was configured in task to export annotations
      tags:
      - tasks
      security:
      - sessionAuth: []
        csrfAuth: []
        tokenAuth: []
      - signatureAuth: []
      - basicAuth: []
      responses:
        '200':
          content:
            application/vnd.cvat+json:
              schema:
                type: string
                format: binary
          description: Download of file started
        '201':
          description: Output file is ready for downloading
        '202':
          description: Exporting has been started
        '400':
          description: Exporting without data is not allowed
        '405':
          description: Format is not available
  /api/tasks/{id}/preview:
    get:
      operationId: tasks_retrieve_preview
      summary: Method returns a preview image for the task
      parameters:
      - in: path
        name: id
        schema:
          type: integer
        description: A unique integer value identifying this task.
        required: true
      tags:
      - tasks
      security:
      - sessionAuth: []
        csrfAuth: []
        tokenAuth: []
      - signatureAuth: []
      - basicAuth: []
      responses:
        '200':
          description: Task image preview
        '404':
          description: Task image preview not found
  /api/tasks/{id}/status:
    get:
      operationId: tasks_retrieve_status
      summary: When task is being created the method returns information about a status
        of the creation process
      parameters:
      - in: path
        name: id
        schema:
          type: integer
        description: A unique integer value identifying this task.
        required: true
      tags:
      - tasks
      security:
      - sessionAuth: []
        csrfAuth: []
        tokenAuth: []
      - signatureAuth: []
      - basicAuth: []
      responses:
        '200':
          content:
            application/vnd.cvat+json:
              schema:
                $ref: '#/components/schemas/RqStatus'
          description: ''
  /api/tasks/backup/:
    post:
      operationId: tasks_create_backup
      description: |2

        The backup import process is as follows:

        The first request POST /api/tasks/backup will initiate file upload and will create
        the rq job on the server in which the process of a task creating from an uploaded backup
        will be carried out.

        After initiating the backup upload, you will receive an rq_id parameter.
        Make sure to include this parameter as a query parameter in your subsequent requests
        to track the status of the task creation.
        Once the task has been successfully created, the server will return the id of the newly created task.
      summary: Method recreates a task from an attached task backup file
      parameters:
      - in: header
        name: X-Organization
        schema:
          type: string
        description: Organization unique slug
      - in: query
        name: cloud_storage_id
        schema:
          type: number
        description: Storage id
      - in: query
        name: filename
        schema:
          type: string
        description: Backup file name
      - in: query
        name: location
        schema:
          type: string
          enum:
          - cloud_storage
          - local
          default: local
        description: Where to import the backup file from
      - in: query
        name: org
        schema:
          type: string
        description: Organization unique slug
      - in: query
        name: org_id
        schema:
          type: integer
        description: Organization identifier
      - in: query
        name: rq_id
        schema:
          type: string
        description: rq id
      tags:
      - tasks
      requestBody:
        content:
          application/json:
            schema:
              $ref: '#/components/schemas/TaskFileRequest'
          multipart/form-data:
            schema:
              $ref: '#/components/schemas/TaskFileRequest'
      security:
      - sessionAuth: []
        csrfAuth: []
        tokenAuth: []
      - signatureAuth: []
      - basicAuth: []
      responses:
        '201':
          description: The task has been imported
        '202':
          content:
            application/vnd.cvat+json:
              schema:
                $ref: '#/components/schemas/RqId'
          description: Importing a backup file has been started
  /api/users:
    get:
      operationId: users_list
      summary: Method returns a paginated list of users
      parameters:
      - name: X-Organization
        in: header
        description: Organization unique slug
        schema:
          type: string
      - name: filter
        required: false
        in: query
        description: 'A filter term. Available filter_fields: [''username'', ''first_name'',
          ''last_name'', ''id'', ''is_active'']'
        schema:
          type: string
      - name: first_name
        in: query
        description: A simple equality filter for the first_name field
        schema:
          type: string
      - name: is_active
        in: query
        description: A simple equality filter for the is_active field
        schema:
          type: boolean
      - name: last_name
        in: query
        description: A simple equality filter for the last_name field
        schema:
          type: string
      - name: org
        in: query
        description: Organization unique slug
        schema:
          type: string
      - name: org_id
        in: query
        description: Organization identifier
        schema:
          type: integer
      - name: page
        required: false
        in: query
        description: A page number within the paginated result set.
        schema:
          type: integer
      - name: page_size
        required: false
        in: query
        description: Number of results to return per page.
        schema:
          type: integer
      - name: search
        required: false
        in: query
        description: 'A search term. Available search_fields: (''username'', ''first_name'',
          ''last_name'')'
        schema:
          type: string
      - name: sort
        required: false
        in: query
        description: 'Which field to use when ordering the results. Available ordering_fields:
          [''username'', ''first_name'', ''last_name'', ''id'', ''is_active'']'
        schema:
          type: string
      - name: username
        in: query
        description: A simple equality filter for the username field
        schema:
          type: string
      tags:
      - users
      security:
      - sessionAuth: []
        csrfAuth: []
        tokenAuth: []
      - signatureAuth: []
      - basicAuth: []
      responses:
        '200':
          content:
            application/vnd.cvat+json:
              schema:
                $ref: '#/components/schemas/PaginatedMetaUserList'
          description: ''
  /api/users/{id}:
    get:
      operationId: users_retrieve
      summary: Method provides information of a specific user
      parameters:
      - in: path
        name: id
        schema:
          type: integer
        description: A unique integer value identifying this user.
        required: true
      tags:
      - users
      security:
      - sessionAuth: []
        csrfAuth: []
        tokenAuth: []
      - signatureAuth: []
      - basicAuth: []
      responses:
        '200':
          content:
            application/vnd.cvat+json:
              schema:
                $ref: '#/components/schemas/MetaUser'
          description: ''
    patch:
      operationId: users_partial_update
      summary: Method updates chosen fields of a user
      parameters:
      - in: path
        name: id
        schema:
          type: integer
        description: A unique integer value identifying this user.
        required: true
      tags:
      - users
      requestBody:
        content:
          application/json:
            schema:
              $ref: '#/components/schemas/PatchedUserRequest'
      security:
      - sessionAuth: []
        csrfAuth: []
        tokenAuth: []
      - signatureAuth: []
      - basicAuth: []
      responses:
        '200':
          content:
            application/vnd.cvat+json:
              schema:
                $ref: '#/components/schemas/MetaUser'
          description: ''
    delete:
      operationId: users_destroy
      summary: Method deletes a specific user from the server
      parameters:
      - in: path
        name: id
        schema:
          type: integer
        description: A unique integer value identifying this user.
        required: true
      tags:
      - users
      security:
      - sessionAuth: []
        csrfAuth: []
        tokenAuth: []
      - signatureAuth: []
      - basicAuth: []
      responses:
        '204':
          description: The user has been deleted
  /api/users/self:
    get:
      operationId: users_retrieve_self
      description: Method returns an instance of a user who is currently authorized
      summary: Method returns an instance of a user who is currently authorized
      tags:
      - users
      security:
      - sessionAuth: []
        csrfAuth: []
        tokenAuth: []
      - signatureAuth: []
      - basicAuth: []
      responses:
        '200':
          content:
            application/vnd.cvat+json:
              schema:
                $ref: '#/components/schemas/MetaUser'
          description: ''
  /api/webhooks:
    get:
      operationId: webhooks_list
      summary: Method returns a paginated list of webhook according to query parameters
      parameters:
      - name: X-Organization
        in: header
        description: Organization unique slug
        schema:
          type: string
      - name: filter
        required: false
        in: query
        description: 'A filter term. Available filter_fields: [''target_url'', ''owner'',
          ''type'', ''description'', ''id'', ''project_id'', ''updated_date'']'
        schema:
          type: string
      - name: org
        in: query
        description: Organization unique slug
        schema:
          type: string
      - name: org_id
        in: query
        description: Organization identifier
        schema:
          type: integer
      - name: owner
        in: query
        description: A simple equality filter for the owner field
        schema:
          type: string
      - name: page
        required: false
        in: query
        description: A page number within the paginated result set.
        schema:
          type: integer
      - name: page_size
        required: false
        in: query
        description: Number of results to return per page.
        schema:
          type: integer
      - name: project_id
        in: query
        description: A simple equality filter for the project_id field
        schema:
          type: integer
      - name: search
        required: false
        in: query
        description: 'A search term. Available search_fields: (''target_url'', ''owner'',
          ''type'', ''description'')'
        schema:
          type: string
      - name: sort
        required: false
        in: query
        description: 'Which field to use when ordering the results. Available ordering_fields:
          [''target_url'', ''owner'', ''type'', ''description'', ''id'', ''project_id'',
          ''updated_date'']'
        schema:
          type: string
      - name: target_url
        in: query
        description: A simple equality filter for the target_url field
        schema:
          type: string
      - name: type
        in: query
        description: A simple equality filter for the type field
        schema:
          type: string
          enum:
          - organization
          - project
      tags:
      - webhooks
      security:
      - sessionAuth: []
        csrfAuth: []
        tokenAuth: []
      - signatureAuth: []
      - basicAuth: []
      responses:
        '200':
          content:
            application/vnd.cvat+json:
              schema:
                $ref: '#/components/schemas/PaginatedWebhookReadList'
          description: ''
    post:
      operationId: webhooks_create
      summary: Method creates a webhook
      parameters:
      - in: header
        name: X-Organization
        schema:
          type: string
        description: Organization unique slug
      - in: query
        name: org
        schema:
          type: string
        description: Organization unique slug
      - in: query
        name: org_id
        schema:
          type: integer
        description: Organization identifier
      tags:
      - webhooks
      requestBody:
        content:
          application/json:
            schema:
              $ref: '#/components/schemas/WebhookWriteRequest'
        required: true
      security:
      - sessionAuth: []
        csrfAuth: []
        tokenAuth: []
      - signatureAuth: []
      - basicAuth: []
      responses:
        '201':
          content:
            application/vnd.cvat+json:
              schema:
                $ref: '#/components/schemas/WebhookRead'
          description: ''
  /api/webhooks/{id}:
    get:
      operationId: webhooks_retrieve
      summary: Method returns details of a webhook
      parameters:
      - in: path
        name: id
        schema:
          type: integer
        description: A unique integer value identifying this webhook.
        required: true
      tags:
      - webhooks
      security:
      - sessionAuth: []
        csrfAuth: []
        tokenAuth: []
      - signatureAuth: []
      - basicAuth: []
      responses:
        '200':
          content:
            application/vnd.cvat+json:
              schema:
                $ref: '#/components/schemas/WebhookRead'
          description: ''
    put:
      operationId: webhooks_update
      summary: Method updates a webhook by id
      parameters:
      - in: path
        name: id
        schema:
          type: integer
        description: A unique integer value identifying this webhook.
        required: true
      tags:
      - webhooks
      requestBody:
        content:
          application/json:
            schema:
              $ref: '#/components/schemas/WebhookWriteRequest'
        required: true
      security:
      - sessionAuth: []
        csrfAuth: []
        tokenAuth: []
      - signatureAuth: []
      - basicAuth: []
      responses:
        '200':
          content:
            application/vnd.cvat+json:
              schema:
                $ref: '#/components/schemas/WebhookRead'
          description: ''
    patch:
      operationId: webhooks_partial_update
      summary: Methods does a partial update of chosen fields in a webhook
      parameters:
      - in: path
        name: id
        schema:
          type: integer
        description: A unique integer value identifying this webhook.
        required: true
      tags:
      - webhooks
      requestBody:
        content:
          application/json:
            schema:
              $ref: '#/components/schemas/PatchedWebhookWriteRequest'
      security:
      - sessionAuth: []
        csrfAuth: []
        tokenAuth: []
      - signatureAuth: []
      - basicAuth: []
      responses:
        '200':
          content:
            application/vnd.cvat+json:
              schema:
                $ref: '#/components/schemas/WebhookRead'
          description: ''
    delete:
      operationId: webhooks_destroy
      summary: Method deletes a webhook
      parameters:
      - in: path
        name: id
        schema:
          type: integer
        description: A unique integer value identifying this webhook.
        required: true
      tags:
      - webhooks
      security:
      - sessionAuth: []
        csrfAuth: []
        tokenAuth: []
      - signatureAuth: []
      - basicAuth: []
      responses:
        '204':
          description: The webhook has been deleted
  /api/webhooks/{id}/deliveries:
    get:
      operationId: webhooks_list_deliveries
      summary: Method return a list of deliveries for a specific webhook
      parameters:
      - in: path
        name: id
        schema:
          type: integer
        description: A unique integer value identifying this webhook.
        required: true
      - name: page
        required: false
        in: query
        description: A page number within the paginated result set.
        schema:
          type: integer
      - name: page_size
        required: false
        in: query
        description: Number of results to return per page.
        schema:
          type: integer
      tags:
      - webhooks
      security:
      - sessionAuth: []
        csrfAuth: []
        tokenAuth: []
      - signatureAuth: []
      - basicAuth: []
      responses:
        '200':
          content:
            application/vnd.cvat+json:
              schema:
                $ref: '#/components/schemas/PaginatedWebhookDeliveryReadList'
          description: ''
  /api/webhooks/{id}/deliveries/{delivery_id}:
    get:
      operationId: webhooks_retrieve_deliveries
      summary: Method return a specific delivery for a specific webhook
      parameters:
      - in: path
        name: delivery_id
        schema:
          type: string
          pattern: ^\d+$
        required: true
      - in: path
        name: id
        schema:
          type: integer
        description: A unique integer value identifying this webhook.
        required: true
      tags:
      - webhooks
      security:
      - sessionAuth: []
        csrfAuth: []
        tokenAuth: []
      - signatureAuth: []
      - basicAuth: []
      responses:
        '200':
          content:
            application/vnd.cvat+json:
              schema:
                $ref: '#/components/schemas/WebhookDeliveryRead'
          description: ''
  /api/webhooks/{id}/deliveries/{delivery_id}/redelivery:
    post:
      operationId: webhooks_create_deliveries_redelivery
      summary: Method redeliver a specific webhook delivery
      parameters:
      - in: path
        name: delivery_id
        schema:
          type: string
          pattern: ^\d+$
        required: true
      - in: path
        name: id
        schema:
          type: integer
        description: A unique integer value identifying this webhook.
        required: true
      tags:
      - webhooks
      security:
      - sessionAuth: []
        csrfAuth: []
        tokenAuth: []
      - signatureAuth: []
      - basicAuth: []
      responses:
        '200':
          description: No response body
  /api/webhooks/{id}/ping:
    post:
      operationId: webhooks_create_ping
      summary: Method send ping webhook
      parameters:
      - in: path
        name: id
        schema:
          type: integer
        description: A unique integer value identifying this webhook.
        required: true
      tags:
      - webhooks
      security:
      - sessionAuth: []
        csrfAuth: []
        tokenAuth: []
      - signatureAuth: []
      - basicAuth: []
      responses:
        '200':
          content:
            application/vnd.cvat+json:
              schema:
                $ref: '#/components/schemas/WebhookDeliveryRead'
          description: ''
  /api/webhooks/events:
    get:
      operationId: webhooks_retrieve_events
      summary: Method return a list of available webhook events
      parameters:
      - in: query
        name: type
        schema:
          type: string
        description: Type of webhook
      tags:
      - webhooks
      security:
      - sessionAuth: []
        csrfAuth: []
        tokenAuth: []
      - signatureAuth: []
      - basicAuth: []
      responses:
        '200':
          content:
            application/vnd.cvat+json:
              schema:
                $ref: '#/components/schemas/Events'
          description: ''
components:
  schemas:
    About:
      type: object
      properties:
        name:
          type: string
          maxLength: 128
        description:
          type: string
          maxLength: 2048
        version:
          type: string
          maxLength: 64
      required:
      - description
      - name
      - version
    AnnotationConflict:
      type: object
      properties:
        id:
          type: integer
          readOnly: true
        frame:
          type: integer
          readOnly: true
        type:
          allOf:
          - $ref: '#/components/schemas/AnnotationConflictTypeEnum'
          readOnly: true
        annotation_ids:
          type: array
          items:
            $ref: '#/components/schemas/AnnotationId'
        report_id:
          type: integer
          readOnly: true
        severity:
          allOf:
          - $ref: '#/components/schemas/SeverityEnum'
          readOnly: true
      required:
      - annotation_ids
    AnnotationConflictTypeEnum:
      enum:
      - missing_annotation
      - extra_annotation
      - mismatching_label
      - low_overlap
      - mismatching_direction
      - mismatching_attributes
      - mismatching_groups
      - covered_annotation
      type: string
      description: |-
        * `missing_annotation` - MISSING_ANNOTATION
        * `extra_annotation` - EXTRA_ANNOTATION
        * `mismatching_label` - MISMATCHING_LABEL
        * `low_overlap` - LOW_OVERLAP
        * `mismatching_direction` - MISMATCHING_DIRECTION
        * `mismatching_attributes` - MISMATCHING_ATTRIBUTES
        * `mismatching_groups` - MISMATCHING_GROUPS
        * `covered_annotation` - COVERED_ANNOTATION
    AnnotationFileRequest:
      type: object
      properties:
        annotation_file:
          type: string
          format: binary
      required:
      - annotation_file
    AnnotationGuideRead:
      type: object
      properties:
        id:
          type: integer
          readOnly: true
        task_id:
          type: integer
          nullable: true
          readOnly: true
        project_id:
          type: integer
          nullable: true
          readOnly: true
        created_date:
          type: string
          format: date-time
          readOnly: true
        updated_date:
          type: string
          format: date-time
          readOnly: true
        markdown:
          type: string
          readOnly: true
    AnnotationGuideWriteRequest:
      type: object
      properties:
        task_id:
          type: integer
          nullable: true
        project_id:
          type: integer
          nullable: true
        markdown:
          type: string
    AnnotationId:
      type: object
      properties:
        obj_id:
          type: integer
          readOnly: true
        job_id:
          type: integer
          readOnly: true
        type:
          allOf:
          - $ref: '#/components/schemas/AnnotationIdTypeEnum'
          readOnly: true
        shape_type:
          readOnly: true
          nullable: true
          oneOf:
          - $ref: '#/components/schemas/ShapeType'
          - $ref: '#/components/schemas/NullEnum'
    AnnotationIdTypeEnum:
      enum:
      - tag
      - shape
      - track
      type: string
      description: |-
        * `tag` - TAG
        * `shape` - SHAPE
        * `track` - TRACK
    AnnotationsRead:
      oneOf:
      - $ref: '#/components/schemas/LabeledData'
      - type: string
        format: binary
    AssetRead:
      type: object
      properties:
        uuid:
          type: string
          format: uuid
          readOnly: true
        filename:
          type: string
          maxLength: 1024
        created_date:
          type: string
          format: date-time
          readOnly: true
        owner:
          $ref: '#/components/schemas/BasicUser'
        guide_id:
          type: integer
          readOnly: true
      required:
      - filename
    Attribute:
      type: object
      properties:
        id:
          type: integer
          readOnly: true
        name:
          type: string
          maxLength: 64
        mutable:
          type: boolean
        input_type:
          $ref: '#/components/schemas/InputTypeEnum'
        default_value:
          type: string
          maxLength: 128
        values:
          type: array
          items:
            type: string
            maxLength: 200
      required:
      - default_value
      - input_type
      - mutable
      - name
      - values
    AttributeRequest:
      type: object
      properties:
        name:
          type: string
          minLength: 1
          maxLength: 64
        mutable:
          type: boolean
        input_type:
          $ref: '#/components/schemas/InputTypeEnum'
        default_value:
          type: string
          minLength: 1
          maxLength: 128
        values:
          type: array
          items:
            type: string
            minLength: 1
            maxLength: 200
      required:
      - default_value
      - input_type
      - mutable
      - name
      - values
    AttributeVal:
      type: object
      properties:
        spec_id:
          type: integer
        value:
          type: string
          maxLength: 4096
      required:
      - spec_id
      - value
    AttributeValRequest:
      type: object
      properties:
        spec_id:
          type: integer
        value:
          type: string
          maxLength: 4096
      required:
      - spec_id
      - value
    BackupWriteRequest:
      oneOf:
      - $ref: '#/components/schemas/ProjectFileRequest'
      nullable: true
    BasicUser:
      type: object
      properties:
        url:
          type: string
          format: uri
          readOnly: true
        id:
          type: integer
          readOnly: true
        username:
          type: string
          description: Required. 150 characters or fewer. Letters, digits and @/./+/-/_
            only.
          pattern: ^[\w.@+-]+$
          maxLength: 150
        first_name:
          type: string
          maxLength: 150
        last_name:
          type: string
          maxLength: 150
      required:
      - username
    BasicUserRequest:
      type: object
      properties:
        username:
          type: string
          minLength: 1
          description: Required. 150 characters or fewer. Letters, digits and @/./+/-/_
            only.
          pattern: ^[\w.@+-]+$
          maxLength: 150
        first_name:
          type: string
          maxLength: 150
        last_name:
          type: string
          maxLength: 150
      required:
      - username
    ChunkType:
      enum:
      - video
      - imageset
      - list
      type: string
      description: |-
        * `video` - VIDEO
        * `imageset` - IMAGESET
        * `list` - LIST
    ClientEvents:
      type: object
      properties:
        events:
          type: array
          items:
            $ref: '#/components/schemas/Event'
          default: []
        timestamp:
          type: string
          format: date-time
      required:
      - timestamp
    ClientEventsRequest:
      type: object
      properties:
        events:
          type: array
          items:
            $ref: '#/components/schemas/EventRequest'
          default: []
        timestamp:
          type: string
          format: date-time
      required:
      - timestamp
    CloudStorageContent:
      type: object
      properties:
        next:
          type: string
          nullable: true
          description: This token is used to continue listing files in the bucket.
        content:
          type: array
          items:
            $ref: '#/components/schemas/FileInfo'
      required:
      - content
    CloudStorageRead:
      type: object
      properties:
        id:
          type: integer
          readOnly: true
        owner:
          allOf:
          - $ref: '#/components/schemas/BasicUser'
          nullable: true
        manifests:
          type: array
          items:
            type: string
            maxLength: 1024
          default: []
        provider_type:
          $ref: '#/components/schemas/ProviderTypeEnum'
        resource:
          type: string
          maxLength: 222
        display_name:
          type: string
          maxLength: 63
        created_date:
          type: string
          format: date-time
          readOnly: true
        updated_date:
          type: string
          format: date-time
          readOnly: true
        credentials_type:
          $ref: '#/components/schemas/CredentialsTypeEnum'
        specific_attributes:
          type: string
          maxLength: 1024
        description:
          type: string
        organization:
          type: integer
          readOnly: true
          nullable: true
      required:
      - credentials_type
      - display_name
      - provider_type
      - resource
    CloudStorageWriteRequest:
      type: object
      properties:
        provider_type:
          $ref: '#/components/schemas/ProviderTypeEnum'
        resource:
          type: string
          minLength: 1
          maxLength: 222
        display_name:
          type: string
          minLength: 1
          maxLength: 63
        owner:
          $ref: '#/components/schemas/BasicUserRequest'
        credentials_type:
          $ref: '#/components/schemas/CredentialsTypeEnum'
        session_token:
          type: string
          maxLength: 440
        account_name:
          type: string
          maxLength: 24
        key:
          type: string
          maxLength: 40
        secret_key:
          type: string
          maxLength: 44
        connection_string:
          type: string
          maxLength: 440
        key_file:
          type: string
          format: binary
        specific_attributes:
          type: string
          maxLength: 1024
        description:
          type: string
        manifests:
          type: array
          items:
            type: string
            minLength: 1
            maxLength: 1024
          default: []
      required:
      - credentials_type
      - display_name
      - provider_type
      - resource
    CommentRead:
      type: object
      properties:
        id:
          type: integer
          readOnly: true
        issue:
          type: integer
          readOnly: true
        owner:
          allOf:
          - $ref: '#/components/schemas/BasicUser'
          nullable: true
        message:
          type: string
          readOnly: true
        created_date:
          type: string
          format: date-time
          readOnly: true
        updated_date:
          type: string
          format: date-time
          readOnly: true
    CommentWriteRequest:
      type: object
      properties:
        issue:
          type: integer
        message:
          type: string
          minLength: 1
      required:
      - issue
    CommentsSummary:
      type: object
      properties:
        count:
          type: integer
          default: 0
        url:
          type: string
          format: uri
          readOnly: true
    CredentialsTypeEnum:
      enum:
      - KEY_SECRET_KEY_PAIR
      - ACCOUNT_NAME_TOKEN_PAIR
      - KEY_FILE_PATH
      - ANONYMOUS_ACCESS
      - CONNECTION_STRING
      type: string
      description: |-
        * `KEY_SECRET_KEY_PAIR` - KEY_SECRET_KEY_PAIR
        * `ACCOUNT_NAME_TOKEN_PAIR` - ACCOUNT_NAME_TOKEN_PAIR
        * `KEY_FILE_PATH` - KEY_FILE_PATH
        * `ANONYMOUS_ACCESS` - ANONYMOUS_ACCESS
        * `CONNECTION_STRING` - CONNECTION_STRING
    DataMetaRead:
      type: object
      properties:
        chunk_size:
          type: integer
          readOnly: true
          nullable: true
        size:
          type: integer
          readOnly: true
          description: |
            The number of frames included. Deleted frames do not affect this value.
        image_quality:
          type: integer
          maximum: 100
          minimum: 0
        start_frame:
          type: integer
          readOnly: true
        stop_frame:
          type: integer
          readOnly: true
        frame_filter:
          type: string
          readOnly: true
        frames:
          type: array
          items:
            $ref: '#/components/schemas/FrameMeta'
          nullable: true
        deleted_frames:
          type: array
          items:
            type: integer
            minimum: 0
        included_frames:
          type: array
          items:
            type: integer
            minimum: 0
          nullable: true
          description: |
            A list of valid frame ids. The None value means all frames are included.
      required:
      - deleted_frames
      - frames
      - image_quality
    DataRequest:
      type: object
      description: |-
        Read more about parameters here:
        https://opencv.github.io/cvat/docs/manual/basics/create_an_annotation_task/#advanced-configuration
      properties:
        chunk_size:
          type: integer
          maximum: 2147483647
          minimum: 0
          nullable: true
          description: Maximum number of frames per chunk
        size:
          type: integer
          maximum: 2147483647
          minimum: 0
          description: The number of frames
        image_quality:
          type: integer
          maximum: 100
          minimum: 0
          description: Image quality to use during annotation
        start_frame:
          type: integer
          maximum: 2147483647
          minimum: 0
          description: First frame index
        stop_frame:
          type: integer
          maximum: 2147483647
          minimum: 0
          description: Last frame index
        frame_filter:
          type: string
          description: 'Frame filter. The only supported syntax is: ''step=N'''
          maxLength: 256
        compressed_chunk_type:
          $ref: '#/components/schemas/ChunkType'
        original_chunk_type:
          $ref: '#/components/schemas/ChunkType'
        client_files:
          type: array
          items:
            type: string
            format: binary
          default: []
          description: Uploaded files
        server_files:
          type: array
          items:
            type: string
            minLength: 1
            maxLength: 1024
          default: []
          description: Paths to files from a file share mounted on the server, or
            from a cloud storage
        remote_files:
          type: array
          items:
            type: string
            minLength: 1
            maxLength: 1024
          default: []
          description: Direct download URLs for files
        use_zip_chunks:
          type: boolean
          default: false
          description: |
            When true, video chunks will be represented as zip archives with decoded video frames.
            When false, video chunks are represented as video segments
        server_files_exclude:
          type: array
          items:
            type: string
            minLength: 1
            maxLength: 1024
          default: []
          description: |
            Paths to files and directories from a file share mounted on the server, or from a cloud storage
            that should be excluded from the directories specified in server_files.
            This option cannot be used together with filename_pattern.
            The server_files_exclude parameter cannot be used to exclude a part of dataset from an archive.

            Examples:

            Exclude all files from subfolder 'sub/sub_1/sub_2'and single file 'sub/image.jpg' from specified folder:
            server_files = ['sub/'], server_files_exclude = ['sub/sub_1/sub_2/', 'sub/image.jpg']

            Exclude all cloud storage files with prefix 'sub' from the content of manifest file:
            server_files = ['manifest.jsonl'], server_files_exclude = ['sub/']
        cloud_storage_id:
          type: integer
          writeOnly: true
          nullable: true
          description: |
            If not null, the files referenced by server_files will be retrieved
            from the cloud storage with the specified ID.
            The cloud storages applicable depend on the context.
            In the user sandbox, only the user sandbox cloud storages can be used.
            In an organization, only the organization cloud storages can be used.
        use_cache:
          type: boolean
          default: false
          description: |
            Enable or disable task data chunk caching for the task.
            Read more: https://opencv.github.io/cvat/docs/manual/advanced/data_on_fly/
        copy_data:
          type: boolean
          default: false
          description: |
            Copy data from the server file share to CVAT during the task creation.
            This will create a copy of the data, making the server independent from
            the file share availability
        storage_method:
          $ref: '#/components/schemas/StorageMethod'
        storage:
          $ref: '#/components/schemas/StorageType'
        sorting_method:
          $ref: '#/components/schemas/SortingMethod'
        filename_pattern:
          type: string
          nullable: true
          minLength: 1
          description: |
            A filename filter for cloud storage files
            listed in the manifest. Supports fnmatch wildcards.
            Read more: https://docs.python.org/3/library/fnmatch.html
        job_file_mapping:
          type: array
          items:
            type: array
            items:
              type: string
              minLength: 1
              maxLength: 1024
          writeOnly: true
          description: |2

            Represents a file-to-job mapping. Useful to specify a custom job
            configuration during task creation. This option is not compatible with
            most other job split-related options. Files in the jobs must not overlap or repeat.

            Example:
            [
                ["file1.jpg", "file2.jpg"], # job #1 files
                ["file3.png"], # job #2 files
                ["file4.jpg", "file5.png", "file6.bmp"], # job #3 files
            ]
        upload_file_order:
          type: array
          items:
            type: string
            minLength: 1
            maxLength: 1024
          writeOnly: true
          description: |
            Allows to specify file order for client_file uploads.
            Only valid with the "predefined" sorting method selected.

            To state that the input files are sent in the correct order,
            pass an empty list.

            If you want to send files in an arbitrary order
            and reorder them afterwards on the server,
            pass the list of file names in the required order.
      required:
      - image_quality
    DatasetFileRequest:
      type: object
      properties:
        dataset_file:
          type: string
          format: binary
      required:
      - dataset_file
    DatasetFormat:
      type: object
      properties:
        name:
          type: string
          maxLength: 64
        ext:
          type: string
          maxLength: 64
        version:
          type: string
          maxLength: 64
        enabled:
          type: boolean
        dimension:
          type: string
          maxLength: 2
      required:
      - dimension
      - enabled
      - ext
      - name
      - version
    DatasetFormats:
      type: object
      properties:
        importers:
          type: array
          items:
            $ref: '#/components/schemas/DatasetFormat'
        exporters:
          type: array
          items:
            $ref: '#/components/schemas/DatasetFormat'
      required:
      - exporters
      - importers
    DatasetWriteRequest:
      oneOf:
      - $ref: '#/components/schemas/DatasetFileRequest'
      nullable: true
    Event:
      type: object
      properties:
        scope:
          type: string
        obj_name:
          type: string
          nullable: true
        obj_id:
          type: integer
          nullable: true
        obj_val:
          type: string
          nullable: true
        source:
          type: string
          nullable: true
        timestamp:
          type: string
          format: date-time
        count:
          type: integer
          nullable: true
        duration:
          type: integer
          default: 0
        project_id:
          type: integer
          nullable: true
        task_id:
          type: integer
          nullable: true
        job_id:
          type: integer
          nullable: true
        user_id:
          type: integer
          nullable: true
        user_name:
          type: string
          nullable: true
        user_email:
          type: string
          nullable: true
        org_id:
          type: integer
          nullable: true
        org_slug:
          type: string
          nullable: true
        payload:
          type: string
          nullable: true
      required:
      - scope
      - timestamp
    EventRequest:
      type: object
      properties:
        scope:
          type: string
          minLength: 1
        obj_name:
          type: string
          nullable: true
          minLength: 1
        obj_id:
          type: integer
          nullable: true
        obj_val:
          type: string
          nullable: true
          minLength: 1
        source:
          type: string
          nullable: true
          minLength: 1
        timestamp:
          type: string
          format: date-time
        count:
          type: integer
          nullable: true
        duration:
          type: integer
          default: 0
        project_id:
          type: integer
          nullable: true
        task_id:
          type: integer
          nullable: true
        job_id:
          type: integer
          nullable: true
        user_id:
          type: integer
          nullable: true
        user_name:
          type: string
          nullable: true
          minLength: 1
        user_email:
          type: string
          nullable: true
          minLength: 1
        org_id:
          type: integer
          nullable: true
        org_slug:
          type: string
          nullable: true
          minLength: 1
        payload:
          type: string
          nullable: true
          minLength: 1
      required:
      - scope
      - timestamp
    Events:
      type: object
      properties:
        webhook_type:
          $ref: '#/components/schemas/WebhookType'
        events:
          type: array
          items:
            $ref: '#/components/schemas/EventsEnum'
      required:
      - events
      - webhook_type
    EventsEnum:
      enum:
      - create:comment
      - create:invitation
      - create:issue
      - create:job
      - create:membership
      - create:project
      - create:task
      - delete:comment
      - delete:invitation
      - delete:issue
      - delete:job
      - delete:membership
      - delete:organization
      - delete:project
      - delete:task
      - update:comment
      - update:issue
      - update:job
      - update:membership
      - update:organization
      - update:project
      - update:task
      type: string
      description: |-
        * `create:comment` - CREATE:COMMENT
        * `create:invitation` - CREATE:INVITATION
        * `create:issue` - CREATE:ISSUE
        * `create:job` - CREATE:JOB
        * `create:membership` - CREATE:MEMBERSHIP
        * `create:project` - CREATE:PROJECT
        * `create:task` - CREATE:TASK
        * `delete:comment` - DELETE:COMMENT
        * `delete:invitation` - DELETE:INVITATION
        * `delete:issue` - DELETE:ISSUE
        * `delete:job` - DELETE:JOB
        * `delete:membership` - DELETE:MEMBERSHIP
        * `delete:organization` - DELETE:ORGANIZATION
        * `delete:project` - DELETE:PROJECT
        * `delete:task` - DELETE:TASK
        * `update:comment` - UPDATE:COMMENT
        * `update:issue` - UPDATE:ISSUE
        * `update:job` - UPDATE:JOB
        * `update:membership` - UPDATE:MEMBERSHIP
        * `update:organization` - UPDATE:ORGANIZATION
        * `update:project` - UPDATE:PROJECT
        * `update:task` - UPDATE:TASK
    FileInfo:
      type: object
      properties:
        name:
          type: string
          maxLength: 1024
        type:
          $ref: '#/components/schemas/FileInfoTypeEnum'
        mime_type:
          type: string
          maxLength: 255
      required:
      - mime_type
      - name
      - type
    FileInfoTypeEnum:
      enum:
      - REG
      - DIR
      type: string
      description: |-
        * `REG` - REG
        * `DIR` - DIR
    FrameMeta:
      type: object
      properties:
        width:
          type: integer
        height:
          type: integer
        name:
          type: string
          maxLength: 1024
        related_files:
          type: integer
        has_related_context:
          type: boolean
          readOnly: true
      required:
      - height
      - name
      - related_files
      - width
    FrameSelectionMethodEnum:
      enum:
      - random_uniform
      - manual
      type: string
      description: |-
        * `random_uniform` - RANDOM_UNIFORM
        * `manual` - MANUAL
    FunctionCall:
      type: object
      properties:
        id:
          type: string
          description: Request id
        function:
          $ref: '#/components/schemas/FunctionCallParams'
        status:
          type: string
          nullable: true
        progress:
          type: integer
          nullable: true
          default: 0
        enqueued:
          type: string
          format: date-time
          nullable: true
        started:
          type: string
          format: date-time
          nullable: true
        ended:
          type: string
          format: date-time
          nullable: true
        exc_info:
          type: string
          nullable: true
      required:
      - ended
      - enqueued
      - function
      - id
      - started
      - status
    FunctionCallParams:
      type: object
      properties:
        id:
          type: string
          nullable: true
          description: The name of the function
        task:
          type: integer
          nullable: true
          description: The id of the task
        job:
          type: integer
          description: The id of the job
        threshold:
          type: number
          format: double
          nullable: true
      required:
      - id
      - task
      - threshold
    FunctionCallRequest:
      type: object
      properties:
        function:
          type: string
          minLength: 1
          description: The name of the function to execute
        task:
          type: integer
          description: The id of the task to annotate
        job:
          type: integer
          description: The id of the job to annotate
        quality:
          allOf:
          - $ref: '#/components/schemas/QualityEnum'
          default: original
          description: |-
            The quality of the images to use in the model run

            * `compressed` - compressed
            * `original` - original
        cleanup:
          type: boolean
          default: false
        convMaskToPoly:
          type: boolean
          default: false
        threshold:
          type: number
          format: double
        mapping:
          type: object
          additionalProperties:
            type: object
            additionalProperties: {}
          description: Label mapping from the model to the task labels
        max_distance:
          type: integer
      required:
      - function
      - task
    InputTypeEnum:
      enum:
      - checkbox
      - radio
      - number
      - text
      - select
      type: string
      description: |-
        * `checkbox` - CHECKBOX
        * `radio` - RADIO
        * `number` - NUMBER
        * `text` - TEXT
        * `select` - SELECT
    InvitationRead:
      type: object
      properties:
        key:
          type: string
          readOnly: true
        created_date:
          type: string
          format: date-time
          readOnly: true
        owner:
          allOf:
          - $ref: '#/components/schemas/BasicUser'
          nullable: true
        role:
          $ref: '#/components/schemas/RoleEnum'
        user:
          $ref: '#/components/schemas/BasicUser'
        organization:
          type: integer
      required:
      - organization
      - owner
      - role
      - user
    InvitationWriteRequest:
      type: object
      properties:
        role:
          $ref: '#/components/schemas/RoleEnum'
        email:
          type: string
          format: email
          minLength: 1
      required:
      - email
      - role
    IssueRead:
      type: object
      properties:
        id:
          type: integer
          readOnly: true
        frame:
          type: integer
          readOnly: true
        position:
          type: array
          items:
            type: number
            format: double
        job:
          type: integer
          readOnly: true
        owner:
          allOf:
          - $ref: '#/components/schemas/BasicUser'
          nullable: true
        assignee:
          allOf:
          - $ref: '#/components/schemas/BasicUser'
          nullable: true
        created_date:
          type: string
          format: date-time
          readOnly: true
          nullable: true
        updated_date:
          type: string
          format: date-time
          readOnly: true
          nullable: true
        resolved:
          type: boolean
          readOnly: true
        comments:
          $ref: '#/components/schemas/CommentsSummary'
      required:
      - comments
      - position
    IssueWriteRequest:
      type: object
      properties:
        frame:
          type: integer
          maximum: 2147483647
          minimum: 0
        position:
          type: array
          items:
            type: number
            format: double
        job:
          type: integer
        assignee:
          type: integer
          nullable: true
        message:
          type: string
          minLength: 1
        resolved:
          type: boolean
      required:
      - frame
      - job
      - message
      - position
    IssuesSummary:
      type: object
      properties:
        url:
          type: string
          format: uri
          readOnly: true
        count:
          type: integer
          readOnly: true
    JobAnnotationsUpdateRequest:
      oneOf:
      - $ref: '#/components/schemas/LabeledDataRequest'
      - $ref: '#/components/schemas/AnnotationFileRequest'
    JobRead:
      type: object
      properties:
        url:
          type: string
          format: uri
          readOnly: true
        id:
          type: integer
          readOnly: true
        task_id:
          type: integer
          readOnly: true
        project_id:
          type: integer
          readOnly: true
          nullable: true
        assignee:
          allOf:
          - $ref: '#/components/schemas/BasicUser'
          readOnly: true
          nullable: true
        guide_id:
          type: integer
          readOnly: true
          nullable: true
        dimension:
          type: string
          readOnly: true
          maxLength: 2
        bug_tracker:
          type: string
          readOnly: true
          nullable: true
          maxLength: 2000
        status:
          allOf:
          - $ref: '#/components/schemas/JobStatus'
          readOnly: true
        stage:
          allOf:
          - $ref: '#/components/schemas/JobStage'
          readOnly: true
        state:
          allOf:
          - $ref: '#/components/schemas/OperationStatus'
          readOnly: true
        mode:
          type: string
          readOnly: true
        frame_count:
          type: integer
          readOnly: true
        start_frame:
          type: integer
          maximum: 2147483647
          minimum: -2147483648
          readOnly: true
        stop_frame:
          type: integer
          maximum: 2147483647
          minimum: -2147483648
          readOnly: true
        data_chunk_size:
          type: integer
          maximum: 2147483647
          minimum: 0
          nullable: true
          readOnly: true
        data_compressed_chunk_type:
          allOf:
          - $ref: '#/components/schemas/ChunkType'
          readOnly: true
        created_date:
          type: string
          format: date-time
          readOnly: true
        updated_date:
          type: string
          format: date-time
          readOnly: true
        issues:
          $ref: '#/components/schemas/IssuesSummary'
        labels:
          $ref: '#/components/schemas/LabelsSummary'
        type:
          allOf:
          - $ref: '#/components/schemas/JobType'
          readOnly: true
        organization:
          type: integer
          readOnly: true
          nullable: true
      required:
      - issues
      - labels
    JobStage:
      enum:
      - annotation
      - validation
      - acceptance
      type: string
      description: |-
        * `annotation` - ANNOTATION
        * `validation` - VALIDATION
        * `acceptance` - ACCEPTANCE
    JobStatus:
      enum:
      - annotation
      - validation
      - completed
      type: string
      description: |-
        * `annotation` - ANNOTATION
        * `validation` - VALIDATION
        * `completed` - COMPLETED
    JobType:
      enum:
      - annotation
      - ground_truth
      type: string
      description: |-
        * `annotation` - ANNOTATION
        * `ground_truth` - GROUND_TRUTH
    JobWriteRequest:
      type: object
      properties:
        assignee:
          type: integer
          nullable: true
        stage:
          $ref: '#/components/schemas/JobStage'
        state:
          $ref: '#/components/schemas/OperationStatus'
        type:
          $ref: '#/components/schemas/JobType'
        task_id:
          type: integer
        frame_selection_method:
          $ref: '#/components/schemas/FrameSelectionMethodEnum'
        frame_count:
          type: integer
          minimum: 0
          description: |
            The number of frames included in the job.
            Applicable only to the random frame selection
        seed:
          type: integer
          minimum: 0
          description: |
            The seed value for the random number generator.
            The same value will produce the same frame sets.
            Applicable only to the random frame selection.
            By default, a random value is used.
        frames:
          type: array
          items:
            type: integer
            minimum: 0
          description: |
            The list of frame ids. Applicable only to the manual frame selection
      required:
      - task_id
      - type
    JobsSummary:
      type: object
      properties:
        count:
          type: integer
          default: 0
        completed:
          type: integer
          nullable: true
        validation:
          type: integer
          nullable: true
        url:
          type: string
          format: uri
          readOnly: true
      required:
      - completed
      - validation
    Label:
      type: object
      properties:
        id:
          type: integer
        name:
          type: string
          maxLength: 64
        color:
          type: string
          description: The hex value for the RGB color. Will be generated automatically,
            unless specified explicitly.
        attributes:
          type: array
          items:
            $ref: '#/components/schemas/Attribute'
          default: []
          description: The list of attributes. If you want to remove an attribute,
            you need to recreate the label and specify the remaining attributes.
        type:
          type: string
          description: Associated annotation type for this label
        svg:
          type: string
        sublabels:
          type: array
          items:
            $ref: '#/components/schemas/Sublabel'
        project_id:
          type: integer
          nullable: true
          readOnly: true
        task_id:
          type: integer
          nullable: true
          readOnly: true
        parent_id:
          type: integer
          nullable: true
          readOnly: true
        has_parent:
          type: boolean
          readOnly: true
      required:
      - name
    LabeledData:
      type: object
      properties:
        version:
          type: integer
          default: 0
        tags:
          type: array
          items:
            $ref: '#/components/schemas/LabeledImage'
          default: []
        shapes:
          type: array
          items:
            $ref: '#/components/schemas/LabeledShape'
          default: []
        tracks:
          type: array
          items:
            $ref: '#/components/schemas/LabeledTrack'
          default: []
    LabeledDataRequest:
      type: object
      properties:
        version:
          type: integer
          default: 0
        tags:
          type: array
          items:
            $ref: '#/components/schemas/LabeledImageRequest'
          default: []
        shapes:
          type: array
          items:
            $ref: '#/components/schemas/LabeledShapeRequest'
          default: []
        tracks:
          type: array
          items:
            $ref: '#/components/schemas/LabeledTrackRequest'
          default: []
    LabeledImage:
      type: object
      properties:
        id:
          type: integer
          nullable: true
        frame:
          type: integer
          minimum: 0
        label_id:
          type: integer
          minimum: 0
        group:
          type: integer
          minimum: 0
          nullable: true
        source:
          type: string
          default: manual
        attributes:
          type: array
          items:
            $ref: '#/components/schemas/AttributeVal'
          default: []
      required:
      - frame
      - label_id
    LabeledImageRequest:
      type: object
      properties:
        id:
          type: integer
          nullable: true
        frame:
          type: integer
          minimum: 0
        label_id:
          type: integer
          minimum: 0
        group:
          type: integer
          minimum: 0
          nullable: true
        source:
          type: string
          minLength: 1
          default: manual
        attributes:
          type: array
          items:
            $ref: '#/components/schemas/AttributeValRequest'
          default: []
      required:
      - frame
      - label_id
    LabeledShape:
      type: object
      properties:
        type:
          $ref: '#/components/schemas/ShapeType'
        occluded:
          type: boolean
          default: false
        outside:
          type: boolean
          default: false
        z_order:
          type: integer
          default: 0
        rotation:
          type: number
          format: double
          maximum: 360
          minimum: 0
          default: 0.0
        points:
          type: array
          items:
            type: number
            format: double
        id:
          type: integer
          nullable: true
        frame:
          type: integer
          minimum: 0
        label_id:
          type: integer
          minimum: 0
        group:
          type: integer
          minimum: 0
          nullable: true
        source:
          type: string
          default: manual
        attributes:
          type: array
          items:
            $ref: '#/components/schemas/AttributeVal'
          default: []
        elements:
          type: array
          items:
            $ref: '#/components/schemas/SubLabeledShape'
      required:
      - frame
      - label_id
      - type
    LabeledShapeRequest:
      type: object
      properties:
        type:
          $ref: '#/components/schemas/ShapeType'
        occluded:
          type: boolean
          default: false
        outside:
          type: boolean
          default: false
        z_order:
          type: integer
          default: 0
        rotation:
          type: number
          format: double
          maximum: 360
          minimum: 0
          default: 0.0
        points:
          type: array
          items:
            type: number
            format: double
        id:
          type: integer
          nullable: true
        frame:
          type: integer
          minimum: 0
        label_id:
          type: integer
          minimum: 0
        group:
          type: integer
          minimum: 0
          nullable: true
        source:
          type: string
          minLength: 1
          default: manual
        attributes:
          type: array
          items:
            $ref: '#/components/schemas/AttributeValRequest'
          default: []
        elements:
          type: array
          items:
            $ref: '#/components/schemas/SubLabeledShapeRequest'
      required:
      - frame
      - label_id
      - type
    LabeledTrack:
      type: object
      properties:
        id:
          type: integer
          nullable: true
        frame:
          type: integer
          minimum: 0
        label_id:
          type: integer
          minimum: 0
        group:
          type: integer
          minimum: 0
          nullable: true
        source:
          type: string
          default: manual
        shapes:
          type: array
          items:
            $ref: '#/components/schemas/TrackedShape'
        attributes:
          type: array
          items:
            $ref: '#/components/schemas/AttributeVal'
          default: []
        elements:
          type: array
          items:
            $ref: '#/components/schemas/SubLabeledTrack'
      required:
      - frame
      - label_id
      - shapes
    LabeledTrackRequest:
      type: object
      properties:
        id:
          type: integer
          nullable: true
        frame:
          type: integer
          minimum: 0
        label_id:
          type: integer
          minimum: 0
        group:
          type: integer
          minimum: 0
          nullable: true
        source:
          type: string
          minLength: 1
          default: manual
        shapes:
          type: array
          items:
            $ref: '#/components/schemas/TrackedShapeRequest'
        attributes:
          type: array
          items:
            $ref: '#/components/schemas/AttributeValRequest'
          default: []
        elements:
          type: array
          items:
            $ref: '#/components/schemas/SubLabeledTrackRequest'
      required:
      - frame
      - label_id
      - shapes
    LabelsSummary:
      type: object
      properties:
        url:
          type: string
          format: uri
          readOnly: true
        count:
          type: integer
          readOnly: true
    LocationEnum:
      enum:
      - cloud_storage
      - local
      type: string
      description: |-
        * `cloud_storage` - CLOUD_STORAGE
        * `local` - LOCAL
    LoginSerializerExRequest:
      type: object
      properties:
        username:
          type: string
        email:
          type: string
          format: email
        password:
          type: string
          minLength: 1
      required:
      - password
    MembershipRead:
      type: object
      properties:
        id:
          type: integer
          readOnly: true
        user:
          $ref: '#/components/schemas/BasicUser'
        organization:
          type: integer
          readOnly: true
        is_active:
          type: boolean
          readOnly: true
        joined_date:
          type: string
          format: date-time
          readOnly: true
          nullable: true
        role:
          allOf:
          - $ref: '#/components/schemas/RoleEnum'
          readOnly: true
        invitation:
          type: string
          readOnly: true
      required:
      - user
    MetaUser:
      anyOf:
      - $ref: '#/components/schemas/User'
      - $ref: '#/components/schemas/BasicUser'
    NullEnum:
      enum:
      - null
    OnlineFunctionCallRequest:
      type: object
      properties:
        job:
          type: integer
        task:
          type: integer
    OperationStatus:
      enum:
      - new
      - in progress
      - completed
      - rejected
      type: string
      description: |-
        * `new` - NEW
        * `in progress` - IN_PROGRESS
        * `completed` - COMPLETED
        * `rejected` - REJECTED
    OrganizationRead:
      type: object
      properties:
        id:
          type: integer
          readOnly: true
        slug:
          type: string
          readOnly: true
          pattern: ^[-a-zA-Z0-9_]+$
        name:
          type: string
          readOnly: true
        description:
          type: string
          readOnly: true
        created_date:
          type: string
          format: date-time
          readOnly: true
        updated_date:
          type: string
          format: date-time
          readOnly: true
        contact:
          type: object
          additionalProperties: {}
          readOnly: true
        owner:
          allOf:
          - $ref: '#/components/schemas/BasicUser'
          nullable: true
      required:
      - owner
    OrganizationWriteRequest:
      type: object
      properties:
        slug:
          type: string
          minLength: 1
          maxLength: 16
          pattern: ^[-a-zA-Z0-9_]+$
        name:
          type: string
          maxLength: 64
        description:
          type: string
        contact:
          type: object
          additionalProperties: {}
      required:
      - slug
    PaginatedAnnotationConflictList:
      type: object
      properties:
        count:
          type: integer
          example: 123
        next:
          type: string
          nullable: true
          format: uri
          example: http://api.example.org/accounts/?page=4
        previous:
          type: string
          nullable: true
          format: uri
          example: http://api.example.org/accounts/?page=2
        results:
          type: array
          items:
            $ref: '#/components/schemas/AnnotationConflict'
    PaginatedCloudStorageReadList:
      type: object
      properties:
        count:
          type: integer
          example: 123
        next:
          type: string
          nullable: true
          format: uri
          example: http://api.example.org/accounts/?page=4
        previous:
          type: string
          nullable: true
          format: uri
          example: http://api.example.org/accounts/?page=2
        results:
          type: array
          items:
            $ref: '#/components/schemas/CloudStorageRead'
    PaginatedCommentReadList:
      type: object
      properties:
        count:
          type: integer
          example: 123
        next:
          type: string
          nullable: true
          format: uri
          example: http://api.example.org/accounts/?page=4
        previous:
          type: string
          nullable: true
          format: uri
          example: http://api.example.org/accounts/?page=2
        results:
          type: array
          items:
            $ref: '#/components/schemas/CommentRead'
    PaginatedInvitationReadList:
      type: object
      properties:
        count:
          type: integer
          example: 123
        next:
          type: string
          nullable: true
          format: uri
          example: http://api.example.org/accounts/?page=4
        previous:
          type: string
          nullable: true
          format: uri
          example: http://api.example.org/accounts/?page=2
        results:
          type: array
          items:
            $ref: '#/components/schemas/InvitationRead'
    PaginatedIssueReadList:
      type: object
      properties:
        count:
          type: integer
          example: 123
        next:
          type: string
          nullable: true
          format: uri
          example: http://api.example.org/accounts/?page=4
        previous:
          type: string
          nullable: true
          format: uri
          example: http://api.example.org/accounts/?page=2
        results:
          type: array
          items:
            $ref: '#/components/schemas/IssueRead'
    PaginatedJobReadList:
      type: object
      properties:
        count:
          type: integer
          example: 123
        next:
          type: string
          nullable: true
          format: uri
          example: http://api.example.org/accounts/?page=4
        previous:
          type: string
          nullable: true
          format: uri
          example: http://api.example.org/accounts/?page=2
        results:
          type: array
          items:
            $ref: '#/components/schemas/JobRead'
    PaginatedLabelList:
      type: object
      properties:
        count:
          type: integer
          example: 123
        next:
          type: string
          nullable: true
          format: uri
          example: http://api.example.org/accounts/?page=4
        previous:
          type: string
          nullable: true
          format: uri
          example: http://api.example.org/accounts/?page=2
        results:
          type: array
          items:
            $ref: '#/components/schemas/Label'
    PaginatedMembershipReadList:
      type: object
      properties:
        count:
          type: integer
          example: 123
        next:
          type: string
          nullable: true
          format: uri
          example: http://api.example.org/accounts/?page=4
        previous:
          type: string
          nullable: true
          format: uri
          example: http://api.example.org/accounts/?page=2
        results:
          type: array
          items:
            $ref: '#/components/schemas/MembershipRead'
    PaginatedMetaUserList:
      type: object
      properties:
        count:
          type: integer
          example: 123
        next:
          type: string
          nullable: true
          format: uri
          example: http://api.example.org/accounts/?page=4
        previous:
          type: string
          nullable: true
          format: uri
          example: http://api.example.org/accounts/?page=2
        results:
          type: array
          items:
            $ref: '#/components/schemas/MetaUser'
    PaginatedOrganizationReadList:
      type: object
      properties:
        count:
          type: integer
          example: 123
        next:
          type: string
          nullable: true
          format: uri
          example: http://api.example.org/accounts/?page=4
        previous:
          type: string
          nullable: true
          format: uri
          example: http://api.example.org/accounts/?page=2
        results:
          type: array
          items:
            $ref: '#/components/schemas/OrganizationRead'
    PaginatedProjectReadList:
      type: object
      properties:
        count:
          type: integer
          example: 123
        next:
          type: string
          nullable: true
          format: uri
          example: http://api.example.org/accounts/?page=4
        previous:
          type: string
          nullable: true
          format: uri
          example: http://api.example.org/accounts/?page=2
        results:
          type: array
          items:
            $ref: '#/components/schemas/ProjectRead'
    PaginatedQualityReportList:
      type: object
      properties:
        count:
          type: integer
          example: 123
        next:
          type: string
          nullable: true
          format: uri
          example: http://api.example.org/accounts/?page=4
        previous:
          type: string
          nullable: true
          format: uri
          example: http://api.example.org/accounts/?page=2
        results:
          type: array
          items:
            $ref: '#/components/schemas/QualityReport'
    PaginatedQualitySettingsList:
      type: object
      properties:
        count:
          type: integer
          example: 123
        next:
          type: string
          nullable: true
          format: uri
          example: http://api.example.org/accounts/?page=4
        previous:
          type: string
          nullable: true
          format: uri
          example: http://api.example.org/accounts/?page=2
        results:
          type: array
          items:
            $ref: '#/components/schemas/QualitySettings'
    PaginatedTaskReadList:
      type: object
      properties:
        count:
          type: integer
          example: 123
        next:
          type: string
          nullable: true
          format: uri
          example: http://api.example.org/accounts/?page=4
        previous:
          type: string
          nullable: true
          format: uri
          example: http://api.example.org/accounts/?page=2
        results:
          type: array
          items:
            $ref: '#/components/schemas/TaskRead'
    PaginatedWebhookDeliveryReadList:
      type: object
      properties:
        count:
          type: integer
          example: 123
        next:
          type: string
          nullable: true
          format: uri
          example: http://api.example.org/accounts/?page=4
        previous:
          type: string
          nullable: true
          format: uri
          example: http://api.example.org/accounts/?page=2
        results:
          type: array
          items:
            $ref: '#/components/schemas/WebhookDeliveryRead'
    PaginatedWebhookReadList:
      type: object
      properties:
        count:
          type: integer
          example: 123
        next:
          type: string
          nullable: true
          format: uri
          example: http://api.example.org/accounts/?page=4
        previous:
          type: string
          nullable: true
          format: uri
          example: http://api.example.org/accounts/?page=2
        results:
          type: array
          items:
            $ref: '#/components/schemas/WebhookRead'
    PasswordChangeRequest:
      type: object
      properties:
        old_password:
          type: string
          minLength: 1
          maxLength: 128
        new_password1:
          type: string
          minLength: 1
          maxLength: 128
        new_password2:
          type: string
          minLength: 1
          maxLength: 128
      required:
      - new_password1
      - new_password2
      - old_password
    PasswordResetConfirmRequest:
      type: object
      description: Serializer for confirming a password reset attempt.
      properties:
        new_password1:
          type: string
          minLength: 1
          maxLength: 128
        new_password2:
          type: string
          minLength: 1
          maxLength: 128
        uid:
          type: string
          minLength: 1
        token:
          type: string
          minLength: 1
      required:
      - new_password1
      - new_password2
      - token
      - uid
    PasswordResetSerializerExRequest:
      type: object
      description: Serializer for requesting a password reset e-mail.
      properties:
        email:
          type: string
          format: email
          minLength: 1
      required:
      - email
    PatchedAnnotationGuideWriteRequest:
      type: object
      properties:
        task_id:
          type: integer
          nullable: true
        project_id:
          type: integer
          nullable: true
        markdown:
          type: string
    PatchedCloudStorageWriteRequest:
      type: object
      properties:
        provider_type:
          $ref: '#/components/schemas/ProviderTypeEnum'
        resource:
          type: string
          minLength: 1
          maxLength: 222
        display_name:
          type: string
          minLength: 1
          maxLength: 63
        owner:
          $ref: '#/components/schemas/BasicUserRequest'
        credentials_type:
          $ref: '#/components/schemas/CredentialsTypeEnum'
        session_token:
          type: string
          maxLength: 440
        account_name:
          type: string
          maxLength: 24
        key:
          type: string
          maxLength: 40
        secret_key:
          type: string
          maxLength: 44
        connection_string:
          type: string
          maxLength: 440
        key_file:
          type: string
          format: binary
        specific_attributes:
          type: string
          maxLength: 1024
        description:
          type: string
        manifests:
          type: array
          items:
            type: string
            minLength: 1
            maxLength: 1024
          default: []
    PatchedCommentWriteRequest:
      type: object
      properties:
        message:
          type: string
          minLength: 1
    PatchedDataMetaWriteRequest:
      type: object
      properties:
        deleted_frames:
          type: array
          items:
            type: integer
            minimum: 0
    PatchedInvitationWriteRequest:
      type: object
      properties:
        role:
          $ref: '#/components/schemas/RoleEnum'
        email:
          type: string
          format: email
          minLength: 1
    PatchedIssueWriteRequest:
      type: object
      properties:
        position:
          type: array
          items:
            type: number
            format: double
        assignee:
          type: integer
          nullable: true
        resolved:
          type: boolean
    PatchedJobWriteRequest:
      type: object
      properties:
        assignee:
          type: integer
          nullable: true
        stage:
          $ref: '#/components/schemas/JobStage'
        state:
          $ref: '#/components/schemas/OperationStatus'
    PatchedLabelRequest:
      type: object
      properties:
        id:
          type: integer
        name:
          type: string
          minLength: 1
          maxLength: 64
        color:
          type: string
          description: The hex value for the RGB color. Will be generated automatically,
            unless specified explicitly.
        attributes:
          type: array
          items:
            $ref: '#/components/schemas/AttributeRequest'
          default: []
          description: The list of attributes. If you want to remove an attribute,
            you need to recreate the label and specify the remaining attributes.
        deleted:
          type: boolean
          writeOnly: true
          description: Delete the label. Only applicable in the PATCH methods of a
            project or a task.
        type:
          type: string
          description: Associated annotation type for this label
        svg:
          type: string
        sublabels:
          type: array
          items:
            $ref: '#/components/schemas/SublabelRequest'
    PatchedLabeledDataRequest:
      type: object
      properties:
        version:
          type: integer
          default: 0
        tags:
          type: array
          items:
            $ref: '#/components/schemas/LabeledImageRequest'
          default: []
        shapes:
          type: array
          items:
            $ref: '#/components/schemas/LabeledShapeRequest'
          default: []
        tracks:
          type: array
          items:
            $ref: '#/components/schemas/LabeledTrackRequest'
          default: []
    PatchedMembershipWriteRequest:
      type: object
      properties:
        role:
          $ref: '#/components/schemas/RoleEnum'
    PatchedOrganizationWriteRequest:
      type: object
      properties:
        slug:
          type: string
          minLength: 1
          maxLength: 16
          pattern: ^[-a-zA-Z0-9_]+$
        name:
          type: string
          maxLength: 64
        description:
          type: string
        contact:
          type: object
          additionalProperties: {}
    PatchedProjectWriteRequest:
      type: object
      properties:
        name:
          type: string
          minLength: 1
          maxLength: 256
        labels:
          type: array
          items:
            $ref: '#/components/schemas/PatchedLabelRequest'
          writeOnly: true
          default: []
        owner_id:
          type: integer
          writeOnly: true
          nullable: true
        assignee_id:
          type: integer
          writeOnly: true
          nullable: true
        bug_tracker:
          type: string
          maxLength: 2000
        target_storage:
          allOf:
          - $ref: '#/components/schemas/StorageRequest'
          writeOnly: true
        source_storage:
          allOf:
          - $ref: '#/components/schemas/StorageRequest'
          writeOnly: true
        task_subsets:
          type: array
          items:
            type: string
            minLength: 1
          writeOnly: true
    PatchedQualitySettingsRequest:
      type: object
      properties:
        iou_threshold:
          type: number
          format: double
          description: Used for distinction between matched / unmatched shapes
        oks_sigma:
          type: number
          format: double
          description: |
            Like IoU threshold, but for points.
            The percent of the bbox area, used as the radius of the circle around the GT point,
            where the checked point is expected to be.
            Read more: https://cocodataset.org/#keypoints-eval
        line_thickness:
          type: number
          format: double
          description: |
            Thickness of polylines, relatively to the (image area) ^ 0.5.
            The distance to the boundary around the GT line,
            inside of which the checked line points should be
        low_overlap_threshold:
          type: number
          format: double
          description: |
            Used for distinction between strong / weak (low_overlap) matches
        compare_line_orientation:
          type: boolean
          description: Enables or disables polyline orientation comparison
        line_orientation_threshold:
          type: number
          format: double
          description: |
            The minimal gain in the GT IoU between the given and reversed line directions
            to consider the line inverted.
            Only used when the 'compare_line_orientation' parameter is true
        compare_groups:
          type: boolean
          description: Enables or disables annotation group checks
        group_match_threshold:
          type: number
          format: double
          description: |
            Minimal IoU for groups to be considered matching.
            Only used when the 'compare_groups' parameter is true
        check_covered_annotations:
          type: boolean
          description: |
            Check for partially-covered annotations, useful in segmentation tasks
        object_visibility_threshold:
          type: number
          format: double
          description: |
            Minimal visible area percent of the spatial annotations (polygons, masks)
            for reporting covered annotations.
            Only used when the 'object_visibility_threshold' parameter is true
        panoptic_comparison:
          type: boolean
          description: |
            Use only the visible part of the masks and polygons in comparisons
        compare_attributes:
          type: boolean
          description: Enables or disables annotation attribute comparison
    PatchedTaskWriteRequest:
      type: object
      properties:
        name:
          type: string
          minLength: 1
          maxLength: 256
        project_id:
          type: integer
          nullable: true
        owner_id:
          type: integer
          writeOnly: true
          nullable: true
        assignee_id:
          type: integer
          writeOnly: true
          nullable: true
        bug_tracker:
          type: string
          maxLength: 2000
        labels:
          type: array
          items:
            $ref: '#/components/schemas/PatchedLabelRequest'
        subset:
          type: string
          maxLength: 64
        target_storage:
          allOf:
          - $ref: '#/components/schemas/StorageRequest'
          nullable: true
        source_storage:
          allOf:
          - $ref: '#/components/schemas/StorageRequest'
          nullable: true
    PatchedUserRequest:
      type: object
      properties:
        username:
          type: string
          minLength: 1
          description: Required. 150 characters or fewer. Letters, digits and @/./+/-/_
            only.
          pattern: ^[\w.@+-]+$
          maxLength: 150
        first_name:
          type: string
          maxLength: 150
        last_name:
          type: string
          maxLength: 150
        email:
          type: string
          format: email
          title: Email address
          maxLength: 254
        groups:
          type: array
          items:
            type: string
            minLength: 1
        is_staff:
          type: boolean
          title: Staff status
          description: Designates whether the user can log into this admin site.
        is_superuser:
          type: boolean
          title: Superuser status
          description: Designates that this user has all permissions without explicitly
            assigning them.
        is_active:
          type: boolean
          title: Active
          description: Designates whether this user should be treated as active. Unselect
            this instead of deleting accounts.
    PatchedWebhookWriteRequest:
      type: object
      properties:
        target_url:
          type: string
          format: uri
          minLength: 1
          maxLength: 8192
        description:
          type: string
          maxLength: 128
        content_type:
          $ref: '#/components/schemas/WebhookContentType'
        secret:
          type: string
          maxLength: 64
        is_active:
          type: boolean
        enable_ssl:
          type: boolean
        events:
          type: array
          items:
            $ref: '#/components/schemas/EventsEnum'
          writeOnly: true
    Plugins:
      type: object
      properties:
        GIT_INTEGRATION:
          type: boolean
        ANALYTICS:
          type: boolean
        MODELS:
          type: boolean
        PREDICT:
          type: boolean
      required:
      - ANALYTICS
      - GIT_INTEGRATION
      - MODELS
      - PREDICT
    ProjectFileRequest:
      type: object
      properties:
        project_file:
          type: string
          format: binary
      required:
      - project_file
    ProjectRead:
      type: object
      properties:
        url:
          type: string
          format: uri
          readOnly: true
        id:
          type: integer
          readOnly: true
        name:
          type: string
          readOnly: true
        owner:
          allOf:
          - $ref: '#/components/schemas/BasicUser'
          readOnly: true
          nullable: true
        assignee:
          allOf:
          - $ref: '#/components/schemas/BasicUser'
          readOnly: true
          nullable: true
        guide_id:
          type: integer
          nullable: true
        bug_tracker:
          type: string
          readOnly: true
        task_subsets:
          type: array
          items:
            type: string
          readOnly: true
        created_date:
          type: string
          format: date-time
          readOnly: true
        updated_date:
          type: string
          format: date-time
          readOnly: true
        status:
          allOf:
          - $ref: '#/components/schemas/JobStatus'
          readOnly: true
        dimension:
          type: string
          readOnly: true
          nullable: true
          maxLength: 16
        organization:
          type: integer
          readOnly: true
          nullable: true
        target_storage:
          allOf:
          - $ref: '#/components/schemas/Storage'
          readOnly: true
          nullable: true
        source_storage:
          allOf:
          - $ref: '#/components/schemas/Storage'
          readOnly: true
          nullable: true
        tasks:
          $ref: '#/components/schemas/TasksSummary'
        labels:
          $ref: '#/components/schemas/LabelsSummary'
      required:
      - labels
      - tasks
    ProjectWriteRequest:
      type: object
      properties:
        name:
          type: string
          minLength: 1
          maxLength: 256
        labels:
          type: array
          items:
            $ref: '#/components/schemas/PatchedLabelRequest'
          writeOnly: true
          default: []
        owner_id:
          type: integer
          writeOnly: true
          nullable: true
        assignee_id:
          type: integer
          writeOnly: true
          nullable: true
        bug_tracker:
          type: string
          maxLength: 2000
        target_storage:
          allOf:
          - $ref: '#/components/schemas/StorageRequest'
          writeOnly: true
        source_storage:
          allOf:
          - $ref: '#/components/schemas/StorageRequest'
          writeOnly: true
        task_subsets:
          type: array
          items:
            type: string
            minLength: 1
          writeOnly: true
      required:
      - name
    ProviderTypeEnum:
      enum:
      - AWS_S3_BUCKET
      - AZURE_CONTAINER
      - GOOGLE_DRIVE
      - GOOGLE_CLOUD_STORAGE
      type: string
      description: |-
        * `AWS_S3_BUCKET` - AWS_S3
        * `AZURE_CONTAINER` - AZURE_CONTAINER
        * `GOOGLE_DRIVE` - GOOGLE_DRIVE
        * `GOOGLE_CLOUD_STORAGE` - GOOGLE_CLOUD_STORAGE
    QualityEnum:
      enum:
      - compressed
      - original
      type: string
      description: |-
        * `compressed` - compressed
        * `original` - original
    QualityReport:
      type: object
      properties:
        id:
          type: integer
          readOnly: true
        job_id:
          type: integer
          nullable: true
          readOnly: true
        task_id:
          type: integer
          nullable: true
          readOnly: true
        parent_id:
          type: integer
          nullable: true
          readOnly: true
        target:
          $ref: '#/components/schemas/QualityReportTarget'
        summary:
          $ref: '#/components/schemas/QualityReportSummary'
        created_date:
          type: string
          format: date-time
          readOnly: true
        target_last_updated:
          type: string
          format: date-time
          readOnly: true
        gt_last_updated:
          type: string
          format: date-time
          readOnly: true
      required:
      - summary
      - target
    QualityReportCreateRequest:
      type: object
      properties:
        task_id:
          type: integer
          writeOnly: true
      required:
      - task_id
    QualityReportSummary:
      type: object
      properties:
        frame_count:
          type: integer
        frame_share:
          type: number
          format: double
        conflict_count:
          type: integer
        warning_count:
          type: integer
        error_count:
          type: integer
        conflicts_by_type:
          type: object
          additionalProperties:
            type: integer
        valid_count:
          type: integer
        ds_count:
          type: integer
        gt_count:
          type: integer
      required:
      - conflict_count
      - conflicts_by_type
      - ds_count
      - error_count
      - frame_count
      - frame_share
      - gt_count
      - valid_count
      - warning_count
    QualityReportTarget:
      enum:
      - job
      - task
      type: string
      description: |-
        * `job` - JOB
        * `task` - TASK
    QualitySettings:
      type: object
      properties:
        id:
          type: integer
          readOnly: true
        task_id:
          type: integer
          readOnly: true
        iou_threshold:
          type: number
          format: double
          description: Used for distinction between matched / unmatched shapes
        oks_sigma:
          type: number
          format: double
          description: |
            Like IoU threshold, but for points.
            The percent of the bbox area, used as the radius of the circle around the GT point,
            where the checked point is expected to be.
            Read more: https://cocodataset.org/#keypoints-eval
        line_thickness:
          type: number
          format: double
          description: |
            Thickness of polylines, relatively to the (image area) ^ 0.5.
            The distance to the boundary around the GT line,
            inside of which the checked line points should be
        low_overlap_threshold:
          type: number
          format: double
          description: |
            Used for distinction between strong / weak (low_overlap) matches
        compare_line_orientation:
          type: boolean
          description: Enables or disables polyline orientation comparison
        line_orientation_threshold:
          type: number
          format: double
          description: |
            The minimal gain in the GT IoU between the given and reversed line directions
            to consider the line inverted.
            Only used when the 'compare_line_orientation' parameter is true
        compare_groups:
          type: boolean
          description: Enables or disables annotation group checks
        group_match_threshold:
          type: number
          format: double
          description: |
            Minimal IoU for groups to be considered matching.
            Only used when the 'compare_groups' parameter is true
        check_covered_annotations:
          type: boolean
          description: |
            Check for partially-covered annotations, useful in segmentation tasks
        object_visibility_threshold:
          type: number
          format: double
          description: |
            Minimal visible area percent of the spatial annotations (polygons, masks)
            for reporting covered annotations.
            Only used when the 'object_visibility_threshold' parameter is true
        panoptic_comparison:
          type: boolean
          description: |
            Use only the visible part of the masks and polygons in comparisons
        compare_attributes:
          type: boolean
          description: Enables or disables annotation attribute comparison
    RegisterSerializerEx:
      type: object
      properties:
        username:
          type: string
          maxLength: 150
          minLength: 5
        email:
          type: string
          format: email
        first_name:
          type: string
        last_name:
          type: string
      required:
      - username
    RegisterSerializerExRequest:
      type: object
      properties:
        username:
          type: string
          minLength: 5
          maxLength: 150
        email:
          type: string
          format: email
          minLength: 1
        password1:
          type: string
          writeOnly: true
          minLength: 1
        password2:
          type: string
          writeOnly: true
          minLength: 1
        first_name:
          type: string
          minLength: 1
        last_name:
          type: string
          minLength: 1
      required:
      - password1
      - password2
      - username
    RestAuthDetail:
      type: object
      properties:
        detail:
          type: string
          readOnly: true
    RoleEnum:
      enum:
      - worker
      - supervisor
      - maintainer
      - owner
      type: string
      description: |-
        * `worker` - Worker
        * `supervisor` - Supervisor
        * `maintainer` - Maintainer
        * `owner` - Owner
    RqId:
      type: object
      properties:
        rq_id:
          type: string
          description: Request id
      required:
      - rq_id
    RqStatus:
      type: object
      properties:
        state:
          $ref: '#/components/schemas/RqStatusStateEnum'
        message:
          type: string
          default: ''
        progress:
          type: number
          format: double
          maximum: 100
          default: 0.0
      required:
      - state
    RqStatusStateEnum:
      enum:
      - Queued
      - Started
      - Finished
      - Failed
      type: string
      description: |-
        * `Queued` - Queued
        * `Started` - Started
        * `Finished` - Finished
        * `Failed` - Failed
    SeverityEnum:
      enum:
      - warning
      - error
      type: string
      description: |-
        * `warning` - WARNING
        * `error` - ERROR
    ShapeType:
      enum:
      - rectangle
      - polygon
      - polyline
      - points
      - ellipse
      - cuboid
      - mask
      - skeleton
      type: string
      description: |-
        * `rectangle` - RECTANGLE
        * `polygon` - POLYGON
        * `polyline` - POLYLINE
        * `points` - POINTS
        * `ellipse` - ELLIPSE
        * `cuboid` - CUBOID
        * `mask` - MASK
        * `skeleton` - SKELETON
    SigningRequest:
      type: object
      properties:
        url:
          type: string
          minLength: 1
      required:
      - url
    SortingMethod:
      enum:
      - lexicographical
      - natural
      - predefined
      - random
      type: string
      description: |-
        * `lexicographical` - LEXICOGRAPHICAL
        * `natural` - NATURAL
        * `predefined` - PREDEFINED
        * `random` - RANDOM
    Storage:
      type: object
      properties:
        id:
          type: integer
          readOnly: true
        location:
          $ref: '#/components/schemas/LocationEnum'
        cloud_storage_id:
          type: integer
          maximum: 2147483647
          minimum: -2147483648
          nullable: true
    StorageMethod:
      enum:
      - cache
      - file_system
      type: string
      description: |-
        * `cache` - CACHE
        * `file_system` - FILE_SYSTEM
    StorageRequest:
      type: object
      properties:
        location:
          $ref: '#/components/schemas/LocationEnum'
        cloud_storage_id:
          type: integer
          maximum: 2147483647
          minimum: -2147483648
          nullable: true
    StorageType:
      enum:
      - cloud_storage
      - local
      - share
      type: string
      description: |-
        * `cloud_storage` - CLOUD_STORAGE
        * `local` - LOCAL
        * `share` - SHARE
    SubLabeledShape:
      type: object
      properties:
        type:
          $ref: '#/components/schemas/ShapeType'
        occluded:
          type: boolean
          default: false
        outside:
          type: boolean
          default: false
        z_order:
          type: integer
          default: 0
        rotation:
          type: number
          format: double
          maximum: 360
          minimum: 0
          default: 0.0
        points:
          type: array
          items:
            type: number
            format: double
        id:
          type: integer
          nullable: true
        frame:
          type: integer
          minimum: 0
        label_id:
          type: integer
          minimum: 0
        group:
          type: integer
          minimum: 0
          nullable: true
        source:
          type: string
          default: manual
        attributes:
          type: array
          items:
            $ref: '#/components/schemas/AttributeVal'
          default: []
      required:
      - frame
      - label_id
      - type
    SubLabeledShapeRequest:
      type: object
      properties:
        type:
          $ref: '#/components/schemas/ShapeType'
        occluded:
          type: boolean
          default: false
        outside:
          type: boolean
          default: false
        z_order:
          type: integer
          default: 0
        rotation:
          type: number
          format: double
          maximum: 360
          minimum: 0
          default: 0.0
        points:
          type: array
          items:
            type: number
            format: double
        id:
          type: integer
          nullable: true
        frame:
          type: integer
          minimum: 0
        label_id:
          type: integer
          minimum: 0
        group:
          type: integer
          minimum: 0
          nullable: true
        source:
          type: string
          minLength: 1
          default: manual
        attributes:
          type: array
          items:
            $ref: '#/components/schemas/AttributeValRequest'
          default: []
      required:
      - frame
      - label_id
      - type
    SubLabeledTrack:
      type: object
      properties:
        id:
          type: integer
          nullable: true
        frame:
          type: integer
          minimum: 0
        label_id:
          type: integer
          minimum: 0
        group:
          type: integer
          minimum: 0
          nullable: true
        source:
          type: string
          default: manual
        shapes:
          type: array
          items:
            $ref: '#/components/schemas/TrackedShape'
        attributes:
          type: array
          items:
            $ref: '#/components/schemas/AttributeVal'
          default: []
      required:
      - frame
      - label_id
      - shapes
    SubLabeledTrackRequest:
      type: object
      properties:
        id:
          type: integer
          nullable: true
        frame:
          type: integer
          minimum: 0
        label_id:
          type: integer
          minimum: 0
        group:
          type: integer
          minimum: 0
          nullable: true
        source:
          type: string
          minLength: 1
          default: manual
        shapes:
          type: array
          items:
            $ref: '#/components/schemas/TrackedShapeRequest'
        attributes:
          type: array
          items:
            $ref: '#/components/schemas/AttributeValRequest'
          default: []
      required:
      - frame
      - label_id
      - shapes
    Sublabel:
      type: object
      properties:
        id:
          type: integer
        name:
          type: string
          maxLength: 64
        color:
          type: string
          description: The hex value for the RGB color. Will be generated automatically,
            unless specified explicitly.
        attributes:
          type: array
          items:
            $ref: '#/components/schemas/Attribute'
          default: []
          description: The list of attributes. If you want to remove an attribute,
            you need to recreate the label and specify the remaining attributes.
        type:
          type: string
          description: Associated annotation type for this label
        has_parent:
          type: boolean
      required:
      - name
    SublabelRequest:
      type: object
      properties:
        id:
          type: integer
        name:
          type: string
          minLength: 1
          maxLength: 64
        color:
          type: string
          description: The hex value for the RGB color. Will be generated automatically,
            unless specified explicitly.
        attributes:
          type: array
          items:
            $ref: '#/components/schemas/AttributeRequest'
          default: []
          description: The list of attributes. If you want to remove an attribute,
            you need to recreate the label and specify the remaining attributes.
        type:
          type: string
          description: Associated annotation type for this label
        has_parent:
          type: boolean
      required:
      - name
    TaskAnnotationsUpdateRequest:
      oneOf:
      - $ref: '#/components/schemas/LabeledDataRequest'
      - $ref: '#/components/schemas/AnnotationFileRequest'
      nullable: true
    TaskAnnotationsWriteRequest:
      oneOf:
      - $ref: '#/components/schemas/AnnotationFileRequest'
      nullable: true
    TaskFileRequest:
      type: object
      properties:
        task_file:
          type: string
          format: binary
      required:
      - task_file
    TaskRead:
      type: object
      properties:
        url:
          type: string
          format: uri
          readOnly: true
        id:
          type: integer
          readOnly: true
        name:
          type: string
          readOnly: true
        project_id:
          type: integer
          nullable: true
        mode:
          type: string
          readOnly: true
        owner:
          allOf:
          - $ref: '#/components/schemas/BasicUser'
          nullable: true
        assignee:
          allOf:
          - $ref: '#/components/schemas/BasicUser'
          nullable: true
        bug_tracker:
          type: string
          readOnly: true
        created_date:
          type: string
          format: date-time
          readOnly: true
        updated_date:
          type: string
          format: date-time
          readOnly: true
        overlap:
          type: integer
          readOnly: true
          nullable: true
        segment_size:
          type: integer
          readOnly: true
        status:
          allOf:
          - $ref: '#/components/schemas/JobStatus'
          readOnly: true
        data_chunk_size:
          type: integer
          maximum: 2147483647
          minimum: 0
          nullable: true
          readOnly: true
        data_compressed_chunk_type:
          allOf:
          - $ref: '#/components/schemas/ChunkType'
          readOnly: true
        guide_id:
          type: integer
          nullable: true
        data_original_chunk_type:
          allOf:
          - $ref: '#/components/schemas/ChunkType'
          readOnly: true
        size:
          type: integer
          maximum: 2147483647
          minimum: 0
          readOnly: true
        image_quality:
          type: integer
          maximum: 32767
          minimum: 0
          readOnly: true
        data:
          type: integer
          readOnly: true
        dimension:
          type: string
        subset:
          type: string
          readOnly: true
        organization:
          type: integer
          readOnly: true
          nullable: true
        target_storage:
          allOf:
          - $ref: '#/components/schemas/Storage'
          nullable: true
        source_storage:
          allOf:
          - $ref: '#/components/schemas/Storage'
          nullable: true
        jobs:
          $ref: '#/components/schemas/JobsSummary'
        labels:
          $ref: '#/components/schemas/LabelsSummary'
      required:
      - jobs
      - labels
    TaskWriteRequest:
      type: object
      properties:
        name:
          type: string
          minLength: 1
          maxLength: 256
        project_id:
          type: integer
          nullable: true
        owner_id:
          type: integer
          writeOnly: true
          nullable: true
        assignee_id:
          type: integer
          writeOnly: true
          nullable: true
        bug_tracker:
          type: string
          maxLength: 2000
        overlap:
          type: integer
          maximum: 2147483647
          minimum: 0
          nullable: true
        segment_size:
          type: integer
          maximum: 2147483647
          minimum: 0
        labels:
          type: array
          items:
            $ref: '#/components/schemas/PatchedLabelRequest'
        subset:
          type: string
          maxLength: 64
        target_storage:
          allOf:
          - $ref: '#/components/schemas/StorageRequest'
          nullable: true
        source_storage:
          allOf:
          - $ref: '#/components/schemas/StorageRequest'
          nullable: true
      required:
      - name
    TasksSummary:
      type: object
      properties:
        count:
          type: integer
          default: 0
        url:
          type: string
          format: uri
          readOnly: true
    Token:
      type: object
      description: Serializer for Token model.
      properties:
        key:
          type: string
          maxLength: 40
      required:
      - key
    TrackedShape:
      type: object
      properties:
        type:
          $ref: '#/components/schemas/ShapeType'
        occluded:
          type: boolean
          default: false
        outside:
          type: boolean
          default: false
        z_order:
          type: integer
          default: 0
        rotation:
          type: number
          format: double
          maximum: 360
          minimum: 0
          default: 0.0
        points:
          type: array
          items:
            type: number
            format: double
        id:
          type: integer
          nullable: true
        frame:
          type: integer
          minimum: 0
        attributes:
          type: array
          items:
            $ref: '#/components/schemas/AttributeVal'
          default: []
      required:
      - frame
      - type
    TrackedShapeRequest:
      type: object
      properties:
        type:
          $ref: '#/components/schemas/ShapeType'
        occluded:
          type: boolean
          default: false
        outside:
          type: boolean
          default: false
        z_order:
          type: integer
          default: 0
        rotation:
          type: number
          format: double
          maximum: 360
          minimum: 0
          default: 0.0
        points:
          type: array
          items:
            type: number
            format: double
        id:
          type: integer
          nullable: true
        frame:
          type: integer
          minimum: 0
        attributes:
          type: array
          items:
            $ref: '#/components/schemas/AttributeValRequest'
          default: []
      required:
      - frame
      - type
    User:
      type: object
      properties:
        url:
          type: string
          format: uri
          readOnly: true
        id:
          type: integer
          readOnly: true
        username:
          type: string
          description: Required. 150 characters or fewer. Letters, digits and @/./+/-/_
            only.
          pattern: ^[\w.@+-]+$
          maxLength: 150
        first_name:
          type: string
          maxLength: 150
        last_name:
          type: string
          maxLength: 150
        email:
          type: string
          format: email
          title: Email address
          maxLength: 254
        groups:
          type: array
          items:
            type: string
        is_staff:
          type: boolean
          title: Staff status
          description: Designates whether the user can log into this admin site.
        is_superuser:
          type: boolean
          title: Superuser status
          description: Designates that this user has all permissions without explicitly
            assigning them.
        is_active:
          type: boolean
          title: Active
          description: Designates whether this user should be treated as active. Unselect
            this instead of deleting accounts.
        last_login:
          type: string
          format: date-time
          readOnly: true
          nullable: true
        date_joined:
          type: string
          format: date-time
          readOnly: true
      required:
      - groups
      - username
    WebhookContentType:
      enum:
      - application/json
      type: string
      description: '* `application/json` - JSON'
    WebhookDeliveryRead:
      type: object
      properties:
        id:
          type: integer
          readOnly: true
        webhook_id:
          type: integer
          readOnly: true
        event:
          type: string
          readOnly: true
        status_code:
          type: integer
          readOnly: true
          nullable: true
        redelivery:
          type: boolean
          readOnly: true
        created_date:
          type: string
          format: date-time
          readOnly: true
        updated_date:
          type: string
          format: date-time
          readOnly: true
        changed_fields:
          type: string
          readOnly: true
        request:
          type: object
          additionalProperties: {}
          readOnly: true
        response:
          type: object
          additionalProperties: {}
          readOnly: true
    WebhookRead:
      type: object
      properties:
        id:
          type: integer
          readOnly: true
        url:
          type: string
          format: uri
          readOnly: true
        target_url:
          type: string
          format: uri
          readOnly: true
        description:
          type: string
          readOnly: true
        type:
          $ref: '#/components/schemas/WebhookType'
        content_type:
          $ref: '#/components/schemas/WebhookContentType'
        is_active:
          type: boolean
          readOnly: true
        enable_ssl:
          type: boolean
          readOnly: true
        created_date:
          type: string
          format: date-time
          readOnly: true
        updated_date:
          type: string
          format: date-time
          readOnly: true
        owner:
          allOf:
          - $ref: '#/components/schemas/BasicUser'
          readOnly: true
          nullable: true
        project_id:
          type: integer
          nullable: true
        organization:
          type: integer
          readOnly: true
          nullable: true
        events:
          type: array
          items:
            $ref: '#/components/schemas/EventsEnum'
          readOnly: true
        last_status:
          type: integer
          readOnly: true
        last_delivery_date:
          type: string
          format: date-time
          readOnly: true
      required:
      - content_type
      - type
    WebhookType:
      enum:
      - organization
      - project
      type: string
      description: |-
        * `organization` - ORGANIZATION
        * `project` - PROJECT
    WebhookWriteRequest:
      type: object
      properties:
        target_url:
          type: string
          format: uri
          minLength: 1
          maxLength: 8192
        description:
          type: string
          maxLength: 128
        type:
          $ref: '#/components/schemas/WebhookType'
        content_type:
          $ref: '#/components/schemas/WebhookContentType'
        secret:
          type: string
          maxLength: 64
        is_active:
          type: boolean
        enable_ssl:
          type: boolean
        project_id:
          type: integer
          writeOnly: true
          nullable: true
        events:
          type: array
          items:
            $ref: '#/components/schemas/EventsEnum'
          writeOnly: true
      required:
      - events
      - target_url
      - type
  securitySchemes:
    basicAuth:
      type: http
      scheme: basic
    csrfAuth:
      type: apiKey
      in: cookie
      name: csrftoken
      description: Can be sent as a cookie or as the X-CSRFTOKEN header
    sessionAuth:
      type: apiKey
      in: cookie
      name: sessionid
    signatureAuth:
      type: apiKey
      in: query
      name: sign
      description: Can be used to share URLs to private links
    tokenAuth:
      type: apiKey
      in: header
      name: Authorization
      description: |2

        To authenticate using a token (or API key), you need to have 3 components in a request:
        - the 'sessionid' cookie
        - the 'csrftoken' cookie or 'X-CSRFTOKEN' header
        - the 'Authentication' header with the 'Token ' prefix

        You can obtain an API key (the token) from the server response on
        the basic auth request.
      x-token-prefix: Token
externalDocs:
  description: CVAT documentation
  url: https://opencv.github.io/cvat/docs/<|MERGE_RESOLUTION|>--- conflicted
+++ resolved
@@ -1,11 +1,7 @@
 openapi: 3.0.3
 info:
   title: CVAT REST API
-<<<<<<< HEAD
-  version: 2.4.9
-=======
   version: '2.5'
->>>>>>> d950d245
   description: REST API for Computer Vision Annotation Tool (CVAT)
   termsOfService: https://www.google.com/policies/terms/
   contact:
