--- conflicted
+++ resolved
@@ -11,11 +11,9 @@
     "django.contrib.auth.hashers.MD5PasswordHasher",
 ]
 
-<<<<<<< HEAD
 # Avoid quality updates during test runs.
 # Note that DB initialization triggers server signals,
 # so quality report updates are scheduled for applicable jobs.
 QUALITY_CHECK_JOB_DELAY = 10000
-=======
-IMPORT_CACHE_CLEAN_DELAY = timedelta(seconds=30)
->>>>>>> 04a1f0b3
+
+IMPORT_CACHE_CLEAN_DELAY = timedelta(seconds=30)