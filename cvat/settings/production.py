--- conflicted
+++ resolved
@@ -1,7 +1,6 @@
 # Copyright (C) 2018 Intel Corporation
 #
 # SPDX-License-Identifier: MIT
-import os
 
 from .base import *
 import logging
@@ -18,7 +17,6 @@
 # https://github.com/moggers87/django-sendfile2
 SENDFILE_BACKEND = 'django_sendfile.backends.xsendfile'
 
-<<<<<<< HEAD
 
 # Sentry setup.
 USE_SENTRY = bool(int(os.getenv('USE_SENTRY', 1)))
@@ -39,21 +37,6 @@
         print(e)
 else:
     logging.info('Sentry usage is disabled.')
-=======
-# Database
-# https://docs.djangoproject.com/en/2.0/ref/settings/#databases
-
-DATABASES = {
-    'default': {
-        'ENGINE': 'django.db.backends.postgresql',
-        'HOST': os.getenv('CVAT_POSTGRES_HOST', 'cvat_db'),
-        'NAME': os.getenv('CVAT_POSTGRES_DBNAME', 'cvat'),
-        'USER': os.getenv('CVAT_POSTGRES_USER', 'root'),
-        'PASSWORD': os.getenv('CVAT_POSTGRES_PASSWORD', ''),
-        'PORT': os.getenv('CVAT_POSTGRES_PORT', 5432),
-    }
-}
 
 # Reb overrides
-from cvat.rebotics.settings.production import *
->>>>>>> 701aa52d
+from cvat.rebotics.settings.production import *