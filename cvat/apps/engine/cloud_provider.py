--- conflicted
+++ resolved
@@ -431,12 +431,8 @@
             CredentialsTypeChoice.KEY_SECRET_KEY_PAIR : \
                 " ".join([self.key, self.secret_key]),
             CredentialsTypeChoice.ACCOUNT_NAME_TOKEN_PAIR : " ".join([self.account_name, self.session_token]),
-<<<<<<< HEAD
+            CredentialsTypeChoice.KEY_FILE_PATH: self.key_file_path,
             CredentialsTypeChoice.ANONYMOUS_ACCESS: "" if not self.account_name else self.account_name,
-=======
-            CredentialsTypeChoice.KEY_FILE_PATH: self.key_file_path,
-            CredentialsTypeChoice.ANONYMOUS_ACCESS: "",
->>>>>>> 741d3974
         }
         return converted_credentials[self.credentials_type]
 
@@ -446,45 +442,44 @@
             self.key, self.secret_key = credentials.get('value').split()
         elif self.credentials_type == CredentialsTypeChoice.ACCOUNT_NAME_TOKEN_PAIR:
             self.account_name, self.session_token = credentials.get('value').split()
-<<<<<<< HEAD
         elif self.credentials_type == CredentialsTypeChoice.ANONYMOUS_ACCESS:
             self.session_token, self.key, self.secret_key = ('', '', '')
             # account_name will be in [some_value, '']
             self.account_name = credentials.get('value')
-=======
         elif self.credentials_type == CredentialsTypeChoice.KEY_FILE_PATH:
             self.key_file_path = credentials.get('value')
->>>>>>> 741d3974
         else:
             raise NotImplementedError('Found {} not supported credentials type'.format(self.credentials_type))
 
     def mapping_with_new_values(self, credentials):
         self.credentials_type = credentials.get('credentials_type', self.credentials_type)
-<<<<<<< HEAD
         if self.credentials_type == CredentialsTypeChoice.ANONYMOUS_ACCESS:
             self.key = ''
             self.secret_key = ''
             self.session_token = ''
+            self.key_file_path = ''
             self.account_name = credentials.get('account_name', self.account_name)
         elif self.credentials_type == CredentialsTypeChoice.KEY_SECRET_KEY_PAIR:
             self.key = credentials.get('key', self.key)
             self.secret_key = credentials.get('secret_key', self.secret_key)
             self.session_token = ''
             self.account_name = ''
+            self.key_file_path = ''
         elif self.credentials_type == CredentialsTypeChoice.ACCOUNT_NAME_TOKEN_PAIR:
             self.session_token = credentials.get('session_token', self.session_token)
             self.account_name = credentials.get('account_name', self.account_name)
             self.key = ''
             self.secret_key = ''
+            self.key_file_path = ''
+        elif self.credentials_type == CredentialsTypeChoice.KEY_FILE_PATH:
+            self.key = ''
+            self.secret_key = ''
+            self.session_token = ''
+            self.account_name = ''
+            self.key_file_path = credentials.get('key_file_path', self.key_file_path)
         else:
             raise NotImplementedError('Mapping credentials: unsupported credentials type')
-=======
-        self.key = credentials.get('key', self.key)
-        self.secret_key = credentials.get('secret_key', self.secret_key)
-        self.session_token = credentials.get('session_token', self.session_token)
-        self.account_name = credentials.get('account_name', self.account_name)
-        self.key_file_path = credentials.get('key_file_path', self.key_file_path)
->>>>>>> 741d3974
+
 
     def values(self):
         return [self.key, self.secret_key, self.session_token, self.account_name, self.key_file_path]