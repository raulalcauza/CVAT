--- conflicted
+++ resolved
@@ -9,26 +9,19 @@
 import importlib
 import sys
 import traceback
-from typing import Any, Dict, Optional
+from typing import Any, Dict, Optional, Callable
 import subprocess
 import os
 import urllib.parse
-<<<<<<< HEAD
 import logging
-from django.utils import timezone
+
 from rq.job import Job
 from django_rq.queues import DjangoRQ
-from typing import Callable, Any
-from django.http.request import HttpRequest
-from datetime import timedelta
-=======
 
 from django.http.request import HttpRequest
 from django.utils import timezone
 from django.utils.http import urlencode
-
 from rest_framework.reverse import reverse as _reverse
->>>>>>> 255f2d08
 
 from av import VideoFrame
 from PIL import Image
@@ -160,8 +153,8 @@
     filename: str,
     key: str,
     request: HttpRequest,
-    result_ttl: timedelta,
-    failure_ttl: timedelta
+    result_ttl: float,
+    failure_ttl: float
 ) -> Job:
     rq_job_id_download_file = rq_id + f'?action=download_{filename}'
     rq_job_download_file = queue.fetch_job(rq_job_id_download_file)
