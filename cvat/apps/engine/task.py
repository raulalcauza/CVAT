# Copyright (C) 2018-2022 Intel Corporation
# Copyright (C) 2022-2023 CVAT.ai Corporation
#
# SPDX-License-Identifier: MIT

import itertools
import fnmatch
import os
from typing import Any, Dict, Iterator, List, NamedTuple, Optional, Union, Iterable
from rest_framework.serializers import ValidationError
import rq
import re
import shutil
from urllib import parse as urlparse
from urllib import request as urlrequest
import django_rq
import concurrent.futures
import queue

from django.conf import settings
from django.db import transaction
from django.http import HttpRequest
from datetime import datetime, timezone
from pathlib import Path

from cvat.apps.engine import models
from cvat.apps.engine.log import ServerLogManager
from cvat.apps.engine.media_extractors import (MEDIA_TYPES, ImageListReader, Mpeg4ChunkWriter, Mpeg4CompressedChunkWriter,
    ValidateDimension, ZipChunkWriter, ZipCompressedChunkWriter, get_mime, sort)
from cvat.apps.engine.utils import (
<<<<<<< HEAD
    av_scan_paths,get_rq_job_meta, define_dependent_job, get_rq_lock_by_user, preload_images,
    RQIdManager
)
=======
    av_scan_paths,get_rq_job_meta, define_dependent_job, get_rq_lock_by_user, preload_images
)
from cvat.apps.engine.rq_job_handler import RQIdManager
>>>>>>> 455a8db9
from cvat.utils.http import make_requests_session, PROXIES_FOR_UNTRUSTED_URLS
from utils.dataset_manifest import ImageManifestManager, VideoManifestManager, is_manifest
from utils.dataset_manifest.core import VideoManifestValidator, is_dataset_manifest
from utils.dataset_manifest.utils import detect_related_images
from .cloud_provider import db_storage_to_storage_instance

slogger = ServerLogManager(__name__)

############################# Low Level server API

def create(
    db_task: models.Task,
    data: models.Data,
    request: HttpRequest,
) -> None:
    """Schedule the task"""
    q = django_rq.get_queue(settings.CVAT_QUEUES.IMPORT_DATA.value)
    user_id = request.user.id

    with get_rq_lock_by_user(q, user_id):
        q.enqueue_call(
            func=_create_thread,
            args=(db_task.pk, data),
<<<<<<< HEAD
            job_id=RQIdManager.build_rq_id('create', 'task', db_task.pk),
=======
            job_id=RQIdManager.build('create', 'task', db_task.pk),
>>>>>>> 455a8db9
            meta=get_rq_job_meta(request=request, db_obj=db_task),
            depends_on=define_dependent_job(q, user_id),
            failure_ttl=settings.IMPORT_CACHE_FAILED_TTL.total_seconds(),
        )

############################# Internal implementation for server API

JobFileMapping = List[List[str]]

class SegmentParams(NamedTuple):
    start_frame: int
    stop_frame: int

class SegmentsParams(NamedTuple):
    segments: Iterator[SegmentParams]
    segment_size: int
    overlap: int

def _copy_data_from_share_point(
    server_files: List[str],
    upload_dir: str,
    server_dir: Optional[str] = None,
    server_files_exclude: Optional[List[str]] = None,
):
    job = rq.get_current_job()
    job.meta['status'] = 'Data are being copied from source..'
    job.save_meta()

    filtered_server_files = server_files.copy()

    # filter data from files/directories that should be excluded
    if server_files_exclude:
        for f in server_files:
            path = Path(server_dir or settings.SHARE_ROOT) / f
            if path.is_dir():
                filtered_server_files.remove(f)
                filtered_server_files.extend([str(f / i.relative_to(path)) for i in path.glob('**/*') if i.is_file()])

        filtered_server_files = list(filter(
            lambda x: x not in server_files_exclude and all([f'{i}/' not in server_files_exclude for i in Path(x).parents]),
            filtered_server_files
        ))

    for path in filtered_server_files:
        if server_dir is None:
            source_path = os.path.join(settings.SHARE_ROOT, os.path.normpath(path))
        else:
            source_path = os.path.join(server_dir, os.path.normpath(path))
        target_path = os.path.join(upload_dir, path)
        if os.path.isdir(source_path):
            shutil.copytree(source_path, target_path)
        else:
            target_dir = os.path.dirname(target_path)
            if not os.path.exists(target_dir):
                os.makedirs(target_dir)
            shutil.copyfile(source_path, target_path)

def _get_task_segment_data(
    db_task: models.Task,
    *,
    data_size: Optional[int] = None,
    job_file_mapping: Optional[JobFileMapping] = None,
) -> SegmentsParams:
    if job_file_mapping is not None:
        def _segments():
            # It is assumed here that files are already saved ordered in the task
            # Here we just need to create segments by the job sizes
            start_frame = 0
            for jf in job_file_mapping:
                segment_size = len(jf)
                stop_frame = start_frame + segment_size - 1
                yield SegmentParams(start_frame, stop_frame)

                start_frame = stop_frame + 1

        segments = _segments()
        segment_size = 0
        overlap = 0
    else:
        # The segments have equal parameters
        if data_size is None:
            data_size = db_task.data.size

        segment_size = db_task.segment_size
        if segment_size == 0 or segment_size > data_size:
            segment_size = data_size

        overlap = min(
            db_task.overlap if db_task.overlap is not None
                else 5 if db_task.mode == 'interpolation' else 0,
            segment_size // 2,
        )

        segments = (
            SegmentParams(start_frame, min(start_frame + segment_size - 1, data_size - 1))
            for start_frame in range(0, data_size - overlap, segment_size - overlap)
        )

    return SegmentsParams(segments, segment_size, overlap)

def _save_task_to_db(db_task: models.Task, *, job_file_mapping: Optional[JobFileMapping] = None):
    job = rq.get_current_job()
    job.meta['status'] = 'Task is being saved in database'
    job.save_meta()

    segments, segment_size, overlap = _get_task_segment_data(
        db_task=db_task, job_file_mapping=job_file_mapping
    )
    db_task.segment_size = segment_size
    db_task.overlap = overlap

    for segment_idx, (start_frame, stop_frame) in enumerate(segments):
        slogger.glob.info("New segment for task #{}: idx = {}, start_frame = {}, \
            stop_frame = {}".format(db_task.id, segment_idx, start_frame, stop_frame))

        db_segment = models.Segment()
        db_segment.task = db_task
        db_segment.start_frame = start_frame
        db_segment.stop_frame = stop_frame
        db_segment.save()

        db_job = models.Job(segment=db_segment)
        db_job.save()
        db_job.make_dirs()

    db_task.data.save()
    db_task.save()

def _count_files(data):
    share_root = settings.SHARE_ROOT
    server_files = []

    for path in data["server_files"]:
        path = os.path.normpath(path).lstrip('/')
        if '..' in path.split(os.path.sep):
            raise ValueError("Don't use '..' inside file paths")
        full_path = os.path.abspath(os.path.join(share_root, path))
        if os.path.commonprefix([share_root, full_path]) != share_root:
            raise ValueError("Bad file path: " + path)
        server_files.append(path)

    sorted_server_files = sorted(server_files, reverse=True)
    # The idea of the code is trivial. After sort we will have files in the
    # following order: 'a/b/c/d/2.txt', 'a/b/c/d/1.txt', 'a/b/c/d', 'a/b/c'
    # Let's keep all items which aren't substrings of the previous item. In
    # the example above only 2.txt and 1.txt files will be in the final list.
    # Also need to correctly handle 'a/b/c0', 'a/b/c' case.
    without_extra_dirs = [v[1] for v in zip([""] + sorted_server_files, sorted_server_files)
        if not os.path.dirname(v[0]).startswith(v[1])]

    # we need to keep the original sequence of files
    data['server_files'] = [f for f in server_files if f in without_extra_dirs]

    def count_files(file_mapping, counter):
        for rel_path, full_path in file_mapping.items():
            mime = get_mime(full_path)
            if mime in counter:
                counter[mime].append(rel_path)
            elif rel_path.endswith('.jsonl'):
                continue
            else:
                slogger.glob.warn("Skip '{}' file (its mime type doesn't "
                    "correspond to supported MIME file type)".format(full_path))

    counter = { media_type: [] for media_type in MEDIA_TYPES.keys() }

    count_files(
        file_mapping={ f:f for f in data['remote_files'] or data['client_files']},
        counter=counter,
    )

    count_files(
        file_mapping={ f:os.path.abspath(os.path.join(share_root, f)) for f in data['server_files']},
        counter=counter,
    )

    return counter

def _find_manifest_files(data):
    manifest_files = []
    for files in ['client_files', 'server_files', 'remote_files']:
        current_manifest_files = list(filter(lambda x: x.endswith('.jsonl'), data[files]))
        if current_manifest_files:
            manifest_files.extend(current_manifest_files)
            data[files] = [f for f in data[files] if f not in current_manifest_files]
    return manifest_files

def _validate_data(counter, manifest_files=None):
    unique_entries = 0
    multiple_entries = 0
    for media_type, media_config in MEDIA_TYPES.items():
        if counter[media_type]:
            if media_config['unique']:
                unique_entries += len(counter[media_type])
            else:
                multiple_entries += len(counter[media_type])

            if manifest_files and media_type not in ('video', 'image', 'zip', 'archive'):
                raise Exception(
                    'File with meta information can only be uploaded with video/images/archives'
                )

    if unique_entries == 1 and multiple_entries > 0 or unique_entries > 1:
        unique_types = ', '.join([k for k, v in MEDIA_TYPES.items() if v['unique']])
        multiply_types = ', '.join([k for k, v in MEDIA_TYPES.items() if not v['unique']])
        count = ', '.join(['{} {}(s)'.format(len(v), k) for k, v in counter.items()])
        raise ValueError('Only one {} or many {} can be used simultaneously, \
            but {} found.'.format(unique_types, multiply_types, count))

    if unique_entries == 0 and multiple_entries == 0:
        raise ValueError('No media data found')

    task_modes = [MEDIA_TYPES[media_type]['mode'] for media_type, media_files in counter.items() if media_files]

    if not all(mode == task_modes[0] for mode in task_modes):
        raise Exception('Could not combine different task modes for data')

    return counter, task_modes[0]

def _validate_job_file_mapping(
    db_task: models.Task, data: Dict[str, Any]
) -> Optional[JobFileMapping]:
    job_file_mapping = data.get('job_file_mapping', None)

    if job_file_mapping is None:
        return None
    elif not list(itertools.chain.from_iterable(job_file_mapping)):
        raise ValidationError("job_file_mapping cannot be empty")

    if db_task.segment_size:
        raise ValidationError("job_file_mapping cannot be used with segment_size")

    if (data.get('sorting_method', db_task.data.sorting_method)
        != models.SortingMethod.LEXICOGRAPHICAL
    ):
        raise ValidationError("job_file_mapping cannot be used with sorting_method")

    if data.get('start_frame', db_task.data.start_frame):
        raise ValidationError("job_file_mapping cannot be used with start_frame")

    if data.get('stop_frame', db_task.data.stop_frame):
        raise ValidationError("job_file_mapping cannot be used with stop_frame")

    if data.get('frame_filter', db_task.data.frame_filter):
        raise ValidationError("job_file_mapping cannot be used with frame_filter")

    if db_task.data.get_frame_step() != 1:
        raise ValidationError("job_file_mapping cannot be used with frame step")

    if data.get('filename_pattern'):
        raise ValidationError("job_file_mapping cannot be used with filename_pattern")

    if data.get('server_files_exclude'):
        raise ValidationError("job_file_mapping cannot be used with server_files_exclude")

    return job_file_mapping

def _validate_manifest(
    manifests: List[str],
    root_dir: Optional[str],
    *,
    is_in_cloud: bool,
    db_cloud_storage: Optional[Any],
    data_storage_method: str,
    data_sorting_method: str,
    isBackupRestore: bool,
) -> Optional[str]:
    if manifests:
        if len(manifests) != 1:
            raise ValidationError('Only one manifest file can be attached to data')
        manifest_file = manifests[0]
        full_manifest_path = os.path.join(root_dir, manifests[0])

        if is_in_cloud:
            cloud_storage_instance = db_storage_to_storage_instance(db_cloud_storage)
            # check that cloud storage manifest file exists and is up to date
            if not os.path.exists(full_manifest_path) or \
                    datetime.fromtimestamp(os.path.getmtime(full_manifest_path), tz=timezone.utc) \
                    < cloud_storage_instance.get_file_last_modified(manifest_file):
                cloud_storage_instance.download_file(manifest_file, full_manifest_path)

        if is_manifest(full_manifest_path):
            if not (
                data_sorting_method == models.SortingMethod.PREDEFINED or
                (settings.USE_CACHE and data_storage_method == models.StorageMethodChoice.CACHE) or
                isBackupRestore or is_in_cloud
            ):
                cache_disabled_message = ""
                if data_storage_method == models.StorageMethodChoice.CACHE and not settings.USE_CACHE:
                    cache_disabled_message = (
                        "This server doesn't allow to use cache for data. "
                        "Please turn 'use cache' off and try to recreate the task"
                    )
                    slogger.glob.warning(cache_disabled_message)

                raise ValidationError(
                    "A manifest file can only be used with the 'use cache' option "
                    "or when 'sorting_method' is 'predefined'" + \
                    (". " + cache_disabled_message if cache_disabled_message else "")
                )
            return manifest_file

        raise ValidationError('Invalid manifest was uploaded')

    return None

def _validate_scheme(url):
    ALLOWED_SCHEMES = ['http', 'https']

    parsed_url = urlparse.urlparse(url)

    if parsed_url.scheme not in ALLOWED_SCHEMES:
        raise ValueError('Unsupported URL scheme: {}. Only http and https are supported'.format(parsed_url.scheme))

def _download_data(urls, upload_dir):
    job = rq.get_current_job()
    local_files = {}

    with make_requests_session() as session:
        for url in urls:
            name = os.path.basename(urlrequest.url2pathname(urlparse.urlparse(url).path))
            if name in local_files:
                raise Exception("filename collision: {}".format(name))
            _validate_scheme(url)
            slogger.glob.info("Downloading: {}".format(url))
            job.meta['status'] = '{} is being downloaded..'.format(url)
            job.save_meta()

            response = session.get(url, stream=True, proxies=PROXIES_FOR_UNTRUSTED_URLS)
            if response.status_code == 200:
                response.raw.decode_content = True
                with open(os.path.join(upload_dir, name), 'wb') as output_file:
                    shutil.copyfileobj(response.raw, output_file)
            else:
                error_message = f"Failed to download {response.url}"
                if url != response.url:
                    error_message += f" (redirected from {url})"

                if response.status_code == 407:
                    error_message += "; likely attempt to access internal host"
                elif response.status_code:
                    error_message += f"; HTTP error {response.status_code}"

                raise Exception(error_message)

            local_files[name] = True

    return list(local_files.keys())

def _download_data_from_cloud_storage(
    db_storage: models.CloudStorage,
    files: List[str],
    upload_dir: str,
):
    cloud_storage_instance = db_storage_to_storage_instance(db_storage)
    cloud_storage_instance.bulk_download_to_dir(files, upload_dir)

def _get_manifest_frame_indexer(start_frame=0, frame_step=1):
    return lambda frame_id: start_frame + frame_id * frame_step

def _read_dataset_manifest(path: str, *, create_index: bool = False) -> ImageManifestManager:
    """
    Reads an upload manifest file
    """

    if not is_dataset_manifest(path):
        raise ValidationError(
            "Can't recognize a dataset manifest file in "
            "the uploaded file '{}'".format(os.path.basename(path))
        )

    return ImageManifestManager(path, create_index=create_index)

def _restore_file_order_from_manifest(
    extractor: ImageListReader, manifest: ImageManifestManager, upload_dir: str
) -> List[str]:
    """
    Restores file ordering for the "predefined" file sorting method of the task creation.
    Checks for extra files in the input.
    Read more: https://github.com/cvat-ai/cvat/issues/5061
    """

    input_files = {os.path.relpath(p, upload_dir): p for p in extractor.absolute_source_paths}
    manifest_files = list(manifest.data)

    mismatching_files = list(input_files.keys() ^ manifest_files)
    if mismatching_files:
        DISPLAY_ENTRIES_COUNT = 5
        mismatching_display = [
            fn + (" (upload)" if fn in input_files else " (manifest)")
            for fn in mismatching_files[:DISPLAY_ENTRIES_COUNT]
        ]
        remaining_count = len(mismatching_files) - DISPLAY_ENTRIES_COUNT
        raise FileNotFoundError(
            "Uploaded files do no match the upload manifest file contents. "
            "Please check the upload manifest file contents and the list of uploaded files. "
            "Mismatching files: {}{}. "
            "Read more: https://docs.cvat.ai/docs/manual/advanced/dataset_manifest/"
            .format(
                ", ".join(mismatching_display),
                f" (and {remaining_count} more). " if 0 < remaining_count else ""
            )
        )

    return [input_files[fn] for fn in manifest_files]

def _create_task_manifest_based_on_cloud_storage_manifest(
    sorted_media: List[str],
    cloud_storage_manifest_prefix: str,
    cloud_storage_manifest: ImageManifestManager,
    manifest: ImageManifestManager,
) -> None:
    if cloud_storage_manifest_prefix:
        sorted_media_without_manifest_prefix = [
            os.path.relpath(i, cloud_storage_manifest_prefix) for i in sorted_media
        ]
        sequence, raw_content = cloud_storage_manifest.get_subset(sorted_media_without_manifest_prefix)
        def _add_prefix(properties):
            file_name = properties['name']
            properties['name'] = os.path.join(cloud_storage_manifest_prefix, file_name)
            return properties
        content = list(map(_add_prefix, raw_content))
    else:
        sequence, content = cloud_storage_manifest.get_subset(sorted_media)
    if not content:
        raise ValidationError('There is no intersection of the files specified'
                            'in the request with the contents of the bucket')
    sorted_content = (i[1] for i in sorted(zip(sequence, content)))
    manifest.create(sorted_content)

def _create_task_manifest_from_cloud_data(
    db_storage: models.CloudStorage,
    sorted_media: List[str],
    manifest: ImageManifestManager,
    dimension: models.DimensionType = models.DimensionType.DIM_2D,
) -> None:
    cloud_storage_instance = db_storage_to_storage_instance(db_storage)
    content = cloud_storage_instance.bulk_download_to_memory(sorted_media)
    manifest.link(sources=content, DIM_3D=dimension == models.DimensionType.DIM_3D)
    manifest.create()

@transaction.atomic
def _create_thread(
    db_task: Union[int, models.Task],
    data: Dict[str, Any],
    *,
    isBackupRestore: bool = False,
    isDatasetImport: bool = False,
) -> None:
    if isinstance(db_task, int):
        db_task = models.Task.objects.select_for_update().get(pk=db_task)

    slogger.glob.info("create task #{}".format(db_task.id))

    job_file_mapping = _validate_job_file_mapping(db_task, data)

    db_data = db_task.data
    upload_dir = db_data.get_upload_dirname() if db_data.storage != models.StorageChoice.SHARE else settings.SHARE_ROOT
    is_data_in_cloud = db_data.storage == models.StorageChoice.CLOUD_STORAGE

    job = rq.get_current_job()

    def _update_status(msg: str) -> None:
        job.meta['status'] = msg
        job.save_meta()

    if data['remote_files'] and not isDatasetImport:
        data['remote_files'] = _download_data(data['remote_files'], upload_dir)

    # find and validate manifest file
    manifest_files = _find_manifest_files(data)
    manifest_root = None

    # we should also handle this case because files from the share source have not been downloaded yet
    if data['copy_data']:
        manifest_root = settings.SHARE_ROOT
    elif db_data.storage in {models.StorageChoice.LOCAL, models.StorageChoice.SHARE}:
        manifest_root = upload_dir
    elif is_data_in_cloud:
        manifest_root = db_data.cloud_storage.get_storage_dirname()
    else:
        assert False, f"Unknown file storage {db_data.storage}"

    manifest_file = _validate_manifest(
        manifest_files,
        manifest_root,
        is_in_cloud=is_data_in_cloud,
        db_cloud_storage=db_data.cloud_storage if is_data_in_cloud else None,
        data_storage_method=db_data.storage_method,
        data_sorting_method=data['sorting_method'],
        isBackupRestore=isBackupRestore,
    )

    manifest = None
    if is_data_in_cloud:
        cloud_storage_instance = db_storage_to_storage_instance(db_data.cloud_storage)

        if manifest_file:
            cloud_storage_manifest = ImageManifestManager(
                os.path.join(db_data.cloud_storage.get_storage_dirname(), manifest_file),
                db_data.cloud_storage.get_storage_dirname()
            )
            cloud_storage_manifest.set_index()
            cloud_storage_manifest_prefix = os.path.dirname(manifest_file)

        if manifest_file and not data['server_files'] and not data['filename_pattern']: # only manifest file was specified in server files by the user
            data['filename_pattern'] = '*'

        # update the server_files list with files from the specified directories
        if (dirs:= list(filter(lambda x: x.endswith('/'), data['server_files']))):
            copy_of_server_files = data['server_files'].copy()
            copy_of_dirs = dirs.copy()
            additional_files = []
            if manifest_file:
                for directory in dirs:
                    if cloud_storage_manifest_prefix:
                        # cloud_storage_manifest_prefix is a dirname of manifest, it doesn't end with a slash
                        directory = directory[len(cloud_storage_manifest_prefix) + 1:]
                    additional_files.extend(
                        list(
                            map(
                                lambda x: x[1].full_name,
                                filter(lambda x: x[1].full_name.startswith(directory), cloud_storage_manifest)
                            )
                        ) if directory else [x[1].full_name for x in cloud_storage_manifest]
                    )
                if cloud_storage_manifest_prefix:
                    additional_files = [os.path.join(cloud_storage_manifest_prefix, f) for f in additional_files]
            else:
                while len(dirs):
                    directory = dirs.pop()
                    for f in cloud_storage_instance.list_files(prefix=directory, _use_flat_listing=True):
                        if f['type'] == 'REG':
                            additional_files.append(f['name'])
                        else:
                            dirs.append(f['name'])

            data['server_files'] = []
            for f in copy_of_server_files:
                if f not in copy_of_dirs:
                    data['server_files'].append(f)
                else:
                    data['server_files'].extend(list(filter(lambda x: x.startswith(f), additional_files)))

            del additional_files

        if server_files_exclude := data.get('server_files_exclude'):
            data['server_files'] = list(filter(
                lambda x: x not in server_files_exclude and all([f'{i}/' not in server_files_exclude for i in Path(x).parents]),
                data['server_files']
            ))

        # update list with server files if task creation approach with pattern and manifest file is used
        if data['filename_pattern']:
            additional_files = []

            if not manifest_file:
                # NOTE: we cannot list files with specified pattern on the providers page because they don't provide such function
                dirs = []
                prefix = ""

                while True:
                    for f in cloud_storage_instance.list_files(prefix=prefix, _use_flat_listing=True):
                        if f['type'] == 'REG':
                            additional_files.append(f['name'])
                        else:
                            dirs.append(f['name'])
                    if not dirs:
                        break
                    prefix = dirs.pop()

                if not data['filename_pattern'] == '*':
                    additional_files = fnmatch.filter(additional_files, data['filename_pattern'])
            else:
                additional_files = list(cloud_storage_manifest.data) if not cloud_storage_manifest_prefix \
                    else [os.path.join(cloud_storage_manifest_prefix, f) for f in cloud_storage_manifest.data]
                if not data['filename_pattern'] == '*':
                    additional_files = fnmatch.filter(additional_files, data['filename_pattern'])

            data['server_files'].extend(additional_files)

        if cloud_storage_instance.prefix:
            # filter server_files based on default prefix
            data['server_files'] = list(filter(lambda x: x.startswith(cloud_storage_instance.prefix), data['server_files']))

        # We only need to process the files specified in job_file_mapping
        if job_file_mapping is not None:
            filtered_files = []
            for f in itertools.chain.from_iterable(job_file_mapping):
                if f not in data['server_files']:
                    raise ValidationError(f"Job mapping file {f} is not specified in input files")
                filtered_files.append(f)
            data['server_files'] = filtered_files

    # count and validate uploaded files
    media = _count_files(data)
    media, task_mode = _validate_data(media, manifest_files)

    if is_data_in_cloud:
        # first we need to filter files and keep only supported ones
        if any([v for k, v in media.items() if k != 'image']) and db_data.storage_method == models.StorageMethodChoice.CACHE:
            # FUTURE-FIXME: This is a temporary workaround for creating tasks
            # with unsupported cloud storage data (video, archive, pdf) when use_cache is enabled
            db_data.storage_method = models.StorageMethodChoice.FILE_SYSTEM
            _update_status("The 'use cache' option is ignored")

        if db_data.storage_method == models.StorageMethodChoice.FILE_SYSTEM or not settings.USE_CACHE:
            filtered_data = []
            for files in (i for i in media.values() if i):
                filtered_data.extend(files)
            _download_data_from_cloud_storage(db_data.cloud_storage, filtered_data, upload_dir)
            is_data_in_cloud = False
            db_data.storage = models.StorageChoice.LOCAL
        else:
            manifest = ImageManifestManager(db_data.get_manifest_path())

    if job_file_mapping is not None and task_mode != 'annotation':
        raise ValidationError("job_file_mapping can't be used with sequence-based data like videos")

    if data['server_files']:
        if db_data.storage == models.StorageChoice.LOCAL and not db_data.cloud_storage:
            # this means that the data has not been downloaded from the storage to the host
            _copy_data_from_share_point(
                (data['server_files'] + [manifest_file]) if manifest_file else data['server_files'],
                upload_dir, data.get('server_files_path'), data.get('server_files_exclude'))
            manifest_root = upload_dir
        elif is_data_in_cloud:
            if job_file_mapping is not None:
                sorted_media = list(itertools.chain.from_iterable(job_file_mapping))
            else:
                sorted_media = sort(media['image'], data['sorting_method'])

            if manifest_file:
                # Define task manifest content based on cloud storage manifest content and uploaded files
                _create_task_manifest_based_on_cloud_storage_manifest(
                    sorted_media, cloud_storage_manifest_prefix,
                    cloud_storage_manifest, manifest)
            else: # without manifest file but with use_cache option
                # Define task manifest content based on list with uploaded files
                _create_task_manifest_from_cloud_data(db_data.cloud_storage, sorted_media, manifest)

    av_scan_paths(upload_dir)

    job.meta['status'] = 'Media files are being extracted...'
    job.save_meta()

    # If upload from server_files image and directories
    # need to update images list by all found images in directories
    if (data['server_files']) and len(media['directory']) and len(media['image']):
        media['image'].extend(
            [os.path.relpath(image, upload_dir) for image in
                MEDIA_TYPES['directory']['extractor'](
                    source_path=[os.path.join(upload_dir, f) for f in media['directory']],
                ).absolute_source_paths
            ]
        )
        media['directory'] = []

    if (not isBackupRestore and manifest_file and
        data['sorting_method'] == models.SortingMethod.RANDOM
    ):
        raise ValidationError("It isn't supported to upload manifest file and use random sorting")

    if (isBackupRestore and db_data.storage_method == models.StorageMethodChoice.FILE_SYSTEM and
        data['sorting_method'] in {models.SortingMethod.RANDOM, models.SortingMethod.PREDEFINED}
    ):
        raise ValidationError(
            "It isn't supported to import the task that was created "
            "without cache but with random/predefined sorting"
        )

    # Extract input data
    extractor = None
    manifest_index = _get_manifest_frame_indexer()
    for media_type, media_files in media.items():
        if not media_files:
            continue

        if extractor is not None:
            raise ValidationError('Combined data types are not supported')

        if (isDatasetImport or isBackupRestore) and media_type == 'image' and db_data.storage == models.StorageChoice.SHARE:
            manifest_index = _get_manifest_frame_indexer(db_data.start_frame, db_data.get_frame_step())
            db_data.start_frame = 0
            data['stop_frame'] = None
            db_data.frame_filter = ''

        source_paths = [os.path.join(upload_dir, f) for f in media_files]

        details = {
            'source_path': source_paths,
            'step': db_data.get_frame_step(),
            'start': db_data.start_frame,
            'stop': data['stop_frame'],
        }
        if media_type in {'archive', 'zip', 'pdf'} and db_data.storage == models.StorageChoice.SHARE:
            details['extract_dir'] = db_data.get_upload_dirname()
            upload_dir = db_data.get_upload_dirname()
            db_data.storage = models.StorageChoice.LOCAL
        if media_type != 'video':
            details['sorting_method'] = data['sorting_method']
        extractor = MEDIA_TYPES[media_type]['extractor'](**details)

    if extractor is None:
        raise ValidationError("Can't create a task without data")

    # filter server_files from server_files_exclude when share point is used and files are not copied to CVAT.
    # here we exclude the case when the files are copied to CVAT because files are already filtered out.
    if (
        (server_files_exclude := data.get('server_files_exclude')) and
        data['server_files'] and
        not is_data_in_cloud and
        not data['copy_data'] and
        isinstance(extractor, MEDIA_TYPES['image']['extractor'])
    ):
        extractor.filter(
            lambda x: os.path.relpath(x, upload_dir) not in server_files_exclude and \
                all([f'{i}/' not in server_files_exclude for i in Path(x).relative_to(upload_dir).parents])
        )

    validate_dimension = ValidateDimension()
    if isinstance(extractor, MEDIA_TYPES['zip']['extractor']):
        extractor.extract()

    validate_dimension = ValidateDimension()
    if db_data.storage == models.StorageChoice.LOCAL or (
        db_data.storage == models.StorageChoice.SHARE and
        isinstance(extractor, MEDIA_TYPES['zip']['extractor'])
    ):
        validate_dimension.set_path(upload_dir)
        validate_dimension.validate()

    if (db_task.project is not None and
        db_task.project.tasks.count() > 1 and
        db_task.project.tasks.first().dimension != validate_dimension.dimension
    ):
        raise ValidationError(
            f"Dimension ({validate_dimension.dimension}) of the task must be the "
            f"same as other tasks in project ({db_task.project.tasks.first().dimension})"
        )

    if validate_dimension.dimension == models.DimensionType.DIM_3D:
        db_task.dimension = models.DimensionType.DIM_3D

        keys_of_related_files = validate_dimension.related_files.keys()
        absolute_keys_of_related_files = [os.path.join(upload_dir, f) for f in keys_of_related_files]
        # When a task is created, the sorting method can be random and in this case, reinitialization will be with correct sorting
        # but when a task is restored from a backup, a random sorting is changed to predefined and we need to manually sort files
        # in the correct order.
        source_files = absolute_keys_of_related_files if not isBackupRestore else \
            [item for item in extractor.absolute_source_paths if item in absolute_keys_of_related_files]
        extractor.reconcile(
            source_files=source_files,
            step=db_data.get_frame_step(),
            start=db_data.start_frame,
            stop=data['stop_frame'],
            dimension=models.DimensionType.DIM_3D,
        )

    related_images = {}
    if isinstance(extractor, MEDIA_TYPES['image']['extractor']):
        extractor.filter(lambda x: not re.search(r'(^|{0})related_images{0}'.format(os.sep), x))
        related_images = detect_related_images(extractor.absolute_source_paths, upload_dir)

    if validate_dimension.dimension != models.DimensionType.DIM_3D and (
        (
            not isinstance(extractor, MEDIA_TYPES['video']['extractor']) and
            isBackupRestore and
            db_data.storage_method == models.StorageMethodChoice.CACHE and
            db_data.sorting_method in {models.SortingMethod.RANDOM, models.SortingMethod.PREDEFINED}
        ) or (
            not isDatasetImport and
            not isBackupRestore and
            data['sorting_method'] == models.SortingMethod.PREDEFINED and (
                # Sorting with manifest is required for zip
                isinstance(extractor, MEDIA_TYPES['zip']['extractor']) or

                # Sorting with manifest is optional for non-video
                (manifest_file or manifest) and
                not isinstance(extractor, MEDIA_TYPES['video']['extractor'])
            )
        )
    ) or job_file_mapping:
        # We should sort media_files according to the manifest content sequence
        # and we should do this in general after validation step for 3D data
        # and after filtering from related_images
        if job_file_mapping:
            sorted_media_files = itertools.chain.from_iterable(job_file_mapping)

        else:
            if manifest is None:
                if not manifest_file or not os.path.isfile(os.path.join(manifest_root, manifest_file)):
                    raise FileNotFoundError(
                        "Can't find upload manifest file '{}' "
                        "in the uploaded files. When the 'predefined' sorting method is used, "
                        "this file is required in the input files. "
                        "Read more: https://docs.cvat.ai/docs/manual/advanced/dataset_manifest/"
                        .format(manifest_file or os.path.basename(db_data.get_manifest_path()))
                    )

                manifest = _read_dataset_manifest(os.path.join(manifest_root, manifest_file),
                    create_index=manifest_root.startswith(db_data.get_upload_dirname())
                )

            sorted_media_files = _restore_file_order_from_manifest(extractor, manifest, upload_dir)

        sorted_media_files = [os.path.join(upload_dir, fn) for fn in sorted_media_files]

        # validate the sorting
        for file_path in sorted_media_files:
            if not file_path in extractor:
                raise ValidationError(
                    f"Can't find file '{os.path.basename(file_path)}' in the input files"
                )

        media_files = sorted_media_files.copy()
        del sorted_media_files

        data['sorting_method'] = models.SortingMethod.PREDEFINED
        extractor.reconcile(
            source_files=media_files,
            step=db_data.get_frame_step(),
            start=db_data.start_frame,
            stop=data['stop_frame'],
            sorting_method=data['sorting_method'],
        )

    db_task.mode = task_mode
    db_data.compressed_chunk_type = models.DataChoice.VIDEO if task_mode == 'interpolation' and not data['use_zip_chunks'] else models.DataChoice.IMAGESET
    db_data.original_chunk_type = models.DataChoice.VIDEO if task_mode == 'interpolation' else models.DataChoice.IMAGESET

    def update_progress(progress):
        progress_animation = '|/-\\'
        if not hasattr(update_progress, 'call_counter'):
            update_progress.call_counter = 0

        status_message = 'CVAT is preparing data chunks'
        if not progress:
            status_message = '{} {}'.format(status_message, progress_animation[update_progress.call_counter])
        job.meta['status'] = status_message
        job.meta['task_progress'] = progress or 0.
        job.save_meta()
        update_progress.call_counter = (update_progress.call_counter + 1) % len(progress_animation)

    compressed_chunk_writer_class = Mpeg4CompressedChunkWriter if db_data.compressed_chunk_type == models.DataChoice.VIDEO else ZipCompressedChunkWriter
    if db_data.original_chunk_type == models.DataChoice.VIDEO:
        original_chunk_writer_class = Mpeg4ChunkWriter
        # Let's use QP=17 (that is 67 for 0-100 range) for the original chunks, which should be visually lossless or nearly so.
        # A lower value will significantly increase the chunk size with a slight increase of quality.
        original_quality = 67
    else:
        original_chunk_writer_class = ZipChunkWriter
        original_quality = 100

    kwargs = {}
    if validate_dimension.dimension == models.DimensionType.DIM_3D:
        kwargs["dimension"] = validate_dimension.dimension
    compressed_chunk_writer = compressed_chunk_writer_class(db_data.image_quality, **kwargs)
    original_chunk_writer = original_chunk_writer_class(original_quality, **kwargs)

    # calculate chunk size if it isn't specified
    if db_data.chunk_size is None:
        if isinstance(compressed_chunk_writer, ZipCompressedChunkWriter):
            if not is_data_in_cloud:
                w, h = extractor.get_image_size(0)
            else:
                img_properties = manifest[0]
                w, h = img_properties['width'], img_properties['height']
            area = h * w
            db_data.chunk_size = max(2, min(72, 36 * 1920 * 1080 // area))
        else:
            db_data.chunk_size = 36

    video_path = ""
    video_size = (0, 0)

    db_images = []

    if settings.USE_CACHE and db_data.storage_method == models.StorageMethodChoice.CACHE:
        for media_type, media_files in media.items():
            if not media_files:
                continue

            # replace manifest file (e.g was uploaded 'subdir/manifest.jsonl' or 'some_manifest.jsonl')
            if manifest_file and not os.path.exists(db_data.get_manifest_path()):
                shutil.copyfile(os.path.join(manifest_root, manifest_file),
                    db_data.get_manifest_path())
                if manifest_root and manifest_root.startswith(db_data.get_upload_dirname()):
                    os.remove(os.path.join(manifest_root, manifest_file))
                manifest_file = os.path.relpath(db_data.get_manifest_path(), upload_dir)

            if task_mode == MEDIA_TYPES['video']['mode']:
                try:
                    manifest_is_prepared = False
                    if manifest_file:
                        try:
                            manifest = VideoManifestValidator(source_path=os.path.join(upload_dir, media_files[0]),
                                                              manifest_path=db_data.get_manifest_path())
                            manifest.init_index()
                            manifest.validate_seek_key_frames()
                            assert len(manifest) > 0, 'No key frames.'

                            all_frames = manifest.video_length
                            video_size = manifest.video_resolution
                            manifest_is_prepared = True
                        except Exception as ex:
                            manifest.remove()
                            if isinstance(ex, AssertionError):
                                base_msg = str(ex)
                            else:
                                base_msg = 'Invalid manifest file was upload.'
                                slogger.glob.warning(str(ex))
                            _update_status('{} Start prepare a valid manifest file.'.format(base_msg))

                    if not manifest_is_prepared:
                        _update_status('Start prepare a manifest file')
                        manifest = VideoManifestManager(db_data.get_manifest_path())
                        manifest.link(
                            media_file=media_files[0],
                            upload_dir=upload_dir,
                            chunk_size=db_data.chunk_size
                        )
                        manifest.create()
                        _update_status('A manifest had been created')

                        all_frames = len(manifest.reader)
                        video_size = manifest.reader.resolution
                        manifest_is_prepared = True

                    db_data.size = len(range(db_data.start_frame, min(data['stop_frame'] + 1 \
                        if data['stop_frame'] else all_frames, all_frames), db_data.get_frame_step()))
                    video_path = os.path.join(upload_dir, media_files[0])
                except Exception as ex:
                    db_data.storage_method = models.StorageMethodChoice.FILE_SYSTEM
                    manifest.remove()
                    del manifest
                    base_msg = str(ex) if isinstance(ex, AssertionError) \
                        else "Uploaded video does not support a quick way of task creating."
                    _update_status("{} The task will be created using the old method".format(base_msg))
            else: # images, archive, pdf
                db_data.size = len(extractor)
                manifest = ImageManifestManager(db_data.get_manifest_path())

                if not manifest.exists:
                    manifest.link(
                        sources=extractor.absolute_source_paths,
                        meta={ k: {'related_images': related_images[k] } for k in related_images },
                        data_dir=upload_dir,
                        DIM_3D=(db_task.dimension == models.DimensionType.DIM_3D),
                    )
                    manifest.create()
                else:
                    manifest.init_index()
                counter = itertools.count()
                for _, chunk_frames in itertools.groupby(extractor.frame_range, lambda x: next(counter) // db_data.chunk_size):
                    chunk_paths = [(extractor.get_path(i), i) for i in chunk_frames]
                    img_sizes = []

                    for chunk_path, frame_id in chunk_paths:
                        properties = manifest[manifest_index(frame_id)]

                        # check mapping
                        if not chunk_path.endswith(f"{properties['name']}{properties['extension']}"):
                            raise Exception('Incorrect file mapping to manifest content')

                        if db_task.dimension == models.DimensionType.DIM_2D and (
                            properties.get('width') is not None and
                            properties.get('height') is not None
                        ):
                            resolution = (properties['width'], properties['height'])
                        elif is_data_in_cloud:
                            raise Exception(
                                "Can't find image '{}' width or height info in the manifest"
                                .format(f"{properties['name']}{properties['extension']}")
                            )
                        else:
                            resolution = extractor.get_image_size(frame_id)
                        img_sizes.append(resolution)

                    db_images.extend([
                        models.Image(data=db_data,
                            path=os.path.relpath(path, upload_dir),
                            frame=frame, width=w, height=h)
                        for (path, frame), (w, h) in zip(chunk_paths, img_sizes)
                    ])
    if db_data.storage_method == models.StorageMethodChoice.FILE_SYSTEM or not settings.USE_CACHE:
        counter = itertools.count()
        generator = itertools.groupby(extractor, lambda _: next(counter) // db_data.chunk_size)
        generator = ((idx, list(chunk_data)) for idx, chunk_data in generator)

        def save_chunks(
                executor: concurrent.futures.ThreadPoolExecutor,
                chunk_idx: int,
                chunk_data: Iterable[tuple[str, str, str]]) -> list[tuple[str, int, tuple[int, int]]]:
            nonlocal db_data, db_task, extractor, original_chunk_writer, compressed_chunk_writer
            if (db_task.dimension == models.DimensionType.DIM_2D and
                isinstance(extractor, (
                    MEDIA_TYPES['image']['extractor'],
                    MEDIA_TYPES['zip']['extractor'],
                    MEDIA_TYPES['pdf']['extractor'],
                    MEDIA_TYPES['archive']['extractor'],
                ))):
                chunk_data = preload_images(chunk_data)

            fs_original = executor.submit(
                original_chunk_writer.save_as_chunk,
                images=chunk_data,
                chunk_path=db_data.get_original_chunk_path(chunk_idx)
            )
            fs_compressed = executor.submit(
                compressed_chunk_writer.save_as_chunk,
                images=chunk_data,
                chunk_path=db_data.get_compressed_chunk_path(chunk_idx),
            )
            fs_original.result()
            image_sizes = fs_compressed.result()

            # (path, frame, size)
            return list((i[0][1], i[0][2], i[1]) for i in zip(chunk_data, image_sizes))

        def process_results(img_meta: list[tuple[str, int, tuple[int, int]]]):
            nonlocal db_images, db_data, video_path, video_size

            if db_task.mode == 'annotation':
                db_images.extend(
                    models.Image(
                        data=db_data,
                        path=os.path.relpath(frame_path, upload_dir),
                        frame=frame_number,
                        width=frame_size[0],
                        height=frame_size[1])
                    for frame_path, frame_number,  frame_size in img_meta)
            else:
                video_size = img_meta[0][2]
                video_path = img_meta[0][0]

            progress = extractor.get_progress(img_meta[-1][1])
            update_progress(progress)

        futures = queue.Queue(maxsize=settings.CVAT_CONCURRENT_CHUNK_PROCESSING)
        with concurrent.futures.ThreadPoolExecutor(max_workers=2*settings.CVAT_CONCURRENT_CHUNK_PROCESSING) as executor:
            for chunk_idx, chunk_data in generator:
                db_data.size += len(chunk_data)
                if futures.full():
                    process_results(futures.get().result())
                futures.put(executor.submit(save_chunks, executor, chunk_idx, chunk_data))

            while not futures.empty():
                process_results(futures.get().result())

    if db_task.mode == 'annotation':
        models.Image.objects.bulk_create(db_images)
        created_images = models.Image.objects.filter(data_id=db_data.id)

        db_related_files = [
            models.RelatedFile(data=image.data, primary_image=image, path=os.path.join(upload_dir, related_file_path))
            for image in created_images
            for related_file_path in related_images.get(image.path, [])
        ]
        models.RelatedFile.objects.bulk_create(db_related_files)
        db_images = []
    else:
        models.Video.objects.create(
            data=db_data,
            path=os.path.relpath(video_path, upload_dir),
            width=video_size[0], height=video_size[1])

    if db_data.stop_frame == 0:
        db_data.stop_frame = db_data.start_frame + (db_data.size - 1) * db_data.get_frame_step()
    else:
        # validate stop_frame
        db_data.stop_frame = min(db_data.stop_frame, \
            db_data.start_frame + (db_data.size - 1) * db_data.get_frame_step())

    slogger.glob.info("Found frames {} for Data #{}".format(db_data.size, db_data.id))
    _save_task_to_db(db_task, job_file_mapping=job_file_mapping)<|MERGE_RESOLUTION|>--- conflicted
+++ resolved
@@ -28,15 +28,9 @@
 from cvat.apps.engine.media_extractors import (MEDIA_TYPES, ImageListReader, Mpeg4ChunkWriter, Mpeg4CompressedChunkWriter,
     ValidateDimension, ZipChunkWriter, ZipCompressedChunkWriter, get_mime, sort)
 from cvat.apps.engine.utils import (
-<<<<<<< HEAD
-    av_scan_paths,get_rq_job_meta, define_dependent_job, get_rq_lock_by_user, preload_images,
-    RQIdManager
-)
-=======
     av_scan_paths,get_rq_job_meta, define_dependent_job, get_rq_lock_by_user, preload_images
 )
 from cvat.apps.engine.rq_job_handler import RQIdManager
->>>>>>> 455a8db9
 from cvat.utils.http import make_requests_session, PROXIES_FOR_UNTRUSTED_URLS
 from utils.dataset_manifest import ImageManifestManager, VideoManifestManager, is_manifest
 from utils.dataset_manifest.core import VideoManifestValidator, is_dataset_manifest
@@ -60,11 +54,7 @@
         q.enqueue_call(
             func=_create_thread,
             args=(db_task.pk, data),
-<<<<<<< HEAD
-            job_id=RQIdManager.build_rq_id('create', 'task', db_task.pk),
-=======
             job_id=RQIdManager.build('create', 'task', db_task.pk),
->>>>>>> 455a8db9
             meta=get_rq_job_meta(request=request, db_obj=db_task),
             depends_on=define_dependent_job(q, user_id),
             failure_ttl=settings.IMPORT_CACHE_FAILED_TTL.total_seconds(),
