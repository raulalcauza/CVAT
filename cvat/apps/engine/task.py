
# Copyright (C) 2018 Intel Corporation
#
# SPDX-License-Identifier: MIT

import os
import sys
import rq
import shlex
import shutil
import tempfile
import numpy as np
from PIL import Image
from traceback import print_exception
from ast import literal_eval

import mimetypes
_SCRIPT_DIR = os.path.realpath(os.path.dirname(__file__))
_MEDIA_MIMETYPES_FILE = os.path.join(_SCRIPT_DIR, "media.mimetypes")
mimetypes.init(files=[_MEDIA_MIMETYPES_FILE])

from cvat.apps.engine.models import StatusChoice
from cvat.apps.engine.plugins import plugin_decorator

import django_rq
from django.conf import settings
from django.db import transaction
from ffmpy import FFmpeg
from pyunpack import Archive
from distutils.dir_util import copy_tree
from collections import OrderedDict

from . import models
from .log import slogger

############################# Low Level server API

def create(tid, data):
    """Schedule the task"""
    q = django_rq.get_queue('default')
    q.enqueue_call(func=_create_thread, args=(tid, data),
        job_id="/api/v1/tasks/{}".format(tid))

@transaction.atomic
def rq_handler(job, exc_type, exc_value, traceback):
    tid = job.id.split('/')[-1]
    db_task = models.Task.objects.select_for_update().get(pk=tid)
    with open(db_task.get_log_path(), "wt") as log_file:
        print_exception(exc_type, exc_value, traceback, file=log_file)
    db_task.delete()

    return False

############################# Internal implementation for server API

class _FrameExtractor:
    def __init__(self, source_path, compress_quality, flip_flag=False):
        # translate inversed range 1:95 to 2:32
        translated_quality = 96 - compress_quality
        translated_quality = round((((translated_quality - 1) * (31 - 2)) / (95 - 1)) + 2)
        self.output = tempfile.mkdtemp(prefix='cvat-', suffix='.data')
        target_path = os.path.join(self.output, '%d.jpg')
        output_opts = '-start_number 0 -b:v 10000k -vsync 0 -an -y -q:v ' + str(translated_quality)
        if flip_flag:
            output_opts += ' -vf "transpose=2,transpose=2"'
        ff = FFmpeg(
            inputs  = {source_path: None},
            outputs = {target_path: output_opts})

        slogger.glob.info("FFMpeg cmd: {} ".format(ff.cmd))
        ff.run()

    def getframepath(self, k):
        return "{0}/{1}.jpg".format(self.output, k)

    def __del__(self):
        if self.output:
            shutil.rmtree(self.output)

    def __getitem__(self, k):
        return self.getframepath(k)

    def __iter__(self):
        i = 0
        while os.path.exists(self.getframepath(i)):
            yield self[i]
            i += 1

def make_image_meta_cache(db_task):
    with open(db_task.get_image_meta_cache_path(), 'w') as meta_file:
        cache = {
            'original_size': []
        }

        if db_task.mode == 'interpolation':
            image = Image.open(db_task.get_frame_path(0))
            cache['original_size'].append({
                'width': image.size[0],
                'height': image.size[1]
            })
            image.close()
        else:
            filenames = []
            for root, _, files in os.walk(db_task.get_upload_dirname()):
                fullnames = map(lambda f: os.path.join(root, f), files)
                images = filter(lambda x: _get_mime(x) == 'image', fullnames)
                filenames.extend(images)
            filenames.sort()

            for image_path in filenames:
                image = Image.open(image_path)
                cache['original_size'].append({
                    'width': image.size[0],
                    'height': image.size[1]
                })
                image.close()

        meta_file.write(str(cache))


def get_image_meta_cache(db_task):
    try:
        with open(db_task.get_image_meta_cache_path()) as meta_cache_file:
            return literal_eval(meta_cache_file.read())
    except Exception:
        make_image_meta_cache(db_task)
        with open(db_task.get_image_meta_cache_path()) as meta_cache_file:
            return literal_eval(meta_cache_file.read())


def _get_mime(name):
    mime = mimetypes.guess_type(name)
    mime_type = mime[0]
    encoding = mime[1]
    # zip, rar, tar, tar.gz, tar.bz2, 7z, cpio
    supportedArchives = ['application/zip', 'application/x-rar-compressed',
        'application/x-tar', 'application/x-7z-compressed', 'application/x-cpio',
        'gzip', 'bzip2']
    if mime_type is not None:
        if mime_type.startswith('video'):
            return 'video'
        elif mime_type in supportedArchives or encoding in supportedArchives:
            return 'archive'
        elif mime_type.startswith('image'):
            return 'image'
        else:
            return 'unknown'
    else:
        if os.path.isdir(name):
            return 'directory'
        else:
            return 'unknown'


def _copy_data_from_share(server_files, upload_dir):
    job = rq.get_current_job()
    job.meta['status'] = 'Data are being copied from share..'
    job.save_meta()

    for path in server_files:
        source_path = os.path.join(settings.SHARE_ROOT, os.path.normpath(path))
        target_path = os.path.join(upload_dir, path)
        if os.path.isdir(source_path):
            copy_tree(source_path, target_path)
        else:
            target_dir = os.path.exists(target_path)
            if not os.path.exists(target_dir):
                os.makedirs(target_dir)
            shutil.copyfile(source_path, target_path)

def _unpack_archive(archive, upload_dir):
    job = rq.get_current_job()
    job.meta['status'] = 'Archive is being unpacked..'
    job.save_meta()

    Archive(archive).extractall(upload_dir)
    os.remove(archive)

def _copy_video_to_task(video, db_task):
    job = rq.get_current_job()
    job.meta['status'] = 'Video is being extracted..'
    job.save_meta()

    extractor = _FrameExtractor(video, db_task.image_quality)
    for frame, image_orig_path in enumerate(extractor):
        image_dest_path = db_task.get_frame_path(frame)
        db_task.size += 1
        dirname = os.path.dirname(image_dest_path)
        if not os.path.exists(dirname):
            os.makedirs(dirname)
        shutil.copyfile(image_orig_path, image_dest_path)

    image = Image.open(db_task.get_frame_path(0))
    models.Video.objects.create(task=db_task, path=video,
        start_frame=0, stop_frame=db_task.size, step=1,
        width=image.width, height=image.height)
    image.close()

def _copy_images_to_task(upload_dir, db_task):
    image_paths = []
    for root, _, files in os.walk(upload_dir):
        paths = map(lambda f: os.path.join(root, f), files)
        paths = filter(lambda x: _get_mime(x) == 'image', paths)
        image_paths.extend(paths)
    image_paths.sort()

    db_images = []
    if len(image_paths):
        job = rq.get_current_job()
        for frame, image_orig_path in enumerate(image_paths):
            progress = frame * 100 // len(image_paths)
            job.meta['status'] = 'Images are being compressed.. {}%'.format(progress)
            job.save_meta()
<<<<<<< HEAD
            image_dest_path = db_task.get_frame_path(frame)
=======
            compressed_name = os.path.splitext(name)[0] + '.jpg'
            image = Image.open(name)
            # Ensure image data fits into 8bit per pixel before RGB conversion as PIL clips values on conversion
            if image.mode == "I":
                # Image mode is 32bit integer pixels.
                # Autoscale pixels by factor 2**8 / im_data.max() to fit into 8bit
                im_data = np.array(image)
                im_data = im_data * (2**8 / im_data.max())
                image = Image.fromarray(im_data.astype(np.int32))
            image = image.convert('RGB')
            if flip_flag:
                image = image.transpose(Image.ROTATE_180)
            image.save(compressed_name, quality=compress_quality, optimize=True)
            image.close()
            if compressed_name != name:
                os.remove(name)
                # PIL::save uses filename in order to define image extension.
                # We need save it as jpeg for compression and after rename the file
                # Else annotation file will contain invalid file names (with other extensions)
                os.rename(compressed_name, name)

        for frame, image_orig_path in enumerate(filenames):
            image_dest_path = _get_frame_path(frame, output_dir)
            image_orig_path = os.path.abspath(image_orig_path)
>>>>>>> af1101bd
            db_task.size += 1
            dirname = os.path.dirname(image_dest_path)
            if not os.path.exists(dirname):
                os.makedirs(dirname)
            image = Image.open(image_orig_path).convert('RGB')
            image.save(image_dest_path, quality=db_task.image_quality, optimize=True)
            db_images.append(models.Image(task=db_task, path=image_orig_path,
                frame=frame, width=image.width, height=image.height))
            image.close()

        models.Image.objects.bulk_create(db_images)
    else:
        raise ValueError("Image files were not found")

def _save_task_to_db(db_task):
    job = rq.get_current_job()
    job.meta['status'] = 'Task is being saved in database'
    job.save_meta()

    segment_size = db_task.segment_size
    if segment_size == 0:
        segment_size = db_task.size

    for x in range(0, db_task.size, segment_size):
        start_frame = x
        stop_frame = min(x + segment_size - 1, db_task.size - 1)
        slogger.glob.info("New segment for task #{}: start_frame = {}, \
            stop_frame = {}".format(db_task.id, start_frame, stop_frame))

        db_segment = models.Segment()
        db_segment.task = db_task
        db_segment.start_frame = start_frame
        db_segment.stop_frame = stop_frame
        db_segment.save()

        db_job = models.Job()
        db_job.segment = db_segment
        db_job.save()

    db_task.save()

def _validate_data(data):
    share_root = settings.SHARE_ROOT
    for path in data["server_files"]:
        path = os.path.normpath(path).lstrip('/')
        if '..' in path.split(os.path.sep):
            raise ValueError("Don't use '..' inside file paths")
        path = os.path.abspath(os.path.join(share_root, path))
        if os.path.commonprefix([share_root, path]) != share_root:
            raise ValueError("Bad file path: " + path)

    counter = {"image": 0, "video": 0, "archive": 0, "directory": 0}
    archive = None
    video = None
    for path in data["client_files"] + data["server_files"]:
        mime = _get_mime(path)
        counter[mime] += 1
        if mime == "archive":
            archive = path
        elif mime == "video":
            video = path

    num_videos = counter["video"]
    num_archives = counter["archive"]
    num_images = counter["image"] + counter["directory"]
    if (num_videos > 1 or num_archives > 1 or
        (num_videos == 1 and num_archives + num_images > 0) or
        (num_archives == 1 and num_videos + num_images > 0) or
        (num_images > 0 and num_archives + num_videos > 0)):

        raise ValueError("Only one archive, one video or many images can be \
            dowloaded simultaneously. {} image(s), {} dir(s), {} video(s), {} \
            archive(s) found".format(counter['image'], counter['directory'],
                counter['video'], counter['archive']))

    return (video, archive)

@transaction.atomic
def _create_thread(tid, data):
    slogger.glob.info("create task #{}".format(tid))

    db_task = models.Task.objects.select_for_update().get(pk=tid)
    if db_task.size != 0:
        raise NotImplementedError("Adding more data is not implemented")

    upload_dir = db_task.get_upload_dirname()
    video, archive = _validate_data(data)

    if data['server_files']:
        _copy_data_from_share(data['server_files'], upload_dir)

    if archive:
        _unpack_archive(archive)

    if video:
        db_task.mode = "interpolation"
        video = os.path.join(upload_dir, video)
        _copy_video_to_task(video, db_task)
    else:
        db_task.mode = "annotation"
        _copy_images_to_task(upload_dir, db_task)

    slogger.glob.info("Founded frames {} for task #{}".format(db_task.size, tid))
    _save_task_to_db(db_task)<|MERGE_RESOLUTION|>--- conflicted
+++ resolved
@@ -211,11 +211,12 @@
             progress = frame * 100 // len(image_paths)
             job.meta['status'] = 'Images are being compressed.. {}%'.format(progress)
             job.save_meta()
-<<<<<<< HEAD
             image_dest_path = db_task.get_frame_path(frame)
-=======
-            compressed_name = os.path.splitext(name)[0] + '.jpg'
-            image = Image.open(name)
+            db_task.size += 1
+            dirname = os.path.dirname(image_dest_path)
+            if not os.path.exists(dirname):
+                os.makedirs(dirname)
+            image = Image.open(image_orig_path)
             # Ensure image data fits into 8bit per pixel before RGB conversion as PIL clips values on conversion
             if image.mode == "I":
                 # Image mode is 32bit integer pixels.
@@ -224,26 +225,6 @@
                 im_data = im_data * (2**8 / im_data.max())
                 image = Image.fromarray(im_data.astype(np.int32))
             image = image.convert('RGB')
-            if flip_flag:
-                image = image.transpose(Image.ROTATE_180)
-            image.save(compressed_name, quality=compress_quality, optimize=True)
-            image.close()
-            if compressed_name != name:
-                os.remove(name)
-                # PIL::save uses filename in order to define image extension.
-                # We need save it as jpeg for compression and after rename the file
-                # Else annotation file will contain invalid file names (with other extensions)
-                os.rename(compressed_name, name)
-
-        for frame, image_orig_path in enumerate(filenames):
-            image_dest_path = _get_frame_path(frame, output_dir)
-            image_orig_path = os.path.abspath(image_orig_path)
->>>>>>> af1101bd
-            db_task.size += 1
-            dirname = os.path.dirname(image_dest_path)
-            if not os.path.exists(dirname):
-                os.makedirs(dirname)
-            image = Image.open(image_orig_path).convert('RGB')
             image.save(image_dest_path, quality=db_task.image_quality, optimize=True)
             db_images.append(models.Image(task=db_task, path=image_orig_path,
                 frame=frame, width=image.width, height=image.height))
