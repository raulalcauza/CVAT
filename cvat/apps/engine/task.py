--- conflicted
+++ resolved
@@ -709,38 +709,6 @@
     extractor = None
     manifest_index = _get_manifest_frame_indexer()
     for media_type, media_files in media.items():
-<<<<<<< HEAD
-        if media_files:
-            if extractor is not None:
-                raise Exception('Combined data types are not supported')
-            if (isDatasetImport or isBackupRestore) and media_type == 'image' and db_data.storage == models.StorageChoice.SHARE:
-                manifest_index = _get_manifest_frame_indexer(db_data.start_frame, db_data.get_frame_step())
-                db_data.start_frame = 0
-                data['stop_frame'] = None
-                db_data.frame_filter = ''
-            source_paths=[os.path.join(upload_dir, f) for f in media_files]
-            if manifest_file and not isBackupRestore and data['sorting_method'] in {models.SortingMethod.RANDOM, models.SortingMethod.PREDEFINED}:
-                raise Exception("It isn't supported to upload manifest file and use random sorting")
-            if isBackupRestore and db_data.storage_method == models.StorageMethodChoice.FILE_SYSTEM and \
-                    data['sorting_method'] in {models.SortingMethod.RANDOM, models.SortingMethod.PREDEFINED}:
-                raise Exception("It isn't supported to import the task that was created without cache but with random/predefined sorting")
-
-            details = {
-                'source_path': source_paths,
-                'step': db_data.get_frame_step(),
-                'start': db_data.start_frame,
-                'stop': data['stop_frame'],
-            }
-            if media_type in {'archive', 'zip', 'pdf'} and db_data.storage == models.StorageChoice.SHARE:
-                details['extract_dir'] = db_data.get_upload_dirname()
-                upload_dir = db_data.get_upload_dirname()
-                db_data.storage = models.StorageChoice.LOCAL
-            if media_type != 'video':
-                details['sorting_method'] = data['sorting_method']
-            if '.pcd' in source_paths[0]:
-                details['dimension'] = models.DimensionType.DIM_3D
-            extractor = MEDIA_TYPES[media_type]['extractor'](**details)
-=======
         if not media_files:
             continue
 
@@ -767,6 +735,8 @@
             db_data.storage = models.StorageChoice.LOCAL
         if media_type != 'video':
             details['sorting_method'] = data['sorting_method']
+        if '.pcd' in source_paths[0]:
+            details['dimension'] = models.DimensionType.DIM_3D
         extractor = MEDIA_TYPES[media_type]['extractor'](**details)
 
     if extractor is None:
@@ -785,7 +755,6 @@
             lambda x: os.path.relpath(x, upload_dir) not in server_files_exclude and \
                 all([f'{i}/' not in server_files_exclude for i in Path(x).relative_to(upload_dir).parents])
         )
->>>>>>> d950d245
 
     validate_dimension = ValidateDimension()
     if isinstance(extractor, MEDIA_TYPES['zip']['extractor']):
@@ -1044,24 +1013,9 @@
                         # check mapping
                         if not chunk_path.endswith(f"{properties['name']}{properties['extension']}"):
                             raise Exception('Incorrect file mapping to manifest content')
-<<<<<<< HEAD
                         try:
                             resolution = (properties['width'], properties['height'])
                         except KeyError:
-=======
-
-                        if db_task.dimension == models.DimensionType.DIM_2D and (
-                            properties.get('width') is not None and
-                            properties.get('height') is not None
-                        ):
-                            resolution = (properties['width'], properties['height'])
-                        elif is_data_in_cloud:
-                            raise Exception(
-                                "Can't find image '{}' width or height info in the manifest"
-                                .format(f"{properties['name']}{properties['extension']}")
-                            )
-                        else:
->>>>>>> d950d245
                             resolution = extractor.get_image_size(frame_id)
                         img_sizes.append(resolution)
 
