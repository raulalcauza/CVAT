
# Copyright (C) 2018 Intel Corporation
#
# SPDX-License-Identifier: MIT

import os
import sys
import rq
import shutil
import subprocess
import tempfile
import numpy as np
from PIL import Image
from traceback import print_exception
from ast import literal_eval

import mimetypes
_SCRIPT_DIR = os.path.realpath(os.path.dirname(__file__))
_MEDIA_MIMETYPES_FILE = os.path.join(_SCRIPT_DIR, "media.mimetypes")
mimetypes.init(files=[_MEDIA_MIMETYPES_FILE])

import django_rq
from django.conf import settings
from django.db import transaction
from ffmpy import FFmpeg
from pyunpack import Archive
from distutils.dir_util import copy_tree

from . import models
from .log import slogger

############################# Low Level server API

def create(tid, data):
    """Schedule the task"""
    q = django_rq.get_queue('default')
    q.enqueue_call(func=_create_thread, args=(tid, data),
        job_id="/api/v1/tasks/{}".format(tid))

@transaction.atomic
def rq_handler(job, exc_type, exc_value, traceback):
    splitted = job.id.split('/')
    tid = int(splitted[splitted.index('tasks') + 1])
    db_task = models.Task.objects.select_for_update().get(pk=tid)
    with open(db_task.get_log_path(), "wt") as log_file:
        print_exception(exc_type, exc_value, traceback, file=log_file)
    return False

############################# Internal implementation for server API

class _FrameExtractor:
<<<<<<< HEAD
    def __init__(self, source_path, compress_quality):
=======
    def __init__(self, source_path, compress_quality, step=1, start=0, stop=0, flip_flag=False):
>>>>>>> e4435fc7
        # translate inversed range 1:95 to 2:32
        translated_quality = 96 - compress_quality
        translated_quality = round((((translated_quality - 1) * (31 - 2)) / (95 - 1)) + 2)
        self.source = source_path
        self.output = tempfile.mkdtemp(prefix='cvat-', suffix='.data')
        target_path = os.path.join(self.output, '%d.jpg')
        output_opts = '-start_number 0 -b:v 10000k -vsync 0 -an -y -q:v ' + str(translated_quality)
<<<<<<< HEAD
=======
        filters = ''
        if stop > 0:
            filters = 'between(n,' + str(start) + ',' + str(stop) + ')'
        elif start > 0:
            filters = 'gte(n,' + str(start) + ')'
        if step > 1:
            filters += ('*' if filters else '') + 'not(mod(n-' + str(start) + ',' + str(step) + '))'
        if filters:
            filters = "select=\"'" + filters + "'\""
        if flip_flag:
            filters += (',' if filters else '') + 'transpose=2,transpose=2'
        if filters:
            output_opts += ' -vf ' + filters
>>>>>>> e4435fc7
        ff = FFmpeg(
            inputs  = {source_path: None},
            outputs = {target_path: output_opts})

        slogger.glob.info("FFMpeg cmd: {} ".format(ff.cmd))
        ff.run()

    def getframepath(self, k):
        return "{0}/{1}.jpg".format(self.output, k)

    def __del__(self):
        if self.output:
            shutil.rmtree(self.output)

    def __getitem__(self, k):
        return self.getframepath(k)

    def __iter__(self):
        i = 0
        while os.path.exists(self.getframepath(i)):
            yield self[i]
            i += 1

def make_image_meta_cache(db_task):
    with open(db_task.get_image_meta_cache_path(), 'w') as meta_file:
        cache = {
            'original_size': []
        }

        if db_task.mode == 'interpolation':
            image = Image.open(db_task.get_frame_path(0))
            cache['original_size'].append({
                'width': image.size[0],
                'height': image.size[1]
            })
            image.close()
        else:
            filenames = []
            for root, _, files in os.walk(db_task.get_upload_dirname()):
                fullnames = map(lambda f: os.path.join(root, f), files)
                images = filter(lambda x: _get_mime(x) == 'image', fullnames)
                filenames.extend(images)
            filenames.sort()

            for image_path in filenames:
                image = Image.open(image_path)
                cache['original_size'].append({
                    'width': image.size[0],
                    'height': image.size[1]
                })
                image.close()

        meta_file.write(str(cache))


def get_image_meta_cache(db_task):
    try:
        with open(db_task.get_image_meta_cache_path()) as meta_cache_file:
            return literal_eval(meta_cache_file.read())
    except Exception:
        make_image_meta_cache(db_task)
        with open(db_task.get_image_meta_cache_path()) as meta_cache_file:
            return literal_eval(meta_cache_file.read())


def _get_mime(name):
    mime = mimetypes.guess_type(name)
    mime_type = mime[0]
    encoding = mime[1]
    # zip, rar, tar, tar.gz, tar.bz2, 7z, cpio
    supportedArchives = ['application/zip', 'application/x-rar-compressed',
        'application/x-tar', 'application/x-7z-compressed', 'application/x-cpio',
        'gzip', 'bzip2']
    if mime_type is not None:
        if mime_type.startswith('video'):
            return 'video'
        elif mime_type in supportedArchives or encoding in supportedArchives:
            return 'archive'
        elif mime_type.startswith('image'):
            return 'image'
        else:
            return 'unknown'
    else:
        if os.path.isdir(name):
            return 'directory'
        else:
            return 'unknown'


def _copy_data_from_share(server_files, upload_dir):
    job = rq.get_current_job()
    job.meta['status'] = 'Data are being copied from share..'
    job.save_meta()

    for path in server_files:
        source_path = os.path.join(settings.SHARE_ROOT, os.path.normpath(path))
        target_path = os.path.join(upload_dir, path)
        if os.path.isdir(source_path):
            copy_tree(source_path, target_path)
        else:
            target_dir = os.path.dirname(target_path)
            if not os.path.exists(target_dir):
                os.makedirs(target_dir)
            shutil.copyfile(source_path, target_path)

def _unpack_archive(archive, upload_dir):
    job = rq.get_current_job()
    job.meta['status'] = 'Archive is being unpacked..'
    job.save_meta()

    Archive(archive).extractall(upload_dir)
    os.remove(archive)

def _copy_video_to_task(video, db_task, step):
    job = rq.get_current_job()
    job.meta['status'] = 'Video is being extracted..'
    job.save_meta()

    extractor = _FrameExtractor(video, db_task.image_quality,
        step, db_task.start_frame, db_task.stop_frame)
    for frame, image_orig_path in enumerate(extractor):
        image_dest_path = db_task.get_frame_path(frame)
        db_task.size += 1
        dirname = os.path.dirname(image_dest_path)
        if not os.path.exists(dirname):
            os.makedirs(dirname)
        shutil.copyfile(image_orig_path, image_dest_path)
    if db_task.stop_frame == 0:
        db_task.stop_frame = db_task.start_frame + (db_task.size - 1) * step

    image = Image.open(db_task.get_frame_path(0))
    models.Video.objects.create(task=db_task, path=video,
        width=image.width, height=image.height)
    image.close()

def _copy_images_to_task(upload_dir, db_task):
    image_paths = []
    for root, _, files in os.walk(upload_dir):
        paths = map(lambda f: os.path.join(root, f), files)
        paths = filter(lambda x: _get_mime(x) == 'image', paths)
        image_paths.extend(paths)
    image_paths.sort()

    db_images = []
    if len(image_paths):
        job = rq.get_current_job()
        for frame, image_orig_path in enumerate(image_paths):
            progress = frame * 100 // len(image_paths)
            job.meta['status'] = 'Images are being compressed.. {}%'.format(progress)
            job.save_meta()
            image_dest_path = db_task.get_frame_path(frame)
            db_task.size += 1
            dirname = os.path.dirname(image_dest_path)
            if not os.path.exists(dirname):
                os.makedirs(dirname)
            image = Image.open(image_orig_path)
            # Ensure image data fits into 8bit per pixel before RGB conversion as PIL clips values on conversion
            if image.mode == "I":
                # Image mode is 32bit integer pixels.
                # Autoscale pixels by factor 2**8 / im_data.max() to fit into 8bit
                im_data = np.array(image)
                im_data = im_data * (2**8 / im_data.max())
                image = Image.fromarray(im_data.astype(np.int32))
            image = image.convert('RGB')
            image.save(image_dest_path, quality=db_task.image_quality, optimize=True)
            db_images.append(models.Image(task=db_task, path=image_orig_path,
                frame=frame, width=image.width, height=image.height))
            image.close()

        models.Image.objects.bulk_create(db_images)
    else:
        raise ValueError("Image files were not found")

def _save_task_to_db(db_task):
    job = rq.get_current_job()
    job.meta['status'] = 'Task is being saved in database'
    job.save_meta()

    segment_size = db_task.segment_size
    segment_step = segment_size
    if segment_size == 0:
        segment_size = db_task.size

        # Segment step must be more than segment_size + overlap in single-segment tasks
        # Otherwise a task contains an extra segment
        segment_step = sys.maxsize

    default_overlap = 5 if db_task.mode == 'interpolation' else 0
    if db_task.overlap is None:
        db_task.overlap = default_overlap
    db_task.overlap = min(db_task.overlap, segment_size  // 2)

    segment_step -= db_task.overlap

    for x in range(0, db_task.size, segment_step):
        start_frame = x
        stop_frame = min(x + segment_size - 1, db_task.size - 1)

        slogger.glob.info("New segment for task #{}: start_frame = {}, \
            stop_frame = {}".format(db_task.id, start_frame, stop_frame))

        db_segment = models.Segment()
        db_segment.task = db_task
        db_segment.start_frame = start_frame
        db_segment.stop_frame = stop_frame
        db_segment.save()

        db_job = models.Job()
        db_job.segment = db_segment
        db_job.save()

    db_task.save()

def _validate_data(data):
    share_root = settings.SHARE_ROOT
    server_files = {
        'dirs': [],
        'files': [],
    }

    for path in data["server_files"]:
        path = os.path.normpath(path).lstrip('/')
        if '..' in path.split(os.path.sep):
            raise ValueError("Don't use '..' inside file paths")
        full_path = os.path.abspath(os.path.join(share_root, path))
        if 'directory' == _get_mime(full_path):
            server_files['dirs'].append(path)
        else:
            server_files['files'].append(path)
        if os.path.commonprefix([share_root, full_path]) != share_root:
            raise ValueError("Bad file path: " + path)

    # Remove directories if other files from them exists in server files
    data['server_files'] = server_files['files'] + [ dir_name for dir_name in server_files['dirs']
        if not [ f_name for f_name in server_files['files'] if f_name.startswith(dir_name)]]

    def count_files(file_mapping, counter):
        archive = None
        video = None
        for rel_path, full_path in file_mapping.items():
            mime = _get_mime(full_path)
            counter[mime] += 1
            if mime == "archive":
                archive = rel_path
            elif mime == "video":
                video = rel_path
        return video, archive

    counter = {"image": 0, "video": 0, "archive": 0, "directory": 0}

    client_video, client_archive = count_files(
        file_mapping={ f:f for f in data['client_files']},
        counter=counter,
    )

    server_video, server_archive = count_files(
        file_mapping={ f:os.path.abspath(os.path.join(share_root, f)) for f in data['server_files']},
        counter=counter,
    )

    num_videos = counter["video"]
    num_archives = counter["archive"]
    num_images = counter["image"] + counter["directory"]
    if (num_videos > 1 or num_archives > 1 or
        (num_videos == 1 and num_archives + num_images > 0) or
        (num_archives == 1 and num_videos + num_images > 0) or
        (num_images > 0 and num_archives + num_videos > 0)):

        raise ValueError("Only one archive, one video or many images can be \
            dowloaded simultaneously. {} image(s), {} dir(s), {} video(s), {} \
            archive(s) found".format(counter['image'], counter['directory'],
                counter['video'], counter['archive']))

    return client_video or server_video, client_archive or server_archive

@transaction.atomic
def _create_thread(tid, data):
    slogger.glob.info("create task #{}".format(tid))

    db_task = models.Task.objects.select_for_update().get(pk=tid)
    if db_task.size != 0:
        raise NotImplementedError("Adding more data is not implemented")

    upload_dir = db_task.get_upload_dirname()
    video, archive = _validate_data(data)

    if data['server_files']:
        _copy_data_from_share(data['server_files'], upload_dir)

    if archive:
        archive = os.path.join(upload_dir, archive)
        _unpack_archive(archive, upload_dir)

    if video:
        db_task.mode = "interpolation"
        video = os.path.join(upload_dir, video)
        _copy_video_to_task(video, db_task, db_task.get_frame_step())
    else:
        db_task.mode = "annotation"
        _copy_images_to_task(upload_dir, db_task)

    slogger.glob.info("Founded frames {} for task #{}".format(db_task.size, tid))
    _save_task_to_db(db_task)
<|MERGE_RESOLUTION|>--- conflicted
+++ resolved
@@ -49,11 +49,7 @@
 ############################# Internal implementation for server API
 
 class _FrameExtractor:
-<<<<<<< HEAD
-    def __init__(self, source_path, compress_quality):
-=======
-    def __init__(self, source_path, compress_quality, step=1, start=0, stop=0, flip_flag=False):
->>>>>>> e4435fc7
+    def __init__(self, source_path, compress_quality, step=1, start=0, stop=0):
         # translate inversed range 1:95 to 2:32
         translated_quality = 96 - compress_quality
         translated_quality = round((((translated_quality - 1) * (31 - 2)) / (95 - 1)) + 2)
@@ -61,8 +57,6 @@
         self.output = tempfile.mkdtemp(prefix='cvat-', suffix='.data')
         target_path = os.path.join(self.output, '%d.jpg')
         output_opts = '-start_number 0 -b:v 10000k -vsync 0 -an -y -q:v ' + str(translated_quality)
-<<<<<<< HEAD
-=======
         filters = ''
         if stop > 0:
             filters = 'between(n,' + str(start) + ',' + str(stop) + ')'
@@ -72,11 +66,8 @@
             filters += ('*' if filters else '') + 'not(mod(n-' + str(start) + ',' + str(step) + '))'
         if filters:
             filters = "select=\"'" + filters + "'\""
-        if flip_flag:
-            filters += (',' if filters else '') + 'transpose=2,transpose=2'
         if filters:
             output_opts += ' -vf ' + filters
->>>>>>> e4435fc7
         ff = FFmpeg(
             inputs  = {source_path: None},
             outputs = {target_path: output_opts})
