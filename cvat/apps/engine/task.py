--- conflicted
+++ resolved
@@ -294,111 +294,56 @@
 
     if settings.USE_CACHE and db_data.storage_method == StorageMethodChoice.CACHE:
        for media_type, media_files in media.items():
-<<<<<<< HEAD
-            if media_files:
-                if task_mode == MEDIA_TYPES['video']['mode']:
-                    try:
-                        if meta_info_file:
-                            try:
-                                from cvat.apps.engine.prepare import UploadedMeta
-                                if os.path.split(meta_info_file[0])[0]:
-                                    os.replace(
-                                        os.path.join(upload_dir, meta_info_file[0]),
-                                        db_data.get_meta_path()
-                                    )
-                                meta_info = UploadedMeta(source_path=os.path.join(upload_dir, media_files[0]),
-                                                         meta_path=db_data.get_meta_path())
-                                meta_info.check_seek_key_frames()
-                                meta_info.check_frames_numbers()
-                                meta_info.save_meta_info()
-                                assert len(meta_info.key_frames) > 0, 'No key frames.'
-                            except Exception as ex:
-                                base_msg = str(ex) if isinstance(ex, AssertionError) else \
-                                    'Invalid meta information was upload.'
-                                job.meta['status'] = '{} Start prepare valid meta information.'.format(base_msg)
-                                job.save_meta()
-                                meta_info, smooth_decoding = prepare_meta(
-                                    media_file=media_files[0],
-                                    upload_dir=upload_dir,
-                                    chunk_size=db_data.chunk_size
+            if not media_files:
+                continue
+
+            if task_mode == MEDIA_TYPES['video']['mode']:
+                try:
+                    if meta_info_file:
+                        try:
+                            from cvat.apps.engine.prepare import UploadedMeta
+                            if os.path.split(meta_info_file[0])[0]:
+                                os.replace(
+                                    os.path.join(upload_dir, meta_info_file[0]),
+                                    db_data.get_meta_path()
                                 )
-                                assert smooth_decoding == True, 'Too few keyframes for smooth video decoding.'
-                        else:
+                            meta_info = UploadedMeta(source_path=os.path.join(upload_dir, media_files[0]),
+                                                     meta_path=db_data.get_meta_path())
+                            meta_info.check_seek_key_frames()
+                            meta_info.check_frames_numbers()
+                            meta_info.save_meta_info()
+                            assert len(meta_info.key_frames) > 0, 'No key frames.'
+                        except Exception as ex:
+                            base_msg = str(ex) if isinstance(ex, AssertionError) else \
+                                'Invalid meta information was upload.'
+                            job.meta['status'] = '{} Start prepare valid meta information.'.format(base_msg)
+                            job.save_meta()
                             meta_info, smooth_decoding = prepare_meta(
                                 media_file=media_files[0],
                                 upload_dir=upload_dir,
                                 chunk_size=db_data.chunk_size
                             )
                             assert smooth_decoding == True, 'Too few keyframes for smooth video decoding.'
-
-                        all_frames = meta_info.get_task_size()
-                        video_size = meta_info.frame_sizes
-
-                        db_data.size = len(range(db_data.start_frame, min(data['stop_frame'] + 1 if data['stop_frame'] else all_frames, all_frames), db_data.get_frame_step()))
-                        video_path = os.path.join(upload_dir, media_files[0])
-                    except Exception as ex:
-                        db_data.storage_method = StorageMethodChoice.FILE_SYSTEM
-                        if os.path.exists(db_data.get_meta_path()):
-                            os.remove(db_data.get_meta_path())
-                        base_msg = str(ex) if isinstance(ex, AssertionError) else "Uploaded video does not support a quick way of task creating."
-                        job.meta['status'] = "{} The task will be created using the old method".format(base_msg)
-                        job.save_meta()
-
-                else:#images,archive
-                    counter_ = itertools.count()
-                    if isinstance(extractor, MEDIA_TYPES['archive']['extractor']):
-                        media_files = [os.path.relpath(path, upload_dir) for path in extractor._source_path]
-                    elif isinstance(extractor, (MEDIA_TYPES['zip']['extractor'], MEDIA_TYPES['pdf']['extractor'])):
-                        media_files = extractor._source_path
-
-                    numbers_sequence = range(db_data.start_frame, min(data['stop_frame'] if data['stop_frame'] else len(media_files), len(media_files)), db_data.get_frame_step())
-                    m_paths = []
-                    m_paths = [(path, numb) for numb, path in enumerate(sorted(media_files)) if numb in numbers_sequence]
-
-                    for chunk_number, media_paths in itertools.groupby(m_paths, lambda x: next(counter_) // db_data.chunk_size):
-                        media_paths = list(media_paths)
-                        img_sizes = []
-                        from PIL import Image
-                        with open(db_data.get_dummy_chunk_path(chunk_number), 'w') as dummy_chunk:
-                            for path, _ in media_paths:
-                                dummy_chunk.write(path+'\n')
-                                img_sizes += [Image.open(os.path.join(upload_dir, path)).size]
-
-                        db_data.size += len(media_paths)
-                        db_images.extend([
-                            models.Image(
-                                data=db_data,
-                                path=data[0],
-                                frame=data[1],
-                                width=size[0],
-                                height=size[1])
-                            for data, size in zip(media_paths, img_sizes)
-                        ])
-=======
-            if not media_files:
-                continue
-
-            if task_mode == MEDIA_TYPES['video']['mode']:
-                try:
-                    analyzer = AnalyzeVideo(source_path=os.path.join(upload_dir, media_files[0]))
-                    analyzer.check_type_first_frame()
-                    analyzer.check_video_timestamps_sequences()
-
-                    meta_info = PrepareInfo(source_path=os.path.join(upload_dir, media_files[0]),
-                                            meta_path=os.path.join(upload_dir, 'meta_info.txt'))
-                    meta_info.save_key_frames()
-                    meta_info.check_seek_key_frames()
-                    meta_info.save_meta_info()
+                    else:
+                        meta_info, smooth_decoding = prepare_meta(
+                            media_file=media_files[0],
+                            upload_dir=upload_dir,
+                            chunk_size=db_data.chunk_size
+                        )
+                        assert smooth_decoding == True, 'Too few keyframes for smooth video decoding.'
 
                     all_frames = meta_info.get_task_size()
+                    video_size = meta_info.frame_sizes
+
                     db_data.size = len(range(db_data.start_frame, min(data['stop_frame'] + 1 if data['stop_frame'] else all_frames, all_frames), db_data.get_frame_step()))
                     video_path = os.path.join(upload_dir, media_files[0])
-                    frame = meta_info.key_frames.get(next(iter(meta_info.key_frames)))
-                    video_size = (frame.width, frame.height)
-
-                except Exception:
+                except Exception as ex:
                     db_data.storage_method = StorageMethodChoice.FILE_SYSTEM
-
+                    if os.path.exists(db_data.get_meta_path()):
+                        os.remove(db_data.get_meta_path())
+                    base_msg = str(ex) if isinstance(ex, AssertionError) else "Uploaded video does not support a quick way of task creating."
+                    job.meta['status'] = "{} The task will be created using the old method".format(base_msg)
+                    job.save_meta()
             else:#images,archive
                 db_data.size = len(extractor)
 
@@ -417,7 +362,6 @@
                             frame=frame, width=w, height=h)
                         for (path, frame), (w, h) in zip(chunk_paths, img_sizes)
                     ])
->>>>>>> e9552f84
 
     if db_data.storage_method == StorageMethodChoice.FILE_SYSTEM or not settings.USE_CACHE:
         counter = itertools.count()
