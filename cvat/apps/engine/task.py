--- conflicted
+++ resolved
@@ -19,33 +19,18 @@
 from django.conf import settings
 from django.db import transaction
 
-<<<<<<< HEAD
-from cvat.apps.engine.media_extractors import get_mime, MEDIA_TYPES, Mpeg4ChunkWriter, ZipChunkWriter, Mpeg4CompressedChunkWriter, ZipCompressedChunkWriter, ValidateDimension
 from cvat.apps.engine.models import (
     DataChoice, StorageMethodChoice, StorageChoice, RelatedFile)
-=======
 from cvat.apps.engine import models
 from cvat.apps.engine.log import slogger
 from cvat.apps.engine.media_extractors import (MEDIA_TYPES, Mpeg4ChunkWriter, Mpeg4CompressedChunkWriter,
     ValidateDimension, ZipChunkWriter, ZipCompressedChunkWriter, get_mime)
->>>>>>> 3d496ef9
 from cvat.apps.engine.utils import av_scan_paths
 from utils.dataset_manifest import ImageManifestManager, VideoManifestManager
 from utils.dataset_manifest.core import VideoManifestValidator
 from utils.dataset_manifest.utils import detect_related_images
-
-<<<<<<< HEAD
-import django_rq
-from django.conf import settings
-from django.db import transaction
-from distutils.dir_util import copy_tree
-
-from . import models
-from .log import slogger
 from .cloud_provider import get_cloud_storage_instance, Credentials
 
-=======
->>>>>>> 3d496ef9
 ############################# Low Level server API
 
 def create(tid, data):
@@ -479,18 +464,10 @@
                 for _, chunk_frames in itertools.groupby(extractor.frame_range, lambda x: next(counter) // db_data.chunk_size):
                     chunk_paths = [(extractor.get_path(i), i) for i in chunk_frames]
                     img_sizes = []
-<<<<<<< HEAD
-                    for abs_path, frame_id in chunk_paths:
-                        properties = manifest[frame_id]
-                        assert abs_path.endswith(os.path.basename(f"{properties['name']}{properties['extension']}")), \
-                            'Uploaded files don`t mappimg with the uploaded manifest'
-                        if db_task.dimension == DimensionType.DIM_2D:
-=======
 
                     for _, frame_id in chunk_paths:
                         properties = manifest[manifest_index(frame_id)]
                         if db_task.dimension == models.DimensionType.DIM_2D:
->>>>>>> 3d496ef9
                             resolution = (properties['width'], properties['height'])
                         else:
                             resolution = extractor.get_image_size(frame_id)
