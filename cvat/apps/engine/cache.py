# Copyright (C) 2020-2022 Intel Corporation
#
# SPDX-License-Identifier: MIT

import os
import io
import zipfile
from io import BytesIO
from datetime import datetime
from tempfile import NamedTemporaryFile
import cv2
import pytz

from django.core.cache import caches
from django.conf import settings
from rest_framework.exceptions import ValidationError, NotFound

from cvat.apps.engine.log import slogger
from cvat.apps.engine.media_extractors import (Mpeg4ChunkWriter,
    Mpeg4CompressedChunkWriter, ZipChunkWriter, ZipCompressedChunkWriter,
    ImageDatasetManifestReader, VideoDatasetManifestReader)
from cvat.apps.engine.models import DataChoice, StorageChoice, Image
from cvat.apps.engine.models import DimensionType
from cvat.apps.engine.cloud_provider import get_cloud_storage_instance, Credentials
from cvat.apps.engine.utils import md5_hash
from cvat.apps.engine.cloud_provider import db_storage_to_storage_instance
from cvat.apps.engine.mime_types import mimetypes
from utils.dataset_manifest import ImageManifestManager


class MediaCache:
    def __init__(self, dimension=DimensionType.DIM_2D):
        self._dimension = dimension
        self._cache = caches['media']

    def _get_or_set_cache_item(self, key, create_function):
        item = self._cache.get(key)
        if not item:
            item = create_function()
<<<<<<< HEAD
            self._cache.set(key, item)
=======
            if item[0]:
                cache.set(key, item)
>>>>>>> 8f71d90a

        return item

    def get_buf_chunk_with_mime(self, chunk_number, quality, db_data):
        item = self._get_or_set_cache_item(
            key=f'{db_data.id}_{chunk_number}_{quality}',
            create_function=lambda: self._prepare_chunk_buff(db_data, quality, chunk_number),
        )

        return item

    def get_local_preview_with_mime(self, frame_number, db_data):
        item = self._get_or_set_cache_item(
            key=f'data_{db_data.id}_{frame_number}_preview',
            create_function=lambda: self._prepare_local_preview(frame_number, db_data),
        )

        return item

    def get_cloud_preview_with_mime(self, db_storage):
        item = self._get_or_set_cache_item(
            key=f'cloudstorage_{db_storage.id}_preview',
            create_function=lambda: self._prepare_cloud_preview(db_storage)
        )

        return item

    def get_frame_context_images(self, db_data, frame_number):
        item = self._get_or_set_cache_item(
            key=f'context_image_{db_data.id}_{frame_number}',
            create_function=lambda: self._prepare_context_image(db_data, frame_number)
        )

        return item

    @staticmethod
    def _get_frame_provider():
        from cvat.apps.engine.frame_provider import FrameProvider # TODO: remove circular dependency
        return FrameProvider

    def _prepare_chunk_buff(self, db_data, quality, chunk_number):
        FrameProvider = self._get_frame_provider()

        writer_classes = {
            FrameProvider.Quality.COMPRESSED : Mpeg4CompressedChunkWriter if db_data.compressed_chunk_type == DataChoice.VIDEO else ZipCompressedChunkWriter,
            FrameProvider.Quality.ORIGINAL : Mpeg4ChunkWriter if db_data.original_chunk_type == DataChoice.VIDEO else ZipChunkWriter,
        }

        image_quality = 100 if writer_classes[quality] in [Mpeg4ChunkWriter, ZipChunkWriter] else db_data.image_quality
        mime_type = 'video/mp4' if writer_classes[quality] in [Mpeg4ChunkWriter, Mpeg4CompressedChunkWriter] else 'application/zip'

        kwargs = {}
        if self._dimension == DimensionType.DIM_3D:
            kwargs["dimension"] = DimensionType.DIM_3D
        writer = writer_classes[quality](image_quality, **kwargs)

        images = []
        buff = BytesIO()
        upload_dir = {
                StorageChoice.LOCAL: db_data.get_upload_dirname(),
                StorageChoice.SHARE: settings.SHARE_ROOT,
                StorageChoice.CLOUD_STORAGE: db_data.get_upload_dirname(),
            }[db_data.storage]
        if hasattr(db_data, 'video'):
            source_path = os.path.join(upload_dir, db_data.video.path)

            reader = VideoDatasetManifestReader(manifest_path=db_data.get_manifest_path(),
                source_path=source_path, chunk_number=chunk_number,
                chunk_size=db_data.chunk_size, start=db_data.start_frame,
                stop=db_data.stop_frame, step=db_data.get_frame_step())
            for frame in reader:
                images.append((frame, source_path, None))
        else:
            reader = ImageDatasetManifestReader(manifest_path=db_data.get_manifest_path(),
                chunk_number=chunk_number, chunk_size=db_data.chunk_size,
                start=db_data.start_frame, stop=db_data.stop_frame,
                step=db_data.get_frame_step())
            if db_data.storage == StorageChoice.CLOUD_STORAGE:
                db_cloud_storage = db_data.cloud_storage
                assert db_cloud_storage, 'Cloud storage instance was deleted'
                credentials = Credentials()
                credentials.convert_from_db({
                    'type': db_cloud_storage.credentials_type,
                    'value': db_cloud_storage.credentials,
                })
                details = {
                    'resource': db_cloud_storage.resource,
                    'credentials': credentials,
                    'specific_attributes': db_cloud_storage.get_specific_attributes()
                }
                cloud_storage_instance = get_cloud_storage_instance(cloud_provider=db_cloud_storage.provider_type, **details)
                for item in reader:
                    file_name = f"{item['name']}{item['extension']}"
                    with NamedTemporaryFile(mode='w+b', prefix='cvat', suffix=file_name.replace(os.path.sep, '#'), delete=False) as temp_file:
                        source_path = temp_file.name
                        buf = cloud_storage_instance.download_fileobj(file_name)
                        temp_file.write(buf.getvalue())
                        temp_file.flush()
                        checksum = item.get('checksum', None)
                        if not checksum:
                            slogger.cloud_storage[db_cloud_storage.id].warning('A manifest file does not contain checksum for image {}'.format(item.get('name')))
                        if checksum and not md5_hash(source_path) == checksum:
                            slogger.cloud_storage[db_cloud_storage.id].warning('Hash sums of files {} do not match'.format(file_name))
                        images.append((source_path, source_path, None))
            else:
                for item in reader:
                    source_path = os.path.join(upload_dir, f"{item['name']}{item['extension']}")
                    images.append((source_path, source_path, None))
        writer.save_as_chunk(images, buff)
        buff.seek(0)
        if db_data.storage == StorageChoice.CLOUD_STORAGE:
            images = [image[0] for image in images if os.path.exists(image[0])]
            for image_path in images:
                os.remove(image_path)
        return buff, mime_type

    def _prepare_local_preview(self, frame_number, db_data):
        FrameProvider = self._get_frame_provider()
        frame_provider = FrameProvider(db_data, self._dimension)
        buff, mime_type = frame_provider.get_preview(frame_number)

        return buff, mime_type

    def _prepare_cloud_preview(self, db_storage):
        storage = db_storage_to_storage_instance(db_storage)
        if not db_storage.manifests.count():
            raise ValidationError('Cannot get the cloud storage preview. There is no manifest file')
        preview_path = None
        for manifest_model in db_storage.manifests.all():
            manifest_prefix = os.path.dirname(manifest_model.filename)
            full_manifest_path = os.path.join(db_storage.get_storage_dirname(), manifest_model.filename)
            if not os.path.exists(full_manifest_path) or \
                    datetime.utcfromtimestamp(os.path.getmtime(full_manifest_path)).replace(tzinfo=pytz.UTC) < storage.get_file_last_modified(manifest_model.filename):
                storage.download_file(manifest_model.filename, full_manifest_path)
            manifest = ImageManifestManager(
                os.path.join(db_storage.get_storage_dirname(), manifest_model.filename),
                db_storage.get_storage_dirname()
            )
            # need to update index
            manifest.set_index()
            if not len(manifest):
                continue
            preview_info = manifest[0]
            preview_filename = ''.join([preview_info['name'], preview_info['extension']])
            preview_path = os.path.join(manifest_prefix, preview_filename)
            break
        if not preview_path:
            msg = 'Cloud storage {} does not contain any images'.format(db_storage.pk)
            slogger.cloud_storage[db_storage.pk].info(msg)
            raise NotFound(msg)

        buff = storage.download_fileobj(preview_path)
        mime_type = mimetypes.guess_type(preview_path)[0]

        return buff, mime_type

    def _prepare_context_image(self, db_data, frame_number):
        zip_buffer = io.BytesIO()
        try:
            image = Image.objects.get(data_id=db_data.id, frame=frame_number)
        except Image.DoesNotExist:
            return None, None
        with zipfile.ZipFile(zip_buffer, 'a', zipfile.ZIP_DEFLATED, False) as zip_file:
            if not image.related_files.count():
                return None, None
            common_path = os.path.commonpath(list(map(lambda x: str(x.path), image.related_files.all())))
            for i in image.related_files.all():
                path = os.path.realpath(str(i.path))
                name = os.path.relpath(str(i.path), common_path)
                image = cv2.imread(path)
                success, result = cv2.imencode('.JPEG', image)
                if not success:
                    raise Exception('Failed to encode image to ".jpeg" format')
                zip_file.writestr(f'{name}.jpg', result.tobytes())
        buff = zip_buffer.getvalue()
        mime_type = 'application/zip'
        return buff, mime_type<|MERGE_RESOLUTION|>--- conflicted
+++ resolved
@@ -37,12 +37,8 @@
         item = self._cache.get(key)
         if not item:
             item = create_function()
-<<<<<<< HEAD
-            self._cache.set(key, item)
-=======
             if item[0]:
-                cache.set(key, item)
->>>>>>> 8f71d90a
+                self._cache.set(key, item)
 
         return item
 
