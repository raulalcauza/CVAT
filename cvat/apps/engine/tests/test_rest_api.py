--- conflicted
+++ resolved
@@ -13,11 +13,7 @@
 from django.conf import settings
 from django.contrib.auth.models import User, Group
 from cvat.apps.engine.models import (Task, Segment, Job, StatusChoice,
-<<<<<<< HEAD
-    AttributeType, Project)
-=======
     AttributeType, Project, Data)
->>>>>>> e7808cfb
 from unittest import mock
 import io
 import xml.etree.ElementTree as ET
