--- conflicted
+++ resolved
@@ -376,11 +376,7 @@
         cls.reject_review_data = {
             "issue_set": [
                 {
-<<<<<<< HEAD
-                "roi": [
-=======
                 "position": [
->>>>>>> 36459a48
                     50, 50, 100, 100
                 ],
                 "comment_set": [
