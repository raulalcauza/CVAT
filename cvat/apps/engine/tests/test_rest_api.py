--- conflicted
+++ resolved
@@ -606,29 +606,17 @@
         response = self._patch_request('/api/v1/issues/{}/resolve'.format(issue_id), self.assignee, {})
         self.assertEqual(response.status_code, status.HTTP_200_OK)
         response = self._get_request('/api/v1/jobs/{}/issues'.format(self.job.id), self.assignee)
-<<<<<<< HEAD
-        self.assertEqual(response.data[0]['resolver_id'], self.assignee.id)
-=======
         self.assertEqual(response.data[0]['resolver']['id'], self.assignee.id)
->>>>>>> b035dc34
 
         response = self._patch_request('/api/v1/issues/{}/reopen'.format(issue_id), self.reviewer, {})
         self.assertEqual(response.status_code, status.HTTP_200_OK)
         response = self._get_request('/api/v1/jobs/{}/issues'.format(self.job.id), self.assignee)
-<<<<<<< HEAD
         self.assertEqual(response.data[0]['resolver_id'], None)
-=======
-        self.assertEqual(response.data[0]['resolver'], None)
->>>>>>> b035dc34
 
         response = self._patch_request('/api/v1/issues/{}/resolve'.format(issue_id), self.reviewer, {})
         self.assertEqual(response.status_code, status.HTTP_200_OK)
         response = self._get_request('/api/v1/jobs/{}/issues'.format(self.job.id), self.reviewer)
-<<<<<<< HEAD
-        self.assertEqual(response.data[0]['resolver_id'], self.reviewer.id)
-=======
         self.assertEqual(response.data[0]['resolver']['id'], self.reviewer.id)
->>>>>>> b035dc34
 
 class ServerAboutAPITestCase(APITestCase):
     def setUp(self):
