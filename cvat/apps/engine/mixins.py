--- conflicted
+++ resolved
@@ -178,14 +178,7 @@
                 status=status.HTTP_201_CREATED,
                 extra_headers={'Location': '{}{}'.format(location, tus_file.file_id)})
 
-<<<<<<< HEAD
     def append_tus_chunk(self, request, file_id):
-=======
-    # SAVING FILES: this appends chunks to single file uploads.
-    @action(detail=True, methods=['HEAD', 'PATCH'], url_path=r'data/'+_file_id_regex)
-    def append_tus_chunk(self, request, pk, file_id):
-        self.get_object() # call check_object_permissions as well
->>>>>>> 701aa52d
         if request.method == 'HEAD':
             tus_file = TusFile.get_tusfile(str(file_id), self.get_upload_dir())
             if tus_file:
@@ -226,7 +219,6 @@
         data = {k: v for k, v in serializer.validated_data.items()}
         return data.get('client_files', None)
 
-    # SAVING FILES: this appends chunks to multiple file at once.
     def append(self, request):
         client_files = self.get_request_client_files(request)
         if client_files:
