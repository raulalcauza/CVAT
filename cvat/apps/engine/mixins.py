--- conflicted
+++ resolved
@@ -7,13 +7,10 @@
 import json
 import os
 import uuid
-<<<<<<< HEAD
 import django_rq
-=======
 from dataclasses import asdict, dataclass
 from distutils.util import strtobool
 from unittest import mock
->>>>>>> 255f2d08
 
 from django.conf import settings
 from rest_framework import mixins, status
