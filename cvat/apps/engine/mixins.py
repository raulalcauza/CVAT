--- conflicted
+++ resolved
@@ -317,33 +317,29 @@
             return import_func(request, filename=file_name)
         return self.upload_data(request)
 
-<<<<<<< HEAD
-class UpdateModelMixin(mixins.UpdateModelMixin):
+
+class CreateModelMixin(mixins.CreateModelMixin):
+    def perform_create(self, serializer):
+        super().perform_create(serializer)
+        signal_create.send(self, serializer=serializer)
+
+class PartialUpdateModelMixin:
+    """
+    Update fields of a model instance.
+
+    Almost the same as UpdateModelMixin, but has no public PUT / update() method.
+    """
+
     def perform_update(self, serializer):
         old_values = {
             attr: serializer.to_representation(serializer.instance).get(attr, None)
             for attr in self.request.data.keys()
         }
 
-        super().perform_update(serializer)
+        mixins.UpdateModelMixin.perform_update(self, serializer=serializer)
+
         signal_update.send(self, serializer=serializer, old_values=old_values)
-
-class CreateModelMixin(mixins.CreateModelMixin):
-    def perform_create(self, serializer):
-        super().perform_create(serializer)
-        signal_create.send(self, serializer=serializer)
-=======
-class PartialUpdateModelMixin:
-    """
-    Update fields of a model instance.
-
-    Almost the same as UpdateModelMixin, but has no public PUT / update() method.
-    """
-
-    def perform_update(self, serializer):
-        mixins.UpdateModelMixin.perform_update(self, serializer=serializer)
 
     def partial_update(self, request, *args, **kwargs):
         kwargs['partial'] = True
-        return mixins.UpdateModelMixin.update(self, request=request, *args, **kwargs)
->>>>>>> 860b0d96
+        return mixins.UpdateModelMixin.update(self, request=request, *args, **kwargs)