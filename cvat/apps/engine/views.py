# Copyright (C) 2018-2021 Intel Corporation
#
# SPDX-License-Identifier: MIT

import errno
import io
import os
import os.path as osp
import pytz
import shutil
import traceback
from datetime import datetime
from distutils.util import strtobool
from tempfile import mkstemp, NamedTemporaryFile

import cv2
from django.db.models.query import Prefetch
import django_rq
from django.apps import apps
from django.conf import settings
from django.contrib.auth.models import User
from django.db import IntegrityError
from django.http import HttpResponse, HttpResponseNotFound, HttpResponseBadRequest
from django.utils import timezone
from django.utils.decorators import method_decorator
from django_filters import rest_framework as filters
from django_filters.rest_framework import DjangoFilterBackend
from drf_yasg import openapi
from drf_yasg.inspectors import CoreAPICompatInspector, NotHandled, FieldInspector
from drf_yasg.utils import swagger_auto_schema
from rest_framework import mixins, serializers, status, viewsets
from rest_framework.decorators import action
from rest_framework.exceptions import APIException, NotFound, ValidationError
from rest_framework.permissions import SAFE_METHODS
from rest_framework.renderers import JSONRenderer
from rest_framework.response import Response
from rest_framework.exceptions import PermissionDenied
from sendfile import sendfile

import cvat.apps.dataset_manager as dm
import cvat.apps.dataset_manager.views  # pylint: disable=unused-import
from cvat.apps.engine.cloud_provider import get_cloud_storage_instance, Credentials, Status
from cvat.apps.dataset_manager.bindings import CvatImportError
from cvat.apps.dataset_manager.serializers import DatasetFormatsSerializer
from cvat.apps.engine.frame_provider import FrameProvider
from cvat.apps.engine.media_extractors import ImageListReader
from cvat.apps.engine.mime_types import mimetypes
from cvat.apps.engine.models import (
    Job, StatusChoice, Task, Project, Issue, Data,
    Comment, StorageMethodChoice, StorageChoice, Image,
    CredentialsTypeChoice, CloudProviderChoice
)
from cvat.apps.engine.models import CloudStorage as CloudStorageModel
from cvat.apps.engine.serializers import (
<<<<<<< HEAD
    AboutSerializer, AnnotationFileSerializer, BasicUserSerializer,
    DataMetaSerializer, DataSerializer, ExceptionSerializer,
    FileInfoSerializer, JobReadSerializer, JobWriteSerializer, LabeledDataSerializer,
    LogEventSerializer, ProjectSerializer, ProjectSearchSerializer,
    RqStatusSerializer, TaskSerializer, UserSerializer, PluginsSerializer, IssueReadSerializer,
    IssueWriteSerializer, CommentReadSerializer, CommentWriteSerializer, CloudStorageSerializer,
    BaseCloudStorageSerializer, TaskFileSerializer, DatasetFileSerializer)

=======
    AboutSerializer,
    AnnotationFileSerializer,
    BaseCloudStorageSerializer,
    BasicUserSerializer,
    CloudStorageSerializer,
    CombinedIssueSerializer,
    CombinedReviewSerializer,
    CommentSerializer,
    DataMetaSerializer,
    DataSerializer,
    DatasetFileSerializer,
    ExceptionSerializer,
    FileInfoSerializer,
    IssueSerializer,
    JobSerializer,
    LabeledDataSerializer,
    LogEventSerializer,
    PluginsSerializer,
    ProjectSearchSerializer,
    ProjectSerializer,
    ReviewSerializer,
    RqStatusSerializer,
    TaskSerializer,
    UserSerializer,
    )
>>>>>>> 32d9fb09
from utils.dataset_manifest import ImageManifestManager
from cvat.apps.engine.utils import av_scan_paths
from cvat.apps.engine import backup
from cvat.apps.engine.mixins import UploadMixin

from . import models, task
from .log import clogger, slogger
from cvat.apps.iam.permissions import (CloudStoragePermission,
    CommentPermission, IssuePermission, JobPermission, ProjectPermission,
    TaskPermission, UserPermission)

class ServerViewSet(viewsets.ViewSet):
    serializer_class = None

    # To get nice documentation about ServerViewSet actions it is necessary
    # to implement the method. By default, ViewSet doesn't provide it.
    def get_serializer(self, *args, **kwargs):
        pass

    @staticmethod
    @swagger_auto_schema(method='get', operation_summary='Method provides basic CVAT information',
        responses={'200': AboutSerializer})
    @action(detail=False, methods=['GET'], serializer_class=AboutSerializer)
    def about(request):
        from cvat import __version__ as cvat_version
        about = {
            "name": "Computer Vision Annotation Tool",
            "version": cvat_version,
            "description": "CVAT is completely re-designed and re-implemented " +
                "version of Video Annotation Tool from Irvine, California " +
                "tool. It is free, online, interactive video and image annotation " +
                "tool for computer vision. It is being used by our team to " +
                "annotate million of objects with different properties. Many UI " +
                "and UX decisions are based on feedbacks from professional data " +
                "annotation team."
        }
        serializer = AboutSerializer(data=about)
        if serializer.is_valid(raise_exception=True):
            return Response(data=serializer.data)

    @staticmethod
    @swagger_auto_schema(method='post', request_body=ExceptionSerializer)
    @action(detail=False, methods=['POST'], serializer_class=ExceptionSerializer)
    def exception(request):
        """
        Saves an exception from a client on the server
        Sends logs to the ELK if it is connected
        """
        serializer = ExceptionSerializer(data=request.data)
        if serializer.is_valid(raise_exception=True):
            additional_info = {
                "username": request.user.username,
                "name": "Send exception",
            }
            message = JSONRenderer().render({**serializer.data, **additional_info}).decode('UTF-8')
            jid = serializer.data.get("job_id")
            tid = serializer.data.get("task_id")
            if jid:
                clogger.job[jid].error(message)
            elif tid:
                clogger.task[tid].error(message)
            else:
                clogger.glob.error(message)

            return Response(serializer.data, status=status.HTTP_201_CREATED)

    @staticmethod
    @swagger_auto_schema(method='post', request_body=LogEventSerializer(many=True))
    @action(detail=False, methods=['POST'], serializer_class=LogEventSerializer)
    def logs(request):
        """
        Saves logs from a client on the server
        Sends logs to the ELK if it is connected
        """
        serializer = LogEventSerializer(many=True, data=request.data)
        if serializer.is_valid(raise_exception=True):
            user = { "username": request.user.username }
            for event in serializer.data:
                message = JSONRenderer().render({**event, **user}).decode('UTF-8')
                jid = event.get("job_id")
                tid = event.get("task_id")
                if jid:
                    clogger.job[jid].info(message)
                elif tid:
                    clogger.task[tid].info(message)
                else:
                    clogger.glob.info(message)
            return Response(serializer.data, status=status.HTTP_201_CREATED)

    @staticmethod
    @swagger_auto_schema(
        method='get', operation_summary='Returns all files and folders that are on the server along specified path',
        manual_parameters=[openapi.Parameter('directory', openapi.IN_QUERY, type=openapi.TYPE_STRING, description='Directory to browse')],
        responses={'200' : FileInfoSerializer(many=True)}
    )
    @action(detail=False, methods=['GET'], serializer_class=FileInfoSerializer)
    def share(request):
        param = request.query_params.get('directory', '/')
        if param.startswith("/"):
            param = param[1:]
        directory = os.path.abspath(os.path.join(settings.SHARE_ROOT, param))

        if directory.startswith(settings.SHARE_ROOT) and os.path.isdir(directory):
            data = []
            content = os.scandir(directory)
            for entry in content:
                entry_type = None
                if entry.is_file():
                    entry_type = "REG"
                elif entry.is_dir():
                    entry_type = "DIR"

                if entry_type:
                    data.append({"name": entry.name, "type": entry_type})

            serializer = FileInfoSerializer(many=True, data=data)
            if serializer.is_valid(raise_exception=True):
                return Response(serializer.data)
        else:
            return Response("{} is an invalid directory".format(param),
                status=status.HTTP_400_BAD_REQUEST)

    @staticmethod
    @swagger_auto_schema(method='get', operation_summary='Method provides the list of supported annotations formats',
        responses={'200': DatasetFormatsSerializer()})
    @action(detail=False, methods=['GET'], url_path='annotation/formats')
    def annotation_formats(request):
        data = dm.views.get_all_formats()
        return Response(DatasetFormatsSerializer(data).data)

    @staticmethod
    @swagger_auto_schema(method='get', operation_summary='Method provides allowed plugins.',
        responses={'200': PluginsSerializer()})
    @action(detail=False, methods=['GET'], url_path='plugins', serializer_class=PluginsSerializer)
    def plugins(request):
        response = {
            'GIT_INTEGRATION': apps.is_installed('cvat.apps.dataset_repo'),
            'ANALYTICS':       False,
            'MODELS':          False,
            'PREDICT':         apps.is_installed('cvat.apps.training')
        }
        if strtobool(os.environ.get("CVAT_ANALYTICS", '0')):
            response['ANALYTICS'] = True
        if strtobool(os.environ.get("CVAT_SERVERLESS", '0')):
            response['MODELS'] = True
        return Response(response)


class ProjectFilter(filters.FilterSet):
    name = filters.CharFilter(field_name="name", lookup_expr="icontains")
    owner = filters.CharFilter(field_name="owner__username", lookup_expr="icontains")
    assignee = filters.CharFilter(field_name="assignee__username", lookup_expr="icontains")
    status = filters.CharFilter(field_name="status", lookup_expr="icontains")

    class Meta:
        model = models.Project
        fields = ("id", "name", "owner", "status")

@method_decorator(name='list', decorator=swagger_auto_schema(
    operation_summary='Returns a paginated list of projects according to query parameters (12 projects per page)',
    manual_parameters=[
        openapi.Parameter('id', openapi.IN_QUERY, description="A unique number value identifying this project",
            type=openapi.TYPE_NUMBER),
        openapi.Parameter('name', openapi.IN_QUERY, description="Find all projects where name contains a parameter value",
            type=openapi.TYPE_STRING),
        openapi.Parameter('owner', openapi.IN_QUERY, description="Find all project where owner name contains a parameter value",
            type=openapi.TYPE_STRING),
        openapi.Parameter('status', openapi.IN_QUERY, description="Find all projects with a specific status",
            type=openapi.TYPE_STRING, enum=[str(i) for i in StatusChoice]),
        openapi.Parameter('names_only', openapi.IN_QUERY, description="Returns only names and id's of projects.",
            type=openapi.TYPE_BOOLEAN)]))
@method_decorator(name='create', decorator=swagger_auto_schema(operation_summary='Method creates a new project'))
@method_decorator(name='retrieve', decorator=swagger_auto_schema(operation_summary='Method returns details of a specific project'))
@method_decorator(name='destroy', decorator=swagger_auto_schema(operation_summary='Method deletes a specific project'))
@method_decorator(name='partial_update', decorator=swagger_auto_schema(operation_summary='Methods does a partial update of chosen fields in a project'))
class ProjectViewSet(viewsets.ModelViewSet):
    queryset = models.Project.objects.prefetch_related(Prefetch('label_set',
        queryset=models.Label.objects.order_by('id')
    ))

    search_fields = ("name", "owner__username", "assignee__username", "status")
    filterset_class = ProjectFilter
    ordering_fields = ("id", "name", "owner", "status", "assignee")
    ordering = ("-id",)
    http_method_names = ('get', 'post', 'head', 'patch', 'delete')

    def get_serializer_class(self):
        if self.request.path.endswith('tasks'):
            return TaskSerializer
        if self.request.query_params and self.request.query_params.get("names_only") == "true":
            return ProjectSearchSerializer
        else:
            return ProjectSerializer

    def get_queryset(self):
        queryset = super().get_queryset()
        if self.action == 'list':
            perm = ProjectPermission('list', self.request, self)
            queryset = perm.filter(queryset)
        return queryset

<<<<<<< HEAD
    def perform_create(self, serializer):
        serializer.save(owner=self.request.user,
            organization=self.request.iam_context['organization'])
=======
    def _validate_project_limit(self, owner):
        admin_perm = auth.AdminRolePermission()
        is_admin = admin_perm.has_permission(self.request, self)
        if not is_admin and settings.RESTRICTIONS['project_limit'] is not None and \
            Project.objects.filter(owner=owner).count() >= settings.RESTRICTIONS['project_limit']:
            raise serializers.ValidationError('The user has the maximum number of projects')

    def perform_create(self, serializer):
        owner = self.request.data.get('owner', None)
        if owner:
            self._validate_project_limit(owner)
            serializer.save()
        else:
            self._validate_project_limit(self.request.user)
            serializer.save(owner=self.request.user)
>>>>>>> 32d9fb09

    @swagger_auto_schema(
        method='get',
        operation_summary='Returns information of the tasks of the project with the selected id',
        responses={'200': TaskSerializer(many=True)})
    @action(detail=True, methods=['GET'], serializer_class=TaskSerializer)
    def tasks(self, request, pk):
        self.get_object() # force to call check_object_permissions
        queryset = Task.objects.filter(project_id=pk).order_by('-id')

        page = self.paginate_queryset(queryset)
        if page is not None:
            serializer = self.get_serializer(page, many=True,
                context={"request": request})
            return self.get_paginated_response(serializer.data)

        serializer = self.get_serializer(queryset, many=True,
            context={"request": request})
        return Response(serializer.data)


    @swagger_auto_schema(method='get', operation_summary='Export project as a dataset in a specific format',
        manual_parameters=[
            openapi.Parameter('format', openapi.IN_QUERY,
                description="Desired output format name\nYou can get the list of supported formats at:\n/server/annotation/formats",
                type=openapi.TYPE_STRING, required=True),
            openapi.Parameter('filename', openapi.IN_QUERY,
                description="Desired output file name",
                type=openapi.TYPE_STRING, required=False),
            openapi.Parameter('action', in_=openapi.IN_QUERY,
                description='Used to start downloading process after annotation file had been created',
                type=openapi.TYPE_STRING, required=False, enum=['download', 'import_status'])
        ],
        responses={'202': openapi.Response(description='Exporting has been started'),
            '201': openapi.Response(description='Output file is ready for downloading'),
            '200': openapi.Response(description='Download of file started'),
            '405': openapi.Response(description='Format is not available'),
        }
    )
    @swagger_auto_schema(method='post', operation_summary='Import dataset in specific format as a project',
        manual_parameters=[
            openapi.Parameter('format', openapi.IN_QUERY,
                description="Desired dataset format name\nYou can get the list of supported formats at:\n/server/annotation/formats",
                type=openapi.TYPE_STRING, required=True)
        ],
        responses={'202': openapi.Response(description='Exporting has been started'),
            '400': openapi.Response(description='Failed to import dataset'),
            '405': openapi.Response(description='Format is not available'),
        }
    )
    @action(detail=True, methods=['GET', 'POST'], serializer_class=None,
        url_path='dataset')
    def dataset(self, request, pk):
        db_project = self.get_object() # force to call check_object_permissions

        if request.method == 'POST':
            format_name = request.query_params.get("format", "")

            return _import_project_dataset(
                request=request,
                rq_id=f"/api/v1/project/{pk}/dataset_import",
                rq_func=dm.project.import_dataset_as_project,
                pk=pk,
                format_name=format_name,
            )
        else:
            action = request.query_params.get("action", "").lower()
            if action in ("import_status",):
                queue = django_rq.get_queue("default")
                rq_job = queue.fetch_job(f"/api/v1/project/{pk}/dataset_import")
                if rq_job is None:
                    return Response(status=status.HTTP_404_NOT_FOUND)
                elif rq_job.is_finished:
                    os.close(rq_job.meta['tmp_file_descriptor'])
                    os.remove(rq_job.meta['tmp_file'])
                    rq_job.delete()
                    return Response(status=status.HTTP_201_CREATED)
                elif rq_job.is_failed:
                    os.close(rq_job.meta['tmp_file_descriptor'])
                    os.remove(rq_job.meta['tmp_file'])
                    rq_job.delete()
                    return Response(
                        data=str(rq_job.exc_info),
                        status=status.HTTP_500_INTERNAL_SERVER_ERROR
                    )
                else:
                    return Response(
                        data=self._get_rq_response('default', f'/api/v1/project/{pk}/dataset_import'),
                        status=status.HTTP_202_ACCEPTED
                    )
            else:
                format_name = request.query_params.get("format", "")
                return _export_annotations(
                    db_instance=db_project,
                    rq_id="/api/v1/project/{}/dataset/{}".format(pk, format_name),
                    request=request,
                    action=action,
                    callback=dm.views.export_project_as_dataset,
                    format_name=format_name,
                    filename=request.query_params.get("filename", "").lower(),
                )

    @swagger_auto_schema(method='get', operation_summary='Method allows to download project annotations',
        manual_parameters=[
            openapi.Parameter('format', openapi.IN_QUERY,
                description="Desired output format name\nYou can get the list of supported formats at:\n/server/annotation/formats",
                type=openapi.TYPE_STRING, required=True),
            openapi.Parameter('filename', openapi.IN_QUERY,
                description="Desired output file name",
                type=openapi.TYPE_STRING, required=False),
            openapi.Parameter('action', in_=openapi.IN_QUERY,
                description='Used to start downloading process after annotation file had been created',
                type=openapi.TYPE_STRING, required=False, enum=['download'])
        ],
        responses={
            '202': openapi.Response(description='Dump of annotations has been started'),
            '201': openapi.Response(description='Annotations file is ready to download'),
            '200': openapi.Response(description='Download of file started'),
            '405': openapi.Response(description='Format is not available'),
            '401': openapi.Response(description='Format is not specified'),
        }
    )
    @action(detail=True, methods=['GET'],
        serializer_class=LabeledDataSerializer)
    def annotations(self, request, pk):
        db_project = self.get_object() # force to call check_object_permissions
        format_name = request.query_params.get('format')
        if format_name:
            return _export_annotations(db_instance=db_project,
                rq_id="/api/v1/projects/{}/annotations/{}".format(pk, format_name),
                request=request,
                action=request.query_params.get("action", "").lower(),
                callback=dm.views.export_project_annotations,
                format_name=format_name,
                filename=request.query_params.get("filename", "").lower(),
            )
        else:
            return Response("Format is not specified",status=status.HTTP_400_BAD_REQUEST)

<<<<<<< HEAD
class DataChunkGetter:
    def __init__(self, data_type, data_num, data_quality, task_dim):
        possible_data_type_values = ('chunk', 'frame', 'preview', 'context_image')
        possible_quality_values = ('compressed', 'original')

        if not data_type or data_type not in possible_data_type_values:
            raise ValidationError('Data type not specified or has wrong value')
        elif data_type == 'chunk' or data_type == 'frame':
            if not data_num:
                raise ValidationError('Number is not specified')
            elif data_quality not in possible_quality_values:
                raise ValidationError('Wrong quality value')

        self.type = data_type
        self.number = int(data_num) if data_num else None
        self.quality = FrameProvider.Quality.COMPRESSED \
            if data_quality == 'compressed' else FrameProvider.Quality.ORIGINAL

        self.dimension = task_dim


    def __call__(self, request, start, stop, db_data):
        if not db_data:
            raise NotFound(detail='Cannot find requested data')

        frame_provider = FrameProvider(db_data, self.dimension)

        if self.type == 'chunk':
            start_chunk = frame_provider.get_chunk_number(start)
            stop_chunk = frame_provider.get_chunk_number(stop)
            if not (start_chunk <= self.number <= stop_chunk):
                raise ValidationError('The chunk number should be in ' +
                    f'[{start_chunk}, {stop_chunk}] range')

            # TODO: av.FFmpegError processing
            if settings.USE_CACHE and db_data.storage_method == StorageMethodChoice.CACHE:
                buff, mime_type = frame_provider.get_chunk(self.number, self.quality)
                return HttpResponse(buff.getvalue(), content_type=mime_type)

            # Follow symbol links if the chunk is a link on a real image otherwise
            # mimetype detection inside sendfile will work incorrectly.
            path = os.path.realpath(frame_provider.get_chunk(self.number, self.quality))
            return sendfile(request, path)

        elif self.type == 'frame':
            if not (start <= self.number <= stop):
                raise ValidationError('The frame number should be in ' +
                    f'[{start}, {stop}] range')

            buf, mime = frame_provider.get_frame(self.number, self.quality)
            return HttpResponse(buf.getvalue(), content_type=mime)

        elif self.type == 'preview':
            return sendfile(request, frame_provider.get_preview())

        elif self.type == 'context_image':
            if not (start <= self.number <= stop):
                raise ValidationError('The frame number should be in ' +
                    f'[{start}, {stop}] range')

            image = Image.objects.get(data_id=db_data.id, frame=self.number)
            for i in image.related_files.all():
                path = os.path.realpath(str(i.path))
                image = cv2.imread(path)
                success, result = cv2.imencode('.JPEG', image)
                if not success:
                    raise Exception('Failed to encode image to ".jpeg" format')
                return HttpResponse(io.BytesIO(result.tobytes()), content_type='image/jpeg')
            return Response(data='No context image related to the frame',
                status=status.HTTP_404_NOT_FOUND)
        else:
            return Response(data='unknown data type {}.'.format(self.type),
                status=status.HTTP_400_BAD_REQUEST)

=======
    @action(methods=['GET'], detail=True, url_path='backup')
    def export(self, request, pk=None):
        db_project = self.get_object() # force to call check_object_permissions
        return backup.export(db_project, request)

    @action(detail=False, methods=['POST'])
    def backup(self, request, pk=None):
        self._validate_project_limit(owner=self.request.user)
        return backup.import_project(request)
>>>>>>> 32d9fb09
    @staticmethod
    def _get_rq_response(queue, job_id):
        queue = django_rq.get_queue(queue)
        job = queue.fetch_job(job_id)
        response = {}
        if job is None or job.is_finished:
            response = { "state": "Finished" }
        elif job.is_queued:
            response = { "state": "Queued" }
        elif job.is_failed:
            response = { "state": "Failed", "message": job.exc_info }
        else:
            response = { "state": "Started" }
            response['message'] = job.meta.get('status', '')
            response['progress'] = job.meta.get('progress', 0.)

        return response

class TaskFilter(filters.FilterSet):
    project = filters.CharFilter(field_name="project__name", lookup_expr="icontains")
    name = filters.CharFilter(field_name="name", lookup_expr="icontains")
    owner = filters.CharFilter(field_name="owner__username", lookup_expr="icontains")
    mode = filters.CharFilter(field_name="mode", lookup_expr="icontains")
    status = filters.CharFilter(field_name="status", lookup_expr="icontains")
    assignee = filters.CharFilter(field_name="assignee__username", lookup_expr="icontains")

    class Meta:
        model = Task
        fields = ("id", "project_id", "project", "name", "owner", "mode", "status",
            "assignee")

class DjangoFilterInspector(CoreAPICompatInspector):
    def get_filter_parameters(self, filter_backend):
        if isinstance(filter_backend, DjangoFilterBackend):
            result = super(DjangoFilterInspector, self).get_filter_parameters(filter_backend)
            res = result.copy()

            for param in result:
                if param.get('name') == 'project_id' or param.get('name') == 'project':
                    res.remove(param)
            return res

        return NotHandled

@method_decorator(name='list', decorator=swagger_auto_schema(
    operation_summary='Returns a paginated list of tasks according to query parameters (10 tasks per page)',
    manual_parameters=[
            openapi.Parameter('id',openapi.IN_QUERY,description="A unique number value identifying this task",type=openapi.TYPE_NUMBER),
            openapi.Parameter('name', openapi.IN_QUERY, description="Find all tasks where name contains a parameter value", type=openapi.TYPE_STRING),
            openapi.Parameter('owner', openapi.IN_QUERY, description="Find all tasks where owner name contains a parameter value", type=openapi.TYPE_STRING),
            openapi.Parameter('mode', openapi.IN_QUERY, description="Find all tasks with a specific mode", type=openapi.TYPE_STRING, enum=['annotation', 'interpolation']),
            openapi.Parameter('status', openapi.IN_QUERY, description="Find all tasks with a specific status", type=openapi.TYPE_STRING,enum=['annotation','validation','completed']),
            openapi.Parameter('assignee', openapi.IN_QUERY, description="Find all tasks where assignee name contains a parameter value", type=openapi.TYPE_STRING)
        ],
    filter_inspectors=[DjangoFilterInspector]))
@method_decorator(name='create', decorator=swagger_auto_schema(operation_summary='Method creates a new task in a database without any attached images and videos'))
@method_decorator(name='retrieve', decorator=swagger_auto_schema(operation_summary='Method returns details of a specific task'))
@method_decorator(name='update', decorator=swagger_auto_schema(operation_summary='Method updates a task by id'))
@method_decorator(name='destroy', decorator=swagger_auto_schema(operation_summary='Method deletes a specific task, all attached jobs, annotations, and data'))
@method_decorator(name='partial_update', decorator=swagger_auto_schema(operation_summary='Methods does a partial update of chosen fields in a task'))
class TaskViewSet(UploadMixin, viewsets.ModelViewSet):
    queryset = Task.objects.prefetch_related(
            Prefetch('label_set', queryset=models.Label.objects.order_by('id')),
            "label_set__attributespec_set",
            "segment_set__job_set",
        ).order_by('-id')
    serializer_class = TaskSerializer
    search_fields = ("name", "owner__username", "mode", "status")
    filterset_class = TaskFilter
    ordering_fields = ("id", "name", "owner", "status", "assignee", "subset")

    def get_queryset(self):
        queryset = super().get_queryset()
        if self.action == 'list':
            perm = TaskPermission('list', self.request, self)
            queryset = perm.filter(queryset)

        return queryset

<<<<<<< HEAD
    def create(self, request):
        action = self.request.query_params.get('action', None)
        if action is None:
            return super().create(request)
        elif action == 'import':
            if 'rq_id' in request.data:
                rq_id = request.data['rq_id']
            else:
                rq_id = "{}@/api/v1/tasks/{}/import".format(request.user, uuid.uuid4())

            queue = django_rq.get_queue("default")
            rq_job = queue.fetch_job(rq_id)

            if not rq_job:
                serializer = TaskFileSerializer(data=request.data)
                serializer.is_valid(raise_exception=True)
                task_file = serializer.validated_data['task_file']
                fd, filename = mkstemp(prefix='cvat_')
                with open(filename, 'wb+') as f:
                    for chunk in task_file.chunks():
                        f.write(chunk)
                org_id = getattr(request.iam_context['organization'], 'id', None)
                rq_job = queue.enqueue_call(
                    func=import_task,
                    args=(filename, request.user.id, org_id),
                    job_id=rq_id,
                    meta={
                        'tmp_file': filename,
                        'tmp_file_descriptor': fd,
                    },
                )

            else:
                if rq_job.is_finished:
                    task_id = rq_job.return_value
                    os.close(rq_job.meta['tmp_file_descriptor'])
                    os.remove(rq_job.meta['tmp_file'])
                    rq_job.delete()
                    return Response({'id': task_id}, status=status.HTTP_201_CREATED)
                elif rq_job.is_failed:
                    os.close(rq_job.meta['tmp_file_descriptor'])
                    os.remove(rq_job.meta['tmp_file'])
                    exc_info = str(rq_job.exc_info)
                    rq_job.delete()

                    # RQ adds a prefix with exception class name
                    import_error_prefix = '{}.{}'.format(
                        CvatImportError.__module__, CvatImportError.__name__)
                    if exc_info.startswith(import_error_prefix):
                        exc_info = exc_info.replace(import_error_prefix + ': ', '')
                        return Response(data=exc_info,
                            status=status.HTTP_400_BAD_REQUEST)
                    else:
                        return Response(data=exc_info,
                            status=status.HTTP_500_INTERNAL_SERVER_ERROR)

            return Response({'rq_id': rq_id}, status=status.HTTP_202_ACCEPTED)
        else:
            raise serializers.ValidationError(
                "Unexpected action specified for the request")
=======
    @action(detail=False, methods=['POST'])
    def backup(self, request, pk=None):
        self._validate_task_limit(owner=self.request.user)
        return backup.import_task(request)
>>>>>>> 32d9fb09

    @action(methods=['GET'], detail=True, url_path='backup')
    def export(self, request, pk=None):
        db_task = self.get_object() # force to call check_object_permissions
        return backup.export(db_task, request)

    def perform_update(self, serializer):
        instance = serializer.instance
        updated_instance = serializer.save()
        if instance.project:
            instance.project.save()
        if updated_instance.project:
            updated_instance.project.save()

    def perform_create(self, serializer):
        instance = serializer.save(owner=self.request.user,
            organization=self.request.iam_context['organization'])
        if instance.project:
            db_project = instance.project
            db_project.save()

    def perform_destroy(self, instance):
        task_dirname = instance.get_task_dirname()
        super().perform_destroy(instance)
        shutil.rmtree(task_dirname, ignore_errors=True)
        if instance.data and not instance.data.tasks.all():
            shutil.rmtree(instance.data.get_data_dirname(), ignore_errors=True)
            instance.data.delete()
        if instance.project:
            db_project = instance.project
            db_project.save()

    @swagger_auto_schema(
        method='get',
        operation_summary='Returns a list of jobs for a specific task',
        responses={'200': JobReadSerializer(many=True)})
    @action(detail=True, methods=['GET'], serializer_class=JobReadSerializer)
    def jobs(self, request, pk):
        self.get_object() # force to call check_object_permissions
        queryset = Job.objects.filter(segment__task_id=pk)
        serializer = JobReadSerializer(queryset, many=True,
            context={"request": request})

        return Response(serializer.data)

    def upload_finished(self, request):
        db_task = self.get_object() # call check_object_permissions as well
        task_data = db_task.data
        serializer = DataSerializer(task_data, data=request.data)
        serializer.is_valid(raise_exception=True)
        data = dict(serializer.validated_data.items())
        uploaded_files = task_data.get_uploaded_files()
        uploaded_files.extend(data.get('client_files'))
        serializer.validated_data.update({'client_files': uploaded_files})

        db_data = serializer.save()
        db_task.data = db_data
        db_task.save()
        data = {k: v for k, v in serializer.data.items()}

        data['use_zip_chunks'] = serializer.validated_data['use_zip_chunks']
        data['use_cache'] = serializer.validated_data['use_cache']
        data['copy_data'] = serializer.validated_data['copy_data']
        if data['use_cache']:
            db_task.data.storage_method = StorageMethodChoice.CACHE
            db_task.data.save(update_fields=['storage_method'])
        if data['server_files'] and not data.get('copy_data'):
            db_task.data.storage = StorageChoice.SHARE
            db_task.data.save(update_fields=['storage'])
        if db_data.cloud_storage:
            db_task.data.storage = StorageChoice.CLOUD_STORAGE
            db_task.data.save(update_fields=['storage'])
            # if the value of stop_frame is 0, then inside the function we cannot know
            # the value specified by the user or it's default value from the database
        if 'stop_frame' not in serializer.validated_data:
            data['stop_frame'] = None
        task.create(db_task.id, data)
        return Response(serializer.data, status=status.HTTP_202_ACCEPTED)

    @swagger_auto_schema(method='post', operation_summary='Method permanently attaches images or video to a task',
        request_body=DataSerializer,
    )
    @swagger_auto_schema(method='get', operation_summary='Method returns data for a specific task',
        manual_parameters=[
            openapi.Parameter('type', in_=openapi.IN_QUERY, required=True, type=openapi.TYPE_STRING,
                enum=['chunk', 'frame', 'preview', 'context_image'],
                description="Specifies the type of the requested data"),
            openapi.Parameter('quality', in_=openapi.IN_QUERY, required=True, type=openapi.TYPE_STRING,
                enum=['compressed', 'original'],
                description="Specifies the quality level of the requested data, doesn't matter for 'preview' type"),
            openapi.Parameter('number', in_=openapi.IN_QUERY, required=True, type=openapi.TYPE_NUMBER,
                description="A unique number value identifying chunk or frame, doesn't matter for 'preview' type"),
            ]
    )
    @action(detail=True, methods=['OPTIONS', 'POST', 'GET'], url_path=r'data/?$')
    def data(self, request, pk):
        db_task = self.get_object() # call check_object_permissions as well
        if request.method == 'POST' or request.method == 'OPTIONS':
            task_data = db_task.data
            if not task_data:
                task_data = Data.objects.create()
                task_data.make_dirs()
                db_task.data = task_data
                db_task.save()
            elif task_data.size != 0:
                return Response(data='Adding more data is not supported',
                    status=status.HTTP_400_BAD_REQUEST)
            return self.upload_data(request)

        else:
            data_type = request.query_params.get('type', None)
            data_num = request.query_params.get('number', None)
            data_quality = request.query_params.get('quality', 'compressed')

            data_getter = DataChunkGetter(data_type, data_num, data_quality,
                db_task.dimension)

            return data_getter(request, db_task.data.start_frame,
                db_task.data.stop_frame, db_task.data)

    @swagger_auto_schema(method='get', operation_summary='Method allows to download task annotations',
        manual_parameters=[
            openapi.Parameter('format', openapi.IN_QUERY,
                description="Desired output format name\nYou can get the list of supported formats at:\n/server/annotation/formats",
                type=openapi.TYPE_STRING, required=False),
            openapi.Parameter('filename', openapi.IN_QUERY,
                description="Desired output file name",
                type=openapi.TYPE_STRING, required=False),
            openapi.Parameter('action', in_=openapi.IN_QUERY,
                description='Used to start downloading process after annotation file had been created',
                type=openapi.TYPE_STRING, required=False, enum=['download'])
        ],
        responses={
            '202': openapi.Response(description='Dump of annotations has been started'),
            '201': openapi.Response(description='Annotations file is ready to download'),
            '200': openapi.Response(description='Download of file started'),
            '405': openapi.Response(description='Format is not available'),
        }
    )
    @swagger_auto_schema(method='put', operation_summary='Method allows to upload task annotations',
        manual_parameters=[
            openapi.Parameter('format', openapi.IN_QUERY,
                description="Input format name\nYou can get the list of supported formats at:\n/server/annotation/formats",
                type=openapi.TYPE_STRING, required=False),
        ],
        responses={
            '202': openapi.Response(description='Uploading has been started'),
            '201': openapi.Response(description='Uploading has finished'),
            '405': openapi.Response(description='Format is not available'),
        }
    )
    @swagger_auto_schema(method='patch', operation_summary='Method performs a partial update of annotations in a specific task',
        manual_parameters=[openapi.Parameter('action', in_=openapi.IN_QUERY, required=True, type=openapi.TYPE_STRING,
            enum=['create', 'update', 'delete'])])
    @swagger_auto_schema(method='delete', operation_summary='Method deletes all annotations for a specific task')
    @action(detail=True, methods=['GET', 'DELETE', 'PUT', 'PATCH'],
        serializer_class=LabeledDataSerializer)
    def annotations(self, request, pk):
        db_task = self.get_object() # force to call check_object_permissions
        if request.method == 'GET':
            format_name = request.query_params.get('format')
            if format_name:
                return _export_annotations(db_instance=db_task,
                    rq_id="/api/v1/tasks/{}/annotations/{}".format(pk, format_name),
                    request=request,
                    action=request.query_params.get("action", "").lower(),
                    callback=dm.views.export_task_annotations,
                    format_name=format_name,
                    filename=request.query_params.get("filename", "").lower(),
                )
            else:
                data = dm.task.get_task_data(pk)
                serializer = LabeledDataSerializer(data=data)
                if serializer.is_valid(raise_exception=True):
                    return Response(serializer.data)
        elif request.method == 'PUT':
            format_name = request.query_params.get('format')
            if format_name:
                return _import_annotations(
                    request=request,
                    rq_id="{}@/api/v1/tasks/{}/annotations/upload".format(request.user, pk),
                    rq_func=dm.task.import_task_annotations,
                    pk=pk,
                    format_name=format_name,
                )
            else:
                serializer = LabeledDataSerializer(data=request.data)
                if serializer.is_valid(raise_exception=True):
                    data = dm.task.put_task_data(pk, serializer.data)
                    return Response(data)
        elif request.method == 'DELETE':
            dm.task.delete_task_data(pk)
            return Response(status=status.HTTP_204_NO_CONTENT)
        elif request.method == 'PATCH':
            action = self.request.query_params.get("action", None)
            if action not in dm.task.PatchAction.values():
                raise serializers.ValidationError(
                    "Please specify a correct 'action' for the request")
            serializer = LabeledDataSerializer(data=request.data)
            if serializer.is_valid(raise_exception=True):
                try:
                    data = dm.task.patch_task_data(pk, serializer.data, action)
                except (AttributeError, IntegrityError) as e:
                    return Response(data=str(e), status=status.HTTP_400_BAD_REQUEST)
                return Response(data)

    @swagger_auto_schema(method='get', operation_summary='When task is being created the method returns information about a status of the creation process')
    @action(detail=True, methods=['GET'], serializer_class=RqStatusSerializer)
    def status(self, request, pk):
        self.get_object() # force to call check_object_permissions
        response = self._get_rq_response(queue="default", job_id=f"/api/v1/tasks/{pk}")
        serializer = RqStatusSerializer(data=response)

        if serializer.is_valid(raise_exception=True):
            return Response(serializer.data)

    @staticmethod
    def _get_rq_response(queue, job_id):
        queue = django_rq.get_queue(queue)
        job = queue.fetch_job(job_id)
        response = {}
        if job is None or job.is_finished:
            response = { "state": "Finished" }
        elif job.is_queued:
            response = { "state": "Queued" }
        elif job.is_failed:
            response = { "state": "Failed", "message": job.exc_info }
        else:
            response = { "state": "Started" }
            if 'status' in job.meta:
                response['message'] = job.meta['status']
            response['progress'] = job.meta.get('task_progress', 0.)

        return response

    @staticmethod
    @swagger_auto_schema(method='get', operation_summary='Method provides a meta information about media files which are related with the task',
        responses={'200': DataMetaSerializer()})
    @action(detail=True, methods=['GET'], serializer_class=DataMetaSerializer,
        url_path='data/meta')
    def data_info(request, pk):
        db_task = models.Task.objects.prefetch_related(
            Prefetch('data', queryset=models.Data.objects.select_related('video').prefetch_related(
                Prefetch('images', queryset=models.Image.objects.prefetch_related('related_files').order_by('frame'))
            ))
        ).get(pk=pk)

        if hasattr(db_task.data, 'video'):
            media = [db_task.data.video]
        else:
            media = list(db_task.data.images.all())

        frame_meta = [{
            'width': item.width,
            'height': item.height,
            'name': item.path,
            'has_related_context': hasattr(item, 'related_files') and item.related_files.exists()
        } for item in media]

        db_data = db_task.data
        db_data.frames = frame_meta

        serializer = DataMetaSerializer(db_data)
        return Response(serializer.data)

    @swagger_auto_schema(method='get', operation_summary='Export task as a dataset in a specific format',
        manual_parameters=[
            openapi.Parameter('format', openapi.IN_QUERY,
                description="Desired output format name\nYou can get the list of supported formats at:\n/server/annotation/formats",
                type=openapi.TYPE_STRING, required=True),
            openapi.Parameter('filename', openapi.IN_QUERY,
                description="Desired output file name",
                type=openapi.TYPE_STRING, required=False),
            openapi.Parameter('action', in_=openapi.IN_QUERY,
                description='Used to start downloading process after annotation file had been created',
                type=openapi.TYPE_STRING, required=False, enum=['download'])
        ],
        responses={'202': openapi.Response(description='Exporting has been started'),
            '201': openapi.Response(description='Output file is ready for downloading'),
            '200': openapi.Response(description='Download of file started'),
            '405': openapi.Response(description='Format is not available'),
        }
    )
    @action(detail=True, methods=['GET'], serializer_class=None,
        url_path='dataset')
    def dataset_export(self, request, pk):
        db_task = self.get_object() # force to call check_object_permissions

        format_name = request.query_params.get("format", "")
        return _export_annotations(db_instance=db_task,
            rq_id="/api/v1/tasks/{}/dataset/{}".format(pk, format_name),
            request=request,
            action=request.query_params.get("action", "").lower(),
            callback=dm.views.export_task_as_dataset,
            format_name=format_name,
            filename=request.query_params.get("filename", "").lower(),
        )

@method_decorator(name='retrieve', decorator=swagger_auto_schema(operation_summary='Method returns details of a job'))
@method_decorator(name='update', decorator=swagger_auto_schema(operation_summary='Method updates a job by id'))
@method_decorator(name='partial_update', decorator=swagger_auto_schema(
    operation_summary='Methods does a partial update of chosen fields in a job'))
class JobViewSet(viewsets.GenericViewSet, mixins.ListModelMixin,
    mixins.RetrieveModelMixin, mixins.UpdateModelMixin):
    queryset = Job.objects.all().order_by('id')

    def get_queryset(self):
        queryset = super().get_queryset()
        if self.action == 'list':
            perm = JobPermission.create_list(self.request)
            queryset = perm.filter(queryset)

        return queryset

    def get_serializer_class(self):
        if self.request.method in SAFE_METHODS:
            return JobReadSerializer
        else:
            return JobWriteSerializer

    @swagger_auto_schema(method='get', operation_summary='Method returns annotations for a specific job')
    @swagger_auto_schema(method='put', operation_summary='Method performs an update of all annotations in a specific job')
    @swagger_auto_schema(method='patch', manual_parameters=[
        openapi.Parameter('action', in_=openapi.IN_QUERY, type=openapi.TYPE_STRING, required=True,
            enum=['create', 'update', 'delete'])],
            operation_summary='Method performs a partial update of annotations in a specific job')
    @swagger_auto_schema(method='delete', operation_summary='Method deletes all annotations for a specific job')
    @action(detail=True, methods=['GET', 'DELETE', 'PUT', 'PATCH'],
        serializer_class=LabeledDataSerializer)
    def annotations(self, request, pk):
        self.get_object() # force to call check_object_permissions
        if request.method == 'GET':
            data = dm.task.get_job_data(pk)
            return Response(data)
        elif request.method == 'PUT':
            format_name = request.query_params.get("format", "")
            if format_name:
                return _import_annotations(
                    request=request,
                    rq_id="{}@/api/v1/jobs/{}/annotations/upload".format(request.user, pk),
                    rq_func=dm.task.import_job_annotations,
                    pk=pk,
                    format_name=format_name
                )
            else:
                serializer = LabeledDataSerializer(data=request.data)
                if serializer.is_valid(raise_exception=True):
                    try:
                        data = dm.task.put_job_data(pk, serializer.data)
                    except (AttributeError, IntegrityError) as e:
                        return Response(data=str(e), status=status.HTTP_400_BAD_REQUEST)
                    return Response(data)
        elif request.method == 'DELETE':
            dm.task.delete_job_data(pk)
            return Response(status=status.HTTP_204_NO_CONTENT)
        elif request.method == 'PATCH':
            action = self.request.query_params.get("action", None)
            if action not in dm.task.PatchAction.values():
                raise serializers.ValidationError(
                    "Please specify a correct 'action' for the request")
            serializer = LabeledDataSerializer(data=request.data)
            if serializer.is_valid(raise_exception=True):
                try:
                    data = dm.task.patch_job_data(pk, serializer.data, action)
                except (AttributeError, IntegrityError) as e:
                    return Response(data=str(e), status=status.HTTP_400_BAD_REQUEST)
                return Response(data)

    @swagger_auto_schema(
        method='get',
        operation_summary='Method returns list of issues for the job',
        responses={'200': IssueReadSerializer(many=True)})
    @action(detail=True, methods=['GET'], serializer_class=IssueReadSerializer)
    def issues(self, request, pk):
        db_job = self.get_object()
        queryset = db_job.issues
        serializer = IssueReadSerializer(queryset,
            context={'request': request}, many=True)

        return Response(serializer.data)

    @swagger_auto_schema(method='get', operation_summary='Method returns data for a specific job',
        manual_parameters=[
            openapi.Parameter('type', in_=openapi.IN_QUERY, required=True, type=openapi.TYPE_STRING,
                enum=['chunk', 'frame', 'preview', 'context_image'],
                description="Specifies the type of the requested data"),
            openapi.Parameter('quality', in_=openapi.IN_QUERY, required=True, type=openapi.TYPE_STRING,
                enum=['compressed', 'original'],
                description="Specifies the quality level of the requested data, doesn't matter for 'preview' type"),
            openapi.Parameter('number', in_=openapi.IN_QUERY, required=True, type=openapi.TYPE_NUMBER,
                description="A unique number value identifying chunk or frame, doesn't matter for 'preview' type"),
            ]
    )
    @action(detail=True)
    def data(self, request, pk):
        db_job = self.get_object() # call check_object_permissions as well
        data_type = request.query_params.get('type', None)
        data_num = request.query_params.get('number', None)
        data_quality = request.query_params.get('quality', 'compressed')

        data_getter = DataChunkGetter(data_type, data_num, data_quality,
            db_job.segment.task.dimension)

        return data_getter(request, db_job.segment.start_frame,
            db_job.segment.stop_frame, db_job.segment.task.data)

class IssueViewSet(viewsets.ModelViewSet):
    queryset = Issue.objects.all().order_by('-id')
    http_method_names = ['get', 'post', 'patch', 'delete', 'options']

    def get_queryset(self):
        queryset = super().get_queryset()
        if self.action == 'list':
            perm = IssuePermission.create_list(self.request)
            queryset = perm.filter(queryset)

        return queryset

    def get_serializer_class(self):
        if self.request.method in SAFE_METHODS:
            return IssueReadSerializer
        else:
            return IssueWriteSerializer

    def perform_create(self, serializer):
        serializer.save(owner=self.request.user)

    @swagger_auto_schema(
        method='get',
        operation_summary='The action returns all comments of a specific issue',
        responses={'200': CommentReadSerializer(many=True)})
    @action(detail=True, methods=['GET'], serializer_class=CommentReadSerializer)
    def comments(self, request, pk):
        db_issue = self.get_object()
        queryset = db_issue.comments
        serializer = CommentReadSerializer(queryset,
            context={'request': request}, many=True)

        return Response(serializer.data)

class CommentViewSet(viewsets.ModelViewSet):
    queryset = Comment.objects.all().order_by('-id')
    http_method_names = ['get', 'post', 'patch', 'delete', 'options']

    def get_queryset(self):
        queryset = super().get_queryset()
        if self.action == 'list':
            perm = CommentPermission.create_list(self.request)
            queryset = perm.filter(queryset)

        return queryset

    def get_serializer_class(self):
        if self.request.method in SAFE_METHODS:
            return CommentReadSerializer
        else:
            return CommentWriteSerializer

    def perform_create(self, serializer):
        serializer.save(owner=self.request.user)

class UserFilter(filters.FilterSet):
    class Meta:
        model = User
        fields = ("id", "is_active")

@method_decorator(name='list', decorator=swagger_auto_schema(
    manual_parameters=[
            openapi.Parameter('id',openapi.IN_QUERY,description="A unique number value identifying this user",type=openapi.TYPE_NUMBER),
            openapi.Parameter('is_active',openapi.IN_QUERY,description="Returns only active users",type=openapi.TYPE_BOOLEAN),
    ],
    operation_summary='Method provides a paginated list of users registered on the server'))
@method_decorator(name='retrieve', decorator=swagger_auto_schema(
    operation_summary='Method provides information of a specific user'))
@method_decorator(name='partial_update', decorator=swagger_auto_schema(
    operation_summary='Method updates chosen fields of a user'))
@method_decorator(name='destroy', decorator=swagger_auto_schema(
    operation_summary='Method deletes a specific user from the server'))
class UserViewSet(viewsets.GenericViewSet, mixins.ListModelMixin,
    mixins.RetrieveModelMixin, mixins.UpdateModelMixin, mixins.DestroyModelMixin):
    queryset = User.objects.prefetch_related('groups').all().order_by('id')
    http_method_names = ['get', 'post', 'head', 'patch', 'delete']
    search_fields = ('username', 'first_name', 'last_name')
    filterset_class = UserFilter

    def get_queryset(self):
        queryset = super().get_queryset()
        if self.action == 'list':
            perm = UserPermission(self.request, self)
            queryset = perm.filter(queryset)

        return queryset

    def get_serializer_class(self):
        user = self.request.user
        if user.is_staff:
            return UserSerializer
        else:
            is_self = int(self.kwargs.get("pk", 0)) == user.id or \
                self.action == "self"
            if is_self and self.request.method in SAFE_METHODS:
                return UserSerializer
            else:
                return BasicUserSerializer

    @swagger_auto_schema(method='get', operation_summary='Method returns an instance of a user who is currently authorized')
    @action(detail=False, methods=['GET'])
    def self(self, request):
        """
        Method returns an instance of a user who is currently authorized
        """
        serializer_class = self.get_serializer_class()
        serializer = serializer_class(request.user, context={ "request": request })
        return Response(serializer.data)

class RedefineDescriptionField(FieldInspector):
    # pylint: disable=no-self-use
    def process_result(self, result, method_name, obj, **kwargs):
        if isinstance(result, openapi.Schema):
            if hasattr(result, 'title') and result.title == 'Specific attributes':
                result.description = 'structure like key1=value1&key2=value2\n' \
                    'supported: range=aws_range'
        return result

class CloudStorageFilter(filters.FilterSet):
    display_name = filters.CharFilter(field_name='display_name', lookup_expr='icontains')
    provider_type = filters.CharFilter(field_name='provider_type', lookup_expr='icontains')
    resource = filters.CharFilter(field_name='resource', lookup_expr='icontains')
    credentials_type = filters.CharFilter(field_name='credentials_type', lookup_expr='icontains')
    description = filters.CharFilter(field_name='description', lookup_expr='icontains')
    owner = filters.CharFilter(field_name='owner__username', lookup_expr='icontains')

    class Meta:
        model = models.CloudStorage
        fields = ('id', 'display_name', 'provider_type', 'resource', 'credentials_type', 'description', 'owner')

@method_decorator(
    name='retrieve',
    decorator=swagger_auto_schema(
        operation_summary='Method returns details of a specific cloud storage',
        responses={
            '200': openapi.Response(description='A details of a storage'),
        },
        tags=['cloud storages']
    )
)
@method_decorator(name='list', decorator=swagger_auto_schema(
        operation_summary='Returns a paginated list of storages according to query parameters',
        manual_parameters=[
                openapi.Parameter('provider_type', openapi.IN_QUERY, description="A supported provider of cloud storages",
                                type=openapi.TYPE_STRING, enum=CloudProviderChoice.list()),
                openapi.Parameter('display_name', openapi.IN_QUERY, description="A display name of storage", type=openapi.TYPE_STRING),
                openapi.Parameter('resource', openapi.IN_QUERY, description="A name of bucket or container", type=openapi.TYPE_STRING),
                openapi.Parameter('owner', openapi.IN_QUERY, description="A resource owner", type=openapi.TYPE_STRING),
                openapi.Parameter('credentials_type', openapi.IN_QUERY, description="A type of a granting access", type=openapi.TYPE_STRING, enum=CredentialsTypeChoice.list()),
            ],
        responses={'200': BaseCloudStorageSerializer(many=True)},
        tags=['cloud storages'],
        field_inspectors=[RedefineDescriptionField]
    )
)
@method_decorator(name='destroy', decorator=swagger_auto_schema(
        operation_summary='Method deletes a specific cloud storage',
        tags=['cloud storages']
    )
)
@method_decorator(name='partial_update', decorator=swagger_auto_schema(
        operation_summary='Methods does a partial update of chosen fields in a cloud storage instance',
        tags=['cloud storages'],
        field_inspectors=[RedefineDescriptionField]
    )
)
class CloudStorageViewSet(viewsets.ModelViewSet):
    http_method_names = ['get', 'post', 'patch', 'delete']
    queryset = CloudStorageModel.objects.all().prefetch_related('data').order_by('-id')
    search_fields = ('provider_type', 'display_name', 'resource', 'credentials_type', 'owner__username', 'description')
    filterset_class = CloudStorageFilter

    def get_serializer_class(self):
        if self.request.method in ("POST", "PATCH"):
            return CloudStorageSerializer
        else:
            return BaseCloudStorageSerializer

    def get_queryset(self):
        queryset = super().get_queryset()
        if self.action == 'list':
            perm = CloudStoragePermission(self.request, self)
            queryset = perm.filter(queryset)

        provider_type = self.request.query_params.get('provider_type', None)
        if provider_type:
            if provider_type in CloudProviderChoice.list():
                return queryset.filter(provider_type=provider_type)
            raise ValidationError('Unsupported type of cloud provider')
        return queryset

    def perform_create(self, serializer):
        serializer.save(
            owner=self.request.user,
            organization=self.request.iam_context['organization'])

    def perform_destroy(self, instance):
        cloud_storage_dirname = instance.get_storage_dirname()
        super().perform_destroy(instance)
        shutil.rmtree(cloud_storage_dirname, ignore_errors=True)

    @method_decorator(name='create', decorator=swagger_auto_schema(
            operation_summary='Method creates a cloud storage with a specified characteristics',
            responses={
                '201': openapi.Response(description='A storage has beed created')
            },
            tags=['cloud storages'],
            field_inspectors=[RedefineDescriptionField],
        )
    )
    def create(self, request, *args, **kwargs):
        try:
            response = super().create(request, *args, **kwargs)
        except IntegrityError:
            response = HttpResponseBadRequest('Same storage already exists')
        except ValidationError as exceptions:
                msg_body = ""
                for ex in exceptions.args:
                    for field, ex_msg in ex.items():
                        msg_body += ': '.join([field, ex_msg if isinstance(ex_msg, str) else str(ex_msg[0])])
                        msg_body += '\n'
                return HttpResponseBadRequest(msg_body)
        except APIException as ex:
            return Response(data=ex.get_full_details(), status=ex.status_code)
        except Exception as ex:
            response = HttpResponseBadRequest(str(ex))
        return response

    @swagger_auto_schema(
        method='get',
        operation_summary='Method returns a manifest content',
        manual_parameters=[
            openapi.Parameter('manifest_path', openapi.IN_QUERY,
                description="Path to the manifest file in a cloud storage",
                type=openapi.TYPE_STRING)
        ],
        responses={
            '200': openapi.Response(description='A manifest content'),
        },
        tags=['cloud storages']
    )
    @action(detail=True, methods=['GET'], url_path='content')
    def content(self, request, pk):
        storage = None
        try:
            db_storage = self.get_object()
            credentials = Credentials()
            credentials.convert_from_db({
                'type': db_storage.credentials_type,
                'value': db_storage.credentials,
            })
            details = {
                'resource': db_storage.resource,
                'credentials': credentials,
                'specific_attributes': db_storage.get_specific_attributes()
            }
            storage = get_cloud_storage_instance(cloud_provider=db_storage.provider_type, **details)
            if not db_storage.manifests.count():
                raise Exception('There is no manifest file')
            manifest_path = request.query_params.get('manifest_path', 'manifest.jsonl')
            file_status = storage.get_file_status(manifest_path)
            if file_status == Status.NOT_FOUND:
                raise FileNotFoundError(errno.ENOENT,
                    "Not found on the cloud storage {}".format(db_storage.display_name), manifest_path)
            elif file_status == Status.FORBIDDEN:
                raise PermissionError(errno.EACCES,
                    "Access to the file on the '{}' cloud storage is denied".format(db_storage.display_name), manifest_path)

            full_manifest_path = os.path.join(db_storage.get_storage_dirname(), manifest_path)
            if not os.path.exists(full_manifest_path) or \
                    datetime.utcfromtimestamp(os.path.getmtime(full_manifest_path)).replace(tzinfo=pytz.UTC) < storage.get_file_last_modified(manifest_path):
                storage.download_file(manifest_path, full_manifest_path)
            manifest = ImageManifestManager(full_manifest_path, db_storage.get_storage_dirname())
            # need to update index
            manifest.set_index()
            manifest_files = manifest.data
            return Response(data=manifest_files, content_type="text/plain")

        except CloudStorageModel.DoesNotExist:
            message = f"Storage {pk} does not exist"
            slogger.glob.error(message)
            return HttpResponseNotFound(message)
        except FileNotFoundError as ex:
            msg = f"{ex.strerror} {ex.filename}"
            slogger.cloud_storage[pk].info(msg)
            return Response(data=msg, status=status.HTTP_404_NOT_FOUND)
        except Exception as ex:
            # check that cloud storage was not deleted
            storage_status = storage.get_status() if storage else None
            if storage_status == Status.FORBIDDEN:
                msg = 'The resource {} is no longer available. Access forbidden.'.format(storage.name)
            elif storage_status == Status.NOT_FOUND:
                msg = 'The resource {} not found. It may have been deleted.'.format(storage.name)
            else:
                msg = str(ex)
            return HttpResponseBadRequest(msg)

    @swagger_auto_schema(
        method='get',
        operation_summary='Method returns a preview image from a cloud storage',
        responses={
            '200': openapi.Response(description='Preview'),
        },
        tags=['cloud storages']
    )
    @action(detail=True, methods=['GET'], url_path='preview')
    def preview(self, request, pk):
        storage = None
        try:
            db_storage = self.get_object()
            if not os.path.exists(db_storage.get_preview_path()):
                credentials = Credentials()
                credentials.convert_from_db({
                    'type': db_storage.credentials_type,
                    'value': db_storage.credentials,
                })
                details = {
                    'resource': db_storage.resource,
                    'credentials': credentials,
                    'specific_attributes': db_storage.get_specific_attributes()
                }
                storage = get_cloud_storage_instance(cloud_provider=db_storage.provider_type, **details)
                if not db_storage.manifests.count():
                    raise Exception('Cannot get the cloud storage preview. There is no manifest file')
                preview_path = None
                for manifest_model in db_storage.manifests.all():
                    full_manifest_path = os.path.join(db_storage.get_storage_dirname(), manifest_model.filename)
                    if not os.path.exists(full_manifest_path) or \
                            datetime.utcfromtimestamp(os.path.getmtime(full_manifest_path)).replace(tzinfo=pytz.UTC) < storage.get_file_last_modified(manifest_model.filename):
                        storage.download_file(manifest_model.filename, full_manifest_path)
                    manifest = ImageManifestManager(
                        os.path.join(db_storage.get_storage_dirname(), manifest_model.filename),
                        db_storage.get_storage_dirname()
                    )
                    # need to update index
                    manifest.set_index()
                    if not len(manifest):
                        continue
                    preview_info = manifest[0]
                    preview_path = ''.join([preview_info['name'], preview_info['extension']])
                    break
                if not preview_path:
                    msg = 'Cloud storage {} does not contain any images'.format(pk)
                    slogger.cloud_storage[pk].info(msg)
                    return HttpResponseBadRequest(msg)

                file_status = storage.get_file_status(preview_path)
                if file_status == Status.NOT_FOUND:
                    raise FileNotFoundError(errno.ENOENT,
                        "Not found on the cloud storage {}".format(db_storage.display_name), preview_path)
                elif file_status == Status.FORBIDDEN:
                    raise PermissionError(errno.EACCES,
                        "Access to the file on the '{}' cloud storage is denied".format(db_storage.display_name), preview_path)
                with NamedTemporaryFile() as temp_image:
                    storage.download_file(preview_path, temp_image.name)
                    reader = ImageListReader([temp_image.name])
                    preview = reader.get_preview()
                    preview.save(db_storage.get_preview_path())
            content_type = mimetypes.guess_type(db_storage.get_preview_path())[0]
            return HttpResponse(open(db_storage.get_preview_path(), 'rb').read(), content_type)
        except CloudStorageModel.DoesNotExist:
            message = f"Storage {pk} does not exist"
            slogger.glob.error(message)
            return HttpResponseNotFound(message)
        except PermissionDenied:
            raise
        except Exception as ex:
            # check that cloud storage was not deleted
            storage_status = storage.get_status() if storage else None
            if storage_status == Status.FORBIDDEN:
                msg = 'The resource {} is no longer available. Access forbidden.'.format(storage.name)
            elif storage_status == Status.NOT_FOUND:
                msg = 'The resource {} not found. It may have been deleted.'.format(storage.name)
            else:
                msg = str(ex)
            return HttpResponseBadRequest(msg)

    @swagger_auto_schema(
        method='get',
        operation_summary='Method returns a cloud storage status',
        responses={
            '200': openapi.Response(description='Status'),
        },
        tags=['cloud storages']
    )
    @action(detail=True, methods=['GET'], url_path='status')
    def status(self, request, pk):
        try:
            db_storage = self.get_object()
            credentials = Credentials()
            credentials.convert_from_db({
                'type': db_storage.credentials_type,
                'value': db_storage.credentials,
            })
            details = {
                'resource': db_storage.resource,
                'credentials': credentials,
                'specific_attributes': db_storage.get_specific_attributes()
            }
            storage = get_cloud_storage_instance(cloud_provider=db_storage.provider_type, **details)
            storage_status = storage.get_status()
            return HttpResponse(storage_status)
        except CloudStorageModel.DoesNotExist:
            message = f"Storage {pk} does not exist"
            slogger.glob.error(message)
            return HttpResponseNotFound(message)
        except Exception as ex:
            msg = str(ex)
            return HttpResponseBadRequest(msg)

def rq_handler(job, exc_type, exc_value, tb):
    job.exc_info = "".join(
        traceback.format_exception_only(exc_type, exc_value))
    job.save()
    if "tasks" in job.id.split("/"):
        return task.rq_handler(job, exc_type, exc_value, tb)

    return True

# TODO: Method should be reimplemented as a separated view
# @swagger_auto_schema(method='put', manual_parameters=[openapi.Parameter('format', in_=openapi.IN_QUERY,
#         description='A name of a loader\nYou can get annotation loaders from this API:\n/server/annotation/formats',
#         required=True, type=openapi.TYPE_STRING)],
#     operation_summary='Method allows to upload annotations',
#     responses={'202': openapi.Response(description='Load of annotations has been started'),
#         '201': openapi.Response(description='Annotations have been uploaded')},
#     tags=['tasks'])
# @api_view(['PUT'])
def _import_annotations(request, rq_id, rq_func, pk, format_name):
    format_desc = {f.DISPLAY_NAME: f
        for f in dm.views.get_import_formats()}.get(format_name)
    if format_desc is None:
        raise serializers.ValidationError(
            "Unknown input format '{}'".format(format_name))
    elif not format_desc.ENABLED:
        return Response(status=status.HTTP_405_METHOD_NOT_ALLOWED)

    queue = django_rq.get_queue("default")
    rq_job = queue.fetch_job(rq_id)

    if not rq_job:
        serializer = AnnotationFileSerializer(data=request.data)
        if serializer.is_valid(raise_exception=True):
            anno_file = serializer.validated_data['annotation_file']
            fd, filename = mkstemp(prefix='cvat_{}'.format(pk))
            with open(filename, 'wb+') as f:
                for chunk in anno_file.chunks():
                    f.write(chunk)

            av_scan_paths(filename)
            rq_job = queue.enqueue_call(
                func=rq_func,
                args=(pk, filename, format_name),
                job_id=rq_id
            )
            rq_job.meta['tmp_file'] = filename
            rq_job.meta['tmp_file_descriptor'] = fd
            rq_job.save_meta()
    else:
        if rq_job.is_finished:
            os.close(rq_job.meta['tmp_file_descriptor'])
            os.remove(rq_job.meta['tmp_file'])
            rq_job.delete()
            return Response(status=status.HTTP_201_CREATED)
        elif rq_job.is_failed:
            os.close(rq_job.meta['tmp_file_descriptor'])
            os.remove(rq_job.meta['tmp_file'])
            exc_info = str(rq_job.exc_info)
            rq_job.delete()

            # RQ adds a prefix with exception class name
            import_error_prefix = '{}.{}'.format(
                CvatImportError.__module__, CvatImportError.__name__)
            if exc_info.startswith(import_error_prefix):
                exc_info = exc_info.replace(import_error_prefix + ': ', '')
                return Response(data=exc_info,
                    status=status.HTTP_400_BAD_REQUEST)
            else:
                return Response(data=exc_info,
                    status=status.HTTP_500_INTERNAL_SERVER_ERROR)

    return Response(status=status.HTTP_202_ACCEPTED)

def _export_annotations(db_instance, rq_id, request, format_name, action, callback, filename):
    if action not in {"", "download"}:
        raise serializers.ValidationError(
            "Unexpected action specified for the request")

    format_desc = {f.DISPLAY_NAME: f
        for f in dm.views.get_export_formats()}.get(format_name)
    if format_desc is None:
        raise serializers.ValidationError(
            "Unknown format specified for the request")
    elif not format_desc.ENABLED:
        return Response(status=status.HTTP_405_METHOD_NOT_ALLOWED)

    queue = django_rq.get_queue("default")
    rq_job = queue.fetch_job(rq_id)

    if rq_job:
        last_instance_update_time = timezone.localtime(db_instance.updated_date)
        if isinstance(db_instance, Project):
            tasks_update = list(map(lambda db_task: timezone.localtime(db_task.updated_date), db_instance.tasks.all()))
            last_instance_update_time = max(tasks_update + [last_instance_update_time])
        request_time = rq_job.meta.get('request_time', None)
        if request_time is None or request_time < last_instance_update_time:
            rq_job.cancel()
            rq_job.delete()
        else:
            if rq_job.is_finished:
                file_path = rq_job.return_value
                if action == "download" and osp.exists(file_path):
                    rq_job.delete()

                    timestamp = datetime.strftime(last_instance_update_time,
                        "%Y_%m_%d_%H_%M_%S")
                    filename = filename or \
                        "{}_{}-{}-{}{}".format(
                            "project" if isinstance(db_instance, models.Project) else "task",
                            db_instance.name, timestamp,
                            format_name, osp.splitext(file_path)[1]
                        )
                    return sendfile(request, file_path, attachment=True,
                        attachment_filename=filename.lower())
                else:
                    if osp.exists(file_path):
                        return Response(status=status.HTTP_201_CREATED)
            elif rq_job.is_failed:
                exc_info = str(rq_job.exc_info)
                rq_job.delete()
                return Response(exc_info,
                    status=status.HTTP_500_INTERNAL_SERVER_ERROR)
            else:
                return Response(status=status.HTTP_202_ACCEPTED)

    try:
        if request.scheme:
            server_address = request.scheme + '://'
        server_address += request.get_host()
    except Exception:
        server_address = None

    ttl = (dm.views.PROJECT_CACHE_TTL if isinstance(db_instance, Project) else dm.views.TASK_CACHE_TTL).total_seconds()
    queue.enqueue_call(func=callback,
        args=(db_instance.id, format_name, server_address), job_id=rq_id,
        meta={ 'request_time': timezone.localtime() },
        result_ttl=ttl, failure_ttl=ttl)
    return Response(status=status.HTTP_202_ACCEPTED)

def _import_project_dataset(request, rq_id, rq_func, pk, format_name):
    format_desc = {f.DISPLAY_NAME: f
        for f in dm.views.get_import_formats()}.get(format_name)
    if format_desc is None:
        raise serializers.ValidationError(
            "Unknown input format '{}'".format(format_name))
    elif not format_desc.ENABLED:
        return Response(status=status.HTTP_405_METHOD_NOT_ALLOWED)

    queue = django_rq.get_queue("default")
    rq_job = queue.fetch_job(rq_id)

    if not rq_job:
        serializer = DatasetFileSerializer(data=request.data)
        if serializer.is_valid(raise_exception=True):
            dataset_file = serializer.validated_data['dataset_file']
            fd, filename = mkstemp(prefix='cvat_{}'.format(pk))
            with open(filename, 'wb+') as f:
                for chunk in dataset_file.chunks():
                    f.write(chunk)

            rq_job = queue.enqueue_call(
                func=rq_func,
                args=(pk, filename, format_name),
                job_id=rq_id,
                meta={
                    'tmp_file': filename,
                    'tmp_file_descriptor': fd,
                },
            )
    else:
        return Response(status=status.HTTP_409_CONFLICT, data='Import job already exists')

    return Response(status=status.HTTP_202_ACCEPTED)<|MERGE_RESOLUTION|>--- conflicted
+++ resolved
@@ -52,7 +52,6 @@
 )
 from cvat.apps.engine.models import CloudStorage as CloudStorageModel
 from cvat.apps.engine.serializers import (
-<<<<<<< HEAD
     AboutSerializer, AnnotationFileSerializer, BasicUserSerializer,
     DataMetaSerializer, DataSerializer, ExceptionSerializer,
     FileInfoSerializer, JobReadSerializer, JobWriteSerializer, LabeledDataSerializer,
@@ -61,33 +60,6 @@
     IssueWriteSerializer, CommentReadSerializer, CommentWriteSerializer, CloudStorageSerializer,
     BaseCloudStorageSerializer, TaskFileSerializer, DatasetFileSerializer)
 
-=======
-    AboutSerializer,
-    AnnotationFileSerializer,
-    BaseCloudStorageSerializer,
-    BasicUserSerializer,
-    CloudStorageSerializer,
-    CombinedIssueSerializer,
-    CombinedReviewSerializer,
-    CommentSerializer,
-    DataMetaSerializer,
-    DataSerializer,
-    DatasetFileSerializer,
-    ExceptionSerializer,
-    FileInfoSerializer,
-    IssueSerializer,
-    JobSerializer,
-    LabeledDataSerializer,
-    LogEventSerializer,
-    PluginsSerializer,
-    ProjectSearchSerializer,
-    ProjectSerializer,
-    ReviewSerializer,
-    RqStatusSerializer,
-    TaskSerializer,
-    UserSerializer,
-    )
->>>>>>> 32d9fb09
 from utils.dataset_manifest import ImageManifestManager
 from cvat.apps.engine.utils import av_scan_paths
 from cvat.apps.engine import backup
@@ -289,27 +261,9 @@
             queryset = perm.filter(queryset)
         return queryset
 
-<<<<<<< HEAD
     def perform_create(self, serializer):
         serializer.save(owner=self.request.user,
             organization=self.request.iam_context['organization'])
-=======
-    def _validate_project_limit(self, owner):
-        admin_perm = auth.AdminRolePermission()
-        is_admin = admin_perm.has_permission(self.request, self)
-        if not is_admin and settings.RESTRICTIONS['project_limit'] is not None and \
-            Project.objects.filter(owner=owner).count() >= settings.RESTRICTIONS['project_limit']:
-            raise serializers.ValidationError('The user has the maximum number of projects')
-
-    def perform_create(self, serializer):
-        owner = self.request.data.get('owner', None)
-        if owner:
-            self._validate_project_limit(owner)
-            serializer.save()
-        else:
-            self._validate_project_limit(self.request.user)
-            serializer.save(owner=self.request.user)
->>>>>>> 32d9fb09
 
     @swagger_auto_schema(
         method='get',
@@ -449,82 +403,6 @@
         else:
             return Response("Format is not specified",status=status.HTTP_400_BAD_REQUEST)
 
-<<<<<<< HEAD
-class DataChunkGetter:
-    def __init__(self, data_type, data_num, data_quality, task_dim):
-        possible_data_type_values = ('chunk', 'frame', 'preview', 'context_image')
-        possible_quality_values = ('compressed', 'original')
-
-        if not data_type or data_type not in possible_data_type_values:
-            raise ValidationError('Data type not specified or has wrong value')
-        elif data_type == 'chunk' or data_type == 'frame':
-            if not data_num:
-                raise ValidationError('Number is not specified')
-            elif data_quality not in possible_quality_values:
-                raise ValidationError('Wrong quality value')
-
-        self.type = data_type
-        self.number = int(data_num) if data_num else None
-        self.quality = FrameProvider.Quality.COMPRESSED \
-            if data_quality == 'compressed' else FrameProvider.Quality.ORIGINAL
-
-        self.dimension = task_dim
-
-
-    def __call__(self, request, start, stop, db_data):
-        if not db_data:
-            raise NotFound(detail='Cannot find requested data')
-
-        frame_provider = FrameProvider(db_data, self.dimension)
-
-        if self.type == 'chunk':
-            start_chunk = frame_provider.get_chunk_number(start)
-            stop_chunk = frame_provider.get_chunk_number(stop)
-            if not (start_chunk <= self.number <= stop_chunk):
-                raise ValidationError('The chunk number should be in ' +
-                    f'[{start_chunk}, {stop_chunk}] range')
-
-            # TODO: av.FFmpegError processing
-            if settings.USE_CACHE and db_data.storage_method == StorageMethodChoice.CACHE:
-                buff, mime_type = frame_provider.get_chunk(self.number, self.quality)
-                return HttpResponse(buff.getvalue(), content_type=mime_type)
-
-            # Follow symbol links if the chunk is a link on a real image otherwise
-            # mimetype detection inside sendfile will work incorrectly.
-            path = os.path.realpath(frame_provider.get_chunk(self.number, self.quality))
-            return sendfile(request, path)
-
-        elif self.type == 'frame':
-            if not (start <= self.number <= stop):
-                raise ValidationError('The frame number should be in ' +
-                    f'[{start}, {stop}] range')
-
-            buf, mime = frame_provider.get_frame(self.number, self.quality)
-            return HttpResponse(buf.getvalue(), content_type=mime)
-
-        elif self.type == 'preview':
-            return sendfile(request, frame_provider.get_preview())
-
-        elif self.type == 'context_image':
-            if not (start <= self.number <= stop):
-                raise ValidationError('The frame number should be in ' +
-                    f'[{start}, {stop}] range')
-
-            image = Image.objects.get(data_id=db_data.id, frame=self.number)
-            for i in image.related_files.all():
-                path = os.path.realpath(str(i.path))
-                image = cv2.imread(path)
-                success, result = cv2.imencode('.JPEG', image)
-                if not success:
-                    raise Exception('Failed to encode image to ".jpeg" format')
-                return HttpResponse(io.BytesIO(result.tobytes()), content_type='image/jpeg')
-            return Response(data='No context image related to the frame',
-                status=status.HTTP_404_NOT_FOUND)
-        else:
-            return Response(data='unknown data type {}.'.format(self.type),
-                status=status.HTTP_400_BAD_REQUEST)
-
-=======
     @action(methods=['GET'], detail=True, url_path='backup')
     def export(self, request, pk=None):
         db_project = self.get_object() # force to call check_object_permissions
@@ -534,7 +412,7 @@
     def backup(self, request, pk=None):
         self._validate_project_limit(owner=self.request.user)
         return backup.import_project(request)
->>>>>>> 32d9fb09
+
     @staticmethod
     def _get_rq_response(queue, job_id):
         queue = django_rq.get_queue(queue)
@@ -552,6 +430,81 @@
             response['progress'] = job.meta.get('progress', 0.)
 
         return response
+
+
+class DataChunkGetter:
+    def __init__(self, data_type, data_num, data_quality, task_dim):
+        possible_data_type_values = ('chunk', 'frame', 'preview', 'context_image')
+        possible_quality_values = ('compressed', 'original')
+
+        if not data_type or data_type not in possible_data_type_values:
+            raise ValidationError('Data type not specified or has wrong value')
+        elif data_type == 'chunk' or data_type == 'frame':
+            if not data_num:
+                raise ValidationError('Number is not specified')
+            elif data_quality not in possible_quality_values:
+                raise ValidationError('Wrong quality value')
+
+        self.type = data_type
+        self.number = int(data_num) if data_num else None
+        self.quality = FrameProvider.Quality.COMPRESSED \
+            if data_quality == 'compressed' else FrameProvider.Quality.ORIGINAL
+
+        self.dimension = task_dim
+
+
+    def __call__(self, request, start, stop, db_data):
+        if not db_data:
+            raise NotFound(detail='Cannot find requested data')
+
+        frame_provider = FrameProvider(db_data, self.dimension)
+
+        if self.type == 'chunk':
+            start_chunk = frame_provider.get_chunk_number(start)
+            stop_chunk = frame_provider.get_chunk_number(stop)
+            if not (start_chunk <= self.number <= stop_chunk):
+                raise ValidationError('The chunk number should be in ' +
+                    f'[{start_chunk}, {stop_chunk}] range')
+
+            # TODO: av.FFmpegError processing
+            if settings.USE_CACHE and db_data.storage_method == StorageMethodChoice.CACHE:
+                buff, mime_type = frame_provider.get_chunk(self.number, self.quality)
+                return HttpResponse(buff.getvalue(), content_type=mime_type)
+
+            # Follow symbol links if the chunk is a link on a real image otherwise
+            # mimetype detection inside sendfile will work incorrectly.
+            path = os.path.realpath(frame_provider.get_chunk(self.number, self.quality))
+            return sendfile(request, path)
+
+        elif self.type == 'frame':
+            if not (start <= self.number <= stop):
+                raise ValidationError('The frame number should be in ' +
+                    f'[{start}, {stop}] range')
+
+            buf, mime = frame_provider.get_frame(self.number, self.quality)
+            return HttpResponse(buf.getvalue(), content_type=mime)
+
+        elif self.type == 'preview':
+            return sendfile(request, frame_provider.get_preview())
+
+        elif self.type == 'context_image':
+            if not (start <= self.number <= stop):
+                raise ValidationError('The frame number should be in ' +
+                    f'[{start}, {stop}] range')
+
+            image = Image.objects.get(data_id=db_data.id, frame=self.number)
+            for i in image.related_files.all():
+                path = os.path.realpath(str(i.path))
+                image = cv2.imread(path)
+                success, result = cv2.imencode('.JPEG', image)
+                if not success:
+                    raise Exception('Failed to encode image to ".jpeg" format')
+                return HttpResponse(io.BytesIO(result.tobytes()), content_type='image/jpeg')
+            return Response(data='No context image related to the frame',
+                status=status.HTTP_404_NOT_FOUND)
+        else:
+            return Response(data='unknown data type {}.'.format(self.type),
+                status=status.HTTP_400_BAD_REQUEST)
 
 class TaskFilter(filters.FilterSet):
     project = filters.CharFilter(field_name="project__name", lookup_expr="icontains")
@@ -614,73 +567,10 @@
 
         return queryset
 
-<<<<<<< HEAD
-    def create(self, request):
-        action = self.request.query_params.get('action', None)
-        if action is None:
-            return super().create(request)
-        elif action == 'import':
-            if 'rq_id' in request.data:
-                rq_id = request.data['rq_id']
-            else:
-                rq_id = "{}@/api/v1/tasks/{}/import".format(request.user, uuid.uuid4())
-
-            queue = django_rq.get_queue("default")
-            rq_job = queue.fetch_job(rq_id)
-
-            if not rq_job:
-                serializer = TaskFileSerializer(data=request.data)
-                serializer.is_valid(raise_exception=True)
-                task_file = serializer.validated_data['task_file']
-                fd, filename = mkstemp(prefix='cvat_')
-                with open(filename, 'wb+') as f:
-                    for chunk in task_file.chunks():
-                        f.write(chunk)
-                org_id = getattr(request.iam_context['organization'], 'id', None)
-                rq_job = queue.enqueue_call(
-                    func=import_task,
-                    args=(filename, request.user.id, org_id),
-                    job_id=rq_id,
-                    meta={
-                        'tmp_file': filename,
-                        'tmp_file_descriptor': fd,
-                    },
-                )
-
-            else:
-                if rq_job.is_finished:
-                    task_id = rq_job.return_value
-                    os.close(rq_job.meta['tmp_file_descriptor'])
-                    os.remove(rq_job.meta['tmp_file'])
-                    rq_job.delete()
-                    return Response({'id': task_id}, status=status.HTTP_201_CREATED)
-                elif rq_job.is_failed:
-                    os.close(rq_job.meta['tmp_file_descriptor'])
-                    os.remove(rq_job.meta['tmp_file'])
-                    exc_info = str(rq_job.exc_info)
-                    rq_job.delete()
-
-                    # RQ adds a prefix with exception class name
-                    import_error_prefix = '{}.{}'.format(
-                        CvatImportError.__module__, CvatImportError.__name__)
-                    if exc_info.startswith(import_error_prefix):
-                        exc_info = exc_info.replace(import_error_prefix + ': ', '')
-                        return Response(data=exc_info,
-                            status=status.HTTP_400_BAD_REQUEST)
-                    else:
-                        return Response(data=exc_info,
-                            status=status.HTTP_500_INTERNAL_SERVER_ERROR)
-
-            return Response({'rq_id': rq_id}, status=status.HTTP_202_ACCEPTED)
-        else:
-            raise serializers.ValidationError(
-                "Unexpected action specified for the request")
-=======
     @action(detail=False, methods=['POST'])
     def backup(self, request, pk=None):
         self._validate_task_limit(owner=self.request.user)
         return backup.import_task(request)
->>>>>>> 32d9fb09
 
     @action(methods=['GET'], detail=True, url_path='backup')
     def export(self, request, pk=None):
