# Copyright (C) 2018-2022 Intel Corporation
# Copyright (C) 2022-2023 CVAT.ai Corporation
#
# SPDX-License-Identifier: MIT

import io
import os
import os.path as osp
from types import SimpleNamespace
from typing import Optional
import pytz
import traceback
import textwrap
from copy import copy
from datetime import datetime
from distutils.util import strtobool
from tempfile import NamedTemporaryFile
from typing import Any, Dict, List, cast

import django_rq
from django.apps import apps
from django.conf import settings
from django.contrib.auth.models import User
from django.db import IntegrityError, transaction
from django.db.models import Count, Q
from django.db.models.query import Prefetch
from django.http import HttpResponse, HttpResponseNotFound, HttpResponseBadRequest
from django.utils import timezone
from http import HTTPStatus

from drf_spectacular.types import OpenApiTypes
from drf_spectacular.utils import (
    OpenApiParameter, OpenApiResponse, PolymorphicProxySerializer,
    extend_schema_view, extend_schema
)
from drf_spectacular.plumbing import build_array_type, build_basic_type

from rest_framework import mixins, serializers, status, viewsets
from rest_framework.decorators import action
from rest_framework.exceptions import APIException, NotFound, ValidationError, PermissionDenied
from rest_framework.parsers import MultiPartParser
from rest_framework.permissions import SAFE_METHODS
from rest_framework.response import Response
from rest_framework.settings import api_settings
from django_sendfile import sendfile

import cvat.apps.dataset_manager as dm
import cvat.apps.dataset_manager.views  # pylint: disable=unused-import
from cvat.apps.engine.cloud_provider import db_storage_to_storage_instance
from cvat.apps.dataset_manager.bindings import CvatImportError
from cvat.apps.dataset_manager.serializers import DatasetFormatsSerializer
from cvat.apps.engine.frame_provider import FrameProvider
from cvat.apps.engine.media_extractors import get_mime
from cvat.apps.engine.models import (
    ClientFile, Job, JobType, Label, SegmentType, Task, Project, Issue, Data,
    Comment, StorageMethodChoice, StorageChoice,
    CloudProviderChoice, Location, CloudStorage as CloudStorageModel,
    Asset, AnnotationGuide)
from cvat.apps.engine.serializers import (
    AboutSerializer, AnnotationFileSerializer, BasicUserSerializer,
    DataMetaReadSerializer, DataMetaWriteSerializer, DataSerializer,
    FileInfoSerializer, JobReadSerializer, JobWriteSerializer, LabelSerializer,
    LabeledDataSerializer,
    ProjectReadSerializer, ProjectWriteSerializer,
    RqStatusSerializer, TaskReadSerializer, TaskWriteSerializer,
    UserSerializer, PluginsSerializer, IssueReadSerializer,
    AnnotationGuideReadSerializer, AnnotationGuideWriteSerializer,
    AssetReadSerializer, AssetWriteSerializer,
    IssueWriteSerializer, CommentReadSerializer, CommentWriteSerializer, CloudStorageWriteSerializer,
    CloudStorageReadSerializer, DatasetFileSerializer,
    ProjectFileSerializer, TaskFileSerializer, RqIdSerializer, CloudStorageContentSerializer)
from cvat.apps.engine.view_utils import get_cloud_storage_for_import_or_export

from utils.dataset_manifest import ImageManifestManager
from cvat.apps.engine.utils import (
    av_scan_paths, process_failed_job, configure_dependent_job,
    parse_exception_message, get_rq_job_meta, get_import_rq_id,
    import_resource_with_clean_up_after
)
from cvat.apps.engine import backup
from cvat.apps.engine.mixins import PartialUpdateModelMixin, UploadMixin, AnnotationMixin, SerializeMixin
from cvat.apps.engine.location import get_location_configuration, StorageType

from . import models, task
from .log import slogger
from cvat.apps.iam.permissions import (CloudStoragePermission,
    CommentPermission, IssuePermission, JobPermission, LabelPermission, ProjectPermission,
    TaskPermission, UserPermission)
from cvat.apps.iam.filters import ORGANIZATION_OPEN_API_PARAMETERS
from cvat.apps.engine.cache import MediaCache
from cvat.apps.events.handlers import handle_annotations_patch
from cvat.apps.engine.view_utils import tus_chunk_action


_UPLOAD_PARSER_CLASSES = api_settings.DEFAULT_PARSER_CLASSES + [MultiPartParser]

@extend_schema(tags=['server'])
class ServerViewSet(viewsets.ViewSet):
    serializer_class = None
    iam_organization_field = None

    # To get nice documentation about ServerViewSet actions it is necessary
    # to implement the method. By default, ViewSet doesn't provide it.
    def get_serializer(self, *args, **kwargs):
        pass

    @staticmethod
    @extend_schema(summary='Method provides basic CVAT information',
        responses={
            '200': AboutSerializer,
        })
    @action(detail=False, methods=['GET'], serializer_class=AboutSerializer,
        permission_classes=[] # This endpoint is available for everyone
    )
    def about(request):
        from cvat import __version__ as cvat_version
        about = {
            "name": "Computer Vision Annotation Tool",
            "version": cvat_version,
            "description": "CVAT is completely re-designed and re-implemented " +
                "version of Video Annotation Tool from Irvine, California " +
                "tool. It is free, online, interactive video and image annotation " +
                "tool for computer vision. It is being used by our team to " +
                "annotate million of objects with different properties. Many UI " +
                "and UX decisions are based on feedbacks from professional data " +
                "annotation team."
        }
        serializer = AboutSerializer(data=about)
        if serializer.is_valid(raise_exception=True):
            return Response(data=serializer.data)

    @staticmethod
    @extend_schema(
        summary='Returns all files and folders that are on the server along specified path',
        parameters=[
            OpenApiParameter('directory', description='Directory to browse',
                location=OpenApiParameter.QUERY, type=OpenApiTypes.STR)
        ],
        responses={
            '200' : FileInfoSerializer(many=True)
        })
    @action(detail=False, methods=['GET'], serializer_class=FileInfoSerializer)
    def share(request):
        param = request.query_params.get('directory', '/')
        if param.startswith("/"):
            param = param[1:]
        directory = os.path.abspath(os.path.join(settings.SHARE_ROOT, param))

        if directory.startswith(settings.SHARE_ROOT) and os.path.isdir(directory):
            data = []
            content = os.scandir(directory)
            for entry in content:
                entry_type = None
                entry_mime_type = None
                if entry.is_file():
                    entry_type = "REG"
                    entry_mime_type = get_mime(os.path.join(settings.SHARE_ROOT, entry))
                    if entry_mime_type == 'zip':
                        entry_mime_type = 'archive'
                elif entry.is_dir():
                    entry_type = "DIR"
                    entry_mime_type = "DIR"

                if entry_type:
                    data.append({
                        "name": entry.name,
                        "type": entry_type,
                        "mime_type": entry_mime_type,
                    })

            # return directories at the top of the list
            serializer = FileInfoSerializer(many=True, data=sorted(data, key=lambda x: (x['type'], x['name'])))
            if serializer.is_valid(raise_exception=True):
                return Response(serializer.data)
        else:
            return Response("{} is an invalid directory".format(param),
                status=status.HTTP_400_BAD_REQUEST)

    @staticmethod
    @extend_schema(
        summary='Method provides the list of supported annotations formats',
        responses={
            '200': DatasetFormatsSerializer,
        })
    @action(detail=False, methods=['GET'], url_path='annotation/formats')
    def annotation_formats(request):
        data = dm.views.get_all_formats()
        return Response(DatasetFormatsSerializer(data).data)

    @staticmethod
    @extend_schema(
        summary='Method provides allowed plugins',
        responses={
            '200': PluginsSerializer,
        })
    @action(detail=False, methods=['GET'], url_path='plugins', serializer_class=PluginsSerializer)
    def plugins(request):
        response = {
            'GIT_INTEGRATION': apps.is_installed('cvat.apps.dataset_repo'),
            'ANALYTICS': strtobool(os.environ.get("CVAT_ANALYTICS", '0')),
            'MODELS': strtobool(os.environ.get("CVAT_SERVERLESS", '0')),
            'PREDICT': False, # FIXME: it is unused anymore (for UI only)
        }
        return Response(response)

@extend_schema(tags=['projects'])
@extend_schema_view(
    list=extend_schema(
        summary='Returns a paginated list of projects',
        responses={
            '200': ProjectReadSerializer(many=True),
        }),
    create=extend_schema(
        summary='Method creates a new project',
        request=ProjectWriteSerializer,
        parameters=ORGANIZATION_OPEN_API_PARAMETERS,
        responses={
            '201': ProjectReadSerializer, # check ProjectWriteSerializer.to_representation
        }),
    retrieve=extend_schema(
        summary='Method returns details of a specific project',
        responses={
            '200': ProjectReadSerializer,
        }),
    destroy=extend_schema(
        summary='Method deletes a specific project',
        responses={
            '204': OpenApiResponse(description='The project has been deleted'),
        }),
    partial_update=extend_schema(
        summary='Methods does a partial update of chosen fields in a project',
        request=ProjectWriteSerializer(partial=True),
        responses={
            '200': ProjectReadSerializer, # check ProjectWriteSerializer.to_representation
        })
)
class ProjectViewSet(viewsets.GenericViewSet, mixins.ListModelMixin,
    mixins.RetrieveModelMixin, mixins.CreateModelMixin, mixins.DestroyModelMixin,
    PartialUpdateModelMixin, UploadMixin, AnnotationMixin, SerializeMixin
):
    queryset = models.Project.objects.select_related(
        'assignee', 'owner', 'target_storage', 'source_storage', 'annotation_guide',
    ).prefetch_related(
        'tasks', 'label_set__sublabels__attributespec_set',
        'label_set__attributespec_set'
    ).annotate(
        proj_labels_count=Count('label',
            filter=Q(label__parent__isnull=True), distinct=True)
    ).all()

    # NOTE: The search_fields attribute should be a list of names of text
    # type fields on the model,such as CharField or TextField
    search_fields = ('name', 'owner', 'assignee', 'status')
    filter_fields = list(search_fields) + ['id', 'updated_date']
    simple_filters = list(search_fields)
    ordering_fields = list(filter_fields)
    ordering = "-id"
    lookup_fields = {'owner': 'owner__username', 'assignee': 'assignee__username'}
    iam_organization_field = 'organization'
    IMPORT_RQ_ID_TEMPLATE = get_import_rq_id('project', {}, 'dataset', {})

    def get_serializer_class(self):
        if self.request.method in SAFE_METHODS:
            return ProjectReadSerializer
        else:
            return ProjectWriteSerializer

    def get_queryset(self):
        queryset = super().get_queryset()

        if self.action == 'list':
            perm = ProjectPermission.create_scope_list(self.request)
            queryset = perm.filter(queryset)
        return queryset

    @transaction.atomic
    def perform_create(self, serializer, **kwargs):
        serializer.save(
            owner=self.request.user,
            organization=self.request.iam_context['organization']
        )

        # Required for the extra summary information added in the queryset
        serializer.instance = self.get_queryset().get(pk=serializer.instance.pk)

    @extend_schema(methods=['GET'], summary='Export project as a dataset in a specific format',
        description=textwrap.dedent("""
            To check the status of the process of importing a project dataset from a file:

            After initiating the dataset upload, you will receive an rq_id parameter.
            Make sure to include this parameter as a query parameter in your subsequent
            GET /api/projects/id/dataset requests to track the status of the dataset import.
            Also you should specify action parameter: action=import_status.
        """),
        parameters=[
            OpenApiParameter('format', description='Desired output format name\n'
                'You can get the list of supported formats at:\n/server/annotation/formats',
                location=OpenApiParameter.QUERY, type=OpenApiTypes.STR, required=False),
            OpenApiParameter('filename', description='Desired output file name',
                location=OpenApiParameter.QUERY, type=OpenApiTypes.STR, required=False),
            OpenApiParameter('action', description='Used to start downloading process after annotation file had been created',
                location=OpenApiParameter.QUERY, type=OpenApiTypes.STR, required=False, enum=['download', 'import_status']),
            OpenApiParameter('location', description='Where need to save downloaded dataset',
                location=OpenApiParameter.QUERY, type=OpenApiTypes.STR, required=False,
                enum=Location.list()),
            OpenApiParameter('cloud_storage_id', description='Storage id',
                location=OpenApiParameter.QUERY, type=OpenApiTypes.NUMBER, required=False),
            OpenApiParameter('use_default_location', description='Use the location that was configured in project to import dataset',
                location=OpenApiParameter.QUERY, type=OpenApiTypes.BOOL, required=False,
                default=True),
            OpenApiParameter('rq_id', description='rq id',
                location=OpenApiParameter.QUERY, type=OpenApiTypes.STR, required=False),
        ],
        responses={
            '200': OpenApiResponse(OpenApiTypes.BINARY, description='Download of file started'),
            '201': OpenApiResponse(description='Output file is ready for downloading'),
            '202': OpenApiResponse(description='Exporting has been started'),
            '405': OpenApiResponse(description='Format is not available'),
        })
    @extend_schema(methods=['POST'],
        summary='Import dataset in specific format as a project or check status of dataset import process',
        description=textwrap.dedent("""
            The request POST /api/projects/id/dataset will initiate file upload and will create
            the rq job on the server in which the process of dataset import from a file
            will be carried out. Please, use the GET /api/projects/id/dataset endpoint for checking status of the process.
        """),
        parameters=[
            OpenApiParameter('format', description='Desired dataset format name\n'
                'You can get the list of supported formats at:\n/server/annotation/formats',
                location=OpenApiParameter.QUERY, type=OpenApiTypes.STR, required=False),
            OpenApiParameter('location', description='Where to import the dataset from',
                location=OpenApiParameter.QUERY, type=OpenApiTypes.STR, required=False,
                enum=Location.list()),
            OpenApiParameter('cloud_storage_id', description='Storage id',
                location=OpenApiParameter.QUERY, type=OpenApiTypes.NUMBER, required=False),
            OpenApiParameter('use_default_location', description='Use the location that was configured in the project to import annotations',
                location=OpenApiParameter.QUERY, type=OpenApiTypes.BOOL, required=False,
                default=True),
            OpenApiParameter('filename', description='Dataset file name',
                location=OpenApiParameter.QUERY, type=OpenApiTypes.STR, required=False),
        ],
        request=PolymorphicProxySerializer('DatasetWrite',
            # TODO: refactor to use required=False when possible
            serializers=[DatasetFileSerializer, OpenApiTypes.NONE],
            resource_type_field_name=None
        ),
        responses={
            '202': OpenApiResponse(RqIdSerializer, description='Importing has been started'),
            '400': OpenApiResponse(description='Failed to import dataset'),
            '405': OpenApiResponse(description='Format is not available'),
        })
    @action(detail=True, methods=['GET', 'POST', 'OPTIONS'], serializer_class=None,
        url_path=r'dataset/?$', parser_classes=_UPLOAD_PARSER_CLASSES)
    def dataset(self, request, pk):
        self._object = self.get_object() # force call of check_object_permissions()

        if request.method in {'POST', 'OPTIONS'}:
            return self.import_annotations(
                request=request,
                db_obj=self._object,
                import_func=_import_project_dataset,
                rq_func=dm.project.import_dataset_as_project,
                rq_id_template=self.IMPORT_RQ_ID_TEMPLATE
            )
        else:
            action = request.query_params.get("action", "").lower()
            if action in ("import_status",):
                queue = django_rq.get_queue(settings.CVAT_QUEUES.IMPORT_DATA.value)
                rq_id = request.query_params.get('rq_id')
                if not rq_id:
                    return Response('The rq_id param should be specified in the query parameters', status=status.HTTP_400_BAD_REQUEST)

                # check that the user has access to the current rq_job
                # We should not return any status of job including "404 not found" for user that has no access for this rq_job

                if self.IMPORT_RQ_ID_TEMPLATE.format(pk, request.user) != rq_id:
                    return Response(status=status.HTTP_403_FORBIDDEN)

                rq_job = queue.fetch_job(rq_id)
                if rq_job is None:
                    return Response(status=status.HTTP_404_NOT_FOUND)
                elif rq_job.is_finished:
                    if rq_job.dependency:
                        rq_job.dependency.delete()
                    rq_job.delete()
                    return Response(status=status.HTTP_201_CREATED)
                elif rq_job.is_failed or \
                        rq_job.is_deferred and rq_job.dependency and rq_job.dependency.is_failed:
                    exc_info = process_failed_job(rq_job)

                    return Response(
                        data=str(exc_info),
                        status=status.HTTP_500_INTERNAL_SERVER_ERROR
                    )
                else:
                    return Response(
                        data=self._get_rq_response(
                            settings.CVAT_QUEUES.IMPORT_DATA.value,
                            rq_id,
                        ),
                        status=status.HTTP_202_ACCEPTED
                    )
            else:
                return self.export_annotations(
                    request=request,
                    db_obj=self._object,
                    export_func=_export_annotations,
                    callback=dm.views.export_project_as_dataset
                )

    @tus_chunk_action(detail=True, suffix_base="dataset")
    def append_dataset_chunk(self, request, pk, file_id):
        self._object = self.get_object()
        return self.append_tus_chunk(request, file_id)

    def get_upload_dir(self):
        if 'dataset' in self.action:
            return self._object.get_tmp_dirname()
        elif 'backup' in self.action:
            return backup.get_backup_dirname()
        return ""

    def upload_finished(self, request):
        if self.action == 'dataset':
            format_name = request.query_params.get("format", "")
            filename = request.query_params.get("filename", "")
            conv_mask_to_poly = strtobool(request.query_params.get('conv_mask_to_poly', 'True'))
            tmp_dir = self._object.get_tmp_dirname()
            uploaded_file = None
            if os.path.isfile(os.path.join(tmp_dir, filename)):
                uploaded_file = os.path.join(tmp_dir, filename)
            return _import_project_dataset(
                request=request,
                filename=uploaded_file,
                rq_id_template=self.IMPORT_RQ_ID_TEMPLATE,
                rq_func=dm.project.import_dataset_as_project,
                db_obj=self._object,
                format_name=format_name,
                conv_mask_to_poly=conv_mask_to_poly
            )
        elif self.action == 'import_backup':
            filename = request.query_params.get("filename", "")
            if filename:
                tmp_dir = backup.get_backup_dirname()
                backup_file = os.path.join(tmp_dir, filename)
                if os.path.isfile(backup_file):
                    return backup.import_project(
                        request,
                        settings.CVAT_QUEUES.IMPORT_DATA.value,
                        filename=backup_file,
                    )
                return Response(data='No such file were uploaded',
                        status=status.HTTP_400_BAD_REQUEST)
            return backup.import_project(request, settings.CVAT_QUEUES.IMPORT_DATA.value)
        return Response(data='Unknown upload was finished',
                        status=status.HTTP_400_BAD_REQUEST)

    @extend_schema(summary='Method allows to download project annotations',
        parameters=[
            OpenApiParameter('format', description='Desired output format name\n'
                'You can get the list of supported formats at:\n/server/annotation/formats',
                location=OpenApiParameter.QUERY, type=OpenApiTypes.STR, required=True),
            OpenApiParameter('filename', description='Desired output file name',
                location=OpenApiParameter.QUERY, type=OpenApiTypes.STR, required=False),
            OpenApiParameter('action', description='Used to start downloading process after annotation file had been created',
                location=OpenApiParameter.QUERY, type=OpenApiTypes.STR, required=False, enum=['download']),
            OpenApiParameter('location', description='Where need to save downloaded dataset',
                location=OpenApiParameter.QUERY, type=OpenApiTypes.STR, required=False,
                enum=Location.list()),
            OpenApiParameter('cloud_storage_id', description='Storage id',
                location=OpenApiParameter.QUERY, type=OpenApiTypes.NUMBER, required=False),
            OpenApiParameter('use_default_location', description='Use the location that was configured in project to export annotation',
                location=OpenApiParameter.QUERY, type=OpenApiTypes.BOOL, required=False,
                default=True),
        ],
        responses={
            '200': OpenApiResponse(PolymorphicProxySerializer(
                component_name='AnnotationsRead',
                serializers=[LabeledDataSerializer, OpenApiTypes.BINARY],
                resource_type_field_name=None
            ), description='Download of file started'),
            '201': OpenApiResponse(description='Annotations file is ready to download'),
            '202': OpenApiResponse(description='Dump of annotations has been started'),
            '401': OpenApiResponse(description='Format is not specified'),
            '405': OpenApiResponse(description='Format is not available'),
        })
    @action(detail=True, methods=['GET'],
        serializer_class=LabeledDataSerializer)
    def annotations(self, request, pk):
        self._object = self.get_object() # force call of check_object_permissions()
        return self.export_annotations(
            request=request,
            db_obj=self._object,
            export_func=_export_annotations,
            callback=dm.views.export_project_annotations,
            get_data=dm.task.get_job_data,
        )

    @extend_schema(summary='Methods creates a backup copy of a project',
        parameters=[
            OpenApiParameter('action', location=OpenApiParameter.QUERY,
                description='Used to start downloading process after backup file had been created',
                type=OpenApiTypes.STR, required=False, enum=['download']),
            OpenApiParameter('filename', description='Backup file name',
                location=OpenApiParameter.QUERY, type=OpenApiTypes.STR, required=False),
            OpenApiParameter('location', description='Where need to save downloaded backup',
                location=OpenApiParameter.QUERY, type=OpenApiTypes.STR, required=False,
                enum=Location.list()),
            OpenApiParameter('cloud_storage_id', description='Storage id',
                location=OpenApiParameter.QUERY, type=OpenApiTypes.NUMBER, required=False),
            OpenApiParameter('use_default_location', description='Use the location that was configured in project to export backup',
                location=OpenApiParameter.QUERY, type=OpenApiTypes.BOOL, required=False,
                default=True),
        ],
        responses={
            '200': OpenApiResponse(description='Download of file started'),
            '201': OpenApiResponse(description='Output backup file is ready for downloading'),
            '202': OpenApiResponse(description='Creating a backup file has been started'),
        })
    @action(methods=['GET'], detail=True, url_path='backup')
    def export_backup(self, request, pk=None):
        return self.serialize(request, backup.export)

    @extend_schema(methods=['POST'], summary='Methods create a project from a backup',
        description=textwrap.dedent("""
            The backup import process is as follows:

            The first request POST /api/projects/backup will initiate file upload and will create
            the rq job on the server in which the process of a project creating from an uploaded backup
            will be carried out.

            After initiating the backup upload, you will receive an rq_id parameter.
            Make sure to include this parameter as a query parameter in your subsequent requests
            to track the status of the project creation.
            Once the project has been successfully created, the server will return the id of the newly created project.
        """),
        parameters=[
            *ORGANIZATION_OPEN_API_PARAMETERS,
            OpenApiParameter('location', description='Where to import the backup file from',
                location=OpenApiParameter.QUERY, type=OpenApiTypes.STR, required=False,
                enum=Location.list(), default=Location.LOCAL),
            OpenApiParameter('cloud_storage_id', description='Storage id',
                location=OpenApiParameter.QUERY, type=OpenApiTypes.NUMBER, required=False),
            OpenApiParameter('filename', description='Backup file name',
                location=OpenApiParameter.QUERY, type=OpenApiTypes.STR, required=False),
            OpenApiParameter('rq_id', description='rq id',
                location=OpenApiParameter.QUERY, type=OpenApiTypes.STR, required=False),
        ],
        request=PolymorphicProxySerializer('BackupWrite',
            # TODO: refactor to use required=False when possible
            serializers=[ProjectFileSerializer, OpenApiTypes.NONE],
            resource_type_field_name=None
        ),
        # TODO: for some reason the code generated by the openapi generator from schema with different serializers
        # contains only one serializer, need to fix that.
        # https://github.com/OpenAPITools/openapi-generator/issues/6126
        responses={
            # 201: OpenApiResponse(inline_serializer("ImportedProjectIdSerializer", fields={"id": serializers.IntegerField(required=True)})
            '201': OpenApiResponse(description='The project has been imported'),
            '202': OpenApiResponse(RqIdSerializer, description='Importing a backup file has been started'),
        })
    @action(detail=False, methods=['OPTIONS', 'POST'], url_path=r'backup/?$',
        serializer_class=None,
        parser_classes=_UPLOAD_PARSER_CLASSES)
    def import_backup(self, request, pk=None):
        return self.deserialize(request, backup.import_project)

    @tus_chunk_action(detail=False, suffix_base="backup")
    def append_backup_chunk(self, request, file_id):
        return self.append_tus_chunk(request, file_id)

    @extend_schema(summary='Method returns a preview image for the project',
        responses={
            '200': OpenApiResponse(description='Project image preview'),
            '404': OpenApiResponse(description='Project image preview not found'),

        })
    @action(detail=True, methods=['GET'], url_path='preview')
    def preview(self, request, pk):
        self._object = self.get_object() # call check_object_permissions as well

        first_task = self._object.tasks.order_by('-id').first()
        if not first_task:
            return HttpResponseNotFound('Project image preview not found')

        data_getter = DataChunkGetter(
            data_type='preview',
            data_quality='compressed',
            data_num=first_task.data.start_frame,
            task_dim=first_task.dimension
        )

        return data_getter(request, first_task.data.start_frame,
           first_task.data.stop_frame, first_task.data)

    @staticmethod
    def _get_rq_response(queue, job_id):
        queue = django_rq.get_queue(queue)
        job = queue.fetch_job(job_id)
        response = {}
        if job is None or job.is_finished:
            response = { "state": "Finished" }
        elif job.is_queued:
            response = { "state": "Queued" }
        elif job.is_failed:
            response = { "state": "Failed", "message": job.exc_info }
        else:
            response = { "state": "Started" }
            response['message'] = job.meta.get('status', '')
            response['progress'] = job.meta.get('progress', 0.)

        return response

class DataChunkGetter:
    def __init__(self, data_type, data_num, data_quality, task_dim):
        possible_data_type_values = ('chunk', 'frame', 'preview', 'context_image')
        possible_quality_values = ('compressed', 'original')

        if not data_type or data_type not in possible_data_type_values:
            raise ValidationError('Data type not specified or has wrong value')
        elif data_type == 'chunk' or data_type == 'frame' or data_type == 'preview':
            if data_num is None:
                raise ValidationError('Number is not specified')
            elif data_quality not in possible_quality_values:
                raise ValidationError('Wrong quality value')

        self.type = data_type
        self.number = int(data_num) if data_num is not None else None
        self.quality = FrameProvider.Quality.COMPRESSED \
            if data_quality == 'compressed' else FrameProvider.Quality.ORIGINAL

        self.dimension = task_dim

    def _check_frame_range(self, frame: int):
        frame_range = range(self._start, self._stop + 1, self._db_data.get_frame_step())
        if frame not in frame_range:
            raise ValidationError(
                f'The frame number should be in the [{self._start}, {self._stop}] range'
            )

    def __call__(self, request, start: int, stop: int, db_data: Optional[Data]):
        if not db_data:
            raise NotFound(detail='Cannot find requested data')

        self._start = start
        self._stop = stop
        self._db_data = db_data

        frame_provider = FrameProvider(db_data, self.dimension)

        try:
            if self.type == 'chunk':
                start_chunk = frame_provider.get_chunk_number(start)
                stop_chunk = frame_provider.get_chunk_number(stop)
                # pylint: disable=superfluous-parens
                if not (start_chunk <= self.number <= stop_chunk):
                    raise ValidationError('The chunk number should be in  the ' +
                        f'[{start_chunk}, {stop_chunk}] range')

                # TODO: av.FFmpegError processing
                if settings.USE_CACHE and db_data.storage_method == StorageMethodChoice.CACHE:
                    buff, mime_type = frame_provider.get_chunk(self.number, self.quality)
                    return HttpResponse(buff.getvalue(), content_type=mime_type)

                # Follow symbol links if the chunk is a link on a real image otherwise
                # mimetype detection inside sendfile will work incorrectly.
                path = os.path.realpath(frame_provider.get_chunk(self.number, self.quality))
                return sendfile(request, path)
            elif self.type == 'frame' or self.type == 'preview':
                self._check_frame_range(self.number)

                if self.type == 'preview':
                    cache = MediaCache(self.dimension)
                    buf, mime = cache.get_local_preview_with_mime(self.number, db_data)
                else:
                    buf, mime = frame_provider.get_frame(self.number, self.quality)

                return HttpResponse(buf.getvalue(), content_type=mime)

            elif self.type == 'context_image':
<<<<<<< HEAD
                if start <= self.number <= stop:
                    cache = MediaCache(self.dimension)
                    if db_data.cloud_storage:
                        buff, mime = cache.get_chunk_context_images(db_data, self.number, self.quality)
                    else:
                        buff, mime = cache.get_frame_context_images(db_data, self.number)
                    if not buff:
                        return HttpResponseNotFound()
                    buff_ret = io.BytesIO(buff) if not db_data.cloud_storage else buff.getvalue()
                    return HttpResponse(buff_ret, content_type=mime)
                raise ValidationError('The frame number should be in ' +
                    f'[{start}, {stop}] range')
=======
                self._check_frame_range(self.number)

                cache = MediaCache(self.dimension)
                buff, mime = cache.get_frame_context_images(db_data, self.number)
                if not buff:
                    return HttpResponseNotFound()
                return HttpResponse(io.BytesIO(buff), content_type=mime)
>>>>>>> d950d245
            else:
                return Response(data='unknown data type {}.'.format(self.type),
                    status=status.HTTP_400_BAD_REQUEST)
        except (ValidationError, PermissionDenied, NotFound) as ex:
            msg = str(ex) if not isinstance(ex, ValidationError) else \
                '\n'.join([str(d) for d in ex.detail])
            return Response(data=msg, status=ex.status_code)


class JobDataGetter(DataChunkGetter):
    def __init__(self, job: Job, data_type, data_num, data_quality):
        super().__init__(data_type, data_num, data_quality, task_dim=job.segment.task.dimension)
        self.job = job

    def _check_frame_range(self, frame: int):
        frame_range = self.job.segment.frame_set
        if frame not in frame_range:
            raise ValidationError("The frame number doesn't belong to the job")

    def __call__(self, request, start, stop, db_data):
        if self.type == 'chunk' and self.job.segment.type == SegmentType.SPECIFIC_FRAMES:
            frame_provider = FrameProvider(db_data, self.dimension)

            start_chunk = frame_provider.get_chunk_number(start)
            stop_chunk = frame_provider.get_chunk_number(stop)
            # pylint: disable=superfluous-parens
            if not (start_chunk <= self.number <= stop_chunk):
                raise ValidationError('The chunk number should be in the ' +
                    f'[{start_chunk}, {stop_chunk}] range')

            cache = MediaCache()

            if settings.USE_CACHE and db_data.storage_method == StorageMethodChoice.CACHE:
                buf, mime = cache.get_selective_job_chunk_data_with_mime(
                    chunk_number=self.number, quality=self.quality, job=self.job
                )
            else:
                buf, mime = cache.prepare_selective_job_chunk(
                    chunk_number=self.number, quality=self.quality, db_job=self.job
                )

            return HttpResponse(buf.getvalue(), content_type=mime)

        else:
            return super().__call__(request, start, stop, db_data)


@extend_schema(tags=['tasks'])
@extend_schema_view(
    list=extend_schema(
        summary='Returns a paginated list of tasks',
        responses={
            '200': TaskReadSerializer(many=True),
        }),
    create=extend_schema(
        summary='Method creates a new task in a database without any attached images and videos',
        request=TaskWriteSerializer,
        parameters=ORGANIZATION_OPEN_API_PARAMETERS,
        responses={
            '201': TaskReadSerializer, # check TaskWriteSerializer.to_representation
        }),
    retrieve=extend_schema(
        summary='Method returns details of a specific task',
        responses={
            '200': TaskReadSerializer
        }),
    destroy=extend_schema(
        summary='Method deletes a specific task, all attached jobs, annotations, and data',
        responses={
            '204': OpenApiResponse(description='The task has been deleted'),
        }),
    partial_update=extend_schema(
        summary='Methods does a partial update of chosen fields in a task',
        request=TaskWriteSerializer(partial=True),
        responses={
            '200': TaskReadSerializer, # check TaskWriteSerializer.to_representation
        })
)
class TaskViewSet(viewsets.GenericViewSet, mixins.ListModelMixin,
    mixins.RetrieveModelMixin, mixins.CreateModelMixin, mixins.DestroyModelMixin,
    PartialUpdateModelMixin, UploadMixin, AnnotationMixin, SerializeMixin
):
    queryset = Task.objects.select_related(
        'data', 'assignee', 'owner',
        'target_storage', 'source_storage', 'annotation_guide',
    ).prefetch_related(
        'segment_set__job_set',
        'segment_set__job_set__assignee',
    ).with_label_summary().with_job_summary().all()

    lookup_fields = {
        'project_name': 'project__name',
        'owner': 'owner__username',
        'assignee': 'assignee__username',
        'tracker_link': 'bug_tracker',
    }
    search_fields = (
        'project_name', 'name', 'owner', 'status', 'assignee',
        'subset', 'mode', 'dimension', 'tracker_link'
    )
    filter_fields = list(search_fields) + ['id', 'project_id', 'updated_date']
    simple_filters = list(search_fields) + ['project_id']
    ordering_fields = list(filter_fields)
    ordering = "-id"
    iam_organization_field = 'organization'
    IMPORT_RQ_ID_TEMPLATE = get_import_rq_id('task', {}, 'annotations', {})

    def get_serializer_class(self):
        if self.request.method in SAFE_METHODS:
            return TaskReadSerializer
        else:
            return TaskWriteSerializer

    def get_queryset(self):
        queryset = super().get_queryset()

        if self.action == 'list':
            perm = TaskPermission.create_scope_list(self.request)
            queryset = perm.filter(queryset)

        return queryset

    @extend_schema(summary='Method recreates a task from an attached task backup file',
        description=textwrap.dedent("""
            The backup import process is as follows:

            The first request POST /api/tasks/backup will initiate file upload and will create
            the rq job on the server in which the process of a task creating from an uploaded backup
            will be carried out.

            After initiating the backup upload, you will receive an rq_id parameter.
            Make sure to include this parameter as a query parameter in your subsequent requests
            to track the status of the task creation.
            Once the task has been successfully created, the server will return the id of the newly created task.
        """),
        parameters=[
            *ORGANIZATION_OPEN_API_PARAMETERS,
            OpenApiParameter('location', description='Where to import the backup file from',
                location=OpenApiParameter.QUERY, type=OpenApiTypes.STR, required=False,
                enum=Location.list(), default=Location.LOCAL),
            OpenApiParameter('cloud_storage_id', description='Storage id',
                location=OpenApiParameter.QUERY, type=OpenApiTypes.NUMBER, required=False),
            OpenApiParameter('filename', description='Backup file name',
                location=OpenApiParameter.QUERY, type=OpenApiTypes.STR, required=False),
            OpenApiParameter('rq_id', description='rq id',
                location=OpenApiParameter.QUERY, type=OpenApiTypes.STR, required=False),
        ],
        request=TaskFileSerializer(required=False),
        # TODO: for some reason the code generated by the openapi generator from schema with different serializers
        # contains only one serializer, need to fix that.
        # https://github.com/OpenAPITools/openapi-generator/issues/6126
        responses={
            # 201: OpenApiResponse(inline_serializer("ImportedTaskIdSerializer", fields={"id": serializers.IntegerField(required=True)})
            '201': OpenApiResponse(description='The task has been imported'),
            '202': OpenApiResponse(RqIdSerializer, description='Importing a backup file has been started'),
        })

    @action(detail=False, methods=['OPTIONS', 'POST'], url_path=r'backup/?$',
        serializer_class=None,
        parser_classes=_UPLOAD_PARSER_CLASSES)
    def import_backup(self, request, pk=None):
        return self.deserialize(request, backup.import_task)

    @tus_chunk_action(detail=False, suffix_base="backup")
    def append_backup_chunk(self, request, file_id):
        return self.append_tus_chunk(request, file_id)

    @extend_schema(summary='Method backup a specified task',
        parameters=[
            OpenApiParameter('action', location=OpenApiParameter.QUERY,
                description='Used to start downloading process after backup file had been created',
                type=OpenApiTypes.STR, required=False, enum=['download']),
            OpenApiParameter('filename', description='Backup file name',
                location=OpenApiParameter.QUERY, type=OpenApiTypes.STR, required=False),
            OpenApiParameter('location', description='Where need to save downloaded backup',
                location=OpenApiParameter.QUERY, type=OpenApiTypes.STR, required=False,
                enum=Location.list()),
            OpenApiParameter('cloud_storage_id', description='Storage id',
                location=OpenApiParameter.QUERY, type=OpenApiTypes.NUMBER, required=False),
            OpenApiParameter('use_default_location', description='Use the location that was configured in the task to export backup',
                location=OpenApiParameter.QUERY, type=OpenApiTypes.BOOL, required=False,
                default=True),
        ],
        responses={
            '200': OpenApiResponse(description='Download of file started'),
            '201': OpenApiResponse(description='Output backup file is ready for downloading'),
            '202': OpenApiResponse(description='Creating a backup file has been started'),
        })
    @action(methods=['GET'], detail=True, url_path='backup')
    def export_backup(self, request, pk=None):
        return self.serialize(request, backup.export)

    @transaction.atomic
    def perform_update(self, serializer):
        instance = serializer.instance

        super().perform_update(serializer)

        updated_instance = serializer.instance

        if instance.project:
            instance.project.save()
        if updated_instance.project:
            updated_instance.project.save()

    @transaction.atomic
    def perform_create(self, serializer, **kwargs):
        serializer.save(
            owner=self.request.user,
            organization=self.request.iam_context['organization']
        )

        if serializer.instance.project:
            db_project = serializer.instance.project
            db_project.save()
            assert serializer.instance.organization == db_project.organization

        # Required for the extra summary information added in the queryset
        serializer.instance = self.get_queryset().get(pk=serializer.instance.pk)

    def _is_data_uploading(self) -> bool:
        return 'data' in self.action

    # UploadMixin method
    def get_upload_dir(self):
        if 'annotations' in self.action:
            return self._object.get_tmp_dirname()
        elif self._is_data_uploading():
            return self._object.data.get_upload_dirname()
        elif 'backup' in self.action:
            return backup.get_backup_dirname()
        return ""

    def _prepare_upload_info_entry(self, filename: str) -> str:
        filename = osp.normpath(filename)
        upload_dir = self.get_upload_dir()
        return osp.join(upload_dir, filename)

    def _maybe_append_upload_info_entry(self, filename: str):
        task_data = cast(Data, self._object.data)

        filename = self._prepare_upload_info_entry(filename)
        task_data.client_files.get_or_create(file=filename)

    def _append_upload_info_entries(self, client_files: List[Dict[str, Any]]):
        # batch version without optional insertion
        task_data = cast(Data, self._object.data)
        task_data.client_files.bulk_create([
            ClientFile(**cf, data=task_data) for cf in client_files
        ])

    def _sort_uploaded_files(self, uploaded_files: List[str], ordering: List[str]) -> List[str]:
        """
        Applies file ordering for the "predefined" file sorting method of the task creation.

        Read more: https://github.com/opencv/cvat/issues/5061
        """

        expected_files = ordering

        uploaded_file_names = set(uploaded_files)
        mismatching_files = list(uploaded_file_names.symmetric_difference(expected_files))
        if mismatching_files:
            DISPLAY_ENTRIES_COUNT = 5
            mismatching_display = [
                fn + (" (extra)" if fn in uploaded_file_names else " (missing)")
                for fn in mismatching_files[:DISPLAY_ENTRIES_COUNT]
            ]
            remaining_count = len(mismatching_files) - DISPLAY_ENTRIES_COUNT
            raise ValidationError(
                "Uploaded files do not match the '{}' field contents. "
                "Please check the uploaded data and the list of uploaded files. "
                "Mismatching files: {}{}"
                .format(
                    self._UPLOAD_FILE_ORDER_FIELD,
                    ", ".join(mismatching_display),
                    f" (and {remaining_count} more). " if 0 < remaining_count else ""
                )
            )

        return list(expected_files)

    # UploadMixin method
    def init_tus_upload(self, request):
        response = super().init_tus_upload(request)

        if self._is_data_uploading() and response.status_code == status.HTTP_201_CREATED:
            self._maybe_append_upload_info_entry(response['Upload-Filename'])

        return response

    # UploadMixin method
    def append_files(self, request):
        client_files = self._get_request_client_files(request)
        if self._is_data_uploading() and client_files:
            self._append_upload_info_entries(client_files)

        return super().append_files(request)

    # UploadMixin method
    @transaction.atomic
    def upload_finished(self, request):
        if self.action == 'annotations':
            format_name = request.query_params.get("format", "")
            filename = request.query_params.get("filename", "")
            conv_mask_to_poly = strtobool(request.query_params.get('conv_mask_to_poly', 'True'))
            tmp_dir = self._object.get_tmp_dirname()
            if os.path.isfile(os.path.join(tmp_dir, filename)):
                annotation_file = os.path.join(tmp_dir, filename)
                return _import_annotations(
                        request=request,
                        filename=annotation_file,
                        rq_id_template=self.IMPORT_RQ_ID_TEMPLATE,
                        rq_func=dm.task.import_task_annotations,
                        db_obj=self._object,
                        format_name=format_name,
                        conv_mask_to_poly=conv_mask_to_poly,
                    )
            else:
                return Response(data='No such file were uploaded',
                        status=status.HTTP_400_BAD_REQUEST)
        elif self.action == 'data':
            task_data = self._object.data
            serializer = DataSerializer(task_data, data=request.data)
            serializer.is_valid(raise_exception=True)

            # Append new files to the previous ones
            if uploaded_files := serializer.validated_data.get('client_files', None):
                self._append_upload_info_entries(uploaded_files)
                serializer.validated_data['client_files'] = [] # avoid file info duplication

            # Refresh the db value with the updated file list and other request parameters
            db_data = serializer.save()
            self._object.data = db_data
            self._object.save()

            # Create a temporary copy of the parameters we will try to create the task with
            data = copy(serializer.data)

            for optional_field in ['job_file_mapping', 'server_files_exclude']:
                if optional_field in serializer.validated_data:
                    data[optional_field] = serializer.validated_data[optional_field]

            if (
                data['sorting_method'] == models.SortingMethod.PREDEFINED
                and (uploaded_files := data['client_files'])
                and (
                    uploaded_file_order := serializer.validated_data[self._UPLOAD_FILE_ORDER_FIELD]
                )
            ):
                # In the case of predefined sorting and custom file ordering,
                # the requested order must be applied
                data['client_files'] = self._sort_uploaded_files(
                    uploaded_files, uploaded_file_order
                )

            data['use_zip_chunks'] = serializer.validated_data['use_zip_chunks']
            data['use_cache'] = serializer.validated_data['use_cache']
            data['copy_data'] = serializer.validated_data['copy_data']

            if data['use_cache']:
                self._object.data.storage_method = StorageMethodChoice.CACHE
                self._object.data.save(update_fields=['storage_method'])
            if data['server_files'] and not data.get('copy_data'):
                self._object.data.storage = StorageChoice.SHARE
                self._object.data.save(update_fields=['storage'])
            if db_data.cloud_storage:
                self._object.data.storage = StorageChoice.CLOUD_STORAGE
                self._object.data.save(update_fields=['storage'])
            if 'stop_frame' not in serializer.validated_data:
                # if the value of stop_frame is 0, then inside the function we cannot know
                # the value specified by the user or it's default value from the database
                data['stop_frame'] = None
            task.create(self._object, data, request)
            return Response(serializer.data, status=status.HTTP_202_ACCEPTED)
        elif self.action == 'import_backup':
            filename = request.query_params.get("filename", "")
            if filename:
                tmp_dir = backup.get_backup_dirname()
                backup_file = os.path.join(tmp_dir, filename)
                if os.path.isfile(backup_file):
                    return backup.import_task(
                        request,
                        settings.CVAT_QUEUES.IMPORT_DATA.value,
                        filename=backup_file,
                    )
                return Response(data='No such file were uploaded',
                        status=status.HTTP_400_BAD_REQUEST)
            return backup.import_task(request, settings.CVAT_QUEUES.IMPORT_DATA.value)
        return Response(data='Unknown upload was finished',
                        status=status.HTTP_400_BAD_REQUEST)

    _UPLOAD_FILE_ORDER_FIELD = 'upload_file_order'
    assert _UPLOAD_FILE_ORDER_FIELD in DataSerializer().fields

    @extend_schema(methods=['POST'],
        summary="Method permanently attaches data (images, video, etc.) to a task",
        description=textwrap.dedent("""\
            Allows to upload data to a task.
            Supports the TUS open file uploading protocol (https://tus.io/).

            Supports the following protocols:

            1. A single Data request

            and

            2.1. An Upload-Start request
            2.2.a. Regular TUS protocol requests (Upload-Length + Chunks)
            2.2.b. Upload-Multiple requests
            2.3. An Upload-Finish request

            Requests:
            - Data - POST, no extra headers or 'Upload-Start' + 'Upload-Finish' headers.
              Contains data in the body.
            - Upload-Start - POST, has an 'Upload-Start' header. No body is expected.
            - Upload-Length - POST, has an 'Upload-Length' header (see the TUS specification)
            - Chunk - HEAD/PATCH (see the TUS specification). Sent to /data/<file id> endpoints.
            - Upload-Finish - POST, has an 'Upload-Finish' header. Can contain data in the body.
            - Upload-Multiple - POST, has an 'Upload-Multiple' header. Contains data in the body.

            The 'Upload-Finish' request allows to specify the uploaded files should be ordered.
            This may be needed if the files can be sent unordered. To state that the input files
            are sent ordered, pass an empty list of files in the '{upload_file_order_field}' field.
            If the files are sent unordered, the ordered file list is expected
            in the '{upload_file_order_field}' field. It must be a list of string file paths,
            relative to the dataset root.

            Example:
            files = [
                "cats/cat_1.jpg",
                "dogs/dog2.jpg",
                "image_3.png",
                ...
            ]

            Independently of the file declaration field used
            ('client_files', 'server_files', etc.), when the 'predefined'
            sorting method is selected, the uploaded files will be ordered according
            to the '.jsonl' manifest file, if it is found in the list of files.
            For archives (e.g. '.zip'), a manifest file ('*.jsonl') is required when using
            the 'predefined' file ordering. Such file must be provided next to the archive
            in the list of files. Read more about manifest files here:
            https://opencv.github.io/cvat/docs/manual/advanced/dataset_manifest/

            After all data is sent, the operation status can be retrieved via
            the /status endpoint.
        """.format_map(
            {'upload_file_order_field': _UPLOAD_FILE_ORDER_FIELD}
        )),
        # TODO: add a tutorial on this endpoint in the REST API docs
        request=DataSerializer(required=False),
        parameters=[
            OpenApiParameter('Upload-Start', location=OpenApiParameter.HEADER, type=OpenApiTypes.BOOL,
                description='Initializes data upload. Optionally, can include upload metadata in the request body.'),
            OpenApiParameter('Upload-Multiple', location=OpenApiParameter.HEADER, type=OpenApiTypes.BOOL,
                description='Indicates that data with this request are single or multiple files that should be attached to a task'),
            OpenApiParameter('Upload-Finish', location=OpenApiParameter.HEADER, type=OpenApiTypes.BOOL,
                description='Finishes data upload. Can be combined with Upload-Start header to create task data with one request'),
        ],
        responses={
            '202': OpenApiResponse(description=''),
        })
    @extend_schema(methods=['GET'],
        summary='Method returns data for a specific task',
        parameters=[
            OpenApiParameter('type', location=OpenApiParameter.QUERY, required=False,
                type=OpenApiTypes.STR, enum=['chunk', 'frame', 'context_image'],
                description='Specifies the type of the requested data'),
            OpenApiParameter('quality', location=OpenApiParameter.QUERY, required=False,
                type=OpenApiTypes.STR, enum=['compressed', 'original'],
                description="Specifies the quality level of the requested data"),
            OpenApiParameter('number', location=OpenApiParameter.QUERY, required=False, type=OpenApiTypes.INT,
                description="A unique number value identifying chunk or frame"),
        ],
        responses={
            '200': OpenApiResponse(description='Data of a specific type'),
        })
    @action(detail=True, methods=['OPTIONS', 'POST', 'GET'], url_path=r'data/?$',
        parser_classes=_UPLOAD_PARSER_CLASSES)
    def data(self, request, pk):
        self._object = self.get_object() # call check_object_permissions as well
        if request.method == 'POST' or request.method == 'OPTIONS':
            task_data = self._object.data
            if not task_data:
                task_data = Data.objects.create()
                task_data.make_dirs()
                self._object.data = task_data
                self._object.save()
            elif task_data.size != 0:
                return Response(data='Adding more data is not supported',
                    status=status.HTTP_400_BAD_REQUEST)
            return self.upload_data(request)

        else:
            data_type = request.query_params.get('type', None)
            data_num = request.query_params.get('number', None)
            data_quality = request.query_params.get('quality', 'compressed')

            data_getter = DataChunkGetter(data_type, data_num, data_quality,
                self._object.dimension)

            return data_getter(request, self._object.data.start_frame,
                self._object.data.stop_frame, self._object.data)

    @tus_chunk_action(detail=True, suffix_base="data")
    def append_data_chunk(self, request, pk, file_id):
        self._object = self.get_object()
        return self.append_tus_chunk(request, file_id)

    @extend_schema(methods=['GET'], summary='Method allows to download task annotations',
        parameters=[
            OpenApiParameter('format', location=OpenApiParameter.QUERY, type=OpenApiTypes.STR, required=False,
                description="Desired output format name\nYou can get the list of supported formats at:\n/server/annotation/formats"),
            OpenApiParameter('filename', description='Desired output file name',
                location=OpenApiParameter.QUERY, type=OpenApiTypes.STR, required=False),
            OpenApiParameter('action', location=OpenApiParameter.QUERY,
                description='Used to start downloading process after annotation file had been created',
                type=OpenApiTypes.STR, required=False, enum=['download']),
            OpenApiParameter('location', description='Where need to save downloaded dataset',
                location=OpenApiParameter.QUERY, type=OpenApiTypes.STR, required=False,
                enum=Location.list()),
            OpenApiParameter('cloud_storage_id', description='Storage id',
                location=OpenApiParameter.QUERY, type=OpenApiTypes.NUMBER, required=False),
            OpenApiParameter('use_default_location', description='Use the location that was configured in the task to export annotation',
                location=OpenApiParameter.QUERY, type=OpenApiTypes.BOOL, required=False,
                default=True),
        ],
        responses={
            '200': OpenApiResponse(PolymorphicProxySerializer(
                component_name='AnnotationsRead',
                serializers=[LabeledDataSerializer, OpenApiTypes.BINARY],
                resource_type_field_name=None
            ), description='Download of file started'),
            '201': OpenApiResponse(description='Annotations file is ready to download'),
            '202': OpenApiResponse(description='Dump of annotations has been started'),
            '400': OpenApiResponse(description='Exporting without data is not allowed'),
            '405': OpenApiResponse(description='Format is not available'),
        })
    @extend_schema(methods=['PUT'], summary='Method allows to upload task annotations or edit existing annotations',
        description=textwrap.dedent("""
            To check the status of the process of uploading a task annotations from a file:

            After initiating the annotations upload, you will receive an rq_id parameter.
            Make sure to include this parameter as a query parameter in your subsequent
            PUT /api/tasks/id/annotations requests to track the status of the annotations upload.
        """),
        parameters=[
            OpenApiParameter('format', location=OpenApiParameter.QUERY, type=OpenApiTypes.STR, required=False,
                description='Input format name\nYou can get the list of supported formats at:\n/server/annotation/formats'),
            OpenApiParameter('rq_id', location=OpenApiParameter.QUERY, type=OpenApiTypes.STR, required=False,
                description='rq id'),
        ],
        request=PolymorphicProxySerializer('TaskAnnotationsUpdate',
            # TODO: refactor to use required=False when possible
            serializers=[LabeledDataSerializer, AnnotationFileSerializer, OpenApiTypes.NONE],
            resource_type_field_name=None
        ),
        responses={
            '201': OpenApiResponse(description='Uploading has finished'),
            '202': OpenApiResponse(description='Uploading has been started'),
            '405': OpenApiResponse(description='Format is not available'),
        })
    @extend_schema(methods=['POST'],
        summary="Method allows to initialize the  process of upload task annotations from a local or a cloud storage file",
        description=textwrap.dedent("""
            The request POST /api/tasks/id/annotations will initiate file upload and will create
            the rq job on the server in which the process of annotations uploading from file
            will be carried out. Please, use the PUT /api/tasks/id/annotations endpoint for checking status of the process.
        """),
        parameters=[
            OpenApiParameter('format', location=OpenApiParameter.QUERY, type=OpenApiTypes.STR, required=False,
                description='Input format name\nYou can get the list of supported formats at:\n/server/annotation/formats'),
            OpenApiParameter('location', description='where to import the annotation from',
                location=OpenApiParameter.QUERY, type=OpenApiTypes.STR, required=False,
                enum=Location.list()),
            OpenApiParameter('cloud_storage_id', description='Storage id',
                location=OpenApiParameter.QUERY, type=OpenApiTypes.NUMBER, required=False),
            OpenApiParameter('use_default_location', description='Use the location that was configured in task to import annotations',
                location=OpenApiParameter.QUERY, type=OpenApiTypes.BOOL, required=False,
                default=True),
            OpenApiParameter('filename', description='Annotation file name',
                location=OpenApiParameter.QUERY, type=OpenApiTypes.STR, required=False),
        ],
        request=PolymorphicProxySerializer('TaskAnnotationsWrite',
            # TODO: refactor to use required=False when possible
            serializers=[AnnotationFileSerializer, OpenApiTypes.NONE],
            resource_type_field_name=None
        ),
        responses={
            '201': OpenApiResponse(description='Uploading has finished'),
            '202': OpenApiResponse(RqIdSerializer, description='Uploading has been started'),
            '405': OpenApiResponse(description='Format is not available'),
        })
    @extend_schema(methods=['PATCH'], summary='Method performs a partial update of annotations in a specific task',
        parameters=[
            OpenApiParameter('action', location=OpenApiParameter.QUERY, required=True,
                type=OpenApiTypes.STR, enum=['create', 'update', 'delete']),
        ],
        request=LabeledDataSerializer,
        responses={
            '200': LabeledDataSerializer,
        })
    @extend_schema(methods=['DELETE'], summary='Method deletes all annotations for a specific task',
        responses={
            '204': OpenApiResponse(description='The annotation has been deleted'),
        })
    @action(detail=True, methods=['GET', 'DELETE', 'PUT', 'PATCH', 'POST', 'OPTIONS'], url_path=r'annotations/?$',
        serializer_class=None, parser_classes=_UPLOAD_PARSER_CLASSES)
    def annotations(self, request, pk):
        self._object = self.get_object() # force call of check_object_permissions()
        if request.method == 'GET':
            if self._object.data:
                return self.export_annotations(
                    request=request,
                    db_obj=self._object,
                    export_func=_export_annotations,
                    callback=dm.views.export_task_annotations,
                    get_data=dm.task.get_task_data,
                )
            else:
                return Response(data="Exporting annotations from a task without data is not allowed",
                    status=status.HTTP_400_BAD_REQUEST)
        elif request.method == 'POST' or request.method == 'OPTIONS':
            # NOTE: initialization process of annotations import
            format_name = request.query_params.get('format', '')
            return self.import_annotations(
                request=request,
                db_obj=self._object,
                import_func=_import_annotations,
                rq_func=dm.task.import_task_annotations,
                rq_id_template=self.IMPORT_RQ_ID_TEMPLATE
            )
        elif request.method == 'PUT':
            format_name = request.query_params.get('format', '')
            if format_name:
                # NOTE: continue process of import annotations
                use_settings = strtobool(str(request.query_params.get('use_default_location', True)))
                conv_mask_to_poly = strtobool(request.query_params.get('conv_mask_to_poly', 'True'))
                obj = self._object if use_settings else request.query_params
                location_conf = get_location_configuration(
                    obj=obj, use_settings=use_settings, field_name=StorageType.SOURCE
                )
                return _import_annotations(
                    request=request,
                    rq_id_template=self.IMPORT_RQ_ID_TEMPLATE,
                    rq_func=dm.task.import_task_annotations,
                    db_obj=self._object,
                    format_name=format_name,
                    location_conf=location_conf,
                    conv_mask_to_poly=conv_mask_to_poly
                )
            else:
                serializer = LabeledDataSerializer(data=request.data)
                if serializer.is_valid(raise_exception=True):
                    data = dm.task.put_task_data(pk, serializer.data)
                    return Response(data)
        elif request.method == 'DELETE':
            dm.task.delete_task_data(pk)
            return Response(status=status.HTTP_204_NO_CONTENT)
        elif request.method == 'PATCH':
            action = self.request.query_params.get("action", None)
            if action not in dm.task.PatchAction.values():
                raise serializers.ValidationError(
                    "Please specify a correct 'action' for the request")
            serializer = LabeledDataSerializer(data=request.data)
            if serializer.is_valid(raise_exception=True):
                try:
                    data = dm.task.patch_task_data(pk, serializer.data, action)
                except (AttributeError, IntegrityError) as e:
                    return Response(data=str(e), status=status.HTTP_400_BAD_REQUEST)
                return Response(data)

    @tus_chunk_action(detail=True, suffix_base="annotations")
    def append_annotations_chunk(self, request, pk, file_id):
        self._object = self.get_object()
        return self.append_tus_chunk(request, file_id)

    @extend_schema(
        summary='When task is being created the method returns information about a status of the creation process',
        responses={
            '200': RqStatusSerializer,
        })
    @action(detail=True, methods=['GET'], serializer_class=RqStatusSerializer)
    def status(self, request, pk):
        self.get_object() # force call of check_object_permissions()
        response = self._get_rq_response(
            queue=settings.CVAT_QUEUES.IMPORT_DATA.value,
            job_id=f"create:task.id{pk}-by-{request.user}"
        )
        serializer = RqStatusSerializer(data=response)

        if serializer.is_valid(raise_exception=True):
            return Response(serializer.data)

    @staticmethod
    def _get_rq_response(queue, job_id):
        queue = django_rq.get_queue(queue)
        job = queue.fetch_job(job_id)
        response = {}
        if job is None or job.is_finished:
            response = { "state": "Finished" }
        elif job.is_queued:
            response = { "state": "Queued" }
        elif job.is_failed:
            # FIXME: It seems that in some cases exc_info can be None.
            # It's not really clear how it is possible, but it can
            # lead to an error in serializing the response
            # https://github.com/opencv/cvat/issues/5215
            response = { "state": "Failed", "message": parse_exception_message(job.exc_info or "Unknown error") }
        else:
            response = { "state": "Started" }
            if job.meta.get('status'):
                response['message'] = job.meta['status']
            response['progress'] = job.meta.get('task_progress', 0.)

        return response

    @extend_schema(summary='Method provides a meta information about media files which are related with the task',
        responses={
            '200': DataMetaReadSerializer,
        })
    @extend_schema(methods=['PATCH'], summary='Method performs an update of data meta fields (deleted frames)',
        request=DataMetaWriteSerializer,
        responses={
            '200': DataMetaReadSerializer,
        })
    @action(detail=True, methods=['GET', 'PATCH'], serializer_class=DataMetaReadSerializer,
        url_path='data/meta')
    def metadata(self, request, pk):
        self.get_object() #force to call check_object_permissions
        db_task = models.Task.objects.prefetch_related(
            Prefetch('data', queryset=models.Data.objects.select_related('video').prefetch_related(
                Prefetch('images', queryset=models.Image.objects.prefetch_related('related_files').order_by('frame'))
            ))
        ).get(pk=pk)

        if request.method == 'PATCH':
            serializer = DataMetaWriteSerializer(instance=db_task.data, data=request.data)
            if serializer.is_valid(raise_exception=True):
                db_task.data = serializer.save()

        if hasattr(db_task.data, 'video'):
            media = [db_task.data.video]
        else:
            media = list(db_task.data.images.all())

        frame_meta = [{
            'width': item.width,
            'height': item.height,
            'name': item.path,
            'related_files': item.related_files.count() if hasattr(item, 'related_files') else 0
        } for item in media]

        db_data = db_task.data
        db_data.frames = frame_meta

        serializer = DataMetaReadSerializer(db_data)
        return Response(serializer.data)

    @extend_schema(summary='Export task as a dataset in a specific format',
        parameters=[
            OpenApiParameter('format', location=OpenApiParameter.QUERY,
                description='Desired output format name\nYou can get the list of supported formats at:\n/server/annotation/formats',
                type=OpenApiTypes.STR, required=True),
            OpenApiParameter('filename', description='Desired output file name',
                location=OpenApiParameter.QUERY, type=OpenApiTypes.STR, required=False),
            OpenApiParameter('action', location=OpenApiParameter.QUERY,
                description='Used to start downloading process after annotation file had been created',
                type=OpenApiTypes.STR, required=False, enum=['download']),
            OpenApiParameter('use_default_location', description='Use the location that was configured in task to export annotations',
                location=OpenApiParameter.QUERY, type=OpenApiTypes.BOOL, required=False,
                default=True),
            OpenApiParameter('location', description='Where need to save downloaded dataset',
                location=OpenApiParameter.QUERY, type=OpenApiTypes.STR, required=False,
                enum=Location.list()),
            OpenApiParameter('cloud_storage_id', description='Storage id',
                location=OpenApiParameter.QUERY, type=OpenApiTypes.NUMBER, required=False),
        ],
        responses={
            '200': OpenApiResponse(OpenApiTypes.BINARY, description='Download of file started'),
            '201': OpenApiResponse(description='Output file is ready for downloading'),
            '202': OpenApiResponse(description='Exporting has been started'),
            '400': OpenApiResponse(description='Exporting without data is not allowed'),
            '405': OpenApiResponse(description='Format is not available'),
        })
    @action(detail=True, methods=['GET'], serializer_class=None,
        url_path='dataset')
    def dataset_export(self, request, pk):
        self._object = self.get_object() # force call of check_object_permissions()

        if self._object.data:
            return self.export_annotations(
                request=request,
                db_obj=self._object,
                export_func=_export_annotations,
                callback=dm.views.export_task_as_dataset)
        else:
            return Response(data="Exporting a dataset from a task without data is not allowed",
                status=status.HTTP_400_BAD_REQUEST)

    @extend_schema(summary='Method returns a preview image for the task',
        responses={
            '200': OpenApiResponse(description='Task image preview'),
            '404': OpenApiResponse(description='Task image preview not found'),
        })
    @action(detail=True, methods=['GET'], url_path='preview')
    def preview(self, request, pk):
        self._object = self.get_object() # call check_object_permissions as well

        if not self._object.data:
            return HttpResponseNotFound('Task image preview not found')

        data_getter = DataChunkGetter(
            data_type='preview',
            data_quality='compressed',
            data_num=self._object.data.start_frame,
            task_dim=self._object.dimension
        )

        return data_getter(request, self._object.data.start_frame,
            self._object.data.stop_frame, self._object.data)


@extend_schema(tags=['jobs'])
@extend_schema_view(
    create=extend_schema(
        summary='Method creates a new job in the task',
        request=JobWriteSerializer,
        responses={
            '201': JobReadSerializer, # check JobWriteSerializer.to_representation
        }),
    retrieve=extend_schema(
        summary='Method returns details of a job',
        responses={
            '200': JobReadSerializer,
        }),
    list=extend_schema(
        summary='Method returns a paginated list of jobs',
        responses={
            '200': JobReadSerializer(many=True),
        }),
    partial_update=extend_schema(
        summary='Methods does a partial update of chosen fields in a job',
        request=JobWriteSerializer(partial=True),
        responses={
            '200': JobReadSerializer, # check JobWriteSerializer.to_representation
        }),
    destroy=extend_schema(
        summary='Method deletes a job and its related annotations',
        description=textwrap.dedent("""\
            Please note, that not every job can be removed. Currently,
            it is only available for Ground Truth jobs.
            """),
        responses={
            '204': OpenApiResponse(description='The job has been deleted'),
        }),
)
class JobViewSet(viewsets.GenericViewSet, mixins.ListModelMixin, mixins.CreateModelMixin,
    mixins.RetrieveModelMixin, PartialUpdateModelMixin, mixins.DestroyModelMixin,
    UploadMixin, AnnotationMixin
):
    queryset = Job.objects.select_related('assignee', 'segment__task__data',
        'segment__task__project', 'segment__task__annotation_guide', 'segment__task__project__annotation_guide',
    ).annotate(
        Count('issues', distinct=True),
        task_labels_count=Count('segment__task__label',
            filter=Q(segment__task__label__parent__isnull=True), distinct=True),
        proj_labels_count=Count('segment__task__project__label',
            filter=Q(segment__task__project__label__parent__isnull=True), distinct=True)
    ).all()

    iam_organization_field = 'segment__task__organization'
    search_fields = ('task_name', 'project_name', 'assignee', 'state', 'stage')
    filter_fields = list(search_fields) + [
        'id', 'task_id', 'project_id', 'updated_date', 'dimension', 'type'
    ]
    simple_filters = list(set(filter_fields) - {'id', 'updated_date'})
    ordering_fields = list(filter_fields)
    ordering = "-id"
    lookup_fields = {
        'dimension': 'segment__task__dimension',
        'task_id': 'segment__task_id',
        'project_id': 'segment__task__project_id',
        'task_name': 'segment__task__name',
        'project_name': 'segment__task__project__name',
        'assignee': 'assignee__username'
    }
    IMPORT_RQ_ID_TEMPLATE = get_import_rq_id('job', {}, 'annotations', {})

    def get_queryset(self):
        queryset = super().get_queryset()

        if self.action == 'list':
            perm = JobPermission.create_scope_list(self.request)
            queryset = perm.filter(queryset)

        return queryset

    def get_serializer_class(self):
        if self.request.method in SAFE_METHODS:
            return JobReadSerializer
        else:
            return JobWriteSerializer

    @transaction.atomic
    def perform_create(self, serializer):
        super().perform_create(serializer)

        # Required for the extra summary information added in the queryset
        serializer.instance = self.get_queryset().get(pk=serializer.instance.pk)

    def perform_destroy(self, instance):
        if instance.type != JobType.GROUND_TRUTH:
            raise ValidationError("Only ground truth jobs can be removed")

        return super().perform_destroy(instance)

    # UploadMixin method
    def get_upload_dir(self):
        return self._object.get_tmp_dirname()

    # UploadMixin method
    def upload_finished(self, request):
        if self.action == 'annotations':
            format_name = request.query_params.get("format", "")
            filename = request.query_params.get("filename", "")
            conv_mask_to_poly = strtobool(request.query_params.get('conv_mask_to_poly', 'True'))
            tmp_dir = self.get_upload_dir()
            if os.path.isfile(os.path.join(tmp_dir, filename)):
                annotation_file = os.path.join(tmp_dir, filename)
                return _import_annotations(
                        request=request,
                        filename=annotation_file,
                        rq_id_template=self.IMPORT_RQ_ID_TEMPLATE,
                        rq_func=dm.task.import_job_annotations,
                        db_obj=self._object,
                        format_name=format_name,
                        conv_mask_to_poly=conv_mask_to_poly,
                    )
            else:
                return Response(data='No such file were uploaded',
                        status=status.HTTP_400_BAD_REQUEST)
        return Response(data='Unknown upload was finished',
                        status=status.HTTP_400_BAD_REQUEST)

    @extend_schema(methods=['GET'],
        summary="Method returns annotations for a specific job as a JSON document. "
            "If format is specified, a zip archive is returned.",
        parameters=[
            OpenApiParameter('format', location=OpenApiParameter.QUERY,
                description='Desired output format name\nYou can get the list of supported formats at:\n/server/annotation/formats',
                type=OpenApiTypes.STR, required=False),
            OpenApiParameter('filename', description='Desired output file name',
                location=OpenApiParameter.QUERY, type=OpenApiTypes.STR, required=False),
            OpenApiParameter('action', location=OpenApiParameter.QUERY,
                description='Used to start downloading process after annotation file had been created',
                type=OpenApiTypes.STR, required=False, enum=['download']),
            OpenApiParameter('location', description='Where need to save downloaded annotation',
                location=OpenApiParameter.QUERY, type=OpenApiTypes.STR, required=False,
                enum=Location.list()),
            OpenApiParameter('cloud_storage_id', description='Storage id',
                location=OpenApiParameter.QUERY, type=OpenApiTypes.NUMBER, required=False),
            OpenApiParameter('use_default_location', description='Use the location that was configured in the task to export annotation',
                location=OpenApiParameter.QUERY, type=OpenApiTypes.BOOL, required=False,
                default=True),
        ],
        responses={
            '200': OpenApiResponse(PolymorphicProxySerializer(
                component_name='AnnotationsRead',
                serializers=[LabeledDataSerializer, OpenApiTypes.BINARY],
                resource_type_field_name=None
            ), description='Download of file started'),
            '201': OpenApiResponse(description='Output file is ready for downloading'),
            '202': OpenApiResponse(description='Exporting has been started'),
            '405': OpenApiResponse(description='Format is not available'),
        })
    @extend_schema(methods=['POST'],
        summary='Method allows to initialize the process of the job annotation upload from a local file or a cloud storage',
        description=textwrap.dedent("""
            The request POST /api/jobs/id/annotations will initiate file upload and will create
            the rq job on the server in which the process of annotations uploading from file
            will be carried out. Please, use the PUT /api/jobs/id/annotations endpoint for checking status of the process.
        """),
        parameters=[
            OpenApiParameter('format', location=OpenApiParameter.QUERY, type=OpenApiTypes.STR, required=False,
                description='Input format name\nYou can get the list of supported formats at:\n/server/annotation/formats'),
            OpenApiParameter('location', description='where to import the annotation from',
                location=OpenApiParameter.QUERY, type=OpenApiTypes.STR, required=False,
                enum=Location.list()),
            OpenApiParameter('cloud_storage_id', description='Storage id',
                location=OpenApiParameter.QUERY, type=OpenApiTypes.NUMBER, required=False),
            OpenApiParameter('use_default_location', description='Use the location that was configured in the task to import annotation',
                location=OpenApiParameter.QUERY, type=OpenApiTypes.BOOL, required=False,
                default=True),
            OpenApiParameter('filename', description='Annotation file name',
                location=OpenApiParameter.QUERY, type=OpenApiTypes.STR, required=False),
        ],
        request=AnnotationFileSerializer(required=False),
        responses={
            '201': OpenApiResponse(description='Uploading has finished'),
            '202': OpenApiResponse(RqIdSerializer, description='Uploading has been started'),
            '405': OpenApiResponse(description='Format is not available'),
        })
    @extend_schema(methods=['PUT'],
                   summary='Method performs an update of all annotations in a specific job '
                            'or used for uploading annotations from a file',
        description=textwrap.dedent("""
            To check the status of the process of uploading a job annotations from a file:

            After initiating the annotations upload, you will receive an rq_id parameter.
            Make sure to include this parameter as a query parameter in your subsequent
            PUT /api/jobs/id/annotations requests to track the status of the annotations upload.
        """),
        parameters=[
            OpenApiParameter('format', location=OpenApiParameter.QUERY, type=OpenApiTypes.STR, required=False,
                description='Input format name\nYou can get the list of supported formats at:\n/server/annotation/formats'),
            OpenApiParameter('location', description='where to import the annotation from',
                location=OpenApiParameter.QUERY, type=OpenApiTypes.STR, required=False,
                enum=Location.list()),
            OpenApiParameter('cloud_storage_id', description='Storage id',
                location=OpenApiParameter.QUERY, type=OpenApiTypes.NUMBER, required=False),
            OpenApiParameter('use_default_location', description='Use the location that was configured in the task to import annotation',
                location=OpenApiParameter.QUERY, type=OpenApiTypes.BOOL, required=False,
                default=True),
            OpenApiParameter('filename', description='Annotation file name',
                location=OpenApiParameter.QUERY, type=OpenApiTypes.STR, required=False),
            OpenApiParameter('rq_id', location=OpenApiParameter.QUERY, type=OpenApiTypes.STR, required=False,
                description='rq id'),
        ],
        request=PolymorphicProxySerializer(
            component_name='JobAnnotationsUpdate',
            serializers=[LabeledDataSerializer, AnnotationFileSerializer(required=False)],
            resource_type_field_name=None
        ),
        responses={
            '201': OpenApiResponse(description='Uploading has finished'),
            '202': OpenApiResponse(description='Uploading has been started'),
            '405': OpenApiResponse(description='Format is not available'),
        })
    @extend_schema(methods=['PATCH'], summary='Method performs a partial update of annotations in a specific job',
        parameters=[
            OpenApiParameter('action', location=OpenApiParameter.QUERY, type=OpenApiTypes.STR,
                required=True, enum=['create', 'update', 'delete'])
        ],
        request=LabeledDataSerializer,
        responses={
            '200': OpenApiResponse(description='Annotations successfully uploaded'),
        })
    @extend_schema(methods=['DELETE'], summary='Method deletes all annotations for a specific job',
        responses={
            '204': OpenApiResponse(description='The annotation has been deleted'),
        })
    @action(detail=True, methods=['GET', 'DELETE', 'PUT', 'PATCH', 'POST', 'OPTIONS'], url_path=r'annotations/?$',
        serializer_class=LabeledDataSerializer, parser_classes=_UPLOAD_PARSER_CLASSES)
    def annotations(self, request, pk):
        self._object = self.get_object() # force call of check_object_permissions()
        if request.method == 'GET':
            return self.export_annotations(
                request=request,
                db_obj=self._object.segment.task,
                export_func=_export_annotations,
                callback=dm.views.export_job_annotations,
                get_data=dm.task.get_job_data,
            )

        elif request.method == 'POST' or request.method == 'OPTIONS':
            format_name = request.query_params.get('format', '')
            return self.import_annotations(
                request=request,
                db_obj=self._object,
                import_func=_import_annotations,
                rq_func=dm.task.import_job_annotations,
                rq_id_template=self.IMPORT_RQ_ID_TEMPLATE
            )

        elif request.method == 'PUT':
            format_name = request.query_params.get('format', '')
            if format_name:
                use_settings = strtobool(str(request.query_params.get('use_default_location', True)))
                conv_mask_to_poly = strtobool(request.query_params.get('conv_mask_to_poly', 'True'))
                obj = self._object.segment.task if use_settings else request.query_params
                location_conf = get_location_configuration(
                    obj=obj, use_settings=use_settings, field_name=StorageType.SOURCE
                )
                return _import_annotations(
                    request=request,
                    rq_id_template=self.IMPORT_RQ_ID_TEMPLATE,
                    rq_func=dm.task.import_job_annotations,
                    db_obj=self._object,
                    format_name=format_name,
                    location_conf=location_conf,
                    conv_mask_to_poly=conv_mask_to_poly
                )
            else:
                serializer = LabeledDataSerializer(data=request.data)
                if serializer.is_valid(raise_exception=True):
                    try:
                        data = dm.task.put_job_data(pk, serializer.data)
                    except (AttributeError, IntegrityError) as e:
                        return Response(data=str(e), status=status.HTTP_400_BAD_REQUEST)
                    return Response(data)
        elif request.method == 'DELETE':
            dm.task.delete_job_data(pk)
            return Response(status=status.HTTP_204_NO_CONTENT)
        elif request.method == 'PATCH':
            action = self.request.query_params.get("action", None)
            if action not in dm.task.PatchAction.values():
                raise serializers.ValidationError(
                    "Please specify a correct 'action' for the request")
            serializer = LabeledDataSerializer(data=request.data)
            if serializer.is_valid(raise_exception=True):
                try:
                    data = dm.task.patch_job_data(pk, serializer.data, action)
                except (AttributeError, IntegrityError) as e:
                    return Response(data=str(e), status=status.HTTP_400_BAD_REQUEST)
                handle_annotations_patch(instance=self._object, annotations=data, action=action)
                return Response(data)


    @tus_chunk_action(detail=True, suffix_base="annotations")
    def append_annotations_chunk(self, request, pk, file_id):
        self._object = self.get_object()
        return self.append_tus_chunk(request, file_id)


    @extend_schema(summary='Export job as a dataset in a specific format',
        parameters=[
            OpenApiParameter('format', location=OpenApiParameter.QUERY,
                description='Desired output format name\nYou can get the list of supported formats at:\n/server/annotation/formats',
                type=OpenApiTypes.STR, required=True),
            OpenApiParameter('filename', description='Desired output file name',
                location=OpenApiParameter.QUERY, type=OpenApiTypes.STR, required=False),
            OpenApiParameter('action', location=OpenApiParameter.QUERY,
                description='Used to start downloading process after annotation file had been created',
                type=OpenApiTypes.STR, required=False, enum=['download']),
            OpenApiParameter('use_default_location', description='Use the location that was configured in the task to export dataset',
                location=OpenApiParameter.QUERY, type=OpenApiTypes.BOOL, required=False,
                default=True),
            OpenApiParameter('location', description='Where need to save downloaded dataset',
                location=OpenApiParameter.QUERY, type=OpenApiTypes.STR, required=False,
                enum=Location.list()),
            OpenApiParameter('cloud_storage_id', description='Storage id',
                location=OpenApiParameter.QUERY, type=OpenApiTypes.NUMBER, required=False),
        ],
        responses={
            '200': OpenApiResponse(OpenApiTypes.BINARY, description='Download of file started'),
            '201': OpenApiResponse(description='Output file is ready for downloading'),
            '202': OpenApiResponse(description='Exporting has been started'),
            '405': OpenApiResponse(description='Format is not available'),
        })
    @action(detail=True, methods=['GET'], serializer_class=None,
        url_path='dataset')
    def dataset_export(self, request, pk):
        self._object = self.get_object() # force call of check_object_permissions()

        return self.export_annotations(
            request=request,
            db_obj=self._object.segment.task,
            export_func=_export_annotations,
            callback=dm.views.export_job_as_dataset
        )

    @extend_schema(summary='Method returns data for a specific job',
        parameters=[
            OpenApiParameter('type', description='Specifies the type of the requested data',
                location=OpenApiParameter.QUERY, required=False, type=OpenApiTypes.STR,
                enum=['chunk', 'frame', 'context_image']),
            OpenApiParameter('quality', location=OpenApiParameter.QUERY, required=False,
                type=OpenApiTypes.STR, enum=['compressed', 'original'],
                description="Specifies the quality level of the requested data"),
            OpenApiParameter('number', location=OpenApiParameter.QUERY, required=False, type=OpenApiTypes.INT,
                description="A unique number value identifying chunk or frame"),
            ],
        responses={
            '200': OpenApiResponse(OpenApiTypes.BINARY, description='Data of a specific type'),
        })
    @action(detail=True, methods=['GET'],
        simple_filters=[] # type query parameter conflicts with the filter
    )
    def data(self, request, pk):
        db_job = self.get_object() # call check_object_permissions as well
        data_type = request.query_params.get('type', None)
        data_num = request.query_params.get('number', None)
        data_quality = request.query_params.get('quality', 'compressed')

        data_getter = JobDataGetter(db_job, data_type, data_num, data_quality)

        return data_getter(request, db_job.segment.start_frame,
            db_job.segment.stop_frame, db_job.segment.task.data)


    @extend_schema(summary='Method provides a meta information about media files which are related with the job',
        responses={
            '200': DataMetaReadSerializer,
        })
    @extend_schema(methods=['PATCH'], summary='Method performs an update of data meta fields (deleted frames)',
        request=DataMetaWriteSerializer,
        responses={
            '200': DataMetaReadSerializer,
        }, tags=['tasks'], versions=['2.0'])
    @action(detail=True, methods=['GET', 'PATCH'], serializer_class=DataMetaReadSerializer,
        url_path='data/meta')
    def metadata(self, request, pk):
        self.get_object() # force call of check_object_permissions()
        db_job = models.Job.objects.prefetch_related(
            'segment',
            'segment__task',
            Prefetch('segment__task__data', queryset=models.Data.objects.select_related('video').prefetch_related(
                Prefetch('images', queryset=models.Image.objects.prefetch_related('related_files').order_by('frame'))
            ))
        ).get(pk=pk)

        db_data = db_job.segment.task.data
        start_frame = db_job.segment.start_frame
        stop_frame = db_job.segment.stop_frame
        frame_step = db_data.get_frame_step()
        data_start_frame = db_data.start_frame + start_frame * frame_step
        data_stop_frame = min(db_data.stop_frame, db_data.start_frame + stop_frame * frame_step)
        frame_set = db_job.segment.frame_set

        if request.method == 'PATCH':
            serializer = DataMetaWriteSerializer(instance=db_data, data=request.data)
            if serializer.is_valid(raise_exception=True):
                serializer.validated_data['deleted_frames'] = list(filter(
                    lambda frame: frame >= start_frame and frame <= stop_frame,
                    serializer.validated_data['deleted_frames']
                )) + list(filter(
                    lambda frame: frame < start_frame or frame > stop_frame,
                    db_data.deleted_frames,
                ))
                db_data = serializer.save()
                db_job.segment.task.save()
                if db_job.segment.task.project:
                    db_job.segment.task.project.save()

        if hasattr(db_data, 'video'):
            media = [db_data.video]
        else:
            media = [
                # Insert placeholders if frames are skipped
                # We could skip them here too, but UI can't decode chunks then
                f if f.frame in frame_set else SimpleNamespace(
                    path=f'placeholder.jpg', width=f.width, height=f.height
                )
                for f in db_data.images.filter(
                    frame__gte=data_start_frame,
                    frame__lte=data_stop_frame,
                ).all()
            ]

        # Filter data with segment size
        # Should data.size also be cropped by segment size?
        db_data.deleted_frames = filter(
            lambda frame: frame >= start_frame and frame <= stop_frame,
            db_data.deleted_frames,
        )
        db_data.start_frame = data_start_frame
        db_data.stop_frame = data_stop_frame
        db_data.size = len(frame_set)
        db_data.included_frames = db_job.segment.frames or None

        frame_meta = [{
            'width': item.width,
            'height': item.height,
            'name': item.path,
            'related_files': item.related_files.count() if hasattr(item, 'related_files') else 0
        } for item in media]

        db_data.frames = frame_meta

        serializer = DataMetaReadSerializer(db_data)
        return Response(serializer.data)

    @extend_schema(summary='Method returns a preview image for the job',
        responses={
            '200': OpenApiResponse(description='Job image preview'),
        })
    @action(detail=True, methods=['GET'], url_path='preview')
    def preview(self, request, pk):
        self._object = self.get_object() # call check_object_permissions as well

        data_getter = DataChunkGetter(
            data_type='preview',
            data_quality='compressed',
            data_num=self._object.segment.start_frame,
            task_dim=self._object.segment.task.dimension
        )

        return data_getter(request, self._object.segment.start_frame,
           self._object.segment.stop_frame, self._object.segment.task.data)


@extend_schema(tags=['issues'])
@extend_schema_view(
    retrieve=extend_schema(
        summary='Method returns details of an issue',
        responses={
            '200': IssueReadSerializer,
        }),
    list=extend_schema(
        summary='Method returns a paginated list of issues',
        responses={
            '200': IssueReadSerializer(many=True),
        }),
    partial_update=extend_schema(
        summary='Methods does a partial update of chosen fields in an issue',
        request=IssueWriteSerializer(partial=True),
        responses={
            '200': IssueReadSerializer, # check IssueWriteSerializer.to_representation
        }),
    create=extend_schema(
        summary='Method creates an issue',
        request=IssueWriteSerializer,
        parameters=ORGANIZATION_OPEN_API_PARAMETERS,
        responses={
            '201': IssueReadSerializer, # check IssueWriteSerializer.to_representation
        }),
    destroy=extend_schema(
        summary='Method deletes an issue',
        responses={
            '204': OpenApiResponse(description='The issue has been deleted'),
        })
)
class IssueViewSet(viewsets.GenericViewSet, mixins.ListModelMixin,
    mixins.RetrieveModelMixin, mixins.CreateModelMixin, mixins.DestroyModelMixin,
    PartialUpdateModelMixin
):
    queryset = Issue.objects.prefetch_related(
        'job__segment__task', 'owner', 'assignee', 'job'
    ).all()

    iam_organization_field = 'job__segment__task__organization'
    search_fields = ('owner', 'assignee')
    filter_fields = list(search_fields) + ['id', 'job_id', 'task_id', 'resolved', 'frame_id']
    simple_filters = list(search_fields) + ['job_id', 'task_id', 'resolved', 'frame_id']
    ordering_fields = list(filter_fields)
    lookup_fields = {
        'owner': 'owner__username',
        'assignee': 'assignee__username',
        'job_id': 'job',
        'task_id': 'job__segment__task__id',
        'frame_id': 'frame',
    }
    ordering = '-id'

    def get_queryset(self):
        queryset = super().get_queryset()

        if self.action == 'list':
            perm = IssuePermission.create_scope_list(self.request)
            queryset = perm.filter(queryset)

        return queryset

    def get_serializer_class(self):
        if self.request.method in SAFE_METHODS:
            return IssueReadSerializer
        else:
            return IssueWriteSerializer

    def perform_create(self, serializer, **kwargs):
        serializer.save(owner=self.request.user)

@extend_schema(tags=['comments'])
@extend_schema_view(
    retrieve=extend_schema(
        summary='Method returns details of a comment',
        responses={
            '200': CommentReadSerializer,
        }),
    list=extend_schema(
        summary='Method returns a paginated list of comments',
        responses={
            '200': CommentReadSerializer(many=True),
        }),
    partial_update=extend_schema(
        summary='Methods does a partial update of chosen fields in a comment',
        request=CommentWriteSerializer(partial=True),
        responses={
            '200': CommentReadSerializer, # check CommentWriteSerializer.to_representation
        }),
    create=extend_schema(
        summary='Method creates a comment',
        request=CommentWriteSerializer,
        parameters=ORGANIZATION_OPEN_API_PARAMETERS,
        responses={
            '201': CommentReadSerializer, # check CommentWriteSerializer.to_representation
        }),
    destroy=extend_schema(
        summary='Method deletes a comment',
        responses={
            '204': OpenApiResponse(description='The comment has been deleted'),
        })
)
class CommentViewSet(viewsets.GenericViewSet, mixins.ListModelMixin,
    mixins.RetrieveModelMixin, mixins.CreateModelMixin, mixins.DestroyModelMixin,
    PartialUpdateModelMixin
):
    queryset = Comment.objects.prefetch_related(
        'issue', 'issue__job', 'owner'
    ).all()

    iam_organization_field = 'issue__job__segment__task__organization'
    search_fields = ('owner',)
    filter_fields = list(search_fields) + ['id', 'issue_id', 'frame_id', 'job_id']
    simple_filters = list(search_fields) + ['issue_id', 'frame_id', 'job_id']
    ordering_fields = list(filter_fields)
    ordering = '-id'
    lookup_fields = {
        'owner': 'owner__username',
        'issue_id': 'issue__id',
        'job_id': 'issue__job__id',
        'frame_id': 'issue__frame',
    }

    def get_queryset(self):
        queryset = super().get_queryset()

        if self.action == 'list':
            perm = CommentPermission.create_scope_list(self.request)
            queryset = perm.filter(queryset)

        return queryset

    def get_serializer_class(self):
        if self.request.method in SAFE_METHODS:
            return CommentReadSerializer
        else:
            return CommentWriteSerializer

    def perform_create(self, serializer, **kwargs):
        serializer.save(owner=self.request.user)


@extend_schema(tags=['labels'])
@extend_schema_view(
    retrieve=extend_schema(
        summary='Method returns details of a label',
        responses={
            '200': LabelSerializer,
        }),
    list=extend_schema(
        summary='Method returns a paginated list of labels',
        parameters=[
            # These filters are implemented differently from others
            OpenApiParameter('job_id', type=OpenApiTypes.INT,
                description='A simple equality filter for job id'),
            OpenApiParameter('task_id', type=OpenApiTypes.INT,
                description='A simple equality filter for task id'),
            OpenApiParameter('project_id', type=OpenApiTypes.INT,
                description='A simple equality filter for project id'),
            *ORGANIZATION_OPEN_API_PARAMETERS
        ],
        responses={
            '200': LabelSerializer(many=True),
        }),
    partial_update=extend_schema(
        summary='Methods does a partial update of chosen fields in a label'
        'To modify a sublabel, please use the PATCH method of the parent label',
        request=LabelSerializer(partial=True),
        responses={
            '200': LabelSerializer,
        }),
    destroy=extend_schema(
        summary='Method deletes a label. '
        'To delete a sublabel, please use the PATCH method of the parent label',
        responses={
            '204': OpenApiResponse(description='The label has been deleted'),
        })
)
class LabelViewSet(viewsets.GenericViewSet, mixins.ListModelMixin,
    mixins.RetrieveModelMixin, mixins.DestroyModelMixin, PartialUpdateModelMixin
):
    queryset = Label.objects.prefetch_related(
        'attributespec_set',
        'sublabels__attributespec_set',
        'task',
        'task__owner',
        'task__assignee',
        'task__organization',
        'project',
        'project__owner',
        'project__assignee',
        'project__organization'
    ).all()

    iam_organization_field = ('task__organization', 'project__organization')

    search_fields = ('name', 'parent')
    filter_fields = list(search_fields) + ['id', 'type', 'color', 'parent_id']
    simple_filters = list(set(filter_fields) - {'id'})
    ordering_fields = list(filter_fields)
    lookup_fields = {
        'parent': 'parent__name',
    }
    ordering = 'id'
    serializer_class = LabelSerializer

    def get_queryset(self):
        if self.action == 'list':
            job_id = self.request.GET.get('job_id', None)
            task_id = self.request.GET.get('task_id', None)
            project_id = self.request.GET.get('project_id', None)
            if sum(v is not None for v in [job_id, task_id, project_id]) > 1:
                raise ValidationError(
                    "job_id, task_id and project_id parameters cannot be used together",
                    code=status.HTTP_400_BAD_REQUEST
                )

            if job_id:
                # NOTE: This filter is too complex to be implemented by other means
                # It requires the following filter query:
                # (
                #  project__task__segment__job__id = job_id
                #  OR
                #  task__segment__job__id = job_id
                # )
                job = Job.objects.get(id=job_id)
                self.check_object_permissions(self.request, job)
                queryset = job.get_labels()
            elif task_id:
                # NOTE: This filter is too complex to be implemented by other means
                # It requires the following filter query:
                # (
                #  project__task__id = task_id
                #  OR
                #  task_id = task_id
                # )
                task = Task.objects.get(id=task_id)
                self.check_object_permissions(self.request, task)
                queryset = task.get_labels()
            elif project_id:
                # NOTE: this check is to make behavior consistent with other source filters
                project = Project.objects.get(id=project_id)
                self.check_object_permissions(self.request, project)
                queryset = project.get_labels()
            else:
                # In other cases permissions are checked already
                queryset = super().get_queryset()
                perm = LabelPermission.create_scope_list(self.request)
                queryset = perm.filter(queryset)

            # Include only 1st level labels in list responses
            queryset = queryset.filter(parent__isnull=True)
        else:
            queryset = super().get_queryset()

        return queryset

    def get_serializer(self, *args, **kwargs):
        kwargs['local'] = True
        return super().get_serializer(*args, **kwargs)

    def perform_update(self, serializer):
        if serializer.instance.parent is not None:
            # NOTE: this can be relaxed when skeleton updates are implemented properly
            raise ValidationError(
                "Sublabels cannot be modified this way. "
                "Please send a PATCH request with updated parent label data instead.",
                code=status.HTTP_400_BAD_REQUEST)

        return super().perform_update(serializer)

    def perform_destroy(self, instance):
        if instance.parent is not None:
            # NOTE: this can be relaxed when skeleton updates are implemented properly
            raise ValidationError(
                "Sublabels cannot be deleted this way. "
                "Please send a PATCH request with updated parent label data instead.",
                code=status.HTTP_400_BAD_REQUEST)

        return super().perform_destroy(instance)


@extend_schema(tags=['users'])
@extend_schema_view(
    list=extend_schema(
        summary='Method returns a paginated list of users',
        responses={
            '200': PolymorphicProxySerializer(
                component_name='MetaUser',
                serializers=[
                    UserSerializer,
                    BasicUserSerializer,
                ],
                resource_type_field_name=None,
                many=True, # https://github.com/tfranzel/drf-spectacular/issues/910
            ),
        }),
    retrieve=extend_schema(
        summary='Method provides information of a specific user',
        responses={
            '200': PolymorphicProxySerializer(
                component_name='MetaUser',
                serializers=[
                    UserSerializer,
                    BasicUserSerializer,
                ],
                resource_type_field_name=None,
            ),
        }),
    partial_update=extend_schema(
        summary='Method updates chosen fields of a user',
        responses={
            '200': PolymorphicProxySerializer(
                component_name='MetaUser',
                serializers=[
                    UserSerializer(partial=True),
                    BasicUserSerializer(partial=True),
                ],
                resource_type_field_name=None,
            ),
        }),
    destroy=extend_schema(
        summary='Method deletes a specific user from the server',
        responses={
            '204': OpenApiResponse(description='The user has been deleted'),
        })
)
class UserViewSet(viewsets.GenericViewSet, mixins.ListModelMixin,
    mixins.RetrieveModelMixin, PartialUpdateModelMixin, mixins.DestroyModelMixin):
    queryset = User.objects.prefetch_related('groups').all()
    iam_organization_field = 'memberships__organization'

    search_fields = ('username', 'first_name', 'last_name')
    filter_fields = list(search_fields) + ['id', 'is_active']
    simple_filters = list(search_fields) + ['is_active']
    ordering_fields = list(filter_fields)
    ordering = "-id"

    def get_queryset(self):
        queryset = super().get_queryset()

        if self.action == 'list':
            perm = UserPermission.create_scope_list(self.request)
            queryset = perm.filter(queryset)

        return queryset

    def get_serializer_class(self):
        # Early exit for drf-spectacular compatibility
        if getattr(self, 'swagger_fake_view', False):
            return UserSerializer

        user = self.request.user
        is_self = int(self.kwargs.get("pk", 0)) == user.id or \
            self.action == "self"
        if user.is_staff:
            return UserSerializer if not is_self else UserSerializer
        else:
            if is_self and self.request.method in SAFE_METHODS:
                return UserSerializer
            else:
                return BasicUserSerializer

    @extend_schema(summary='Method returns an instance of a user who is currently authorized',
        responses={
            '200': PolymorphicProxySerializer(component_name='MetaUser',
                serializers=[
                    UserSerializer, BasicUserSerializer,
                ], resource_type_field_name=None),
        })
    @action(detail=False, methods=['GET'])
    def self(self, request):
        """
        Method returns an instance of a user who is currently authorized
        """
        serializer_class = self.get_serializer_class()
        serializer = serializer_class(request.user, context={ "request": request })
        return Response(serializer.data)

@extend_schema(tags=['cloudstorages'])
@extend_schema_view(
    retrieve=extend_schema(
        summary='Method returns details of a specific cloud storage',
        responses={
            '200': CloudStorageReadSerializer,
        }),
    list=extend_schema(
        summary='Returns a paginated list of storages',
        responses={
            '200': CloudStorageReadSerializer(many=True),
        }),
    destroy=extend_schema(
        summary='Method deletes a specific cloud storage',
        responses={
            '204': OpenApiResponse(description='The cloud storage has been removed'),
        }),
    partial_update=extend_schema(
        summary='Methods does a partial update of chosen fields in a cloud storage instance',
        request=CloudStorageWriteSerializer(partial=True),
        responses={
            '200': CloudStorageReadSerializer, # check CloudStorageWriteSerializer.to_representation
        }),
    create=extend_schema(
        summary='Method creates a cloud storage with a specified characteristics',
        request=CloudStorageWriteSerializer,
        parameters=ORGANIZATION_OPEN_API_PARAMETERS,
        responses={
            '201': CloudStorageReadSerializer, # check CloudStorageWriteSerializer.to_representation
        })
)
class CloudStorageViewSet(viewsets.GenericViewSet, mixins.ListModelMixin,
    mixins.RetrieveModelMixin, mixins.CreateModelMixin, mixins.DestroyModelMixin,
    PartialUpdateModelMixin
):
    queryset = CloudStorageModel.objects.prefetch_related('data').all()

    search_fields = ('provider_type', 'name', 'resource',
                    'credentials_type', 'owner', 'description')
    filter_fields = list(search_fields) + ['id']
    simple_filters = list(set(search_fields) - {'description'})
    ordering_fields = list(filter_fields)
    ordering = "-id"
    lookup_fields = {'owner': 'owner__username', 'name': 'display_name'}
    iam_organization_field = 'organization'

    # Multipart support is necessary here, as CloudStorageWriteSerializer
    # contains a file field (key_file).
    parser_classes = _UPLOAD_PARSER_CLASSES

    def get_serializer_class(self):
        if self.request.method in ('POST', 'PATCH'):
            return CloudStorageWriteSerializer
        else:
            return CloudStorageReadSerializer

    def get_queryset(self):
        queryset = super().get_queryset()

        if self.action == 'list':
            perm = CloudStoragePermission.create_scope_list(self.request)
            queryset = perm.filter(queryset)

        provider_type = self.request.query_params.get('provider_type', None)
        if provider_type:
            if provider_type in CloudProviderChoice.list():
                return queryset.filter(provider_type=provider_type)
            raise ValidationError('Unsupported type of cloud provider')
        return queryset

    def perform_create(self, serializer):
        serializer.save(
            owner=self.request.user,
            organization=self.request.iam_context['organization'])

    def create(self, request, *args, **kwargs):
        try:
            response = super().create(request, *args, **kwargs)
        except ValidationError as exceptions:
            msg_body = ""
            for ex in exceptions.args:
                for field, ex_msg in ex.items():
                    msg_body += ': '.join([field, ex_msg if isinstance(ex_msg, str) else str(ex_msg[0])])
                    msg_body += '\n'
            return HttpResponseBadRequest(msg_body)
        except APIException as ex:
            return Response(data=ex.get_full_details(), status=ex.status_code)
        except Exception as ex:
            response = HttpResponseBadRequest(str(ex))
        return response

    @extend_schema(summary='Method returns a manifest content',
        parameters=[
            OpenApiParameter('manifest_path', description='Path to the manifest file in a cloud storage',
                location=OpenApiParameter.QUERY, type=OpenApiTypes.STR),
        ],
        responses={
            '200': OpenApiResponse(response=build_array_type(build_basic_type(OpenApiTypes.STR)), description='A manifest content'),
        },
        deprecated=True,
        description="This method is deprecated and will be removed in version 2.6.0. "
                    "Please use the new version of API: /cloudstorages/id/content-v2/",
    )
    @action(detail=True, methods=['GET'], url_path='content')
    def content(self, request, pk):
        storage = None
        try:
            db_storage = self.get_object()
            storage = db_storage_to_storage_instance(db_storage)
            if not db_storage.manifests.count():
                raise ValidationError('There is no manifest file')
            manifest_path = request.query_params.get('manifest_path', db_storage.manifests.first().filename)
            manifest_prefix = os.path.dirname(manifest_path)

            full_manifest_path = os.path.join(db_storage.get_storage_dirname(), manifest_path)
            if not os.path.exists(full_manifest_path) or \
                    datetime.utcfromtimestamp(os.path.getmtime(full_manifest_path)).replace(tzinfo=pytz.UTC) < storage.get_file_last_modified(manifest_path):
                storage.download_file(manifest_path, full_manifest_path)
            manifest = ImageManifestManager(full_manifest_path, db_storage.get_storage_dirname())
            # need to update index
            manifest.set_index()
            manifest_files = [os.path.join(manifest_prefix, f) for f in manifest.data]
            return Response(
                data=manifest_files,
                content_type='text/plain',
                headers={'Deprecation': 'true'}
            )

        except CloudStorageModel.DoesNotExist:
            message = f"Storage {pk} does not exist"
            slogger.glob.error(message)
            return HttpResponseNotFound(message)
        except (ValidationError, PermissionDenied, NotFound) as ex:
            msg = str(ex) if not isinstance(ex, ValidationError) else \
                '\n'.join([str(d) for d in ex.detail])
            slogger.cloud_storage[pk].info(msg)
            return Response(data=msg, status=ex.status_code)
        except Exception as ex:
            slogger.glob.error(str(ex))
            return Response("An internal error has occurred",
                status=status.HTTP_500_INTERNAL_SERVER_ERROR)

    @extend_schema(summary='Method returns the content of the cloud storage',
        parameters=[
            OpenApiParameter('manifest_path', description='Path to the manifest file in a cloud storage',
                location=OpenApiParameter.QUERY, type=OpenApiTypes.STR),
            OpenApiParameter('prefix', description='Prefix to filter data',
                location=OpenApiParameter.QUERY, type=OpenApiTypes.STR),
            OpenApiParameter('next_token', description='Used to continue listing files in the bucket',
                location=OpenApiParameter.QUERY, type=OpenApiTypes.STR),
            OpenApiParameter('page_size', location=OpenApiParameter.QUERY, type=OpenApiTypes.INT),
        ],
        responses={
            '200': OpenApiResponse(response=CloudStorageContentSerializer, description='A manifest content'),
        },
    )
    @action(detail=True, methods=['GET'], url_path='content-v2')
    def content_v2(self, request, pk):
        storage = None
        try:
            db_storage = self.get_object()
            storage = db_storage_to_storage_instance(db_storage)
            prefix = request.query_params.get('prefix')
            page_size = request.query_params.get('page_size', str(settings.BUCKET_CONTENT_MAX_PAGE_SIZE))
            if not page_size.isnumeric():
                return HttpResponseBadRequest('Wrong value for page_size was found')
            page_size = min(int(page_size), settings.BUCKET_CONTENT_MAX_PAGE_SIZE)

            # make api identical to share api
            if prefix and prefix.startswith('/'):
                prefix = prefix[1:]
            next_token = request.query_params.get('next_token')

            if (manifest_path := request.query_params.get('manifest_path')):
                manifest_prefix = os.path.dirname(manifest_path)

                full_manifest_path = os.path.join(db_storage.get_storage_dirname(), manifest_path)
                if not os.path.exists(full_manifest_path) or \
                        datetime.utcfromtimestamp(os.path.getmtime(full_manifest_path)).replace(tzinfo=pytz.UTC) < storage.get_file_last_modified(manifest_path):
                    storage.download_file(manifest_path, full_manifest_path)
                manifest = ImageManifestManager(full_manifest_path, db_storage.get_storage_dirname())
                # need to update index
                manifest.set_index()
                try:
                    start_index = int(next_token or '0')
                except ValueError:
                    return HttpResponseBadRequest('Wrong value for the next_token parameter was found.')
                content = manifest.emulate_hierarchical_structure(
                    page_size, manifest_prefix=manifest_prefix, prefix=prefix, start_index=start_index)
            else:
                content = storage.list_files_on_one_page(prefix, next_token, page_size,_use_sort=True)
            for i in content['content']:
                mime_type = get_mime(i['name']) if i['type'] != 'DIR' else 'DIR' # identical to share point
                if mime_type == 'zip':
                    mime_type = 'archive'
                i['mime_type'] = mime_type
            serializer = CloudStorageContentSerializer(data=content)
            serializer.is_valid(raise_exception=True)
            content = serializer.data
            return Response(data=content)

        except CloudStorageModel.DoesNotExist:
            message = f"Storage {pk} does not exist"
            slogger.glob.error(message)
            return HttpResponseNotFound(message)
        except (ValidationError, PermissionDenied, NotFound) as ex:
            msg = str(ex) if not isinstance(ex, ValidationError) else \
                '\n'.join([str(d) for d in ex.detail])
            slogger.cloud_storage[pk].info(msg)
            return Response(data=msg, status=ex.status_code)
        except Exception as ex:
            slogger.glob.error(str(ex))
            return Response("An internal error has occurred",
                status=status.HTTP_500_INTERNAL_SERVER_ERROR)

    @extend_schema(summary='Method returns a preview image from a cloud storage',
        responses={
            '200': OpenApiResponse(description='Cloud Storage preview'),
            '400': OpenApiResponse(description='Failed to get cloud storage preview'),
            '404': OpenApiResponse(description='Cloud Storage preview not found'),
        })
    @action(detail=True, methods=['GET'], url_path='preview')
    def preview(self, request, pk):
        try:
            db_storage = self.get_object()
            cache = MediaCache()

            # The idea is try to define real manifest preview only for the storages that have related manifests
            # because otherwise it can lead to extra calls to a bucket, that are usually not free.
            if not db_storage.has_at_least_one_manifest:
                result = cache.get_cloud_preview_with_mime(db_storage)
                if not result:
                    return HttpResponse(status=HTTPStatus.NO_CONTENT)
                return HttpResponse(result[0], result[1])

            preview, mime = cache.get_or_set_cloud_preview_with_mime(db_storage)
            return HttpResponse(preview, mime)
        except CloudStorageModel.DoesNotExist:
            message = f"Storage {pk} does not exist"
            slogger.glob.error(message)
            return HttpResponseNotFound(message)
        except (ValidationError, PermissionDenied, NotFound) as ex:
            msg = str(ex) if not isinstance(ex, ValidationError) else \
                '\n'.join([str(d) for d in ex.detail])
            slogger.cloud_storage[pk].info(msg)
            return Response(data=msg, status=ex.status_code)
        except Exception as ex:
            slogger.glob.error(str(ex))
            return Response("An internal error has occurred",
                status=status.HTTP_500_INTERNAL_SERVER_ERROR)

    @extend_schema(summary='Method returns a cloud storage status',
        responses={
            '200': OpenApiResponse(response=OpenApiTypes.STR, description='Cloud Storage status (AVAILABLE | NOT_FOUND | FORBIDDEN)'),
        })
    @action(detail=True, methods=['GET'], url_path='status')
    def status(self, request, pk):
        try:
            db_storage = self.get_object()
            storage = db_storage_to_storage_instance(db_storage)
            storage_status = storage.get_status()
            return Response(storage_status)
        except CloudStorageModel.DoesNotExist:
            message = f"Storage {pk} does not exist"
            slogger.glob.error(message)
            return HttpResponseNotFound(message)
        except Exception as ex:
            msg = str(ex)
            return HttpResponseBadRequest(msg)

    @extend_schema(summary='Method returns allowed actions for the cloud storage',
        responses={
            '200': OpenApiResponse(response=OpenApiTypes.STR, description='Cloud Storage actions (GET | PUT | DELETE)'),
        })
    @action(detail=True, methods=['GET'], url_path='actions')
    def actions(self, request, pk):
        '''
        Method return allowed actions for cloud storage. It's required for reading/writing
        '''
        try:
            db_storage = self.get_object()
            storage = db_storage_to_storage_instance(db_storage)
            actions = storage.supported_actions
            return Response(actions, content_type="text/plain")
        except CloudStorageModel.DoesNotExist:
            message = f"Storage {pk} does not exist"
            slogger.glob.error(message)
            return HttpResponseNotFound(message)
        except Exception as ex:
            msg = str(ex)
            return HttpResponseBadRequest(msg)

@extend_schema(tags=['assets'])
@extend_schema_view(
    create=extend_schema(
        summary='Method saves new asset on the server and attaches it to a corresponding guide',
        request={
            'multipart/form-data': {
                'type': 'object',
                'properties': {
                    'file': {
                        'type': 'string',
                        'format': 'binary'
                    }
                }
            }
        },
        responses={
            '201': AssetReadSerializer,
        }),
    retrieve=extend_schema(
        summary='Method returns an asset file',
        responses={
            '200': OpenApiResponse(description='Asset file')
        }),
    destroy=extend_schema(
        summary='Method deletes a specific asset from the server',
        responses={
            '204': OpenApiResponse(description='The asset has been deleted'),
        }),
)
class AssetsViewSet(
    viewsets.GenericViewSet, mixins.RetrieveModelMixin,
    mixins.CreateModelMixin, mixins.DestroyModelMixin
):
    queryset = Asset.objects.select_related(
        'owner', 'guide', 'guide__project', 'guide__task', 'guide__project__organization', 'guide__task__organization',
    ).all()
    parser_classes=_UPLOAD_PARSER_CLASSES
    search_fields = ()
    ordering = "uuid"

    def check_object_permissions(self, request, obj):
        super().check_object_permissions(request, obj.guide)

    def get_serializer_class(self):
        if self.request.method in SAFE_METHODS:
            return AssetReadSerializer
        else:
            return AssetWriteSerializer

    def create(self, request, *args, **kwargs):
        file = request.data.get('file', None)
        if not file:
            raise ValidationError('Asset file was not provided')

        if file.size / (1024 * 1024) > settings.ASSET_MAX_SIZE_MB:
            raise ValidationError(f'Maximum size of asset is {settings.ASSET_MAX_SIZE_MB} MB')

        if file.content_type not in settings.ASSET_SUPPORTED_TYPES:
            raise ValidationError(f'File is not supported as an asset. Supported are {settings.ASSET_SUPPORTED_TYPES}')

        guide_id = request.data.get('guide_id')
        db_guide = AnnotationGuide.objects.prefetch_related('assets').get(pk=guide_id)
        if db_guide.assets.count() >= settings.ASSET_MAX_COUNT_PER_GUIDE:
            raise ValidationError(f'Maximum number of assets per guide reached')

        serializer = self.get_serializer(data={
            'filename': file.name,
            'guide_id': guide_id,
        })

        serializer.is_valid(raise_exception=True)
        self.perform_create(serializer)
        path = os.path.join(settings.ASSETS_ROOT, str(serializer.instance.uuid))
        os.makedirs(path)
        with open(os.path.join(path, file.name), 'wb+') as destination:
            for chunk in file.chunks():
                destination.write(chunk)

        headers = self.get_success_headers(serializer.data)
        return Response(serializer.data, status=status.HTTP_201_CREATED, headers=headers)

    def perform_create(self, serializer):
        serializer.save(owner=self.request.user)

    def retrieve(self, request, *args, **kwargs):
        instance = self.get_object()
        return sendfile(request, os.path.join(settings.ASSETS_ROOT, str(instance.uuid), instance.filename))

    def perform_destroy(self, instance):
        full_path = os.path.join(instance.get_asset_dir(), instance.filename)
        if os.path.exists(full_path):
            os.remove(full_path)
        instance.delete()


@extend_schema(tags=['guides'])
@extend_schema_view(
    create=extend_schema(
        summary='Method creates a new annotation guide binded to a project or to a task',
        request=AnnotationGuideWriteSerializer,
        responses={
            '201': AnnotationGuideReadSerializer,
        }),
    retrieve=extend_schema(
        summary='Method returns details of a specific annotation guide',
        responses={
            '200': AnnotationGuideReadSerializer,
        }),
    destroy=extend_schema(
        summary='Method deletes a specific annotation guide and all attached assets',
        responses={
            '204': OpenApiResponse(description='The annotation guide has been deleted'),
        }),
    partial_update=extend_schema(
        summary='Methods does a partial update of chosen fields in an annotation guide',
        request=AnnotationGuideWriteSerializer(partial=True),
        responses={
            '200': AnnotationGuideReadSerializer, # check TaskWriteSerializer.to_representation
        })
)
class AnnotationGuidesViewSet(
    viewsets.GenericViewSet, mixins.RetrieveModelMixin,
    mixins.CreateModelMixin, mixins.DestroyModelMixin, PartialUpdateModelMixin
):
    queryset = AnnotationGuide.objects.order_by('-id').select_related(
        'project', 'project__owner', 'project__organization', 'task', 'task__owner', 'task__organization'
    ).prefetch_related('assets').all()
    search_fields = ()
    ordering = "-id"
    iam_organization_field = None

    def get_serializer_class(self):
        if self.request.method in SAFE_METHODS:
            return AnnotationGuideReadSerializer
        else:
            return AnnotationGuideWriteSerializer

    def perform_create(self, serializer):
        super().perform_create(serializer)
        serializer.instance.target.save()

    def perform_update(self, serializer):
        super().perform_update(serializer)
        serializer.instance.target.save()

    def perform_destroy(self, instance):
        (instance.project or instance.task).save()
        instance.delete()

def rq_exception_handler(rq_job, exc_type, exc_value, tb):
    rq_job.meta["formatted_exception"] = "".join(
        traceback.format_exception_only(exc_type, exc_value))
    rq_job.save_meta()

    return True

def _download_file_from_bucket(db_storage, filename, key):
    storage = db_storage_to_storage_instance(db_storage)

    data = storage.download_fileobj(key)
    with open(filename, 'wb+') as f:
        f.write(data.getbuffer())

def _import_annotations(request, rq_id_template, rq_func, db_obj, format_name,
                        filename=None, location_conf=None, conv_mask_to_poly=True):

    format_desc = {f.DISPLAY_NAME: f
        for f in dm.views.get_import_formats()}.get(format_name)
    if format_desc is None:
        raise serializers.ValidationError(
            "Unknown input format '{}'".format(format_name))
    elif not format_desc.ENABLED:
        return Response(status=status.HTTP_405_METHOD_NOT_ALLOWED)

    rq_id = request.query_params.get('rq_id')
    rq_id_should_be_checked = bool(rq_id)
    if not rq_id:
        rq_id = rq_id_template.format(db_obj.pk, request.user)

    queue = django_rq.get_queue(settings.CVAT_QUEUES.IMPORT_DATA.value)
    rq_job = queue.fetch_job(rq_id)

    if rq_id_should_be_checked and rq_id_template.format(db_obj.pk, request.user) != rq_id:
        return Response(status=status.HTTP_403_FORBIDDEN)

    if rq_job and request.method == 'POST':
        # If there is a previous job that has not been deleted
        if rq_job.is_finished or rq_job.is_failed:
            rq_job.delete()
            rq_job = queue.fetch_job(rq_id)
        else:
            return Response(status=status.HTTP_409_CONFLICT, data='Import job already exists')

    if not rq_job:
        # If filename is specified we consider that file was uploaded via TUS, so it exists in filesystem
        # Then we dont need to create temporary file
        # Or filename specify key in cloud storage so we need to download file
        dependent_job = None
        location = location_conf.get('location') if location_conf else Location.LOCAL

        if not filename or location == Location.CLOUD_STORAGE:
            if location != Location.CLOUD_STORAGE:
                serializer = AnnotationFileSerializer(data=request.data)
                if serializer.is_valid(raise_exception=True):
                    anno_file = serializer.validated_data['annotation_file']
                    with NamedTemporaryFile(
                        prefix='cvat_{}'.format(db_obj.pk),
                        dir=settings.TMP_FILES_ROOT,
                        delete=False) as tf:
                        filename = tf.name
                        for chunk in anno_file.chunks():
                            tf.write(chunk)
            else:
                assert filename, 'The filename was not specified'

                try:
                    storage_id = location_conf['storage_id']
                except KeyError:
                    raise serializers.ValidationError(
                        'Cloud storage location was selected as the source,'
                        ' but cloud storage id was not specified')
                db_storage = get_cloud_storage_for_import_or_export(
                    storage_id=storage_id, request=request,
                    is_default=location_conf['is_default'])

                key = filename
                with NamedTemporaryFile(
                    prefix='cvat_{}'.format(db_obj.pk),
                    dir=settings.TMP_FILES_ROOT,
                    delete=False) as tf:
                    filename = tf.name

                dependent_job = configure_dependent_job(
                    queue=queue,
                    rq_id=rq_id,
                    rq_func=_download_file_from_bucket,
                    db_storage=db_storage,
                    filename=filename,
                    key=key,
                    request=request,
                    result_ttl=settings.IMPORT_CACHE_SUCCESS_TTL.total_seconds(),
                    failure_ttl=settings.IMPORT_CACHE_FAILED_TTL.total_seconds()
                )

        av_scan_paths(filename)
        meta = {
            'tmp_file': filename,
        }
        rq_job = queue.enqueue_call(
            func=import_resource_with_clean_up_after,
            args=(rq_func, filename, db_obj.pk, format_name, conv_mask_to_poly),
            job_id=rq_id,
            depends_on=dependent_job,
            meta={**meta, **get_rq_job_meta(request=request, db_obj=db_obj)},
            result_ttl=settings.IMPORT_CACHE_SUCCESS_TTL.total_seconds(),
            failure_ttl=settings.IMPORT_CACHE_FAILED_TTL.total_seconds()
        )
        serializer = RqIdSerializer(data={'rq_id': rq_id})
        serializer.is_valid(raise_exception=True)

        return Response(serializer.data, status=status.HTTP_202_ACCEPTED)
    else:
        if rq_job.is_finished:
            rq_job.delete()
            return Response(status=status.HTTP_201_CREATED)
        elif rq_job.is_failed or \
                rq_job.is_deferred and rq_job.dependency and rq_job.dependency.is_failed:
            exc_info = process_failed_job(rq_job)
            # RQ adds a prefix with exception class name
            import_error_prefix = '{}.{}'.format(
                CvatImportError.__module__, CvatImportError.__name__)
            if import_error_prefix in exc_info:
                return Response(data="The annotations that were uploaded are not correct",
                    status=status.HTTP_400_BAD_REQUEST)
            else:
                return Response(data=exc_info,
                    status=status.HTTP_500_INTERNAL_SERVER_ERROR)

    return Response(status=status.HTTP_202_ACCEPTED)

def _export_annotations(db_instance, rq_id, request, format_name, action, callback,
                        filename, location_conf):
    if action not in {"", "download"}:
        raise serializers.ValidationError(
            "Unexpected action specified for the request")

    format_desc = {f.DISPLAY_NAME: f
        for f in dm.views.get_export_formats()}.get(format_name)
    if format_desc is None:
        raise serializers.ValidationError(
            "Unknown format specified for the request")
    elif not format_desc.ENABLED:
        return Response(status=status.HTTP_405_METHOD_NOT_ALLOWED)

    queue = django_rq.get_queue(settings.CVAT_QUEUES.EXPORT_DATA.value)
    rq_job = queue.fetch_job(rq_id)

    if rq_job:
        last_instance_update_time = timezone.localtime(db_instance.updated_date)
        if isinstance(db_instance, Project):
            tasks_update = list(map(lambda db_task: timezone.localtime(db_task.updated_date), db_instance.tasks.all()))
            last_instance_update_time = max(tasks_update + [last_instance_update_time])
        rq_request = rq_job.meta.get('request', None)
        request_time = rq_request.get('timestamp', None) if rq_request else None
        if request_time is None or request_time < last_instance_update_time:
            rq_job.cancel()
            rq_job.delete()
        else:
            if rq_job.is_finished:
                file_path = rq_job.return_value
                if action == "download" and osp.exists(file_path):
                    rq_job.delete()

                    timestamp = datetime.strftime(last_instance_update_time,
                        "%Y_%m_%d_%H_%M_%S")
                    filename = filename or \
                        "{}_{}-{}-{}{}".format(
                            db_instance.__class__.__name__.lower(),
                            db_instance.name if isinstance(db_instance, (Task, Project)) else db_instance.id,
                            timestamp, format_name, osp.splitext(file_path)[1]
                        ).lower()

                    # save annotation to specified location
                    location = location_conf.get('location')
                    if location == Location.LOCAL:
                        return sendfile(request, file_path, attachment=True,
                            attachment_filename=filename)
                    elif location == Location.CLOUD_STORAGE:
                        try:
                            storage_id = location_conf['storage_id']
                        except KeyError:
                            return HttpResponseBadRequest(
                                'Cloud storage location was selected as the destination,'
                                ' but cloud storage id was not specified')
                        db_storage = get_cloud_storage_for_import_or_export(
                            storage_id=storage_id, request=request,
                            is_default=location_conf['is_default'])
                        storage = db_storage_to_storage_instance(db_storage)

                        try:
                            storage.upload_file(file_path, filename)
                        except (ValidationError, PermissionDenied, NotFound) as ex:
                            msg = str(ex) if not isinstance(ex, ValidationError) else \
                                '\n'.join([str(d) for d in ex.detail])
                            return Response(data=msg, status=ex.status_code)
                        return Response(status=status.HTTP_200_OK)
                    else:
                        raise NotImplementedError()
                else:
                    if osp.exists(file_path):
                        return Response(status=status.HTTP_201_CREATED)
            elif rq_job.is_failed:
                exc_info = rq_job.meta.get('formatted_exception', str(rq_job.exc_info))
                rq_job.delete()
                return Response(exc_info,
                    status=status.HTTP_500_INTERNAL_SERVER_ERROR)
            else:
                return Response(status=status.HTTP_202_ACCEPTED)

    try:
        if request.scheme:
            server_address = request.scheme + '://'
        server_address += request.get_host()
    except Exception:
        server_address = None

    TTL_CONSTS = {
        'project': dm.views.PROJECT_CACHE_TTL,
        'task': dm.views.TASK_CACHE_TTL,
        'job': dm.views.JOB_CACHE_TTL,
    }
    ttl = TTL_CONSTS[db_instance.__class__.__name__.lower()].total_seconds()
    queue.enqueue_call(
        func=callback,
        args=(db_instance.id, format_name, server_address),
        job_id=rq_id,
        meta=get_rq_job_meta(request=request, db_obj=db_instance),
        result_ttl=ttl, failure_ttl=ttl)
    return Response(status=status.HTTP_202_ACCEPTED)

def _import_project_dataset(request, rq_id_template, rq_func, db_obj, format_name, filename=None, conv_mask_to_poly=True, location_conf=None):
    format_desc = {f.DISPLAY_NAME: f
        for f in dm.views.get_import_formats()}.get(format_name)
    if format_desc is None:
        raise serializers.ValidationError(
            "Unknown input format '{}'".format(format_name))
    elif not format_desc.ENABLED:
        return Response(status=status.HTTP_405_METHOD_NOT_ALLOWED)

    rq_id = rq_id_template.format(db_obj.pk, request.user)

    queue = django_rq.get_queue(settings.CVAT_QUEUES.IMPORT_DATA.value)
    rq_job = queue.fetch_job(rq_id)

    if not rq_job or rq_job.is_finished or rq_job.is_failed:
        if rq_job and (rq_job.is_finished or rq_job.is_failed):
            # for some reason the previous job has not been deleted
            # (e.g the user closed the browser tab when job has been created
            # but no one requests for checking status were not made)
            rq_job.delete()
        dependent_job = None
        location = location_conf.get('location') if location_conf else None
        if not filename and location != Location.CLOUD_STORAGE:
            serializer = DatasetFileSerializer(data=request.data)
            if serializer.is_valid(raise_exception=True):
                dataset_file = serializer.validated_data['dataset_file']
                with NamedTemporaryFile(
                    prefix='cvat_{}'.format(db_obj.pk),
                    dir=settings.TMP_FILES_ROOT,
                    delete=False) as tf:
                    filename = tf.name
                    for chunk in dataset_file.chunks():
                        tf.write(chunk)

        elif location == Location.CLOUD_STORAGE:
            assert filename, 'The filename was not specified'
            try:
                storage_id = location_conf['storage_id']
            except KeyError:
                raise serializers.ValidationError(
                    'Cloud storage location was selected as the source,'
                    ' but cloud storage id was not specified')
            db_storage = get_cloud_storage_for_import_or_export(
                storage_id=storage_id, request=request,
                is_default=location_conf['is_default'])

            key = filename
            with NamedTemporaryFile(
                prefix='cvat_{}'.format(db_obj.pk),
                dir=settings.TMP_FILES_ROOT,
                delete=False) as tf:
                filename = tf.name

            dependent_job = configure_dependent_job(
                queue=queue,
                rq_id=rq_id,
                rq_func=_download_file_from_bucket,
                db_storage=db_storage,
                filename=filename,
                key=key,
                request=request,
                result_ttl=settings.IMPORT_CACHE_SUCCESS_TTL.total_seconds(),
                failure_ttl=settings.IMPORT_CACHE_FAILED_TTL.total_seconds()
            )

        rq_job = queue.enqueue_call(
            func=import_resource_with_clean_up_after,
            args=(rq_func, filename, db_obj.pk, format_name, conv_mask_to_poly),
            job_id=rq_id,
            meta={
                'tmp_file': filename,
                **get_rq_job_meta(request=request, db_obj=db_obj),
            },
            depends_on=dependent_job,
            result_ttl=settings.IMPORT_CACHE_SUCCESS_TTL.total_seconds(),
            failure_ttl=settings.IMPORT_CACHE_FAILED_TTL.total_seconds()
        )
    else:
        return Response(status=status.HTTP_409_CONFLICT, data='Import job already exists')

    serializer = RqIdSerializer(data={'rq_id': rq_id})
    serializer.is_valid(raise_exception=True)

    return Response(serializer.data, status=status.HTTP_202_ACCEPTED)<|MERGE_RESOLUTION|>--- conflicted
+++ resolved
@@ -678,7 +678,7 @@
                 return HttpResponse(buf.getvalue(), content_type=mime)
 
             elif self.type == 'context_image':
-<<<<<<< HEAD
+                self._check_frame_range(self.number)
                 if start <= self.number <= stop:
                     cache = MediaCache(self.dimension)
                     if db_data.cloud_storage:
@@ -691,15 +691,6 @@
                     return HttpResponse(buff_ret, content_type=mime)
                 raise ValidationError('The frame number should be in ' +
                     f'[{start}, {stop}] range')
-=======
-                self._check_frame_range(self.number)
-
-                cache = MediaCache(self.dimension)
-                buff, mime = cache.get_frame_context_images(db_data, self.number)
-                if not buff:
-                    return HttpResponseNotFound()
-                return HttpResponse(io.BytesIO(buff), content_type=mime)
->>>>>>> d950d245
             else:
                 return Response(data='unknown data type {}.'.format(self.type),
                     status=status.HTTP_400_BAD_REQUEST)
