--- conflicted
+++ resolved
@@ -660,11 +660,7 @@
             Prefetch('label_set', queryset=models.Label.objects.order_by('id')),
             "label_set__attributespec_set",
             "segment_set__job_set")
-<<<<<<< HEAD
-    serializer_class = TaskSerializer
     http_method_names = ('get', 'post', 'head', 'patch', 'delete', 'options', 'put')
-=======
->>>>>>> 6f887fc8
     lookup_fields = {'project_name': 'project__name', 'owner': 'owner__username', 'assignee': 'assignee__username'}
     search_fields = ('project_name', 'name', 'owner', 'status', 'assignee', 'subset', 'mode', 'dimension')
     filter_fields = list(search_fields) + ['id', 'project_id', 'updated_date']
