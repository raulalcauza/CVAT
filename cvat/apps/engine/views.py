# Copyright (C) 2018-2020 Intel Corporation
#
# SPDX-License-Identifier: MIT

import io
import os
import os.path as osp
<<<<<<< HEAD
import io
import json
=======
>>>>>>> 6988e2b9
import shutil
import traceback
from datetime import datetime
from distutils.util import strtobool
<<<<<<< HEAD
from tempfile import mkstemp, NamedTemporaryFile
import cv2
=======
from tempfile import mkstemp
>>>>>>> 6988e2b9

import cv2
import django_rq
from django.apps import apps
from django.conf import settings
from django.contrib.auth.models import User
from django.db import IntegrityError
<<<<<<< HEAD
from django.http import HttpResponse, HttpResponseNotFound, HttpResponseBadRequest
=======
from django.http import HttpResponse
from django.shortcuts import get_object_or_404
>>>>>>> 6988e2b9
from django.utils import timezone
from django.utils.decorators import method_decorator
from django_filters import rest_framework as filters
from django_filters.rest_framework import DjangoFilterBackend
from drf_yasg import openapi
from drf_yasg.inspectors import CoreAPICompatInspector, NotHandled
from drf_yasg.utils import swagger_auto_schema
from rest_framework import mixins, serializers, status, viewsets
from rest_framework.decorators import action
from rest_framework.exceptions import APIException, NotFound, ValidationError
from rest_framework.permissions import SAFE_METHODS, IsAuthenticated
from rest_framework.renderers import JSONRenderer
from rest_framework.response import Response
from sendfile import sendfile

import cvat.apps.dataset_manager as dm
import cvat.apps.dataset_manager.views  # pylint: disable=unused-import
from cvat.apps.authentication import auth
from cvat.apps.engine.cloud_provider import Credentials, CloudStorage
from cvat.apps.dataset_manager.bindings import CvatImportError
from cvat.apps.dataset_manager.serializers import DatasetFormatsSerializer
from cvat.apps.engine.frame_provider import FrameProvider
from cvat.apps.engine.models import (
    Job, StatusChoice, Task, Project, Review, Issue,
    Comment, StorageMethodChoice, ReviewStatus, StorageChoice, DimensionType, Image,
    CredentialsTypeChoice, CloudProviderChoice

)
from cvat.apps.engine.models import CloudStorage as CloudStorageModel
from cvat.apps.engine.serializers import (
    AboutSerializer, AnnotationFileSerializer, BasicUserSerializer,
    DataMetaSerializer, DataSerializer, ExceptionSerializer,
    FileInfoSerializer, JobSerializer, LabeledDataSerializer,
    LogEventSerializer, ProjectSerializer, ProjectSearchSerializer, ProjectWithoutTaskSerializer,
    RqStatusSerializer, TaskSerializer, UserSerializer, PluginsSerializer, ReviewSerializer,
    CombinedReviewSerializer, IssueSerializer, CombinedIssueSerializer, CommentSerializer,
    CloudStorageSerializer, BaseCloudStorageSerializer
)
from cvat.apps.engine.utils import av_scan_paths
<<<<<<< HEAD
from utils.dataset_manifest import ImageManifestManager

=======
>>>>>>> 6988e2b9
from . import models, task
from .log import clogger, slogger

class ServerViewSet(viewsets.ViewSet):
    serializer_class = None

    # To get nice documentation about ServerViewSet actions it is necessary
    # to implement the method. By default, ViewSet doesn't provide it.
    def get_serializer(self, *args, **kwargs):
        pass

    @staticmethod
    @swagger_auto_schema(method='get', operation_summary='Method provides basic CVAT information',
        responses={'200': AboutSerializer})
    @action(detail=False, methods=['GET'], serializer_class=AboutSerializer)
    def about(request):
        from cvat import __version__ as cvat_version
        about = {
            "name": "Computer Vision Annotation Tool",
            "version": cvat_version,
            "description": "CVAT is completely re-designed and re-implemented " +
                "version of Video Annotation Tool from Irvine, California " +
                "tool. It is free, online, interactive video and image annotation " +
                "tool for computer vision. It is being used by our team to " +
                "annotate million of objects with different properties. Many UI " +
                "and UX decisions are based on feedbacks from professional data " +
                "annotation team."
        }
        serializer = AboutSerializer(data=about)
        if serializer.is_valid(raise_exception=True):
            return Response(data=serializer.data)

    @staticmethod
    @swagger_auto_schema(method='post', request_body=ExceptionSerializer)
    @action(detail=False, methods=['POST'], serializer_class=ExceptionSerializer)
    def exception(request):
        """
        Saves an exception from a client on the server

        Sends logs to the ELK if it is connected
        """
        serializer = ExceptionSerializer(data=request.data)
        if serializer.is_valid(raise_exception=True):
            additional_info = {
                "username": request.user.username,
                "name": "Send exception",
            }
            message = JSONRenderer().render({**serializer.data, **additional_info}).decode('UTF-8')
            jid = serializer.data.get("job_id")
            tid = serializer.data.get("task_id")
            if jid:
                clogger.job[jid].error(message)
            elif tid:
                clogger.task[tid].error(message)
            else:
                clogger.glob.error(message)

            return Response(serializer.data, status=status.HTTP_201_CREATED)

    @staticmethod
    @swagger_auto_schema(method='post', request_body=LogEventSerializer(many=True))
    @action(detail=False, methods=['POST'], serializer_class=LogEventSerializer)
    def logs(request):
        """
        Saves logs from a client on the server

        Sends logs to the ELK if it is connected
        """
        serializer = LogEventSerializer(many=True, data=request.data)
        if serializer.is_valid(raise_exception=True):
            user = { "username": request.user.username }
            for event in serializer.data:
                message = JSONRenderer().render({**event, **user}).decode('UTF-8')
                jid = event.get("job_id")
                tid = event.get("task_id")
                if jid:
                    clogger.job[jid].info(message)
                elif tid:
                    clogger.task[tid].info(message)
                else:
                    clogger.glob.info(message)
            return Response(serializer.data, status=status.HTTP_201_CREATED)

    @staticmethod
    @swagger_auto_schema(
        method='get', operation_summary='Returns all files and folders that are on the server along specified path',
        manual_parameters=[openapi.Parameter('directory', openapi.IN_QUERY, type=openapi.TYPE_STRING, description='Directory to browse')],
        responses={'200' : FileInfoSerializer(many=True)}
    )
    @action(detail=False, methods=['GET'], serializer_class=FileInfoSerializer)
    def share(request):
        param = request.query_params.get('directory', '/')
        if param.startswith("/"):
            param = param[1:]
        directory = os.path.abspath(os.path.join(settings.SHARE_ROOT, param))

        if directory.startswith(settings.SHARE_ROOT) and os.path.isdir(directory):
            data = []
            content = os.scandir(directory)
            for entry in content:
                entry_type = None
                if entry.is_file():
                    entry_type = "REG"
                elif entry.is_dir():
                    entry_type = "DIR"

                if entry_type:
                    data.append({"name": entry.name, "type": entry_type})

            serializer = FileInfoSerializer(many=True, data=data)
            if serializer.is_valid(raise_exception=True):
                return Response(serializer.data)
        else:
            return Response("{} is an invalid directory".format(param),
                status=status.HTTP_400_BAD_REQUEST)

    @staticmethod
    @swagger_auto_schema(method='get', operation_summary='Method provides the list of supported annotations formats',
        responses={'200': DatasetFormatsSerializer()})
    @action(detail=False, methods=['GET'], url_path='annotation/formats')
    def annotation_formats(request):
        data = dm.views.get_all_formats()
        return Response(DatasetFormatsSerializer(data).data)

    @staticmethod
    @swagger_auto_schema(method='get', operation_summary='Method provides allowed plugins.',
        responses={'200': PluginsSerializer()})
    @action(detail=False, methods=['GET'], url_path='plugins', serializer_class=PluginsSerializer)
    def plugins(request):
        response = {
            'GIT_INTEGRATION': apps.is_installed('cvat.apps.dataset_repo'),
            'ANALYTICS':       False,
            'MODELS':          False,
            'PREDICT':         apps.is_installed('cvat.apps.training')
        }
        if strtobool(os.environ.get("CVAT_ANALYTICS", '0')):
            response['ANALYTICS'] = True
        if strtobool(os.environ.get("CVAT_SERVERLESS", '0')):
            response['MODELS'] = True
        return Response(response)


class ProjectFilter(filters.FilterSet):
    name = filters.CharFilter(field_name="name", lookup_expr="icontains")
    owner = filters.CharFilter(field_name="owner__username", lookup_expr="icontains")
    status = filters.CharFilter(field_name="status", lookup_expr="icontains")

    class Meta:
        model = models.Project
        fields = ("id", "name", "owner", "status")

@method_decorator(name='list', decorator=swagger_auto_schema(
    operation_summary='Returns a paginated list of projects according to query parameters (12 projects per page)',
    manual_parameters=[
        openapi.Parameter('id', openapi.IN_QUERY, description="A unique number value identifying this project",
            type=openapi.TYPE_NUMBER),
        openapi.Parameter('name', openapi.IN_QUERY, description="Find all projects where name contains a parameter value",
            type=openapi.TYPE_STRING),
        openapi.Parameter('owner', openapi.IN_QUERY, description="Find all project where owner name contains a parameter value",
            type=openapi.TYPE_STRING),
        openapi.Parameter('status', openapi.IN_QUERY, description="Find all projects with a specific status",
            type=openapi.TYPE_STRING, enum=[str(i) for i in StatusChoice]),
        openapi.Parameter('names_only', openapi.IN_QUERY, description="Returns only names and id's of projects.",
            type=openapi.TYPE_BOOLEAN),
        openapi.Parameter('without_tasks', openapi.IN_QUERY, description="Returns only projects entities without related tasks",
            type=openapi.TYPE_BOOLEAN)],))
@method_decorator(name='create', decorator=swagger_auto_schema(operation_summary='Method creates a new project'))
@method_decorator(name='retrieve', decorator=swagger_auto_schema(operation_summary='Method returns details of a specific project'))
@method_decorator(name='destroy', decorator=swagger_auto_schema(operation_summary='Method deletes a specific project'))
@method_decorator(name='partial_update', decorator=swagger_auto_schema(operation_summary='Methods does a partial update of chosen fields in a project'))
class ProjectViewSet(auth.ProjectGetQuerySetMixin, viewsets.ModelViewSet):
    queryset = models.Project.objects.all().order_by('-id')
    search_fields = ("name", "owner__username", "status")
    filterset_class = ProjectFilter
    ordering_fields = ("id", "name", "owner", "status", "assignee")
    http_method_names = ['get', 'post', 'head', 'patch', 'delete']

    def get_serializer_class(self):
        if self.request.query_params and self.request.query_params.get("names_only") == "true":
            return ProjectSearchSerializer
        if self.request.query_params and self.request.query_params.get("without_tasks") == "true":
            return ProjectWithoutTaskSerializer
        else:
            return ProjectSerializer

    def get_permissions(self):
        http_method = self.request.method
        permissions = [IsAuthenticated]

        if http_method in SAFE_METHODS:
            permissions.append(auth.ProjectAccessPermission)
        elif http_method in ["POST"]:
            permissions.append(auth.ProjectCreatePermission)
        elif http_method in ["PATCH"]:
            permissions.append(auth.ProjectChangePermission)
        elif http_method in ["DELETE"]:
            permissions.append(auth.ProjectDeletePermission)
        else:
            permissions.append(auth.AdminRolePermission)

        return [perm() for perm in permissions]

    def perform_create(self, serializer):
        def validate_project_limit(owner):
            admin_perm = auth.AdminRolePermission()
            is_admin = admin_perm.has_permission(self.request, self)
            if not is_admin and settings.RESTRICTIONS['project_limit'] is not None and \
                Project.objects.filter(owner=owner).count() >= settings.RESTRICTIONS['project_limit']:
                raise serializers.ValidationError('The user has the maximum number of projects')

        owner = self.request.data.get('owner', None)
        if owner:
            validate_project_limit(owner)
            serializer.save()
        else:
            validate_project_limit(self.request.user)
            serializer.save(owner=self.request.user)

    @swagger_auto_schema(method='get', operation_summary='Returns information of the tasks of the project with the selected id',
        responses={'200': TaskSerializer(many=True)})
    @action(detail=True, methods=['GET'], serializer_class=TaskSerializer)
    def tasks(self, request, pk):
        self.get_object() # force to call check_object_permissions
        queryset = Task.objects.filter(project_id=pk).order_by('-id')
        queryset = auth.filter_task_queryset(queryset, request.user)

        page = self.paginate_queryset(queryset)
        if page is not None:
            serializer = self.get_serializer(page, many=True,
                context={"request": request})
            return self.get_paginated_response(serializer.data)

        serializer = self.get_serializer(queryset, many=True,
            context={"request": request})
        return Response(serializer.data)


class TaskFilter(filters.FilterSet):
    project = filters.CharFilter(field_name="project__name", lookup_expr="icontains")
    name = filters.CharFilter(field_name="name", lookup_expr="icontains")
    owner = filters.CharFilter(field_name="owner__username", lookup_expr="icontains")
    mode = filters.CharFilter(field_name="mode", lookup_expr="icontains")
    status = filters.CharFilter(field_name="status", lookup_expr="icontains")
    assignee = filters.CharFilter(field_name="assignee__username", lookup_expr="icontains")

    class Meta:
        model = Task
        fields = ("id", "project_id", "project", "name", "owner", "mode", "status",
            "assignee")

class DjangoFilterInspector(CoreAPICompatInspector):
    def get_filter_parameters(self, filter_backend):
        if isinstance(filter_backend, DjangoFilterBackend):
            result = super(DjangoFilterInspector, self).get_filter_parameters(filter_backend)
            res = result.copy()

            for param in result:
                if param.get('name') == 'project_id' or param.get('name') == 'project':
                    res.remove(param)
            return res

        return NotHandled

@method_decorator(name='list', decorator=swagger_auto_schema(
    operation_summary='Returns a paginated list of tasks according to query parameters (10 tasks per page)',
    manual_parameters=[
            openapi.Parameter('id',openapi.IN_QUERY,description="A unique number value identifying this task",type=openapi.TYPE_NUMBER),
            openapi.Parameter('name', openapi.IN_QUERY, description="Find all tasks where name contains a parameter value", type=openapi.TYPE_STRING),
            openapi.Parameter('owner', openapi.IN_QUERY, description="Find all tasks where owner name contains a parameter value", type=openapi.TYPE_STRING),
            openapi.Parameter('mode', openapi.IN_QUERY, description="Find all tasks with a specific mode", type=openapi.TYPE_STRING, enum=['annotation', 'interpolation']),
            openapi.Parameter('status', openapi.IN_QUERY, description="Find all tasks with a specific status", type=openapi.TYPE_STRING,enum=['annotation','validation','completed']),
            openapi.Parameter('assignee', openapi.IN_QUERY, description="Find all tasks where assignee name contains a parameter value", type=openapi.TYPE_STRING)
        ],
    filter_inspectors=[DjangoFilterInspector]))
@method_decorator(name='create', decorator=swagger_auto_schema(operation_summary='Method creates a new task in a database without any attached images and videos'))
@method_decorator(name='retrieve', decorator=swagger_auto_schema(operation_summary='Method returns details of a specific task'))
@method_decorator(name='update', decorator=swagger_auto_schema(operation_summary='Method updates a task by id'))
@method_decorator(name='destroy', decorator=swagger_auto_schema(operation_summary='Method deletes a specific task, all attached jobs, annotations, and data'))
@method_decorator(name='partial_update', decorator=swagger_auto_schema(operation_summary='Methods does a partial update of chosen fields in a task'))
class TaskViewSet(auth.TaskGetQuerySetMixin, viewsets.ModelViewSet):
    queryset = Task.objects.all().prefetch_related(
            "label_set__attributespec_set",
            "segment_set__job_set",
        ).order_by('-id')
    serializer_class = TaskSerializer
    search_fields = ("name", "owner__username", "mode", "status")
    filterset_class = TaskFilter
    ordering_fields = ("id", "name", "owner", "status", "assignee")

    def get_permissions(self):
        http_method = self.request.method
        permissions = [IsAuthenticated]

        if http_method in SAFE_METHODS:
            permissions.append(auth.TaskAccessPermission)
        elif http_method in ["POST"]:
            permissions.append(auth.TaskCreatePermission)
        elif self.action == 'annotations' or http_method in ["PATCH", "PUT"]:
            permissions.append(auth.TaskChangePermission)
        elif http_method in ["DELETE"]:
            permissions.append(auth.TaskDeletePermission)
        else:
            permissions.append(auth.AdminRolePermission)

        return [perm() for perm in permissions]

    def perform_create(self, serializer):
        def validate_task_limit(owner):
            admin_perm = auth.AdminRolePermission()
            is_admin = admin_perm.has_permission(self.request, self)
            if not is_admin and settings.RESTRICTIONS['task_limit'] is not None and \
                Task.objects.filter(owner=owner).count() >= settings.RESTRICTIONS['task_limit']:
                raise serializers.ValidationError('The user has the maximum number of tasks')

        owner = self.request.data.get('owner', None)
        if owner:
            validate_task_limit(owner)
            serializer.save()
        else:
            validate_task_limit(self.request.user)
            serializer.save(owner=self.request.user)

    def perform_destroy(self, instance):
        task_dirname = instance.get_task_dirname()
        super().perform_destroy(instance)
        shutil.rmtree(task_dirname, ignore_errors=True)
        if instance.data and not instance.data.tasks.all():
            shutil.rmtree(instance.data.get_data_dirname(), ignore_errors=True)
            instance.data.delete()

    @swagger_auto_schema(method='get', operation_summary='Returns a list of jobs for a specific task',
        responses={'200': JobSerializer(many=True)})
    @action(detail=True, methods=['GET'], serializer_class=JobSerializer)
    def jobs(self, request, pk):
        self.get_object() # force to call check_object_permissions
        queryset = Job.objects.filter(segment__task_id=pk)
        serializer = JobSerializer(queryset, many=True,
            context={"request": request})

        return Response(serializer.data)

    @swagger_auto_schema(method='post', operation_summary='Method permanently attaches images or video to a task',
        request_body=DataSerializer,
    )
    @swagger_auto_schema(method='get', operation_summary='Method returns data for a specific task',
        manual_parameters=[
            openapi.Parameter('type', in_=openapi.IN_QUERY, required=True, type=openapi.TYPE_STRING,
                enum=['chunk', 'frame', 'preview', 'context_image'],
                description="Specifies the type of the requested data"),
            openapi.Parameter('quality', in_=openapi.IN_QUERY, required=True, type=openapi.TYPE_STRING,
                enum=['compressed', 'original'],
                description="Specifies the quality level of the requested data, doesn't matter for 'preview' type"),
            openapi.Parameter('number', in_=openapi.IN_QUERY, required=True, type=openapi.TYPE_NUMBER,
                description="A unique number value identifying chunk or frame, doesn't matter for 'preview' type"),
            ]
    )
    @action(detail=True, methods=['POST', 'GET'])
    def data(self, request, pk):
        if request.method == 'POST':
            db_task = self.get_object() # call check_object_permissions as well
            serializer = DataSerializer(data=request.data)
            serializer.is_valid(raise_exception=True)
            db_data = serializer.save()
            db_task.data = db_data
            db_task.save()
            data = {k:v for k, v in serializer.data.items()}
            data['use_zip_chunks'] = serializer.validated_data['use_zip_chunks']
            data['use_cache'] = serializer.validated_data['use_cache']
            data['copy_data'] = serializer.validated_data['copy_data']
            if data['use_cache']:
                db_task.data.storage_method = StorageMethodChoice.CACHE
                db_task.data.save(update_fields=['storage_method'])
            if data['server_files'] and not data.get('copy_data'):
                db_task.data.storage = StorageChoice.SHARE
                db_task.data.save(update_fields=['storage'])
            if db_data.cloud_storage:
                db_task.data.storage = StorageChoice.CLOUD_STORAGE
                db_task.data.save(update_fields=['storage'])
            # if the value of stop_frame is 0, then inside the function we cannot know
            # the value specified by the user or it's default value from the database
            if 'stop_frame' not in serializer.validated_data:
                data['stop_frame'] = None
            task.create(db_task.id, data)
            return Response(serializer.data, status=status.HTTP_202_ACCEPTED)
        else:
            data_type = request.query_params.get('type', None)
            data_id = request.query_params.get('number', None)
            data_quality = request.query_params.get('quality', 'compressed')

            possible_data_type_values = ('chunk', 'frame', 'preview', 'context_image')
            possible_quality_values = ('compressed', 'original')

            try:
                if not data_type or data_type not in possible_data_type_values:
                    raise ValidationError(detail='Data type not specified or has wrong value')
                elif data_type == 'chunk' or data_type == 'frame':
                    if not data_id:
                        raise ValidationError(detail='Number is not specified')
                    elif data_quality not in possible_quality_values:
                        raise ValidationError(detail='Wrong quality value')

                db_task = self.get_object()
                db_data = db_task.data
                if not db_data:
                    raise NotFound(detail='Cannot find requested data for the task')

                frame_provider = FrameProvider(db_task.data, db_task.dimension)

                if data_type == 'chunk':
                    data_id = int(data_id)

                    data_quality = FrameProvider.Quality.COMPRESSED \
                        if data_quality == 'compressed' else FrameProvider.Quality.ORIGINAL

                    #TODO: av.FFmpegError processing
                    if settings.USE_CACHE and db_data.storage_method == StorageMethodChoice.CACHE:
                        buff, mime_type = frame_provider.get_chunk(data_id, data_quality)
                        return HttpResponse(buff.getvalue(), content_type=mime_type)

                    # Follow symbol links if the chunk is a link on a real image otherwise
                    # mimetype detection inside sendfile will work incorrectly.
                    path = os.path.realpath(frame_provider.get_chunk(data_id, data_quality))
                    return sendfile(request, path)

                elif data_type == 'frame':
                    data_id = int(data_id)
                    data_quality = FrameProvider.Quality.COMPRESSED \
                        if data_quality == 'compressed' else FrameProvider.Quality.ORIGINAL
                    buf, mime = frame_provider.get_frame(data_id, data_quality)

                    return HttpResponse(buf.getvalue(), content_type=mime)

                elif data_type == 'preview':
                    return sendfile(request, frame_provider.get_preview())

                elif data_type == 'context_image':
                    if db_task.dimension == DimensionType.DIM_3D:
                        data_id = int(data_id)
                        image = Image.objects.get(data_id=db_task.data_id, frame=data_id)
                        for i in image.related_files.all():
                            path = os.path.realpath(str(i.path))
                            image = cv2.imread(path)
                            success, result = cv2.imencode('.JPEG', image)
                            if not success:
                                raise Exception("Failed to encode image to '%s' format" % (".jpeg"))
                            return HttpResponse(io.BytesIO(result.tobytes()), content_type="image/jpeg")
                        return Response(data='No context image related to the frame',
                                        status=status.HTTP_404_NOT_FOUND)
                    else:
                        return Response(data='Only 3D tasks support context images',
                                        status=status.HTTP_400_BAD_REQUEST)
                else:
                    return Response(data='unknown data type {}.'.format(data_type), status=status.HTTP_400_BAD_REQUEST)
            except APIException as e:
                return Response(data=e.get_full_details(), status=e.status_code)
            except FileNotFoundError as ex:
                msg = f"{ex.strerror} {ex.filename}"
                slogger.task[pk].error(msg, exc_info=True)
                return Response(data=msg, status=status.HTTP_404_NOT_FOUND)
            except Exception as e:
                msg = 'cannot get requested data type: {}, number: {}, quality: {}'.format(data_type, data_id, data_quality)
                slogger.task[pk].error(msg, exc_info=True)
                return Response(data=msg + '\n' + str(e), status=status.HTTP_400_BAD_REQUEST)

    @swagger_auto_schema(method='get', operation_summary='Method allows to download task annotations',
        manual_parameters=[
            openapi.Parameter('format', openapi.IN_QUERY,
                description="Desired output format name\nYou can get the list of supported formats at:\n/server/annotation/formats",
                type=openapi.TYPE_STRING, required=False),
            openapi.Parameter('filename', openapi.IN_QUERY,
                description="Desired output file name",
                type=openapi.TYPE_STRING, required=False),
            openapi.Parameter('action', in_=openapi.IN_QUERY,
                description='Used to start downloading process after annotation file had been created',
                type=openapi.TYPE_STRING, required=False, enum=['download'])
        ],
        responses={
            '202': openapi.Response(description='Dump of annotations has been started'),
            '201': openapi.Response(description='Annotations file is ready to download'),
            '200': openapi.Response(description='Download of file started'),
            '405': openapi.Response(description='Format is not available'),
        }
    )
    @swagger_auto_schema(method='put', operation_summary='Method allows to upload task annotations',
        manual_parameters=[
            openapi.Parameter('format', openapi.IN_QUERY,
                description="Input format name\nYou can get the list of supported formats at:\n/server/annotation/formats",
                type=openapi.TYPE_STRING, required=False),
        ],
        responses={
            '202': openapi.Response(description='Uploading has been started'),
            '201': openapi.Response(description='Uploading has finished'),
            '405': openapi.Response(description='Format is not available'),
        }
    )
    @swagger_auto_schema(method='patch', operation_summary='Method performs a partial update of annotations in a specific task',
        manual_parameters=[openapi.Parameter('action', in_=openapi.IN_QUERY, required=True, type=openapi.TYPE_STRING,
            enum=['create', 'update', 'delete'])])
    @swagger_auto_schema(method='delete', operation_summary='Method deletes all annotations for a specific task')
    @action(detail=True, methods=['GET', 'DELETE', 'PUT', 'PATCH'],
        serializer_class=LabeledDataSerializer)
    def annotations(self, request, pk):
        db_task = self.get_object() # force to call check_object_permissions
        if request.method == 'GET':
            format_name = request.query_params.get('format')
            if format_name:
                return _export_annotations(db_task=db_task,
                    rq_id="/api/v1/tasks/{}/annotations/{}".format(pk, format_name),
                    request=request,
                    action=request.query_params.get("action", "").lower(),
                    callback=dm.views.export_task_annotations,
                    format_name=format_name,
                    filename=request.query_params.get("filename", "").lower(),
                )
            else:
                data = dm.task.get_task_data(pk)
                serializer = LabeledDataSerializer(data=data)
                if serializer.is_valid(raise_exception=True):
                    return Response(serializer.data)
        elif request.method == 'PUT':
            format_name = request.query_params.get('format')
            if format_name:
                return _import_annotations(
                    request=request,
                    rq_id="{}@/api/v1/tasks/{}/annotations/upload".format(request.user, pk),
                    rq_func=dm.task.import_task_annotations,
                    pk=pk,
                    format_name=format_name,
                )
            else:
                serializer = LabeledDataSerializer(data=request.data)
                if serializer.is_valid(raise_exception=True):
                    data = dm.task.put_task_data(pk, serializer.data)
                    return Response(data)
        elif request.method == 'DELETE':
            dm.task.delete_task_data(pk)
            return Response(status=status.HTTP_204_NO_CONTENT)
        elif request.method == 'PATCH':
            action = self.request.query_params.get("action", None)
            if action not in dm.task.PatchAction.values():
                raise serializers.ValidationError(
                    "Please specify a correct 'action' for the request")
            serializer = LabeledDataSerializer(data=request.data)
            if serializer.is_valid(raise_exception=True):
                try:
                    data = dm.task.patch_task_data(pk, serializer.data, action)
                except (AttributeError, IntegrityError) as e:
                    return Response(data=str(e), status=status.HTTP_400_BAD_REQUEST)
                return Response(data)

    @swagger_auto_schema(method='get', operation_summary='When task is being created the method returns information about a status of the creation process')
    @action(detail=True, methods=['GET'], serializer_class=RqStatusSerializer)
    def status(self, request, pk):
        self.get_object() # force to call check_object_permissions
        response = self._get_rq_response(queue="default",
            job_id="/api/{}/tasks/{}".format(request.version, pk))
        serializer = RqStatusSerializer(data=response)

        if serializer.is_valid(raise_exception=True):
            return Response(serializer.data)

    @staticmethod
    def _get_rq_response(queue, job_id):
        queue = django_rq.get_queue(queue)
        job = queue.fetch_job(job_id)
        response = {}
        if job is None or job.is_finished:
            response = { "state": "Finished" }
        elif job.is_queued:
            response = { "state": "Queued" }
        elif job.is_failed:
            response = { "state": "Failed", "message": job.exc_info }
        else:
            response = { "state": "Started" }
            if 'status' in job.meta:
                response['message'] = job.meta['status']

        return response

    @staticmethod
    @swagger_auto_schema(method='get', operation_summary='Method provides a meta information about media files which are related with the task',
        responses={'200': DataMetaSerializer()})
    @action(detail=True, methods=['GET'], serializer_class=DataMetaSerializer,
        url_path='data/meta')
    def data_info(request, pk):
        db_task = models.Task.objects.prefetch_related('data__images').select_related('data__video').get(pk=pk)

        if hasattr(db_task.data, 'video'):
            media = [db_task.data.video]
        else:
            media = list(db_task.data.images.order_by('frame'))

        frame_meta = [{
            'width': item.width,
            'height': item.height,
            'name': item.path,
        } for item in media]

        db_data = db_task.data
        db_data.frames = frame_meta

        serializer = DataMetaSerializer(db_data)
        return Response(serializer.data)

    @swagger_auto_schema(method='get', operation_summary='Export task as a dataset in a specific format',
        manual_parameters=[
            openapi.Parameter('format', openapi.IN_QUERY,
                description="Desired output format name\nYou can get the list of supported formats at:\n/server/annotation/formats",
                type=openapi.TYPE_STRING, required=True),
            openapi.Parameter('filename', openapi.IN_QUERY,
                description="Desired output file name",
                type=openapi.TYPE_STRING, required=False),
            openapi.Parameter('action', in_=openapi.IN_QUERY,
                description='Used to start downloading process after annotation file had been created',
                type=openapi.TYPE_STRING, required=False, enum=['download'])
        ],
        responses={'202': openapi.Response(description='Exporting has been started'),
            '201': openapi.Response(description='Output file is ready for downloading'),
            '200': openapi.Response(description='Download of file started'),
            '405': openapi.Response(description='Format is not available'),
        }
    )
    @action(detail=True, methods=['GET'], serializer_class=None,
        url_path='dataset')
    def dataset_export(self, request, pk):
        db_task = self.get_object() # force to call check_object_permissions

        format_name = request.query_params.get("format", "")
        return _export_annotations(db_task=db_task,
            rq_id="/api/v1/tasks/{}/dataset/{}".format(pk, format_name),
            request=request,
            action=request.query_params.get("action", "").lower(),
            callback=dm.views.export_task_as_dataset,
            format_name=format_name,
            filename=request.query_params.get("filename", "").lower(),
        )

@method_decorator(name='retrieve', decorator=swagger_auto_schema(operation_summary='Method returns details of a job'))
@method_decorator(name='update', decorator=swagger_auto_schema(operation_summary='Method updates a job by id'))
@method_decorator(name='partial_update', decorator=swagger_auto_schema(
    operation_summary='Methods does a partial update of chosen fields in a job'))
class JobViewSet(viewsets.GenericViewSet,
    mixins.RetrieveModelMixin, mixins.UpdateModelMixin):
    queryset = Job.objects.all().order_by('id')
    serializer_class = JobSerializer

    def get_permissions(self):
        http_method = self.request.method
        permissions = [IsAuthenticated]

        if http_method in SAFE_METHODS:
            permissions.append(auth.JobAccessPermission)
        elif http_method in ['PATCH', 'PUT', 'DELETE']:
            permissions.append(auth.JobChangePermission)
        else:
            permissions.append(auth.AdminRolePermission)

        return [perm() for perm in permissions]

    @swagger_auto_schema(method='get', operation_summary='Method returns annotations for a specific job')
    @swagger_auto_schema(method='put', operation_summary='Method performs an update of all annotations in a specific job')
    @swagger_auto_schema(method='patch', manual_parameters=[
        openapi.Parameter('action', in_=openapi.IN_QUERY, type=openapi.TYPE_STRING, required=True,
            enum=['create', 'update', 'delete'])],
            operation_summary='Method performs a partial update of annotations in a specific job')
    @swagger_auto_schema(method='delete', operation_summary='Method deletes all annotations for a specific job')
    @action(detail=True, methods=['GET', 'DELETE', 'PUT', 'PATCH'],
        serializer_class=LabeledDataSerializer)
    def annotations(self, request, pk):
        self.get_object() # force to call check_object_permissions
        if request.method == 'GET':
            data = dm.task.get_job_data(pk)
            return Response(data)
        elif request.method == 'PUT':
            format_name = request.query_params.get("format", "")
            if format_name:
                return _import_annotations(
                    request=request,
                    rq_id="{}@/api/v1/jobs/{}/annotations/upload".format(request.user, pk),
                    rq_func=dm.task.import_job_annotations,
                    pk=pk,
                    format_name=format_name
                )
            else:
                serializer = LabeledDataSerializer(data=request.data)
                if serializer.is_valid(raise_exception=True):
                    try:
                        data = dm.task.put_job_data(pk, serializer.data)
                    except (AttributeError, IntegrityError) as e:
                        return Response(data=str(e), status=status.HTTP_400_BAD_REQUEST)
                    return Response(data)
        elif request.method == 'DELETE':
            dm.task.delete_job_data(pk)
            return Response(status=status.HTTP_204_NO_CONTENT)
        elif request.method == 'PATCH':
            action = self.request.query_params.get("action", None)
            if action not in dm.task.PatchAction.values():
                raise serializers.ValidationError(
                    "Please specify a correct 'action' for the request")
            serializer = LabeledDataSerializer(data=request.data)
            if serializer.is_valid(raise_exception=True):
                try:
                    data = dm.task.patch_job_data(pk, serializer.data, action)
                except (AttributeError, IntegrityError) as e:
                    return Response(data=str(e), status=status.HTTP_400_BAD_REQUEST)
                return Response(data)

    @swagger_auto_schema(method='get', operation_summary='Method returns list of reviews for the job',
        responses={'200': ReviewSerializer(many=True)}
    )
    @action(detail=True, methods=['GET'], serializer_class=ReviewSerializer)
    def reviews(self, request, pk):
        db_job = self.get_object()
        queryset = db_job.review_set
        serializer = ReviewSerializer(queryset, context={'request': request}, many=True)
        return Response(serializer.data)

    @swagger_auto_schema(method='get', operation_summary='Method returns list of issues for the job',
        responses={'200': CombinedIssueSerializer(many=True)}
    )
    @action(detail=True, methods=['GET'], serializer_class=CombinedIssueSerializer)
    def issues(self, request, pk):
        db_job = self.get_object()
        queryset = db_job.issue_set
        serializer = CombinedIssueSerializer(queryset, context={'request': request}, many=True)
        return Response(serializer.data)

@method_decorator(name='create', decorator=swagger_auto_schema(operation_summary='Submit a review for a job'))
@method_decorator(name='destroy', decorator=swagger_auto_schema(operation_summary='Method removes a review from a job'))
class ReviewViewSet(viewsets.GenericViewSet, mixins.DestroyModelMixin, mixins.CreateModelMixin):
    queryset = Review.objects.all().order_by('id')

    def get_serializer_class(self):
        if self.request.method == 'POST':
            return CombinedReviewSerializer
        else:
            return ReviewSerializer

    def get_permissions(self):
        permissions = [IsAuthenticated]
        if self.request.method == 'POST':
            permissions.append(auth.JobReviewPermission)
        else:
            permissions.append(auth.AdminRolePermission)

        return [perm() for perm in permissions]

    def create(self, request, *args, **kwargs):
        job_id = request.data['job']
        db_job = get_object_or_404(Job, pk=job_id)
        self.check_object_permissions(self.request, db_job)

        if request.data['status'] == ReviewStatus.REVIEW_FURTHER:
            if 'reviewer_id' not in request.data:
                return Response('Must provide a new reviewer', status=status.HTTP_400_BAD_REQUEST)
            reviewer_id = request.data['reviewer_id']
            reviewer = get_object_or_404(User, pk=reviewer_id)

        request.data.update({
            'reviewer_id': request.user.id,
        })
        if db_job.assignee:
            request.data.update({
                'assignee_id': db_job.assignee.id,
            })

        issue_set = request.data['issue_set']
        for issue in issue_set:
            issue['job'] = db_job.id
            issue['owner_id'] = request.user.id
            comment_set = issue['comment_set']
            for comment in comment_set:
                comment['author_id'] = request.user.id

        serializer = self.get_serializer(data=request.data, partial=True)
        serializer.is_valid(raise_exception=True)
        self.perform_create(serializer)
        headers = self.get_success_headers(serializer.data)

        if serializer.data['status'] == ReviewStatus.ACCEPTED:
            db_job.status = StatusChoice.COMPLETED
            db_job.save()
        elif serializer.data['status'] == ReviewStatus.REJECTED:
            db_job.status = StatusChoice.ANNOTATION
            db_job.save()
        else:
            db_job.reviewer = reviewer
            db_job.save()

        return Response(serializer.data, status=status.HTTP_201_CREATED, headers=headers)

@method_decorator(name='destroy', decorator=swagger_auto_schema(operation_summary='Method removes an issue from a job'))
@method_decorator(name='partial_update', decorator=swagger_auto_schema(operation_summary='Method updates an issue. It is used to resolve/reopen an issue'))
class IssueViewSet(viewsets.GenericViewSet,  mixins.DestroyModelMixin, mixins.UpdateModelMixin):
    queryset = Issue.objects.all().order_by('id')
    http_method_names = ['get', 'patch', 'delete', 'options']

    def get_serializer_class(self):
        return IssueSerializer

    def partial_update(self, request, *args, **kwargs):
        db_issue = self.get_object()
        if 'resolver_id' in request.data and request.data['resolver_id'] and db_issue.resolver is None:
            # resolve
            db_issue.resolver = request.user
            db_issue.resolved_date = datetime.now()
            db_issue.save(update_fields=['resolver', 'resolved_date'])
        elif 'resolver_id' in request.data and not request.data['resolver_id'] and db_issue.resolver is not None:
            # reopen
            db_issue.resolver = None
            db_issue.resolved_date = None
            db_issue.save(update_fields=['resolver', 'resolved_date'])
        serializer = self.get_serializer(db_issue)
        return Response(serializer.data)

    def get_permissions(self):
        http_method = self.request.method
        permissions = [IsAuthenticated]

        if http_method in SAFE_METHODS:
            permissions.append(auth.IssueAccessPermission)
        elif http_method in ['DELETE']:
            permissions.append(auth.IssueDestroyPermission)
        elif http_method in ['PATCH']:
            permissions.append(auth.IssueChangePermission)
        else:
            permissions.append(auth.AdminRolePermission)

        return [perm() for perm in permissions]

    @swagger_auto_schema(method='get', operation_summary='The action returns all comments of a specific issue',
        responses={'200': CommentSerializer(many=True)}
    )
    @action(detail=True, methods=['GET'], serializer_class=CommentSerializer)
    def comments(self, request, pk):
        db_issue = self.get_object()
        queryset = db_issue.comment_set
        serializer = CommentSerializer(queryset, context={'request': request}, many=True)
        return Response(serializer.data)

@method_decorator(name='partial_update', decorator=swagger_auto_schema(operation_summary='Method updates comment in an issue'))
@method_decorator(name='destroy', decorator=swagger_auto_schema(operation_summary='Method removes a comment from an issue'))
class CommentViewSet(viewsets.GenericViewSet,
    mixins.DestroyModelMixin, mixins.UpdateModelMixin, mixins.CreateModelMixin):
    queryset = Comment.objects.all().order_by('id')
    serializer_class = CommentSerializer
    http_method_names = ['get', 'post', 'patch', 'delete', 'options']

    def create(self, request, *args, **kwargs):
        request.data.update({
            'author_id': request.user.id,
        })
        issue_id = request.data['issue']
        db_issue = get_object_or_404(Issue, pk=issue_id)
        self.check_object_permissions(self.request, db_issue.job)
        return super().create(request, args, kwargs)

    def get_permissions(self):
        http_method = self.request.method
        permissions = [IsAuthenticated]

        if http_method in ['PATCH', 'DELETE']:
            permissions.append(auth.CommentChangePermission)
        elif http_method in ['POST']:
            permissions.append(auth.CommentCreatePermission)
        else:
            permissions.append(auth.AdminRolePermission)

        return [perm() for perm in permissions]

class UserFilter(filters.FilterSet):
    class Meta:
        model = User
        fields = ("id",)

@method_decorator(name='list', decorator=swagger_auto_schema(
    manual_parameters=[
            openapi.Parameter('id',openapi.IN_QUERY,description="A unique number value identifying this user",type=openapi.TYPE_NUMBER),
    ],
    operation_summary='Method provides a paginated list of users registered on the server'))
@method_decorator(name='retrieve', decorator=swagger_auto_schema(
    operation_summary='Method provides information of a specific user'))
@method_decorator(name='partial_update', decorator=swagger_auto_schema(
    operation_summary='Method updates chosen fields of a user'))
@method_decorator(name='destroy', decorator=swagger_auto_schema(
    operation_summary='Method deletes a specific user from the server'))
class UserViewSet(viewsets.GenericViewSet, mixins.ListModelMixin,
    mixins.RetrieveModelMixin, mixins.UpdateModelMixin, mixins.DestroyModelMixin):
    queryset = User.objects.prefetch_related('groups').all().order_by('id')
    http_method_names = ['get', 'post', 'head', 'patch', 'delete']
    search_fields = ('username', 'first_name', 'last_name')
    filterset_class = UserFilter

    def get_serializer_class(self):
        user = self.request.user
        if user.is_staff:
            return UserSerializer
        else:
            is_self = int(self.kwargs.get("pk", 0)) == user.id or \
                self.action == "self"
            if is_self and self.request.method in SAFE_METHODS:
                return UserSerializer
            else:
                return BasicUserSerializer

    def get_permissions(self):
        permissions = [IsAuthenticated]
        user = self.request.user

        if not self.request.method in SAFE_METHODS:
            is_self = int(self.kwargs.get("pk", 0)) == user.id
            if not is_self:
                permissions.append(auth.AdminRolePermission)

        return [perm() for perm in permissions]

    @swagger_auto_schema(method='get', operation_summary='Method returns an instance of a user who is currently authorized')
    @action(detail=False, methods=['GET'])
    def self(self, request):
        """
        Method returns an instance of a user who is currently authorized
        """
        serializer_class = self.get_serializer_class()
        serializer = serializer_class(request.user, context={ "request": request })
        return Response(serializer.data)


@method_decorator(name='list', decorator=swagger_auto_schema(
        operation_summary='Returns a paginated list of storages according to query parameters',
        manual_parameters=[
                openapi.Parameter('provider_type', openapi.IN_QUERY, description="A supported provider of cloud storages",
                                type=openapi.TYPE_STRING, enum=CloudProviderChoice.list()),
                openapi.Parameter('resource', openapi.IN_QUERY, description="A name of buket or container", type=openapi.TYPE_STRING),
                openapi.Parameter('owner', openapi.IN_QUERY, description="A resource owner", type=openapi.TYPE_STRING),
                openapi.Parameter('credentials_type', openapi.IN_QUERY, description="A type of a granting access", type=openapi.TYPE_STRING, enum=CredentialsTypeChoice.list()),
            ],
        responses={'200': CloudStorageSerializer(many=True)},
        tags=['cloud storages']
    )
)
@method_decorator(name='retrieve', decorator=swagger_auto_schema(
        operation_summary='Method returns details of a specific cloud storage',
        tags=['cloud storages']
    )
)
@method_decorator(name='create', decorator=swagger_auto_schema(
        operation_summary='Method creates a cloud storage with a specified characteristics',
        responses={'201': openapi.Response(description='A storage has beed created')},
        tags=['cloud storages']
    )
)
@method_decorator(name='destroy', decorator=swagger_auto_schema(
        operation_summary='Method deletes a specific cloud storage',
        tags=['cloud storages']
    )
)
@method_decorator(name='partial_update', decorator=swagger_auto_schema(
        operation_summary='Methods does a partial update of chosen fields in a cloud storage instance',
        tags=['cloud storages']
    )
)
class CloudStorageViewSet(auth.CloudStorageGetQuerySetMixin, viewsets.ModelViewSet):
    http_method_names = ['get', 'post', 'patch', 'delete']
    queryset = CloudStorageModel.objects.all().prefetch_related('data').order_by('-id')
    search_fields = ("provider_type", "resource", "owner__username")
    filterset_fields = ['provider_type', 'resource', 'credentials_type']

    def get_permissions(self):
        http_method = self.request.method
        permissions = [IsAuthenticated]

        if http_method in SAFE_METHODS:
            permissions.append(auth.CloudStorageAccessPermission)
        elif http_method in ("POST", "PATCH", "DELETE"):
            permissions.append(auth.CloudStorageChangePermission)
        else:
            permissions.append(auth.AdminRolePermission)
        return [perm() for perm in permissions]

    def get_serializer_class(self):
        if self.request.method in ("POST", "PATCH"):
            return CloudStorageSerializer
        else:
            return BaseCloudStorageSerializer

    def get_queryset(self):
        queryset = super().get_queryset()
        if (provider_type := self.request.query_params.get('provider_type', None)):
            if provider_type in CloudProviderChoice.list():
                queryset = queryset.filter(provider_type=provider_type)
            else:
                raise ValidationError('Unsupported type of cloud provider')
        return queryset

    def perform_create(self, serializer):
        # check that instance of cloud storage exists
        provider_type = serializer.validated_data.get('provider_type')
        credentials = Credentials(
            session_token=serializer.validated_data.get('session_token', ''),
            account_name=serializer.validated_data.get('account_name', ''),
            key=serializer.validated_data.get('key', ''),
            secret_key=serializer.validated_data.get('secret_key', '')
        )
        details = {
            'resource': serializer.validated_data.get('resource'),
            'credentials': credentials,
        }
        storage = CloudStorage(cloud_provider=provider_type, **details)
        try:
            storage.is_exist()
        except Exception as ex:
            message = str(ex)
            slogger.glob.error(message)
            raise serializers.ValidationError(message)

        owner = self.request.data.get('owner')
        if owner:
            serializer.save()
        else:
            serializer.save(owner=self.request.user)

    def perform_destroy(self, instance):
        cloud_storage_dirname = instance.get_storage_dirname()
        super().perform_destroy(instance)
        shutil.rmtree(cloud_storage_dirname, ignore_errors=True)

    @method_decorator(
        name='retrieve',
        decorator=swagger_auto_schema(
            operation_summary='Method returns details of a cloud storage',
            operation_description=
                "Method returns list of available files, if action is content",
            manual_parameters=[
                openapi.Parameter('action', openapi.IN_QUERY, description="",
                    type=openapi.TYPE_STRING, enum=['content']),
                openapi.Parameter('manifest_path', openapi.IN_QUERY,
                    description="Path to the manifest file in a cloud storage",
                    type=openapi.TYPE_STRING
                )],
            responses={
                '200': openapi.Response(description='A list of a storage content'),
            },
            tags=['cloud storages']
        )
    )
    def retrieve(self, request, *args, **kwargs):
        action = request.query_params.get('action', '')
        if action == 'content':
            try:
                pk = kwargs.get('pk')
                db_storage = CloudStorageModel.objects.get(pk=pk)
                credentials = Credentials()
                credentials.convert_from_db({
                    'type': db_storage.credentials_type,
                    'value': db_storage.credentials,
                })
                details = {
                    'resource': db_storage.resource,
                    'credentials': credentials,
                }
                storage = CloudStorage(cloud_provider=db_storage.provider_type, **details)
                storage.initialize_content()
                storage_files = storage.content

                manifest_path = request.query_params.get('manifest_path', 'manifest.jsonl')
                tmp_manifest = NamedTemporaryFile(mode='w+b', suffix='cvat', prefix='manifest')
                storage.download_file(manifest_path, tmp_manifest.name)
                manifest = ImageManifestManager(tmp_manifest.name)
                manifest.init_index()
                manifest_files = manifest.data
                tmp_manifest.close()
                content = {f:[] for f in set(storage_files) & set(manifest_files)}
                for key, _ in content.items():
                    if key in storage_files: content[key].append('s') # storage
                    if key in manifest_files: content[key].append('m') # manifest

                data = json.loads(content)
                return Response(data=data, content_type="aplication/json")

            except CloudStorageModel.DoesNotExist:
                message = f"Storage {pk} does not exist"
                slogger.glob.error(message)
                return HttpResponseNotFound(message)
            except Exception as ex:
                return HttpResponseBadRequest(str(ex))
        elif not action:
            instance = self.get_object()
            serializer = self.get_serializer(instance)
            return Response(serializer.data)
        else:
            return HttpResponseBadRequest()

def rq_handler(job, exc_type, exc_value, tb):
    job.exc_info = "".join(
        traceback.format_exception_only(exc_type, exc_value))
    job.save()
    if "tasks" in job.id.split("/"):
        return task.rq_handler(job, exc_type, exc_value, tb)

    return True

# TODO: Method should be reimplemented as a separated view
# @swagger_auto_schema(method='put', manual_parameters=[openapi.Parameter('format', in_=openapi.IN_QUERY,
#         description='A name of a loader\nYou can get annotation loaders from this API:\n/server/annotation/formats',
#         required=True, type=openapi.TYPE_STRING)],
#     operation_summary='Method allows to upload annotations',
#     responses={'202': openapi.Response(description='Load of annotations has been started'),
#         '201': openapi.Response(description='Annotations have been uploaded')},
#     tags=['tasks'])
# @api_view(['PUT'])
def _import_annotations(request, rq_id, rq_func, pk, format_name):
    format_desc = {f.DISPLAY_NAME: f
        for f in dm.views.get_import_formats()}.get(format_name)
    if format_desc is None:
        raise serializers.ValidationError(
            "Unknown input format '{}'".format(format_name))
    elif not format_desc.ENABLED:
        return Response(status=status.HTTP_405_METHOD_NOT_ALLOWED)

    queue = django_rq.get_queue("default")
    rq_job = queue.fetch_job(rq_id)

    if not rq_job:
        serializer = AnnotationFileSerializer(data=request.data)
        if serializer.is_valid(raise_exception=True):
            anno_file = serializer.validated_data['annotation_file']
            fd, filename = mkstemp(prefix='cvat_{}'.format(pk))
            with open(filename, 'wb+') as f:
                for chunk in anno_file.chunks():
                    f.write(chunk)

            av_scan_paths(filename)
            rq_job = queue.enqueue_call(
                func=rq_func,
                args=(pk, filename, format_name),
                job_id=rq_id
            )
            rq_job.meta['tmp_file'] = filename
            rq_job.meta['tmp_file_descriptor'] = fd
            rq_job.save_meta()
    else:
        if rq_job.is_finished:
            os.close(rq_job.meta['tmp_file_descriptor'])
            os.remove(rq_job.meta['tmp_file'])
            rq_job.delete()
            return Response(status=status.HTTP_201_CREATED)
        elif rq_job.is_failed:
            os.close(rq_job.meta['tmp_file_descriptor'])
            os.remove(rq_job.meta['tmp_file'])
            exc_info = str(rq_job.exc_info)
            rq_job.delete()

            # RQ adds a prefix with exception class name
            import_error_prefix = '{}.{}'.format(
                CvatImportError.__module__, CvatImportError.__name__)
            if exc_info.startswith(import_error_prefix):
                exc_info = exc_info.replace(import_error_prefix + ': ', '')
                return Response(data=exc_info,
                    status=status.HTTP_400_BAD_REQUEST)
            else:
                return Response(data=exc_info,
                    status=status.HTTP_500_INTERNAL_SERVER_ERROR)

    return Response(status=status.HTTP_202_ACCEPTED)

def _export_annotations(db_task, rq_id, request, format_name, action, callback, filename):
    if action not in {"", "download"}:
        raise serializers.ValidationError(
            "Unexpected action specified for the request")

    format_desc = {f.DISPLAY_NAME: f
        for f in dm.views.get_export_formats()}.get(format_name)
    if format_desc is None:
        raise serializers.ValidationError(
            "Unknown format specified for the request")
    elif not format_desc.ENABLED:
        return Response(status=status.HTTP_405_METHOD_NOT_ALLOWED)

    queue = django_rq.get_queue("default")

    rq_job = queue.fetch_job(rq_id)
    if rq_job:
        last_task_update_time = timezone.localtime(db_task.updated_date)
        request_time = rq_job.meta.get('request_time', None)
        if request_time is None or request_time < last_task_update_time:
            rq_job.cancel()
            rq_job.delete()
        else:
            if rq_job.is_finished:
                file_path = rq_job.return_value
                if action == "download" and osp.exists(file_path):
                    rq_job.delete()

                    timestamp = datetime.strftime(last_task_update_time,
                        "%Y_%m_%d_%H_%M_%S")
                    filename = filename or \
                        "task_{}-{}-{}{}".format(
                        db_task.name, timestamp,
                        format_name, osp.splitext(file_path)[1])
                    return sendfile(request, file_path, attachment=True,
                        attachment_filename=filename.lower())
                else:
                    if osp.exists(file_path):
                        return Response(status=status.HTTP_201_CREATED)
            elif rq_job.is_failed:
                exc_info = str(rq_job.exc_info)
                rq_job.delete()
                return Response(exc_info,
                    status=status.HTTP_500_INTERNAL_SERVER_ERROR)
            else:
                return Response(status=status.HTTP_202_ACCEPTED)

    try:
        if request.scheme:
            server_address = request.scheme + '://'
        server_address += request.get_host()
    except Exception:
        server_address = None

    ttl = dm.views.CACHE_TTL.total_seconds()
    queue.enqueue_call(func=callback,
        args=(db_task.id, format_name, server_address), job_id=rq_id,
        meta={ 'request_time': timezone.localtime() },
        result_ttl=ttl, failure_ttl=ttl)
    return Response(status=status.HTTP_202_ACCEPTED)

<|MERGE_RESOLUTION|>--- conflicted
+++ resolved
@@ -3,23 +3,14 @@
 # SPDX-License-Identifier: MIT
 
 import io
+import json
 import os
 import os.path as osp
-<<<<<<< HEAD
-import io
-import json
-=======
->>>>>>> 6988e2b9
 import shutil
 import traceback
 from datetime import datetime
 from distutils.util import strtobool
-<<<<<<< HEAD
 from tempfile import mkstemp, NamedTemporaryFile
-import cv2
-=======
-from tempfile import mkstemp
->>>>>>> 6988e2b9
 
 import cv2
 import django_rq
@@ -27,12 +18,8 @@
 from django.conf import settings
 from django.contrib.auth.models import User
 from django.db import IntegrityError
-<<<<<<< HEAD
 from django.http import HttpResponse, HttpResponseNotFound, HttpResponseBadRequest
-=======
-from django.http import HttpResponse
 from django.shortcuts import get_object_or_404
->>>>>>> 6988e2b9
 from django.utils import timezone
 from django.utils.decorators import method_decorator
 from django_filters import rest_framework as filters
@@ -72,11 +59,9 @@
     CloudStorageSerializer, BaseCloudStorageSerializer
 )
 from cvat.apps.engine.utils import av_scan_paths
-<<<<<<< HEAD
+
 from utils.dataset_manifest import ImageManifestManager
 
-=======
->>>>>>> 6988e2b9
 from . import models, task
 from .log import clogger, slogger
 
