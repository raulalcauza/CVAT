--- conflicted
+++ resolved
@@ -712,7 +712,6 @@
                     return Response(data=str(e), status=status.HTTP_400_BAD_REQUEST)
                 return Response(data)
 
-<<<<<<< HEAD
     @swagger_auto_schema(method='get', operation_summary='Method returns list of reviews for the job',
         responses={'200': ReviewSerializer(many=True)}
     )
@@ -729,28 +728,28 @@
         db_job = self.get_object()
 
         if request.data['status'] == ReviewStatus.REVIEW_FURTHER:
-            if 'reviewer' not in request.data:
+            if 'reviewer_id' not in request.data:
                 return Response('Must provide a new reviewer', status=status.HTTP_400_BAD_REQUEST)
-            db_job.reviewer = User.objects.get(pk=request.data['reviewer'])
+            db_job.reviewer = User.objects.get(pk=request.data['reviewer_id'])
             db_job.save()
 
         request.data.update({
             'job': db_job.id,
-            'reviewer': request.user.id,
+            'reviewer_id': request.user.id,
         })
 
         if db_job.assignee:
             request.data.update({
-                'assignee': db_job.assignee.id,
+                'assignee_id': db_job.assignee.id,
             })
 
         issue_set = request.data['issue_set']
         for issue in issue_set:
             issue['job'] = db_job.id
-            issue['owner'] = request.user.id
+            issue['owner_id'] = request.user.id
             comment_set = issue['comment_set']
             for comment in comment_set:
-                comment['author'] = request.user.id
+                comment['author_id'] = request.user.id
 
         serializer = CombinedReviewSerializer(data=request.data, partial=True)
         if serializer.is_valid(raise_exception=True):
@@ -761,7 +760,7 @@
             elif instance.status == ReviewStatus.REJECTED:
                 db_job.status = StatusChoice.ANNOTATION
                 db_job.save()
-            return Response(CombinedReviewSerializer(instance).data, status=status.HTTP_201_CREATED)
+            return Response(CombinedReviewSerializer(instance, context={'request': request}).data, status=status.HTTP_201_CREATED)
 
     @swagger_auto_schema(method='get', operation_summary='Get a brief summary about done reviews')
     @action(detail=True, methods=['GET'], url_path='reviews/summary', serializer_class=ReviewSummarySerializer)
@@ -777,7 +776,7 @@
     def issues(self, request, pk):
         db_job = self.get_object()
         queryset = db_job.issue_set
-        serializer = CombinedIssueSerializer(queryset, many=True)
+        serializer = CombinedIssueSerializer(queryset, context={'request': request}, many=True)
         return Response(serializer.data)
 
 @method_decorator(name='destroy', decorator=swagger_auto_schema(operation_summary='Method removes a review from a job'))
@@ -824,7 +823,7 @@
         db_issue.resolver = request.user
         db_issue.resolved_date = datetime.now()
         db_issue.save()
-        serializer = IssueSerializer(db_issue)
+        serializer = IssueSerializer(db_issue, context={'request': request})
         return Response(serializer.data)
 
     @swagger_auto_schema(method='patch', operation_summary='The action reopens a specific issue',
@@ -837,7 +836,7 @@
         db_issue.resolver = None
         db_issue.resolved_date = None
         db_issue.save()
-        serializer = IssueSerializer(db_issue)
+        serializer = IssueSerializer(db_issue, context={'request': request})
         return Response(serializer.data)
 
     @swagger_auto_schema(method='get', operation_summary='The action returns all comments of a specific issue',
@@ -847,7 +846,7 @@
     def comments(self, request, pk):
         db_issue = self.get_object()
         queryset = db_issue.comment_set
-        serializer = CommentSerializer(queryset, many=True)
+        serializer = CommentSerializer(queryset, context={'request': request}, many=True)
         return Response(serializer.data)
 
     @swagger_auto_schema(method='post', operation_summary='The action adds comments to an issue',
@@ -858,7 +857,7 @@
         self.get_object() # call to force check persmissions
         for comment in request.data:
             comment.update({
-                'author': request.user.id,
+                'author_id': request.user.id,
                 'issue': pk
             })
 
@@ -866,7 +865,7 @@
         if serializer.is_valid():
             serializer.save()
         db_issue = Issue.objects.prefetch_related('comment_set').get(pk=pk)
-        updated_serializer = CommentSerializer(db_issue.comment_set, many=True)
+        updated_serializer = CommentSerializer(db_issue.comment_set, context={'request': request}, many=True)
         return Response(updated_serializer.data, status=status.HTTP_201_CREATED)
 
 @method_decorator(name='partial_update', decorator=swagger_auto_schema(operation_summary='Method updates comment in an issue'))
@@ -887,13 +886,11 @@
             permissions.append(auth.AdminRolePermission)
 
         return [perm() for perm in permissions]
-=======
+
 class UserFilter(filters.FilterSet):
     class Meta:
         model = User
         fields = ("id",)
-
->>>>>>> 332bef21
 
 @method_decorator(name='list', decorator=swagger_auto_schema(
     manual_parameters=[
