# Copyright (C) 2018-2021 Intel Corporation
#
# SPDX-License-Identifier: MIT

import errno
import io
import os
import os.path as osp
import pytz
import shutil
import traceback
from datetime import datetime
from distutils.util import strtobool
from tempfile import mkstemp, NamedTemporaryFile

import cv2
from django.db.models.query import Prefetch
import django_rq
from django.apps import apps
from django.conf import settings
from django.contrib.auth.models import User
from django.db import IntegrityError
from django.http import HttpResponse, HttpResponseNotFound, HttpResponseBadRequest
from django.utils import timezone

from drf_spectacular.types import OpenApiTypes
from drf_spectacular.utils import (
    OpenApiParameter, OpenApiResponse, PolymorphicProxySerializer,
    extend_schema_view, extend_schema
)

from rest_framework import mixins, serializers, status, viewsets
from rest_framework.decorators import action
from rest_framework.exceptions import APIException, NotFound, ValidationError
from rest_framework.permissions import SAFE_METHODS
from rest_framework.renderers import JSONRenderer
from rest_framework.response import Response
from rest_framework.exceptions import PermissionDenied
from django_sendfile import sendfile

import cvat.apps.dataset_manager as dm
import cvat.apps.dataset_manager.views  # pylint: disable=unused-import
from cvat.apps.engine.cloud_provider import get_cloud_storage_instance, Credentials, Status as CloudStorageStatus
from cvat.apps.dataset_manager.bindings import CvatImportError
from cvat.apps.dataset_manager.serializers import DatasetFormatsSerializer
from cvat.apps.engine.frame_provider import FrameProvider
from cvat.apps.engine.media_extractors import ImageListReader
from cvat.apps.engine.mime_types import mimetypes
from cvat.apps.engine.models import (
    Job, Task, Project, Issue, Data,
    Comment, StorageMethodChoice, StorageChoice, Image,
    CloudProviderChoice
)
from cvat.apps.engine.models import CloudStorage as CloudStorageModel
from cvat.apps.engine.serializers import (
    AboutSerializer, AnnotationFileSerializer, BasicUserSerializer,
    DataMetaSerializer, DataSerializer, ExceptionSerializer,
    FileInfoSerializer, JobReadSerializer, JobWriteSerializer, LabeledDataSerializer,
    LogEventSerializer, ProjectSerializer, ProjectSearchSerializer,
    RqStatusSerializer, TaskSerializer, UserSerializer, PluginsSerializer, IssueReadSerializer,
    IssueWriteSerializer, CommentReadSerializer, CommentWriteSerializer, CloudStorageWriteSerializer,
    CloudStorageReadSerializer, DatasetFileSerializer, JobCommitSerializer)

from utils.dataset_manifest import ImageManifestManager
from cvat.apps.engine.utils import av_scan_paths
from cvat.apps.engine import backup
from cvat.apps.engine.mixins import UploadMixin

from . import models, task
from .log import clogger, slogger
from cvat.apps.iam.permissions import (CloudStoragePermission,
    CommentPermission, IssuePermission, JobPermission, ProjectPermission,
    TaskPermission, UserPermission)

@extend_schema(tags=['server'])
class ServerViewSet(viewsets.ViewSet):
    serializer_class = None
    iam_organization_field = None

    # To get nice documentation about ServerViewSet actions it is necessary
    # to implement the method. By default, ViewSet doesn't provide it.
    def get_serializer(self, *args, **kwargs):
        pass

    @staticmethod
    @extend_schema(summary='Method provides basic CVAT information',
        responses={
            '200': AboutSerializer,
        })
    @action(detail=False, methods=['GET'], serializer_class=AboutSerializer)
    def about(request):
        from cvat import __version__ as cvat_version
        about = {
            "name": "Computer Vision Annotation Tool",
            "version": cvat_version,
            "description": "CVAT is completely re-designed and re-implemented " +
                "version of Video Annotation Tool from Irvine, California " +
                "tool. It is free, online, interactive video and image annotation " +
                "tool for computer vision. It is being used by our team to " +
                "annotate million of objects with different properties. Many UI " +
                "and UX decisions are based on feedbacks from professional data " +
                "annotation team."
        }
        serializer = AboutSerializer(data=about)
        if serializer.is_valid(raise_exception=True):
            return Response(data=serializer.data)

    @staticmethod
    @extend_schema(summary='Method saves an exception from a client on the server',
        description='Sends logs to the ELK if it is connected',
        request=ExceptionSerializer, responses={
            '201': ExceptionSerializer,
        })
    @action(detail=False, methods=['POST'], serializer_class=ExceptionSerializer)
    def exception(request):
        serializer = ExceptionSerializer(data=request.data)
        if serializer.is_valid(raise_exception=True):
            additional_info = {
                "username": request.user.username,
                "name": "Send exception",
            }
            message = JSONRenderer().render({**serializer.data, **additional_info}).decode('UTF-8')
            jid = serializer.data.get("job_id")
            tid = serializer.data.get("task_id")
            if jid:
                clogger.job[jid].error(message)
            elif tid:
                clogger.task[tid].error(message)
            else:
                clogger.glob.error(message)

            return Response(serializer.data, status=status.HTTP_201_CREATED)

    @staticmethod
    @extend_schema(summary='Method saves logs from a client on the server',
        description='Sends logs to the ELK if it is connected',
        request=LogEventSerializer(many=True),
        responses={
            '201': LogEventSerializer(many=True),
        })
    @action(detail=False, methods=['POST'], serializer_class=LogEventSerializer)
    def logs(request):
        serializer = LogEventSerializer(many=True, data=request.data)
        if serializer.is_valid(raise_exception=True):
            user = { "username": request.user.username }
            for event in serializer.data:
                message = JSONRenderer().render({**event, **user}).decode('UTF-8')
                jid = event.get("job_id")
                tid = event.get("task_id")
                if jid:
                    clogger.job[jid].info(message)
                elif tid:
                    clogger.task[tid].info(message)
                else:
                    clogger.glob.info(message)
            return Response(serializer.data, status=status.HTTP_201_CREATED)

    @staticmethod
    @extend_schema(
        summary='Returns all files and folders that are on the server along specified path',
        parameters=[
            OpenApiParameter('directory', description='Directory to browse',
                location=OpenApiParameter.QUERY, type=OpenApiTypes.STR)
        ],
        responses={
            '200' : FileInfoSerializer(many=True)
        })
    @action(detail=False, methods=['GET'], serializer_class=FileInfoSerializer)
    def share(request):
        param = request.query_params.get('directory', '/')
        if param.startswith("/"):
            param = param[1:]
        directory = os.path.abspath(os.path.join(settings.SHARE_ROOT, param))

        if directory.startswith(settings.SHARE_ROOT) and os.path.isdir(directory):
            data = []
            content = os.scandir(directory)
            for entry in content:
                entry_type = None
                if entry.is_file():
                    entry_type = "REG"
                elif entry.is_dir():
                    entry_type = "DIR"

                if entry_type:
                    data.append({"name": entry.name, "type": entry_type})

            serializer = FileInfoSerializer(many=True, data=data)
            if serializer.is_valid(raise_exception=True):
                return Response(serializer.data)
        else:
            return Response("{} is an invalid directory".format(param),
                status=status.HTTP_400_BAD_REQUEST)

    @staticmethod
    @extend_schema(
        summary='Method provides the list of supported annotations formats',
        responses={
            '200': DatasetFormatsSerializer,
        })
    @action(detail=False, methods=['GET'], url_path='annotation/formats')
    def annotation_formats(request):
        data = dm.views.get_all_formats()
        return Response(DatasetFormatsSerializer(data).data)

    @staticmethod
    @extend_schema(
        summary='Method provides allowed plugins',
        responses={
            '200': PluginsSerializer,
        })
    @action(detail=False, methods=['GET'], url_path='plugins', serializer_class=PluginsSerializer)
    def plugins(request):
        response = {
            'GIT_INTEGRATION': apps.is_installed('cvat.apps.dataset_repo'),
            'ANALYTICS': strtobool(os.environ.get("CVAT_ANALYTICS", '0')),
            'MODELS': strtobool(os.environ.get("CVAT_SERVERLESS", '0')),
            'PREDICT':False # FIXME: it is unused anymore (for UI only)
        }
        return Response(response)

<<<<<<< HEAD
class ProjectFilter(filters.FilterSet):
    name = filters.CharFilter(field_name="name", lookup_expr="icontains")
    owner = filters.CharFilter(field_name="owner__username", lookup_expr="icontains")
    assignee = filters.CharFilter(field_name="assignee__username", lookup_expr="icontains")
    status = filters.CharFilter(field_name="status", lookup_expr="icontains")

    class Meta:
        model = models.Project
        fields = ("id", "name", "owner", "status")

@extend_schema(tags=['projects'])
@extend_schema_view(
    list=extend_schema(
        summary='Returns a paginated list of projects according to query parameters (12 projects per page)',
        parameters=[
            OpenApiParameter('id', description='A unique number value identifying this project',
                location=OpenApiParameter.QUERY, type=OpenApiTypes.NUMBER),
            OpenApiParameter('name', description='Find all projects where name contains a parameter value',
                location=OpenApiParameter.QUERY, type=OpenApiTypes.STR),
            OpenApiParameter('owner', description='Find all project where owner name contains a parameter value',
                location=OpenApiParameter.QUERY, type=OpenApiTypes.STR),
            OpenApiParameter('status', description='Find all projects with a specific status',
                location=OpenApiParameter.QUERY, type=OpenApiTypes.STR, enum=StatusChoice.list()),
            OpenApiParameter('names_only', description="Returns only names and id's of projects",
                location=OpenApiParameter.QUERY, type=OpenApiTypes.BOOL)
        ],
        responses={
            '200': PolymorphicProxySerializer(component_name='PolymorphicProject',
                serializers=[
                    ProjectSerializer, ProjectSearchSerializer,
                ], resource_type_field_name='name', many=True),
        }),
    create=extend_schema(
        summary='Method creates a new project',
        responses={
            '201': ProjectSerializer,
        }),
    retrieve=extend_schema(
        summary='Method returns details of a specific project',
        responses={
            '200': ProjectSerializer,
        }),
    destroy=extend_schema(
        summary='Method deletes a specific project',
        responses={
            '204': OpenApiResponse(description='The project has been deleted'),
        }),
    partial_update=extend_schema(
        summary='Methods does a partial update of chosen fields in a project',
        responses={
            '200': ProjectSerializer,
        })
)
=======
@extend_schema_view(list=extend_schema(
    summary='Returns a paginated list of projects according to query parameters (12 projects per page)',
    responses={
        '200': PolymorphicProxySerializer(component_name='PolymorphicProject',
            serializers=[
                ProjectSerializer, ProjectSearchSerializer,
            ], resource_type_field_name='name', many=True),
        }, tags=['projects'], versions=['2.0']))
@extend_schema_view(create=extend_schema(
    summary='Method creates a new project',
    responses={
        '201': ProjectSerializer,
    }, tags=['projects'], versions=['2.0']))
@extend_schema_view(retrieve=extend_schema(
    summary='Method returns details of a specific project',
    responses={
        '200': ProjectSerializer,
    }, tags=['projects'], versions=['2.0']))
@extend_schema_view(destroy=extend_schema(
    summary='Method deletes a specific project',
    responses={
        '204': OpenApiResponse(description='The project has been deleted'),
    }, tags=['projects'], versions=['2.0']))
@extend_schema_view(partial_update=extend_schema(
    summary='Methods does a partial update of chosen fields in a project',
    responses={
        '200': ProjectSerializer,
    }, tags=['projects'], versions=['2.0']))
>>>>>>> 2b815922
class ProjectViewSet(viewsets.ModelViewSet):
    queryset = models.Project.objects.prefetch_related(Prefetch('label_set',
        queryset=models.Label.objects.order_by('id')
    ))

    # NOTE: The search_fields attribute should be a list of names of text
    # type fields on the model,such as CharField or TextField
    search_fields = ('name', 'owner', 'assignee', 'status')
    filter_fields = list(search_fields) + ['id', 'updated_date']
    ordering_fields = filter_fields
    ordering = "-id"
    lookup_fields = {'owner': 'owner__username', 'assignee': 'assignee__username'}
    http_method_names = ('get', 'post', 'head', 'patch', 'delete', 'options')
    iam_organization_field = 'organization'

    def get_serializer_class(self):
        if self.request.path.endswith('tasks'):
            return TaskSerializer
        else:
            return ProjectSerializer

    def get_queryset(self):
        queryset = super().get_queryset()
        if self.action == 'list':
            perm = ProjectPermission.create_scope_list(self.request)
            queryset = perm.filter(queryset)
        return queryset

    def perform_create(self, serializer):
        serializer.save(owner=self.request.user,
            organization=self.request.iam_context['organization'])

    @extend_schema(
        summary='Method returns information of the tasks of the project with the selected id',
        responses={
            '200': TaskSerializer(many=True),
        })
    @action(detail=True, methods=['GET'], serializer_class=TaskSerializer)
    def tasks(self, request, pk):
        self.get_object() # force to call check_object_permissions
        queryset = Task.objects.filter(project_id=pk).order_by('-id')

        page = self.paginate_queryset(queryset)
        if page is not None:
            serializer = self.get_serializer(page, many=True,
                context={"request": request})
            return self.get_paginated_response(serializer.data)

        serializer = self.get_serializer(queryset, many=True,
            context={"request": request})
        return Response(serializer.data)


    @extend_schema(methods=['GET'], summary='Export project as a dataset in a specific format',
        parameters=[
            OpenApiParameter('format', description='Desired output format name\n'
                'You can get the list of supported formats at:\n/server/annotation/formats',
                location=OpenApiParameter.QUERY, type=OpenApiTypes.STR, required=True),
            OpenApiParameter('filename', description='Desired output file name',
                location=OpenApiParameter.QUERY, type=OpenApiTypes.STR, required=False),
            OpenApiParameter('action', description='Used to start downloading process after annotation file had been created',
                location=OpenApiParameter.QUERY, type=OpenApiTypes.STR, required=False, enum=['download', 'import_status'])
        ],
        responses={
            '200': OpenApiResponse(description='Download of file started'),
            '201': OpenApiResponse(description='Output file is ready for downloading'),
            '202': OpenApiResponse(description='Exporting has been started'),
            '405': OpenApiResponse(description='Format is not available'),
        })
    @extend_schema(methods=['POST'], summary='Import dataset in specific format as a project',
        parameters=[
            OpenApiParameter('format', description='Desired dataset format name\n'
                'You can get the list of supported formats at:\n/server/annotation/formats',
                location=OpenApiParameter.QUERY, type=OpenApiTypes.STR, required=True)
        ],
        responses={
            '202': OpenApiResponse(description='Exporting has been started'),
            '400': OpenApiResponse(description='Failed to import dataset'),
            '405': OpenApiResponse(description='Format is not available'),
        })
    @action(detail=True, methods=['GET', 'POST'], serializer_class=None,
        url_path='dataset')
    def dataset(self, request, pk):
        db_project = self.get_object() # force to call check_object_permissions

        if request.method == 'POST':
            format_name = request.query_params.get("format", "")

            return _import_project_dataset(
                request=request,
                rq_id=f"/api/project/{pk}/dataset_import",
                rq_func=dm.project.import_dataset_as_project,
                pk=pk,
                format_name=format_name,
            )
        else:
            action = request.query_params.get("action", "").lower()
            if action in ("import_status",):
                queue = django_rq.get_queue("default")
                rq_job = queue.fetch_job(f"/api/project/{pk}/dataset_import")
                if rq_job is None:
                    return Response(status=status.HTTP_404_NOT_FOUND)
                elif rq_job.is_finished:
                    os.close(rq_job.meta['tmp_file_descriptor'])
                    os.remove(rq_job.meta['tmp_file'])
                    rq_job.delete()
                    return Response(status=status.HTTP_201_CREATED)
                elif rq_job.is_failed:
                    os.close(rq_job.meta['tmp_file_descriptor'])
                    os.remove(rq_job.meta['tmp_file'])
                    rq_job.delete()
                    return Response(
                        data=str(rq_job.exc_info),
                        status=status.HTTP_500_INTERNAL_SERVER_ERROR
                    )
                else:
                    return Response(
                        data=self._get_rq_response('default', f'/api/project/{pk}/dataset_import'),
                        status=status.HTTP_202_ACCEPTED
                    )
            else:
                format_name = request.query_params.get("format", "")
                return _export_annotations(
                    db_instance=db_project,
                    rq_id="/api/project/{}/dataset/{}".format(pk, format_name),
                    request=request,
                    action=action,
                    callback=dm.views.export_project_as_dataset,
                    format_name=format_name,
                    filename=request.query_params.get("filename", "").lower(),
                )

    @extend_schema(summary='Method allows to download project annotations',
        parameters=[
            OpenApiParameter('format', description='Desired output format name\n'
                'You can get the list of supported formats at:\n/server/annotation/formats',
                location=OpenApiParameter.QUERY, type=OpenApiTypes.STR, required=True),
            OpenApiParameter('filename', description='Desired output file name',
                location=OpenApiParameter.QUERY, type=OpenApiTypes.STR, required=False),
            OpenApiParameter('action', description='Used to start downloading process after annotation file had been created',
                location=OpenApiParameter.QUERY, type=OpenApiTypes.STR, required=False, enum=['download'])
        ],
        responses={
            '200': OpenApiResponse(description='Download of file started'),
            '201': OpenApiResponse(description='Annotations file is ready to download'),
            '202': OpenApiResponse(description='Dump of annotations has been started'),
            '401': OpenApiResponse(description='Format is not specified'),
            '405': OpenApiResponse(description='Format is not available'),
        })
    @action(detail=True, methods=['GET'],
        serializer_class=LabeledDataSerializer)
    def annotations(self, request, pk):
        db_project = self.get_object() # force to call check_object_permissions
        format_name = request.query_params.get('format')
        if format_name:
            return _export_annotations(db_instance=db_project,
                rq_id="/api/projects/{}/annotations/{}".format(pk, format_name),
                request=request,
                action=request.query_params.get("action", "").lower(),
                callback=dm.views.export_project_annotations,
                format_name=format_name,
                filename=request.query_params.get("filename", "").lower(),
            )
        else:
            return Response("Format is not specified",status=status.HTTP_400_BAD_REQUEST)

    @extend_schema(summary='Methods creates a backup copy of a project',
        responses={
            '200': OpenApiResponse(description='Download of file started'),
            '201': OpenApiResponse(description='Output backup file is ready for downloading'),
            '202': OpenApiResponse(description='Creating a backup file has been started'),
        })
    @action(methods=['GET'], detail=True, url_path='backup')
    def export_backup(self, request, pk=None):
        db_project = self.get_object() # force to call check_object_permissions
        return backup.export(db_project, request)

    @extend_schema(summary='Methods create a project from a backup',
        responses={
            '201': OpenApiResponse(description='The project has been imported'), # or better specify {id: project_id}
            '202': OpenApiResponse(description='Importing a backup file has been started'),
        })
    @action(detail=False, methods=['POST'], url_path='backup')
    def import_backup(self, request, pk=None):
        return backup.import_project(request)

    @staticmethod
    def _get_rq_response(queue, job_id):
        queue = django_rq.get_queue(queue)
        job = queue.fetch_job(job_id)
        response = {}
        if job is None or job.is_finished:
            response = { "state": "Finished" }
        elif job.is_queued:
            response = { "state": "Queued" }
        elif job.is_failed:
            response = { "state": "Failed", "message": job.exc_info }
        else:
            response = { "state": "Started" }
            response['message'] = job.meta.get('status', '')
            response['progress'] = job.meta.get('progress', 0.)

        return response


class DataChunkGetter:
    def __init__(self, data_type, data_num, data_quality, task_dim):
        possible_data_type_values = ('chunk', 'frame', 'preview', 'context_image')
        possible_quality_values = ('compressed', 'original')

        if not data_type or data_type not in possible_data_type_values:
            raise ValidationError('Data type not specified or has wrong value')
        elif data_type == 'chunk' or data_type == 'frame':
            if not data_num:
                raise ValidationError('Number is not specified')
            elif data_quality not in possible_quality_values:
                raise ValidationError('Wrong quality value')

        self.type = data_type
        self.number = int(data_num) if data_num else None
        self.quality = FrameProvider.Quality.COMPRESSED \
            if data_quality == 'compressed' else FrameProvider.Quality.ORIGINAL

        self.dimension = task_dim


    def __call__(self, request, start, stop, db_data):
        if not db_data:
            raise NotFound(detail='Cannot find requested data')

        frame_provider = FrameProvider(db_data, self.dimension)

        if self.type == 'chunk':
            start_chunk = frame_provider.get_chunk_number(start)
            stop_chunk = frame_provider.get_chunk_number(stop)
            if not (start_chunk <= self.number <= stop_chunk):
                raise ValidationError('The chunk number should be in ' +
                    f'[{start_chunk}, {stop_chunk}] range')

            # TODO: av.FFmpegError processing
            if settings.USE_CACHE and db_data.storage_method == StorageMethodChoice.CACHE:
                buff, mime_type = frame_provider.get_chunk(self.number, self.quality)
                return HttpResponse(buff.getvalue(), content_type=mime_type)

            # Follow symbol links if the chunk is a link on a real image otherwise
            # mimetype detection inside sendfile will work incorrectly.
            path = os.path.realpath(frame_provider.get_chunk(self.number, self.quality))
            return sendfile(request, path)

        elif self.type == 'frame':
            if not (start <= self.number <= stop):
                raise ValidationError('The frame number should be in ' +
                    f'[{start}, {stop}] range')

            buf, mime = frame_provider.get_frame(self.number, self.quality)
            return HttpResponse(buf.getvalue(), content_type=mime)

        elif self.type == 'preview':
            return sendfile(request, frame_provider.get_preview())

        elif self.type == 'context_image':
            if not (start <= self.number <= stop):
                raise ValidationError('The frame number should be in ' +
                    f'[{start}, {stop}] range')

            image = Image.objects.get(data_id=db_data.id, frame=self.number)
            for i in image.related_files.all():
                path = os.path.realpath(str(i.path))
                image = cv2.imread(path)
                success, result = cv2.imencode('.JPEG', image)
                if not success:
                    raise Exception('Failed to encode image to ".jpeg" format')
                return HttpResponse(io.BytesIO(result.tobytes()), content_type='image/jpeg')
            return Response(data='No context image related to the frame',
                status=status.HTTP_404_NOT_FOUND)
        else:
            return Response(data='unknown data type {}.'.format(self.type),
                status=status.HTTP_400_BAD_REQUEST)

<<<<<<< HEAD
class TaskFilter(filters.FilterSet):
    project = filters.CharFilter(field_name="project__name", lookup_expr="icontains")
    name = filters.CharFilter(field_name="name", lookup_expr="icontains")
    owner = filters.CharFilter(field_name="owner__username", lookup_expr="icontains")
    mode = filters.CharFilter(field_name="mode", lookup_expr="icontains")
    status = filters.CharFilter(field_name="status", lookup_expr="icontains")
    assignee = filters.CharFilter(field_name="assignee__username", lookup_expr="icontains")

    class Meta:
        model = Task
        fields = ("id", "project_id", "project", "name", "owner", "mode", "status",
            "assignee")

@extend_schema(tags=['tasks'])
@extend_schema_view(
    list=extend_schema(
        summary='Returns a paginated list of tasks according to query parameters (10 tasks per page)',
        parameters=[
            OpenApiParameter('id', description='A unique number value identifying this task',
                location=OpenApiParameter.QUERY, type=OpenApiTypes.NUMBER),
            OpenApiParameter('name', description='Find all tasks where name contains a parameter value',
                location=OpenApiParameter.QUERY, type=OpenApiTypes.STR),
            OpenApiParameter('owner', description='Find all tasks where owner name contains a parameter value',
                location=OpenApiParameter.QUERY, type=OpenApiTypes.STR),
            OpenApiParameter('mode', description='Find all tasks with a specific mode',
                location=OpenApiParameter.QUERY, type=OpenApiTypes.STR, enum=['annotation', 'interpolation']),
            OpenApiParameter('status', description='Find all tasks with a specific status',
                location=OpenApiParameter.QUERY, type=OpenApiTypes.STR, enum=StatusChoice.list()),
            OpenApiParameter('assignee', description='Find all tasks where assignee name contains a parameter value',
                location=OpenApiParameter.QUERY, type=OpenApiTypes.STR)
        ],
        responses={
            '200': TaskSerializer(many=True),
        }),
    create=extend_schema(
        summary='Method creates a new task in a database without any attached images and videos',
        responses={
            '201': TaskSerializer,
        }),
    retrieve=extend_schema(
        summary='Method returns details of a specific task',
        responses=TaskSerializer),
    update=extend_schema(
        summary='Method updates a task by id',
        responses={
            '200': TaskSerializer,
        }),
    destroy=extend_schema(
        summary='Method deletes a specific task, all attached jobs, annotations, and data',
        responses={
            '204': OpenApiResponse(description='The task has been deleted'),
        }),
    partial_update=extend_schema(
        summary='Methods does a partial update of chosen fields in a task',
        responses={
            '200': TaskSerializer,
        })
)
=======
@extend_schema_view(list=extend_schema(
    summary='Returns a paginated list of tasks according to query parameters (10 tasks per page)',
    responses={
        '200': TaskSerializer(many=True),
    }, tags=['tasks'], versions=['2.0']))
@extend_schema_view(create=extend_schema(
    summary='Method creates a new task in a database without any attached images and videos',
    responses={
        '201': TaskSerializer,
    }, tags=['tasks'], versions=['2.0']))
@extend_schema_view(retrieve=extend_schema(
    summary='Method returns details of a specific task',
    responses=TaskSerializer, tags=['tasks'], versions=['2.0']))
@extend_schema_view(update=extend_schema(
    summary='Method updates a task by id',
    responses={
        '200': TaskSerializer,
    }, tags=['tasks'], versions=['2.0']))
@extend_schema_view(destroy=extend_schema(
    summary='Method deletes a specific task, all attached jobs, annotations, and data',
    responses={
        '204': OpenApiResponse(description='The task has been deleted'),
    }, tags=['tasks'], versions=['2.0']))
@extend_schema_view(partial_update=extend_schema(
    summary='Methods does a partial update of chosen fields in a task',
    responses={
        '200': TaskSerializer,
    }, tags=['tasks'], versions=['2.0']))
>>>>>>> 2b815922
class TaskViewSet(UploadMixin, viewsets.ModelViewSet):
    queryset = Task.objects.prefetch_related(
            Prefetch('label_set', queryset=models.Label.objects.order_by('id')),
            "label_set__attributespec_set",
            "segment_set__job_set")
    serializer_class = TaskSerializer
    lookup_fields = {'project_name': 'project__name', 'owner': 'owner__username', 'assignee': 'assignee__username'}
    search_fields = ('project_name', 'name', 'owner', 'status', 'assignee', 'subset', 'mode', 'dimension')
    filter_fields = list(search_fields) + ['id', 'project_id', 'updated_date']
    ordering_fields = filter_fields
    ordering = "-id"
    iam_organization_field = 'organization'

    def get_queryset(self):
        queryset = super().get_queryset()
        if self.action == 'list':
            perm = TaskPermission.create_scope_list(self.request)
            queryset = perm.filter(queryset)

        return queryset

    @extend_schema(summary='Method recreates a task from an attached task backup file',
        responses={
            '201': OpenApiResponse(description='The task has been imported'), # or better specify {id: task_id}
            '202': OpenApiResponse(description='Importing a backup file has been started'),
        })
    @action(detail=False, methods=['POST'], url_path='backup')
    def import_backup(self, request, pk=None):
        return backup.import_task(request)

    @extend_schema(summary='Method backup a specified task',
        responses={
            '200': OpenApiResponse(description='Download of file started'),
            '201': OpenApiResponse(description='Output backup file is ready for downloading'),
            '202': OpenApiResponse(description='Creating a backup file has been started'),
        })
    @action(methods=['GET'], detail=True, url_path='backup')
    def export_backup(self, request, pk=None):
        db_task = self.get_object() # force to call check_object_permissions
        return backup.export(db_task, request)

    def perform_update(self, serializer):
        instance = serializer.instance
        updated_instance = serializer.save()
        if instance.project:
            instance.project.save()
        if updated_instance.project:
            updated_instance.project.save()

    def perform_create(self, serializer):
        instance = serializer.save(owner=self.request.user,
            organization=self.request.iam_context['organization'])
        if instance.project:
            db_project = instance.project
            db_project.save()
            assert instance.organization == db_project.organization

    def perform_destroy(self, instance):
        task_dirname = instance.get_task_dirname()
        super().perform_destroy(instance)
        shutil.rmtree(task_dirname, ignore_errors=True)
        if instance.data and not instance.data.tasks.all():
            shutil.rmtree(instance.data.get_data_dirname(), ignore_errors=True)
            instance.data.delete()
        if instance.project:
            db_project = instance.project
            db_project.save()

    @extend_schema(summary='Method returns a list of jobs for a specific task',
        responses={
            '200': JobReadSerializer(many=True),
        })
    @action(detail=True, methods=['GET'], serializer_class=JobReadSerializer)
    def jobs(self, request, pk):
        self.get_object() # force to call check_object_permissions
        queryset = Job.objects.filter(segment__task_id=pk)
        serializer = JobReadSerializer(queryset, many=True,
            context={"request": request})

        return Response(serializer.data)

    # UploadMixin method
    def get_upload_dir(self):
        if 'annotations' in self.action:
            return self._object.get_tmp_dirname()
        elif 'data' in self.action:
            return self._object.data.get_upload_dirname()
        return ""

    # UploadMixin method
    def upload_finished(self, request):
        if self.action == 'annotations':
            format_name = request.query_params.get("format", "")
            filename = request.query_params.get("filename", "")
            tmp_dir = self._object.get_tmp_dirname()
            if os.path.isfile(os.path.join(tmp_dir, filename)):
                annotation_file = os.path.join(tmp_dir, filename)
                return _import_annotations(
                        request=request,
                        filename=annotation_file,
                        rq_id="{}@/api/tasks/{}/annotations/upload".format(request.user, self._object.pk),
                        rq_func=dm.task.import_task_annotations,
                        pk=self._object.pk,
                        format_name=format_name,
                    )
            else:
                return Response(data='No such file were uploaded',
                        status=status.HTTP_400_BAD_REQUEST)
        elif self.action == 'data':
            task_data = self._object.data
            serializer = DataSerializer(task_data, data=request.data)
            serializer.is_valid(raise_exception=True)
            data = dict(serializer.validated_data.items())
            uploaded_files = task_data.get_uploaded_files()
            uploaded_files.extend(data.get('client_files'))
            serializer.validated_data.update({'client_files': uploaded_files})

            db_data = serializer.save()
            self._object.data = db_data
            self._object.save()
            data = {k: v for k, v in serializer.data.items()}

            data['use_zip_chunks'] = serializer.validated_data['use_zip_chunks']
            data['use_cache'] = serializer.validated_data['use_cache']
            data['copy_data'] = serializer.validated_data['copy_data']
            if data['use_cache']:
                self._object.data.storage_method = StorageMethodChoice.CACHE
                self._object.data.save(update_fields=['storage_method'])
            if data['server_files'] and not data.get('copy_data'):
                self._object.data.storage = StorageChoice.SHARE
                self._object.data.save(update_fields=['storage'])
            if db_data.cloud_storage:
                self._object.data.storage = StorageChoice.CLOUD_STORAGE
                self._object.data.save(update_fields=['storage'])
                # if the value of stop_frame is 0, then inside the function we cannot know
                # the value specified by the user or it's default value from the database
            if 'stop_frame' not in serializer.validated_data:
                data['stop_frame'] = None
            task.create(self._object.id, data)
            return Response(serializer.data, status=status.HTTP_202_ACCEPTED)
        return Response(data='Unknown upload was finished',
                        status=status.HTTP_400_BAD_REQUEST)

    @extend_schema(methods=['POST'],
        summary='Method permanently attaches images or video to a task. Supports tus uploads, see more https://tus.io/',
        request=DataSerializer,
        parameters=[
            OpenApiParameter('Upload-Start', location=OpenApiParameter.HEADER, type=OpenApiTypes.BOOL,
                description='Initializes data upload. No data should be sent with this header'),
            OpenApiParameter('Upload-Multiple', location=OpenApiParameter.HEADER, type=OpenApiTypes.BOOL,
                description='Indicates that data with this request are single or multiple files that should be attached to a task'),
            OpenApiParameter('Upload-Finish', location=OpenApiParameter.HEADER, type=OpenApiTypes.BOOL,
                description='Finishes data upload. Can be combined with Upload-Start header to create task data with one request'),
        ],
        responses={
            '202': OpenApiResponse(description=''),
        })
    @extend_schema(methods=['GET'], summary='Method returns data for a specific task',
        parameters=[
            OpenApiParameter('type', location=OpenApiParameter.QUERY, required=True,
                type=OpenApiTypes.STR, enum=['chunk', 'frame', 'preview', 'context_image'],
                description='Specifies the type of the requested data'),
            OpenApiParameter('quality', location=OpenApiParameter.QUERY, required=True,
                type=OpenApiTypes.STR, enum=['compressed', 'original'],
                description="Specifies the quality level of the requested data, doesn't matter for 'preview' type"),
            OpenApiParameter('number', location=OpenApiParameter.QUERY, required=True, type=OpenApiTypes.NUMBER,
                description="A unique number value identifying chunk or frame, doesn't matter for 'preview' type"),
        ],
        responses={
            '200': OpenApiResponse(description='Data of a specific type'),
        })
    @action(detail=True, methods=['OPTIONS', 'POST', 'GET'], url_path=r'data/?$')
    def data(self, request, pk):
        self._object = self.get_object() # call check_object_permissions as well
        if request.method == 'POST' or request.method == 'OPTIONS':
            task_data = self._object.data
            if not task_data:
                task_data = Data.objects.create()
                task_data.make_dirs()
                self._object.data = task_data
                self._object.save()
            elif task_data.size != 0:
                return Response(data='Adding more data is not supported',
                    status=status.HTTP_400_BAD_REQUEST)
            return self.upload_data(request)

        else:
            data_type = request.query_params.get('type', None)
            data_num = request.query_params.get('number', None)
            data_quality = request.query_params.get('quality', 'compressed')

            data_getter = DataChunkGetter(data_type, data_num, data_quality,
                self._object.dimension)

            return data_getter(request, self._object.data.start_frame,
                self._object.data.stop_frame, self._object.data)

    @action(detail=True, methods=['HEAD', 'PATCH'], url_path='data/'+UploadMixin.file_id_regex)
    def append_data_chunk(self, request, pk, file_id):
        self._object = self.get_object()
        return self.append_tus_chunk(request, file_id)

    @extend_schema(methods=['GET'], summary='Method allows to download task annotations',
        parameters=[
            OpenApiParameter('format', location=OpenApiParameter.QUERY, type=OpenApiTypes.STR, required=False,
                description="Desired output format name\nYou can get the list of supported formats at:\n/server/annotation/formats"),
            OpenApiParameter('filename', description='Desired output file name',
                location=OpenApiParameter.QUERY, type=OpenApiTypes.STR, required=False),
            OpenApiParameter('action', location=OpenApiParameter.QUERY,
                description='Used to start downloading process after annotation file had been created',
                type=OpenApiTypes.STR, required=False, enum=['download'])
        ],
        responses={
            '200': OpenApiResponse(description='Download of file started'),
            '201': OpenApiResponse(description='Annotations file is ready to download'),
            '202': OpenApiResponse(description='Dump of annotations has been started'),
            '405': OpenApiResponse(description='Format is not available'),
        })
    @extend_schema(methods=['PUT'], summary='Method allows to upload task annotations',
        parameters=[
            OpenApiParameter('format', location=OpenApiParameter.QUERY, type=OpenApiTypes.STR, required=False,
                description='Input format name\nYou can get the list of supported formats at:\n/server/annotation/formats'),
        ],
        responses={
            '201': OpenApiResponse(description='Uploading has finished'),
            '202': OpenApiResponse(description='Uploading has been started'),
            '405': OpenApiResponse(description='Format is not available'),
        })
    @extend_schema(methods=['PATCH'], summary='Method performs a partial update of annotations in a specific task',
        parameters=[
            OpenApiParameter('action', location=OpenApiParameter.QUERY, required=True,
                type=OpenApiTypes.STR, enum=['create', 'update', 'delete']),
        ])
    @extend_schema(methods=['DELETE'], summary='Method deletes all annotations for a specific task',
        responses={
            '204': OpenApiResponse(description='The annotation has been deleted'),
<<<<<<< HEAD
        })
    @action(detail=True, methods=['GET', 'DELETE', 'PUT', 'PATCH'],
=======
        }, tags=['tasks'], versions=['2.0'])
    @action(detail=True, methods=['GET', 'DELETE', 'PUT', 'PATCH', 'POST', 'OPTIONS'], url_path=r'annotations/?$',
>>>>>>> 2b815922
        serializer_class=LabeledDataSerializer)
    def annotations(self, request, pk):
        self._object = self.get_object() # force to call check_object_permissions
        if request.method == 'GET':
            format_name = request.query_params.get('format')
            if format_name:
                return _export_annotations(db_instance=self._object,
                    rq_id="/api/tasks/{}/annotations/{}".format(pk, format_name),
                    request=request,
                    action=request.query_params.get("action", "").lower(),
                    callback=dm.views.export_task_annotations,
                    format_name=format_name,
                    filename=request.query_params.get("filename", "").lower(),
                )
            else:
                data = dm.task.get_task_data(pk)
                serializer = LabeledDataSerializer(data=data)
                if serializer.is_valid(raise_exception=True):
                    return Response(serializer.data)
        elif request.method == 'POST' or request.method == 'OPTIONS':
            return self.upload_data(request)
        elif request.method == 'PUT':
            format_name = request.query_params.get('format')
            if format_name:
                return _import_annotations(
                    request=request,
                    rq_id="{}@/api/tasks/{}/annotations/upload".format(request.user, pk),
                    rq_func=dm.task.import_task_annotations,
                    pk=pk,
                    format_name=format_name,
                )
            else:
                serializer = LabeledDataSerializer(data=request.data)
                if serializer.is_valid(raise_exception=True):
                    data = dm.task.put_task_data(pk, serializer.data)
                    return Response(data)
        elif request.method == 'DELETE':
            dm.task.delete_task_data(pk)
            return Response(status=status.HTTP_204_NO_CONTENT)
        elif request.method == 'PATCH':
            action = self.request.query_params.get("action", None)
            if action not in dm.task.PatchAction.values():
                raise serializers.ValidationError(
                    "Please specify a correct 'action' for the request")
            serializer = LabeledDataSerializer(data=request.data)
            if serializer.is_valid(raise_exception=True):
                try:
                    data = dm.task.patch_task_data(pk, serializer.data, action)
                except (AttributeError, IntegrityError) as e:
                    return Response(data=str(e), status=status.HTTP_400_BAD_REQUEST)
                return Response(data)

    @action(detail=True, methods=['HEAD', 'PATCH'], url_path='annotations/'+UploadMixin.file_id_regex)
    def append_annotations_chunk(self, request, pk, file_id):
        self._object = self.get_object()
        return self.append_tus_chunk(request, file_id)

    @extend_schema(
        summary='When task is being created the method returns information about a status of the creation process',
        responses={
            '200': RqStatusSerializer,
        })
    @action(detail=True, methods=['GET'], serializer_class=RqStatusSerializer)
    def status(self, request, pk):
        self.get_object() # force to call check_object_permissions
        response = self._get_rq_response(queue="default", job_id=f"/api/tasks/{pk}")
        serializer = RqStatusSerializer(data=response)

        if serializer.is_valid(raise_exception=True):
            return Response(serializer.data)

    @staticmethod
    def _get_rq_response(queue, job_id):
        queue = django_rq.get_queue(queue)
        job = queue.fetch_job(job_id)
        response = {}
        if job is None or job.is_finished:
            response = { "state": "Finished" }
        elif job.is_queued:
            response = { "state": "Queued" }
        elif job.is_failed:
            response = { "state": "Failed", "message": job.exc_info }
        else:
            response = { "state": "Started" }
            if 'status' in job.meta:
                response['message'] = job.meta['status']
            response['progress'] = job.meta.get('task_progress', 0.)

        return response

    @staticmethod
    @extend_schema(summary='Method provides a meta information about media files which are related with the task',
        responses={
            '200': DataMetaSerializer,
        })
    @action(detail=True, methods=['GET'], serializer_class=DataMetaSerializer,
        url_path='data/meta')
    def data_info(request, pk):
        db_task = models.Task.objects.prefetch_related(
            Prefetch('data', queryset=models.Data.objects.select_related('video').prefetch_related(
                Prefetch('images', queryset=models.Image.objects.prefetch_related('related_files').order_by('frame'))
            ))
        ).get(pk=pk)

        if hasattr(db_task.data, 'video'):
            media = [db_task.data.video]
        else:
            media = list(db_task.data.images.all())

        frame_meta = [{
            'width': item.width,
            'height': item.height,
            'name': item.path,
            'has_related_context': hasattr(item, 'related_files') and item.related_files.exists()
        } for item in media]

        db_data = db_task.data
        db_data.frames = frame_meta

        serializer = DataMetaSerializer(db_data)
        return Response(serializer.data)

    @extend_schema(summary='Export task as a dataset in a specific format',
        parameters=[
            OpenApiParameter('format', location=OpenApiParameter.QUERY,
                description='Desired output format name\nYou can get the list of supported formats at:\n/server/annotation/formats',
                type=OpenApiTypes.STR, required=True),
            OpenApiParameter('filename', description='Desired output file name',
                location=OpenApiParameter.QUERY, type=OpenApiTypes.STR, required=False),
            OpenApiParameter('action', location=OpenApiParameter.QUERY,
                description='Used to start downloading process after annotation file had been created',
                type=OpenApiTypes.STR, required=False, enum=['download'])
        ],
        responses={
            '200': OpenApiResponse(description='Download of file started'),
            '201': OpenApiResponse(description='Output file is ready for downloading'),
            '202': OpenApiResponse(description='Exporting has been started'),
            '405': OpenApiResponse(description='Format is not available'),
        })
    @action(detail=True, methods=['GET'], serializer_class=None,
        url_path='dataset')
    def dataset_export(self, request, pk):
        db_task = self.get_object() # force to call check_object_permissions

        format_name = request.query_params.get("format", "")
        return _export_annotations(db_instance=db_task,
            rq_id="/api/tasks/{}/dataset/{}".format(pk, format_name),
            request=request,
            action=request.query_params.get("action", "").lower(),
            callback=dm.views.export_task_as_dataset,
            format_name=format_name,
            filename=request.query_params.get("filename", "").lower(),
        )

<<<<<<< HEAD
class CharInFilter(filters.BaseInFilter, filters.CharFilter):
    pass

class JobFilter(filters.FilterSet):
    assignee = filters.CharFilter(field_name="assignee__username", lookup_expr="icontains")
    stage = CharInFilter(field_name="stage", lookup_expr="in")
    state = CharInFilter(field_name="state", lookup_expr="in")

    class Meta:
        model = Job
        fields = ("assignee", )

@extend_schema(tags=['jobs'])
@extend_schema_view(
    retrieve=extend_schema(
        summary='Method returns details of a job',
        responses={
            '200': JobReadSerializer,
        }),
    list=extend_schema(
        summary='Method returns a paginated list of jobs according to query parameters',
        responses={
            '200': JobReadSerializer(many=True),
        }),
    update=extend_schema(
        summary='Method updates a job by id',
        responses={
            '200': JobWriteSerializer,
        }),
    partial_update=extend_schema(
        summary='Methods does a partial update of chosen fields in a job',
        responses={
            '200': JobWriteSerializer,
        })
)
=======
@extend_schema_view(retrieve=extend_schema(
    summary='Method returns details of a job',
    responses={
        '200': JobReadSerializer,
    }, tags=['jobs'], versions=['2.0']))
@extend_schema_view(list=extend_schema(
    summary='Method returns a paginated list of jobs according to query parameters',
    responses={
        '200': JobReadSerializer(many=True),
    }, tags=['jobs'], versions=['2.0']))
@extend_schema_view(update=extend_schema(
    summary='Method updates a job by id',
    responses={
        '200': JobWriteSerializer,
    }, tags=['jobs'], versions=['2.0']))
@extend_schema_view(partial_update=extend_schema(
   summary='Methods does a partial update of chosen fields in a job',
   responses={
       '200': JobWriteSerializer,
   }, tags=['jobs'], versions=['2.0']))
>>>>>>> 2b815922
class JobViewSet(viewsets.GenericViewSet, mixins.ListModelMixin,
    mixins.RetrieveModelMixin, mixins.UpdateModelMixin, UploadMixin):
    queryset = Job.objects.all()
    iam_organization_field = 'segment__task__organization'
    search_fields = ('task_name', 'project_name', 'assignee', 'state', 'stage')
    filter_fields = list(search_fields) + ['id', 'task_id', 'project_id', 'updated_date']
    ordering_fields = filter_fields
    ordering = "-id"
    lookup_fields = {
        'dimension': 'segment__task__dimension',
        'task_id': 'segment__task_id',
        'project_id': 'segment__task__project_id',
        'task_name': 'segment__task__name',
        'project_name': 'segment__task__project__name',
        'updated_date': 'segment__task__updated_date',
        'assignee': 'assignee__username'
    }

    def get_queryset(self):
        queryset = super().get_queryset()

        if self.action == 'list':
            perm = JobPermission.create_scope_list(self.request)
            queryset = perm.filter(queryset)

        return queryset

    def get_serializer_class(self):
        if self.request.method in SAFE_METHODS:
            return JobReadSerializer
        else:
            return JobWriteSerializer

    # UploadMixin method
    def get_upload_dir(self):
        task = self._object.segment.task
        return task.get_tmp_dirname()

    # UploadMixin method
    def upload_finished(self, request):
        task = self._object.segment.task
        if self.action == 'annotations':
            format_name = request.query_params.get("format", "")
            filename = request.query_params.get("filename", "")
            tmp_dir = task.get_tmp_dirname()
            if os.path.isfile(os.path.join(tmp_dir, filename)):
                annotation_file = os.path.join(tmp_dir, filename)
                return _import_annotations(
                        request=request,
                        filename=annotation_file,
                        rq_id="{}@/api/jobs/{}/annotations/upload".format(request.user, self._object.pk),
                        rq_func=dm.task.import_job_annotations,
                        pk=self._object.pk,
                        format_name=format_name,
                    )
            else:
                return Response(data='No such file were uploaded',
                        status=status.HTTP_400_BAD_REQUEST)
        return Response(data='Unknown upload was finished',
                        status=status.HTTP_400_BAD_REQUEST)

    @extend_schema(methods=['GET'], summary='Method returns annotations for a specific job',
        responses={
            '200': LabeledDataSerializer(many=True),
        })
    @extend_schema(methods=['PUT'], summary='Method performs an update of all annotations in a specific job',
        request=AnnotationFileSerializer, responses={
            '201': OpenApiResponse(description='Uploading has finished'),
            '202': OpenApiResponse(description='Uploading has been started'),
            '405': OpenApiResponse(description='Format is not available'),
        })
    @extend_schema(methods=['PATCH'], summary='Method performs a partial update of annotations in a specific job',
        parameters=[
            OpenApiParameter('action', location=OpenApiParameter.QUERY, type=OpenApiTypes.STR,
                required=True, enum=['create', 'update', 'delete'])
        ],
        responses={
            #TODO
            '200': OpenApiResponse(description=''),
        })
    @extend_schema(methods=['DELETE'], summary='Method deletes all annotations for a specific job',
        responses={
            '204': OpenApiResponse(description='The annotation has been deleted'),
<<<<<<< HEAD
        })
    @action(detail=True, methods=['GET', 'DELETE', 'PUT', 'PATCH'],
=======
        }, tags=['jobs'], versions=['2.0'])
    @action(detail=True, methods=['GET', 'DELETE', 'PUT', 'PATCH', 'POST', 'OPTIONS'], url_path=r'annotations/?$',
>>>>>>> 2b815922
        serializer_class=LabeledDataSerializer)
    def annotations(self, request, pk):
        self._object = self.get_object() # force to call check_object_permissions
        if request.method == 'GET':
            data = dm.task.get_job_data(pk)
            return Response(data)
        elif request.method == 'POST' or request.method == 'OPTIONS':
            return self.upload_data(request)
        elif request.method == 'PUT':
            format_name = request.query_params.get('format', '')
            if format_name:
                return _import_annotations(
                    request=request,
                    rq_id="{}@/api/jobs/{}/annotations/upload".format(request.user, pk),
                    rq_func=dm.task.import_job_annotations,
                    pk=pk,
                    format_name=format_name
                )
            else:
                serializer = LabeledDataSerializer(data=request.data)
                if serializer.is_valid(raise_exception=True):
                    try:
                        data = dm.task.put_job_data(pk, serializer.data)
                    except (AttributeError, IntegrityError) as e:
                        return Response(data=str(e), status=status.HTTP_400_BAD_REQUEST)
                    return Response(data)
        elif request.method == 'DELETE':
            dm.task.delete_job_data(pk)
            return Response(status=status.HTTP_204_NO_CONTENT)
        elif request.method == 'PATCH':
            action = self.request.query_params.get("action", None)
            if action not in dm.task.PatchAction.values():
                raise serializers.ValidationError(
                    "Please specify a correct 'action' for the request")
            serializer = LabeledDataSerializer(data=request.data)
            if serializer.is_valid(raise_exception=True):
                try:
                    data = dm.task.patch_job_data(pk, serializer.data, action)
                except (AttributeError, IntegrityError) as e:
                    return Response(data=str(e), status=status.HTTP_400_BAD_REQUEST)
                return Response(data)

    @action(detail=True, methods=['HEAD', 'PATCH'], url_path='annotations/'+UploadMixin.file_id_regex)
    def append_annotations_chunk(self, request, pk, file_id):
        self._object = self.get_object()
        return self.append_tus_chunk(request, file_id)

    @extend_schema(
        summary='Method returns list of issues for the job',
        responses={
            '200': IssueReadSerializer(many=True)
        })
    @action(detail=True, methods=['GET'], serializer_class=IssueReadSerializer)
    def issues(self, request, pk):
        db_job = self.get_object()
        queryset = db_job.issues
        serializer = IssueReadSerializer(queryset,
            context={'request': request}, many=True)

        return Response(serializer.data)

    @extend_schema(summary='Method returns data for a specific job',
        parameters=[
            OpenApiParameter('type', description='Specifies the type of the requested data',
                location=OpenApiParameter.QUERY, required=True, type=OpenApiTypes.STR,
                enum=['chunk', 'frame', 'preview', 'context_image']),
            OpenApiParameter('quality', location=OpenApiParameter.QUERY, required=True,
                type=OpenApiTypes.STR, enum=['compressed', 'original'],
                description="Specifies the quality level of the requested data, doesn't matter for 'preview' type"),
            OpenApiParameter('number', location=OpenApiParameter.QUERY, required=True, type=OpenApiTypes.NUMBER,
                description="A unique number value identifying chunk or frame, doesn't matter for 'preview' type"),
            ],
        responses={
            '200': OpenApiResponse(description='Data of a specific type'),
        })
    @action(detail=True, methods=['GET'])
    def data(self, request, pk):
        db_job = self.get_object() # call check_object_permissions as well
        data_type = request.query_params.get('type', None)
        data_num = request.query_params.get('number', None)
        data_quality = request.query_params.get('quality', 'compressed')

        data_getter = DataChunkGetter(data_type, data_num, data_quality,
            db_job.segment.task.dimension)

        return data_getter(request, db_job.segment.start_frame,
            db_job.segment.stop_frame, db_job.segment.task.data)

<<<<<<< HEAD
@extend_schema(tags=['issues'])
@extend_schema_view(
    retrieve=extend_schema(
        summary='Method returns details of an issue',
        responses={
            '200': IssueReadSerializer,
        }),
    list=extend_schema(
        summary='Method returns a paginated list of issues according to query parameters',
        responses={
            '200': IssueReadSerializer(many=True),
        }),
    update=extend_schema(
        summary='Method updates an issue by id',
        responses={
            '200': IssueWriteSerializer,
        }),
    partial_update=extend_schema(
        summary='Methods does a partial update of chosen fields in an issue',
        responses={
            '200': IssueWriteSerializer,
        }),
    create=extend_schema(
        summary='Method creates an issue',
        responses={
            '201': IssueWriteSerializer,
        }),
    destroy=extend_schema(
        summary='Method deletes an issue',
        responses={
            '204': OpenApiResponse(description='The issue has been deleted'),
        })
)
=======
    @extend_schema(summary='The action returns the list of tracked '
        'changes for the job', responses={
            '200': JobCommitSerializer(many=True),
        }, tags=['jobs'], versions=['2.0'])
    @action(detail=True, methods=['GET'], serializer_class=JobCommitSerializer)
    def commits(self, request, pk):
        db_job = self.get_object()
        queryset = db_job.commits
        serializer = JobCommitSerializer(queryset,
            context={'request': request}, many=True)

        return Response(serializer.data)


@extend_schema_view(retrieve=extend_schema(
    summary='Method returns details of an issue',
    responses={
        '200': IssueReadSerializer,
    }, tags=['issues'], versions=['2.0']))
@extend_schema_view(list=extend_schema(
    summary='Method returns a paginated list of issues according to query parameters',
    responses={
        '200': IssueReadSerializer(many=True),
    }, tags=['issues'], versions=['2.0']))
@extend_schema_view(update=extend_schema(
    summary='Method updates an issue by id',
    responses={
        '200': IssueWriteSerializer,
    }, tags=['issues'], versions=['2.0']))
@extend_schema_view(partial_update=extend_schema(
   summary='Methods does a partial update of chosen fields in an issue',
   responses={
       '200': IssueWriteSerializer,
    }, tags=['issues'], versions=['2.0']))
@extend_schema_view(create=extend_schema(
    summary='Method creates an issue',
    responses={
        '201': IssueWriteSerializer,
    }, tags=['issues'], versions=['2.0']))
@extend_schema_view(destroy=extend_schema(
    summary='Method deletes an issue',
    responses={
        '204': OpenApiResponse(description='The issue has been deleted'),
    }, tags=['issues'], versions=['2.0']))
>>>>>>> 2b815922
class IssueViewSet(viewsets.ModelViewSet):
    queryset = Issue.objects.all().order_by('-id')
    http_method_names = ['get', 'post', 'patch', 'delete', 'options']
    iam_organization_field = 'job__segment__task__organization'
    search_fields = ('owner', 'assignee')
    filter_fields = list(search_fields) + ['id', 'job_id', 'task_id', 'resolved']
    lookup_fields = {
        'owner': 'owner__username',
        'assignee': 'assignee__username',
        'job_id': 'job__id',
        'task_id': 'job__segment__task__id',
    }
    ordering_fields = filter_fields
    ordering = '-id'

    def get_queryset(self):
        queryset = super().get_queryset()
        if self.action == 'list':
            perm = IssuePermission.create_scope_list(self.request)
            queryset = perm.filter(queryset)

        return queryset

    def get_serializer_class(self):
        if self.request.method in SAFE_METHODS:
            return IssueReadSerializer
        else:
            return IssueWriteSerializer

    def perform_create(self, serializer):
        serializer.save(owner=self.request.user)

    @extend_schema(summary='The action returns all comments of a specific issue',
        responses={
            '200': CommentReadSerializer(many=True),
        })
    @action(detail=True, methods=['GET'], serializer_class=CommentReadSerializer)
    def comments(self, request, pk):
        db_issue = self.get_object()
        queryset = db_issue.comments
        serializer = CommentReadSerializer(queryset,
            context={'request': request}, many=True)

        return Response(serializer.data)

@extend_schema(tags=['comments'])
@extend_schema_view(
    retrieve=extend_schema(
        summary='Method returns details of a comment',
        responses={
            '200': CommentReadSerializer,
        }),
    list=extend_schema(
        summary='Method returns a paginated list of comments according to query parameters',
        responses={
            '200':CommentReadSerializer(many=True),
        }),
    update=extend_schema(
        summary='Method updates a comment by id',
        responses={
            '200': CommentWriteSerializer,
        }),
    partial_update=extend_schema(
        summary='Methods does a partial update of chosen fields in a comment',
        responses={
            '200': CommentWriteSerializer,
        }),
    create=extend_schema(
        summary='Method creates a comment',
        responses={
            '201': CommentWriteSerializer,
        }),
    destroy=extend_schema(
        summary='Method deletes a comment',
        responses={
            '204': OpenApiResponse(description='The comment has been deleted'),
        })
)
class CommentViewSet(viewsets.ModelViewSet):
    queryset = Comment.objects.all().order_by('-id')
    http_method_names = ['get', 'post', 'patch', 'delete', 'options']
    iam_organization_field = 'issue__job__segment__task__organization'
    search_fields = ('owner',)
    filter_fields = list(search_fields) + ['id', 'issue_id']
    ordering_fields = filter_fields
    ordering = '-id'
    lookup_fields = {'owner': 'owner__username', 'issue_id': 'issue__id'}

    def get_queryset(self):
        queryset = super().get_queryset()
        if self.action == 'list':
            perm = CommentPermission.create_scope_list(self.request)
            queryset = perm.filter(queryset)

        return queryset

    def get_serializer_class(self):
        if self.request.method in SAFE_METHODS:
            return CommentReadSerializer
        else:
            return CommentWriteSerializer

    def perform_create(self, serializer):
        serializer.save(owner=self.request.user)

<<<<<<< HEAD
class UserFilter(filters.FilterSet):
    class Meta:
        model = User
        fields = ("id", "is_active")

@extend_schema(tags=['users'])
@extend_schema_view(
    list=extend_schema(
        summary='Method provides a paginated list of users registered on the server',
        parameters=[
            OpenApiParameter('id', description='A unique number value identifying this user',
                location=OpenApiParameter.QUERY, type=OpenApiTypes.NUMBER),
            OpenApiParameter('is_active', description='Returns only active users',
                location=OpenApiParameter.QUERY, type=OpenApiTypes.BOOL),
        ],
        responses={
            '200': PolymorphicProxySerializer(component_name='MetaUser',
                serializers=[
                    UserSerializer, BasicUserSerializer,
                ], resource_type_field_name='username'),
        }),
    retrieve=extend_schema(
        summary='Method provides information of a specific user',
        responses={
            '200': PolymorphicProxySerializer(component_name='MetaUser',
                serializers=[
                    UserSerializer, BasicUserSerializer,
                ], resource_type_field_name='username'),
        }),
    partial_update=extend_schema(
        summary='Method updates chosen fields of a user',
        responses={
            '200': PolymorphicProxySerializer(component_name='MetaUser',
                serializers=[
                    UserSerializer, BasicUserSerializer,
                ], resource_type_field_name='username'),
        }),
    destroy=extend_schema(
        summary='Method deletes a specific user from the server',
        responses={
            '204': OpenApiResponse(description='The user has been deleted'),
        })
)
=======
@extend_schema_view(list=extend_schema(
    summary='Method provides a paginated list of users registered on the server',
    responses={
        '200': PolymorphicProxySerializer(component_name='MetaUser',
            serializers=[
                UserSerializer, BasicUserSerializer,
            ], resource_type_field_name='username'),
    }, tags=['users'], versions=['2.0']))
@extend_schema_view(retrieve=extend_schema(
    summary='Method provides information of a specific user',
    responses={
        '200': PolymorphicProxySerializer(component_name='MetaUser',
            serializers=[
                UserSerializer, BasicUserSerializer,
            ], resource_type_field_name='username'),
    }, tags=['users'], versions=['2.0']))
@extend_schema_view(partial_update=extend_schema(
    summary='Method updates chosen fields of a user',
    responses={
        '200': PolymorphicProxySerializer(component_name='MetaUser',
            serializers=[
                UserSerializer, BasicUserSerializer,
            ], resource_type_field_name='username'),
    }, tags=['users'], versions=['2.0']))
@extend_schema_view(destroy=extend_schema(
    summary='Method deletes a specific user from the server',
    responses={
        '204': OpenApiResponse(description='The user has been deleted'),
    }, tags=['users'], versions=['2.0']))
>>>>>>> 2b815922
class UserViewSet(viewsets.GenericViewSet, mixins.ListModelMixin,
    mixins.RetrieveModelMixin, mixins.UpdateModelMixin, mixins.DestroyModelMixin):
    queryset = User.objects.prefetch_related('groups').all()
    http_method_names = ['get', 'post', 'head', 'patch', 'delete', 'options']
    search_fields = ('username', 'first_name', 'last_name')
    iam_organization_field = 'memberships__organization'

    filter_fields = ('id', 'is_active', 'username')
    ordering_fields = filter_fields
    ordering = "-id"

    def get_queryset(self):
        queryset = super().get_queryset()
        if self.action == 'list':
            perm = UserPermission.create_scope_list(self.request)
            queryset = perm.filter(queryset)

        return queryset

    def get_serializer_class(self):
        user = self.request.user
        if user.is_staff:
            return UserSerializer
        else:
            is_self = int(self.kwargs.get("pk", 0)) == user.id or \
                self.action == "self"
            if is_self and self.request.method in SAFE_METHODS:
                return UserSerializer
            else:
                return BasicUserSerializer

    @extend_schema(summary='Method returns an instance of a user who is currently authorized',
        responses={
            '200': PolymorphicProxySerializer(component_name='MetaUser',
                serializers=[
                    UserSerializer, BasicUserSerializer,
                ], resource_type_field_name='username'),
        })
    @action(detail=False, methods=['GET'])
    def self(self, request):
        """
        Method returns an instance of a user who is currently authorized
        """
        serializer_class = self.get_serializer_class()
        serializer = serializer_class(request.user, context={ "request": request })
        return Response(serializer.data)

<<<<<<< HEAD
# TODO: it will be good to find a way to define description using drf_spectacular.
# But now it will be enough to use an example
# class RedefineDescriptionField(FieldInspector):
#     # pylint: disable=no-self-use
#     def process_result(self, result, method_name, obj, **kwargs):
#         if isinstance(result, openapi.Schema):
#             if hasattr(result, 'title') and result.title == 'Specific attributes':
#                 result.description = 'structure like key1=value1&key2=value2\n' \
#                     'supported: range=aws_range'
#         return result

class CloudStorageFilter(filters.FilterSet):
    display_name = filters.CharFilter(field_name='display_name', lookup_expr='icontains')
    provider_type = filters.CharFilter(field_name='provider_type', lookup_expr='icontains')
    resource = filters.CharFilter(field_name='resource', lookup_expr='icontains')
    credentials_type = filters.CharFilter(field_name='credentials_type', lookup_expr='icontains')
    description = filters.CharFilter(field_name='description', lookup_expr='icontains')
    owner = filters.CharFilter(field_name='owner__username', lookup_expr='icontains')

    class Meta:
        model = models.CloudStorage
        fields = ('id', 'display_name', 'provider_type', 'resource', 'credentials_type', 'description', 'owner')

@extend_schema(tags=['cloud storages'])
@extend_schema_view(
    retrieve=extend_schema(
        summary='Method returns details of a specific cloud storage',
        responses={
            '200': CloudStorageReadSerializer,
        }),
    list=extend_schema(
        summary='Returns a paginated list of storages according to query parameters',
        parameters=[
            OpenApiParameter('provider_type', description='A supported provider of cloud storages',
                location=OpenApiParameter.QUERY, type=OpenApiTypes.STR, enum=CloudProviderChoice.list()),
            OpenApiParameter('display_name', description='A display name of storage',
                location=OpenApiParameter.QUERY, type=OpenApiTypes.STR),
            OpenApiParameter('resource', description='A name of bucket or container',
                location=OpenApiParameter.QUERY, type=OpenApiTypes.STR),
            OpenApiParameter('owner', description='A resource owner',
                location=OpenApiParameter.QUERY, type=OpenApiTypes.STR),
            OpenApiParameter('credentials_type', description='A type of a granting access',
                location=OpenApiParameter.QUERY, type=OpenApiTypes.STR, enum=CredentialsTypeChoice.list()),
        ],
        #FIXME
        #field_inspectors=[RedefineDescriptionField]
        responses={
            '200': CloudStorageReadSerializer(many=True),
        }),
    destroy=extend_schema(
        summary='Method deletes a specific cloud storage',
        responses={
            '204': OpenApiResponse(description='The cloud storage has been removed'),
        }),
    partial_update=extend_schema(
        summary='Methods does a partial update of chosen fields in a cloud storage instance',
        # FIXME
        #field_inspectors=[RedefineDescriptionField]
        responses={
            '200': CloudStorageWriteSerializer,
        }),
    create=extend_schema(
        summary='Method creates a cloud storage with a specified characteristics',
        # FIXME
        #field_inspectors=[RedefineDescriptionField],
        responses={
            '201': CloudStorageWriteSerializer,
        })
)
=======
@extend_schema_view(retrieve=extend_schema(
    summary='Method returns details of a specific cloud storage',
    responses={
        '200': CloudStorageReadSerializer,
    }, tags=['cloud storages'], versions=['2.0']))
@extend_schema_view(list=extend_schema(
    summary='Returns a paginated list of storages according to query parameters',
    responses={
        '200': CloudStorageReadSerializer(many=True),
    }, tags=['cloud storages'], versions=['2.0']))
@extend_schema_view(destroy=extend_schema(
    summary='Method deletes a specific cloud storage',
    responses={
        '204': OpenApiResponse(description='The cloud storage has been removed'),
    }, tags=['cloud storages'], versions=['2.0']))
@extend_schema_view(partial_update=extend_schema(
    summary='Methods does a partial update of chosen fields in a cloud storage instance',
    responses={
        '200': CloudStorageWriteSerializer,
    }, tags=['cloud storages'], versions=['2.0']))
@extend_schema_view(create=extend_schema(
    summary='Method creates a cloud storage with a specified characteristics',
    responses={
        '201': CloudStorageWriteSerializer,
    }, tags=['cloud storages'], versions=['2.0']))
>>>>>>> 2b815922
class CloudStorageViewSet(viewsets.ModelViewSet):
    http_method_names = ['get', 'post', 'patch', 'delete', 'options']
    queryset = CloudStorageModel.objects.all().prefetch_related('data')

    search_fields = ('provider_type', 'display_name', 'resource',
                    'credentials_type', 'owner', 'description')
    filter_fields = list(search_fields) + ['id']
    ordering_fields = filter_fields
    ordering = "-id"
    lookup_fields = {'owner': 'owner__username'}
    iam_organization_field = 'organization'

    def get_serializer_class(self):
        if self.request.method in ('POST', 'PATCH'):
            return CloudStorageWriteSerializer
        else:
            return CloudStorageReadSerializer

    def get_queryset(self):
        queryset = super().get_queryset()
        if self.action == 'list':
            perm = CloudStoragePermission.create_scope_list(self.request)
            queryset = perm.filter(queryset)

        provider_type = self.request.query_params.get('provider_type', None)
        if provider_type:
            if provider_type in CloudProviderChoice.list():
                return queryset.filter(provider_type=provider_type)
            raise ValidationError('Unsupported type of cloud provider')
        return queryset

    def perform_create(self, serializer):
        serializer.save(
            owner=self.request.user,
            organization=self.request.iam_context['organization'])

    def perform_destroy(self, instance):
        cloud_storage_dirname = instance.get_storage_dirname()
        super().perform_destroy(instance)
        shutil.rmtree(cloud_storage_dirname, ignore_errors=True)

    def create(self, request, *args, **kwargs):
        try:
            response = super().create(request, *args, **kwargs)
        except IntegrityError:
            response = HttpResponseBadRequest('Same storage already exists')
        except ValidationError as exceptions:
                msg_body = ""
                for ex in exceptions.args:
                    for field, ex_msg in ex.items():
                        msg_body += ': '.join([field, ex_msg if isinstance(ex_msg, str) else str(ex_msg[0])])
                        msg_body += '\n'
                return HttpResponseBadRequest(msg_body)
        except APIException as ex:
            return Response(data=ex.get_full_details(), status=ex.status_code)
        except Exception as ex:
            response = HttpResponseBadRequest(str(ex))
        return response

    @extend_schema(summary='Method returns a manifest content',
        parameters=[
            OpenApiParameter('manifest_path', description='Path to the manifest file in a cloud storage',
                location=OpenApiParameter.QUERY, type=OpenApiTypes.STR),
        ],
        responses={
            '200': OpenApiResponse(response=OpenApiTypes.OBJECT, description='A manifest content'),
        })
    @action(detail=True, methods=['GET'], url_path='content')
    def content(self, request, pk):
        storage = None
        try:
            db_storage = self.get_object()
            credentials = Credentials()
            credentials.convert_from_db({
                'type': db_storage.credentials_type,
                'value': db_storage.credentials,
            })
            details = {
                'resource': db_storage.resource,
                'credentials': credentials,
                'specific_attributes': db_storage.get_specific_attributes()
            }
            storage = get_cloud_storage_instance(cloud_provider=db_storage.provider_type, **details)
            if not db_storage.manifests.count():
                raise Exception('There is no manifest file')
            manifest_path = request.query_params.get('manifest_path', db_storage.manifests.first().filename)
            file_status = storage.get_file_status(manifest_path)
            if file_status == CloudStorageStatus.NOT_FOUND:
                raise FileNotFoundError(errno.ENOENT,
                    "Not found on the cloud storage {}".format(db_storage.display_name), manifest_path)
            elif file_status == CloudStorageStatus.FORBIDDEN:
                raise PermissionError(errno.EACCES,
                    "Access to the file on the '{}' cloud storage is denied".format(db_storage.display_name), manifest_path)

            full_manifest_path = os.path.join(db_storage.get_storage_dirname(), manifest_path)
            if not os.path.exists(full_manifest_path) or \
                    datetime.utcfromtimestamp(os.path.getmtime(full_manifest_path)).replace(tzinfo=pytz.UTC) < storage.get_file_last_modified(manifest_path):
                storage.download_file(manifest_path, full_manifest_path)
            manifest = ImageManifestManager(full_manifest_path, db_storage.get_storage_dirname())
            # need to update index
            manifest.set_index()
            manifest_files = manifest.data
            return Response(data=manifest_files, content_type="text/plain")

        except CloudStorageModel.DoesNotExist:
            message = f"Storage {pk} does not exist"
            slogger.glob.error(message)
            return HttpResponseNotFound(message)
        except FileNotFoundError as ex:
            msg = f"{ex.strerror} {ex.filename}"
            slogger.cloud_storage[pk].info(msg)
            return Response(data=msg, status=status.HTTP_404_NOT_FOUND)
        except Exception as ex:
            # check that cloud storage was not deleted
            storage_status = storage.get_status() if storage else None
            if storage_status == CloudStorageStatus.FORBIDDEN:
                msg = 'The resource {} is no longer available. Access forbidden.'.format(storage.name)
            elif storage_status == CloudStorageStatus.NOT_FOUND:
                msg = 'The resource {} not found. It may have been deleted.'.format(storage.name)
            else:
                msg = str(ex)
            return HttpResponseBadRequest(msg)

    @extend_schema(summary='Method returns a preview image from a cloud storage',
        responses={
            '200': OpenApiResponse(description='Cloud Storage preview'),
        })
    @action(detail=True, methods=['GET'], url_path='preview')
    def preview(self, request, pk):
        storage = None
        try:
            db_storage = self.get_object()
            if not os.path.exists(db_storage.get_preview_path()):
                credentials = Credentials()
                credentials.convert_from_db({
                    'type': db_storage.credentials_type,
                    'value': db_storage.credentials,
                })
                details = {
                    'resource': db_storage.resource,
                    'credentials': credentials,
                    'specific_attributes': db_storage.get_specific_attributes()
                }
                storage = get_cloud_storage_instance(cloud_provider=db_storage.provider_type, **details)
                if not db_storage.manifests.count():
                    raise Exception('Cannot get the cloud storage preview. There is no manifest file')
                preview_path = None
                for manifest_model in db_storage.manifests.all():
                    full_manifest_path = os.path.join(db_storage.get_storage_dirname(), manifest_model.filename)
                    if not os.path.exists(full_manifest_path) or \
                            datetime.utcfromtimestamp(os.path.getmtime(full_manifest_path)).replace(tzinfo=pytz.UTC) < storage.get_file_last_modified(manifest_model.filename):
                        storage.download_file(manifest_model.filename, full_manifest_path)
                    manifest = ImageManifestManager(
                        os.path.join(db_storage.get_storage_dirname(), manifest_model.filename),
                        db_storage.get_storage_dirname()
                    )
                    # need to update index
                    manifest.set_index()
                    if not len(manifest):
                        continue
                    preview_info = manifest[0]
                    preview_path = ''.join([preview_info['name'], preview_info['extension']])
                    break
                if not preview_path:
                    msg = 'Cloud storage {} does not contain any images'.format(pk)
                    slogger.cloud_storage[pk].info(msg)
                    return HttpResponseBadRequest(msg)

                file_status = storage.get_file_status(preview_path)
                if file_status == CloudStorageStatus.NOT_FOUND:
                    raise FileNotFoundError(errno.ENOENT,
                        "Not found on the cloud storage {}".format(db_storage.display_name), preview_path)
                elif file_status == CloudStorageStatus.FORBIDDEN:
                    raise PermissionError(errno.EACCES,
                        "Access to the file on the '{}' cloud storage is denied".format(db_storage.display_name), preview_path)
                with NamedTemporaryFile() as temp_image:
                    storage.download_file(preview_path, temp_image.name)
                    reader = ImageListReader([temp_image.name])
                    preview = reader.get_preview()
                    preview.save(db_storage.get_preview_path())
            content_type = mimetypes.guess_type(db_storage.get_preview_path())[0]
            return HttpResponse(open(db_storage.get_preview_path(), 'rb').read(), content_type)
        except CloudStorageModel.DoesNotExist:
            message = f"Storage {pk} does not exist"
            slogger.glob.error(message)
            return HttpResponseNotFound(message)
        except PermissionDenied:
            raise
        except Exception as ex:
            # check that cloud storage was not deleted
            storage_status = storage.get_status() if storage else None
            if storage_status == CloudStorageStatus.FORBIDDEN:
                msg = 'The resource {} is no longer available. Access forbidden.'.format(storage.name)
            elif storage_status == CloudStorageStatus.NOT_FOUND:
                msg = 'The resource {} not found. It may have been deleted.'.format(storage.name)
            else:
                msg = str(ex)
            return HttpResponseBadRequest(msg)

    @extend_schema(summary='Method returns a cloud storage status',
        responses={
            '200': OpenApiResponse(response=OpenApiTypes.STR, description='Cloud Storage status (AVAILABLE | NOT_FOUND | FORBIDDEN)'),
        })
    @action(detail=True, methods=['GET'], url_path='status')
    def status(self, request, pk):
        try:
            db_storage = self.get_object()
            credentials = Credentials()
            credentials.convert_from_db({
                'type': db_storage.credentials_type,
                'value': db_storage.credentials,
            })
            details = {
                'resource': db_storage.resource,
                'credentials': credentials,
                'specific_attributes': db_storage.get_specific_attributes()
            }
            storage = get_cloud_storage_instance(cloud_provider=db_storage.provider_type, **details)
            storage_status = storage.get_status()
            return HttpResponse(storage_status)
        except CloudStorageModel.DoesNotExist:
            message = f"Storage {pk} does not exist"
            slogger.glob.error(message)
            return HttpResponseNotFound(message)
        except Exception as ex:
            msg = str(ex)
            return HttpResponseBadRequest(msg)

def rq_handler(job, exc_type, exc_value, tb):
    job.exc_info = "".join(
        traceback.format_exception_only(exc_type, exc_value))
    job.save()
    if "tasks" in job.id.split("/"):
        return task.rq_handler(job, exc_type, exc_value, tb)

    return True

def _import_annotations(request, rq_id, rq_func, pk, format_name, filename=None):
    format_desc = {f.DISPLAY_NAME: f
        for f in dm.views.get_import_formats()}.get(format_name)
    if format_desc is None:
        raise serializers.ValidationError(
            "Unknown input format '{}'".format(format_name))
    elif not format_desc.ENABLED:
        return Response(status=status.HTTP_405_METHOD_NOT_ALLOWED)

    queue = django_rq.get_queue("default")
    rq_job = queue.fetch_job(rq_id)

    if not rq_job:
        # If filename is specified we consider that file was uploaded via TUS, so it exists in filesystem
        # Then we dont need to create temporary file
        fd = None
        if not filename:
            serializer = AnnotationFileSerializer(data=request.data)
            if serializer.is_valid(raise_exception=True):
                anno_file = serializer.validated_data['annotation_file']
                fd, filename = mkstemp(prefix='cvat_{}'.format(pk))
                with open(filename, 'wb+') as f:
                    for chunk in anno_file.chunks():
                        f.write(chunk)

        av_scan_paths(filename)
        rq_job = queue.enqueue_call(
            func=rq_func,
            args=(pk, filename, format_name),
            job_id=rq_id
        )
        rq_job.meta['tmp_file'] = filename
        rq_job.meta['tmp_file_descriptor'] = fd
        rq_job.save_meta()
    else:
        if rq_job.is_finished:
            if rq_job.meta['tmp_file_descriptor']: os.close(rq_job.meta['tmp_file_descriptor'])
            os.remove(rq_job.meta['tmp_file'])
            rq_job.delete()
            return Response(status=status.HTTP_201_CREATED)
        elif rq_job.is_failed:
            if rq_job.meta['tmp_file_descriptor']: os.close(rq_job.meta['tmp_file_descriptor'])
            os.remove(rq_job.meta['tmp_file'])
            exc_info = str(rq_job.exc_info)
            rq_job.delete()

            # RQ adds a prefix with exception class name
            import_error_prefix = '{}.{}'.format(
                CvatImportError.__module__, CvatImportError.__name__)
            if exc_info.startswith(import_error_prefix):
                exc_info = exc_info.replace(import_error_prefix + ': ', '')
                return Response(data=exc_info,
                    status=status.HTTP_400_BAD_REQUEST)
            else:
                return Response(data=exc_info,
                    status=status.HTTP_500_INTERNAL_SERVER_ERROR)

    return Response(status=status.HTTP_202_ACCEPTED)

def _export_annotations(db_instance, rq_id, request, format_name, action, callback, filename):
    if action not in {"", "download"}:
        raise serializers.ValidationError(
            "Unexpected action specified for the request")

    format_desc = {f.DISPLAY_NAME: f
        for f in dm.views.get_export_formats()}.get(format_name)
    if format_desc is None:
        raise serializers.ValidationError(
            "Unknown format specified for the request")
    elif not format_desc.ENABLED:
        return Response(status=status.HTTP_405_METHOD_NOT_ALLOWED)

    queue = django_rq.get_queue("default")
    rq_job = queue.fetch_job(rq_id)

    if rq_job:
        last_instance_update_time = timezone.localtime(db_instance.updated_date)
        if isinstance(db_instance, Project):
            tasks_update = list(map(lambda db_task: timezone.localtime(db_task.updated_date), db_instance.tasks.all()))
            last_instance_update_time = max(tasks_update + [last_instance_update_time])
        request_time = rq_job.meta.get('request_time', None)
        if request_time is None or request_time < last_instance_update_time:
            rq_job.cancel()
            rq_job.delete()
        else:
            if rq_job.is_finished:
                file_path = rq_job.return_value
                if action == "download" and osp.exists(file_path):
                    rq_job.delete()

                    timestamp = datetime.strftime(last_instance_update_time,
                        "%Y_%m_%d_%H_%M_%S")
                    filename = filename or \
                        "{}_{}-{}-{}{}".format(
                            "project" if isinstance(db_instance, models.Project) else "task",
                            db_instance.name, timestamp,
                            format_name, osp.splitext(file_path)[1]
                        )
                    return sendfile(request, file_path, attachment=True,
                        attachment_filename=filename.lower())
                else:
                    if osp.exists(file_path):
                        return Response(status=status.HTTP_201_CREATED)
            elif rq_job.is_failed:
                exc_info = str(rq_job.exc_info)
                rq_job.delete()
                return Response(exc_info,
                    status=status.HTTP_500_INTERNAL_SERVER_ERROR)
            else:
                return Response(status=status.HTTP_202_ACCEPTED)

    try:
        if request.scheme:
            server_address = request.scheme + '://'
        server_address += request.get_host()
    except Exception:
        server_address = None

    ttl = (dm.views.PROJECT_CACHE_TTL if isinstance(db_instance, Project) else dm.views.TASK_CACHE_TTL).total_seconds()
    queue.enqueue_call(func=callback,
        args=(db_instance.id, format_name, server_address), job_id=rq_id,
        meta={ 'request_time': timezone.localtime() },
        result_ttl=ttl, failure_ttl=ttl)
    return Response(status=status.HTTP_202_ACCEPTED)

def _import_project_dataset(request, rq_id, rq_func, pk, format_name):
    format_desc = {f.DISPLAY_NAME: f
        for f in dm.views.get_import_formats()}.get(format_name)
    if format_desc is None:
        raise serializers.ValidationError(
            "Unknown input format '{}'".format(format_name))
    elif not format_desc.ENABLED:
        return Response(status=status.HTTP_405_METHOD_NOT_ALLOWED)

    queue = django_rq.get_queue("default")
    rq_job = queue.fetch_job(rq_id)

    if not rq_job:
        serializer = DatasetFileSerializer(data=request.data)
        if serializer.is_valid(raise_exception=True):
            dataset_file = serializer.validated_data['dataset_file']
            fd, filename = mkstemp(prefix='cvat_{}'.format(pk))
            with open(filename, 'wb+') as f:
                for chunk in dataset_file.chunks():
                    f.write(chunk)

            rq_job = queue.enqueue_call(
                func=rq_func,
                args=(pk, filename, format_name),
                job_id=rq_id,
                meta={
                    'tmp_file': filename,
                    'tmp_file_descriptor': fd,
                },
            )
    else:
        return Response(status=status.HTTP_409_CONFLICT, data='Import job already exists')

    return Response(status=status.HTTP_202_ACCEPTED)<|MERGE_RESOLUTION|>--- conflicted
+++ resolved
@@ -219,17 +219,6 @@
         }
         return Response(response)
 
-<<<<<<< HEAD
-class ProjectFilter(filters.FilterSet):
-    name = filters.CharFilter(field_name="name", lookup_expr="icontains")
-    owner = filters.CharFilter(field_name="owner__username", lookup_expr="icontains")
-    assignee = filters.CharFilter(field_name="assignee__username", lookup_expr="icontains")
-    status = filters.CharFilter(field_name="status", lookup_expr="icontains")
-
-    class Meta:
-        model = models.Project
-        fields = ("id", "name", "owner", "status")
-
 @extend_schema(tags=['projects'])
 @extend_schema_view(
     list=extend_schema(
@@ -273,36 +262,6 @@
             '200': ProjectSerializer,
         })
 )
-=======
-@extend_schema_view(list=extend_schema(
-    summary='Returns a paginated list of projects according to query parameters (12 projects per page)',
-    responses={
-        '200': PolymorphicProxySerializer(component_name='PolymorphicProject',
-            serializers=[
-                ProjectSerializer, ProjectSearchSerializer,
-            ], resource_type_field_name='name', many=True),
-        }, tags=['projects'], versions=['2.0']))
-@extend_schema_view(create=extend_schema(
-    summary='Method creates a new project',
-    responses={
-        '201': ProjectSerializer,
-    }, tags=['projects'], versions=['2.0']))
-@extend_schema_view(retrieve=extend_schema(
-    summary='Method returns details of a specific project',
-    responses={
-        '200': ProjectSerializer,
-    }, tags=['projects'], versions=['2.0']))
-@extend_schema_view(destroy=extend_schema(
-    summary='Method deletes a specific project',
-    responses={
-        '204': OpenApiResponse(description='The project has been deleted'),
-    }, tags=['projects'], versions=['2.0']))
-@extend_schema_view(partial_update=extend_schema(
-    summary='Methods does a partial update of chosen fields in a project',
-    responses={
-        '200': ProjectSerializer,
-    }, tags=['projects'], versions=['2.0']))
->>>>>>> 2b815922
 class ProjectViewSet(viewsets.ModelViewSet):
     queryset = models.Project.objects.prefetch_related(Prefetch('label_set',
         queryset=models.Label.objects.order_by('id')
@@ -582,20 +541,6 @@
             return Response(data='unknown data type {}.'.format(self.type),
                 status=status.HTTP_400_BAD_REQUEST)
 
-<<<<<<< HEAD
-class TaskFilter(filters.FilterSet):
-    project = filters.CharFilter(field_name="project__name", lookup_expr="icontains")
-    name = filters.CharFilter(field_name="name", lookup_expr="icontains")
-    owner = filters.CharFilter(field_name="owner__username", lookup_expr="icontains")
-    mode = filters.CharFilter(field_name="mode", lookup_expr="icontains")
-    status = filters.CharFilter(field_name="status", lookup_expr="icontains")
-    assignee = filters.CharFilter(field_name="assignee__username", lookup_expr="icontains")
-
-    class Meta:
-        model = Task
-        fields = ("id", "project_id", "project", "name", "owner", "mode", "status",
-            "assignee")
-
 @extend_schema(tags=['tasks'])
 @extend_schema_view(
     list=extend_schema(
@@ -641,36 +586,6 @@
             '200': TaskSerializer,
         })
 )
-=======
-@extend_schema_view(list=extend_schema(
-    summary='Returns a paginated list of tasks according to query parameters (10 tasks per page)',
-    responses={
-        '200': TaskSerializer(many=True),
-    }, tags=['tasks'], versions=['2.0']))
-@extend_schema_view(create=extend_schema(
-    summary='Method creates a new task in a database without any attached images and videos',
-    responses={
-        '201': TaskSerializer,
-    }, tags=['tasks'], versions=['2.0']))
-@extend_schema_view(retrieve=extend_schema(
-    summary='Method returns details of a specific task',
-    responses=TaskSerializer, tags=['tasks'], versions=['2.0']))
-@extend_schema_view(update=extend_schema(
-    summary='Method updates a task by id',
-    responses={
-        '200': TaskSerializer,
-    }, tags=['tasks'], versions=['2.0']))
-@extend_schema_view(destroy=extend_schema(
-    summary='Method deletes a specific task, all attached jobs, annotations, and data',
-    responses={
-        '204': OpenApiResponse(description='The task has been deleted'),
-    }, tags=['tasks'], versions=['2.0']))
-@extend_schema_view(partial_update=extend_schema(
-    summary='Methods does a partial update of chosen fields in a task',
-    responses={
-        '200': TaskSerializer,
-    }, tags=['tasks'], versions=['2.0']))
->>>>>>> 2b815922
 class TaskViewSet(UploadMixin, viewsets.ModelViewSet):
     queryset = Task.objects.prefetch_related(
             Prefetch('label_set', queryset=models.Label.objects.order_by('id')),
@@ -907,13 +822,8 @@
     @extend_schema(methods=['DELETE'], summary='Method deletes all annotations for a specific task',
         responses={
             '204': OpenApiResponse(description='The annotation has been deleted'),
-<<<<<<< HEAD
-        })
-    @action(detail=True, methods=['GET', 'DELETE', 'PUT', 'PATCH'],
-=======
-        }, tags=['tasks'], versions=['2.0'])
+        })
     @action(detail=True, methods=['GET', 'DELETE', 'PUT', 'PATCH', 'POST', 'OPTIONS'], url_path=r'annotations/?$',
->>>>>>> 2b815922
         serializer_class=LabeledDataSerializer)
     def annotations(self, request, pk):
         self._object = self.get_object() # force to call check_object_permissions
@@ -1068,19 +978,6 @@
             filename=request.query_params.get("filename", "").lower(),
         )
 
-<<<<<<< HEAD
-class CharInFilter(filters.BaseInFilter, filters.CharFilter):
-    pass
-
-class JobFilter(filters.FilterSet):
-    assignee = filters.CharFilter(field_name="assignee__username", lookup_expr="icontains")
-    stage = CharInFilter(field_name="stage", lookup_expr="in")
-    state = CharInFilter(field_name="state", lookup_expr="in")
-
-    class Meta:
-        model = Job
-        fields = ("assignee", )
-
 @extend_schema(tags=['jobs'])
 @extend_schema_view(
     retrieve=extend_schema(
@@ -1104,28 +1001,6 @@
             '200': JobWriteSerializer,
         })
 )
-=======
-@extend_schema_view(retrieve=extend_schema(
-    summary='Method returns details of a job',
-    responses={
-        '200': JobReadSerializer,
-    }, tags=['jobs'], versions=['2.0']))
-@extend_schema_view(list=extend_schema(
-    summary='Method returns a paginated list of jobs according to query parameters',
-    responses={
-        '200': JobReadSerializer(many=True),
-    }, tags=['jobs'], versions=['2.0']))
-@extend_schema_view(update=extend_schema(
-    summary='Method updates a job by id',
-    responses={
-        '200': JobWriteSerializer,
-    }, tags=['jobs'], versions=['2.0']))
-@extend_schema_view(partial_update=extend_schema(
-   summary='Methods does a partial update of chosen fields in a job',
-   responses={
-       '200': JobWriteSerializer,
-   }, tags=['jobs'], versions=['2.0']))
->>>>>>> 2b815922
 class JobViewSet(viewsets.GenericViewSet, mixins.ListModelMixin,
     mixins.RetrieveModelMixin, mixins.UpdateModelMixin, UploadMixin):
     queryset = Job.objects.all()
@@ -1209,13 +1084,8 @@
     @extend_schema(methods=['DELETE'], summary='Method deletes all annotations for a specific job',
         responses={
             '204': OpenApiResponse(description='The annotation has been deleted'),
-<<<<<<< HEAD
-        })
-    @action(detail=True, methods=['GET', 'DELETE', 'PUT', 'PATCH'],
-=======
-        }, tags=['jobs'], versions=['2.0'])
+        })
     @action(detail=True, methods=['GET', 'DELETE', 'PUT', 'PATCH', 'POST', 'OPTIONS'], url_path=r'annotations/?$',
->>>>>>> 2b815922
         serializer_class=LabeledDataSerializer)
     def annotations(self, request, pk):
         self._object = self.get_object() # force to call check_object_permissions
@@ -1304,45 +1174,10 @@
         return data_getter(request, db_job.segment.start_frame,
             db_job.segment.stop_frame, db_job.segment.task.data)
 
-<<<<<<< HEAD
-@extend_schema(tags=['issues'])
-@extend_schema_view(
-    retrieve=extend_schema(
-        summary='Method returns details of an issue',
-        responses={
-            '200': IssueReadSerializer,
-        }),
-    list=extend_schema(
-        summary='Method returns a paginated list of issues according to query parameters',
-        responses={
-            '200': IssueReadSerializer(many=True),
-        }),
-    update=extend_schema(
-        summary='Method updates an issue by id',
-        responses={
-            '200': IssueWriteSerializer,
-        }),
-    partial_update=extend_schema(
-        summary='Methods does a partial update of chosen fields in an issue',
-        responses={
-            '200': IssueWriteSerializer,
-        }),
-    create=extend_schema(
-        summary='Method creates an issue',
-        responses={
-            '201': IssueWriteSerializer,
-        }),
-    destroy=extend_schema(
-        summary='Method deletes an issue',
-        responses={
-            '204': OpenApiResponse(description='The issue has been deleted'),
-        })
-)
-=======
     @extend_schema(summary='The action returns the list of tracked '
         'changes for the job', responses={
             '200': JobCommitSerializer(many=True),
-        }, tags=['jobs'], versions=['2.0'])
+        })
     @action(detail=True, methods=['GET'], serializer_class=JobCommitSerializer)
     def commits(self, request, pk):
         db_job = self.get_object()
@@ -1352,38 +1187,39 @@
 
         return Response(serializer.data)
 
-
-@extend_schema_view(retrieve=extend_schema(
-    summary='Method returns details of an issue',
-    responses={
-        '200': IssueReadSerializer,
-    }, tags=['issues'], versions=['2.0']))
-@extend_schema_view(list=extend_schema(
-    summary='Method returns a paginated list of issues according to query parameters',
-    responses={
-        '200': IssueReadSerializer(many=True),
-    }, tags=['issues'], versions=['2.0']))
-@extend_schema_view(update=extend_schema(
-    summary='Method updates an issue by id',
-    responses={
-        '200': IssueWriteSerializer,
-    }, tags=['issues'], versions=['2.0']))
-@extend_schema_view(partial_update=extend_schema(
-   summary='Methods does a partial update of chosen fields in an issue',
-   responses={
-       '200': IssueWriteSerializer,
-    }, tags=['issues'], versions=['2.0']))
-@extend_schema_view(create=extend_schema(
-    summary='Method creates an issue',
-    responses={
-        '201': IssueWriteSerializer,
-    }, tags=['issues'], versions=['2.0']))
-@extend_schema_view(destroy=extend_schema(
-    summary='Method deletes an issue',
-    responses={
-        '204': OpenApiResponse(description='The issue has been deleted'),
-    }, tags=['issues'], versions=['2.0']))
->>>>>>> 2b815922
+@extend_schema(tags=['issues'])
+@extend_schema_view(
+    retrieve=extend_schema(
+        summary='Method returns details of an issue',
+        responses={
+            '200': IssueReadSerializer,
+        }),
+    list=extend_schema(
+        summary='Method returns a paginated list of issues according to query parameters',
+        responses={
+            '200': IssueReadSerializer(many=True),
+        }),
+    update=extend_schema(
+        summary='Method updates an issue by id',
+        responses={
+            '200': IssueWriteSerializer,
+        }),
+    partial_update=extend_schema(
+        summary='Methods does a partial update of chosen fields in an issue',
+        responses={
+            '200': IssueWriteSerializer,
+        }),
+    create=extend_schema(
+        summary='Method creates an issue',
+        responses={
+            '201': IssueWriteSerializer,
+        }),
+    destroy=extend_schema(
+        summary='Method deletes an issue',
+        responses={
+            '204': OpenApiResponse(description='The issue has been deleted'),
+        })
+)
 class IssueViewSet(viewsets.ModelViewSet):
     queryset = Issue.objects.all().order_by('-id')
     http_method_names = ['get', 'post', 'patch', 'delete', 'options']
@@ -1489,12 +1325,6 @@
     def perform_create(self, serializer):
         serializer.save(owner=self.request.user)
 
-<<<<<<< HEAD
-class UserFilter(filters.FilterSet):
-    class Meta:
-        model = User
-        fields = ("id", "is_active")
-
 @extend_schema(tags=['users'])
 @extend_schema_view(
     list=extend_schema(
@@ -1533,37 +1363,6 @@
             '204': OpenApiResponse(description='The user has been deleted'),
         })
 )
-=======
-@extend_schema_view(list=extend_schema(
-    summary='Method provides a paginated list of users registered on the server',
-    responses={
-        '200': PolymorphicProxySerializer(component_name='MetaUser',
-            serializers=[
-                UserSerializer, BasicUserSerializer,
-            ], resource_type_field_name='username'),
-    }, tags=['users'], versions=['2.0']))
-@extend_schema_view(retrieve=extend_schema(
-    summary='Method provides information of a specific user',
-    responses={
-        '200': PolymorphicProxySerializer(component_name='MetaUser',
-            serializers=[
-                UserSerializer, BasicUserSerializer,
-            ], resource_type_field_name='username'),
-    }, tags=['users'], versions=['2.0']))
-@extend_schema_view(partial_update=extend_schema(
-    summary='Method updates chosen fields of a user',
-    responses={
-        '200': PolymorphicProxySerializer(component_name='MetaUser',
-            serializers=[
-                UserSerializer, BasicUserSerializer,
-            ], resource_type_field_name='username'),
-    }, tags=['users'], versions=['2.0']))
-@extend_schema_view(destroy=extend_schema(
-    summary='Method deletes a specific user from the server',
-    responses={
-        '204': OpenApiResponse(description='The user has been deleted'),
-    }, tags=['users'], versions=['2.0']))
->>>>>>> 2b815922
 class UserViewSet(viewsets.GenericViewSet, mixins.ListModelMixin,
     mixins.RetrieveModelMixin, mixins.UpdateModelMixin, mixins.DestroyModelMixin):
     queryset = User.objects.prefetch_related('groups').all()
@@ -1610,30 +1409,6 @@
         serializer_class = self.get_serializer_class()
         serializer = serializer_class(request.user, context={ "request": request })
         return Response(serializer.data)
-
-<<<<<<< HEAD
-# TODO: it will be good to find a way to define description using drf_spectacular.
-# But now it will be enough to use an example
-# class RedefineDescriptionField(FieldInspector):
-#     # pylint: disable=no-self-use
-#     def process_result(self, result, method_name, obj, **kwargs):
-#         if isinstance(result, openapi.Schema):
-#             if hasattr(result, 'title') and result.title == 'Specific attributes':
-#                 result.description = 'structure like key1=value1&key2=value2\n' \
-#                     'supported: range=aws_range'
-#         return result
-
-class CloudStorageFilter(filters.FilterSet):
-    display_name = filters.CharFilter(field_name='display_name', lookup_expr='icontains')
-    provider_type = filters.CharFilter(field_name='provider_type', lookup_expr='icontains')
-    resource = filters.CharFilter(field_name='resource', lookup_expr='icontains')
-    credentials_type = filters.CharFilter(field_name='credentials_type', lookup_expr='icontains')
-    description = filters.CharFilter(field_name='description', lookup_expr='icontains')
-    owner = filters.CharFilter(field_name='owner__username', lookup_expr='icontains')
-
-    class Meta:
-        model = models.CloudStorage
-        fields = ('id', 'display_name', 'provider_type', 'resource', 'credentials_type', 'description', 'owner')
 
 @extend_schema(tags=['cloud storages'])
 @extend_schema_view(
@@ -1656,8 +1431,6 @@
             OpenApiParameter('credentials_type', description='A type of a granting access',
                 location=OpenApiParameter.QUERY, type=OpenApiTypes.STR, enum=CredentialsTypeChoice.list()),
         ],
-        #FIXME
-        #field_inspectors=[RedefineDescriptionField]
         responses={
             '200': CloudStorageReadSerializer(many=True),
         }),
@@ -1668,46 +1441,15 @@
         }),
     partial_update=extend_schema(
         summary='Methods does a partial update of chosen fields in a cloud storage instance',
-        # FIXME
-        #field_inspectors=[RedefineDescriptionField]
         responses={
             '200': CloudStorageWriteSerializer,
         }),
     create=extend_schema(
         summary='Method creates a cloud storage with a specified characteristics',
-        # FIXME
-        #field_inspectors=[RedefineDescriptionField],
         responses={
             '201': CloudStorageWriteSerializer,
         })
 )
-=======
-@extend_schema_view(retrieve=extend_schema(
-    summary='Method returns details of a specific cloud storage',
-    responses={
-        '200': CloudStorageReadSerializer,
-    }, tags=['cloud storages'], versions=['2.0']))
-@extend_schema_view(list=extend_schema(
-    summary='Returns a paginated list of storages according to query parameters',
-    responses={
-        '200': CloudStorageReadSerializer(many=True),
-    }, tags=['cloud storages'], versions=['2.0']))
-@extend_schema_view(destroy=extend_schema(
-    summary='Method deletes a specific cloud storage',
-    responses={
-        '204': OpenApiResponse(description='The cloud storage has been removed'),
-    }, tags=['cloud storages'], versions=['2.0']))
-@extend_schema_view(partial_update=extend_schema(
-    summary='Methods does a partial update of chosen fields in a cloud storage instance',
-    responses={
-        '200': CloudStorageWriteSerializer,
-    }, tags=['cloud storages'], versions=['2.0']))
-@extend_schema_view(create=extend_schema(
-    summary='Method creates a cloud storage with a specified characteristics',
-    responses={
-        '201': CloudStorageWriteSerializer,
-    }, tags=['cloud storages'], versions=['2.0']))
->>>>>>> 2b815922
 class CloudStorageViewSet(viewsets.ModelViewSet):
     http_method_names = ['get', 'post', 'patch', 'delete', 'options']
     queryset = CloudStorageModel.objects.all().prefetch_related('data')
