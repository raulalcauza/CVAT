# Copyright (C) 2018-2022 Intel Corporation
# Copyright (C) 2022-2024 CVAT.ai Corporation
#
# SPDX-License-Identifier: MIT

import os
import os.path as osp
import functools
from PIL import Image
from types import SimpleNamespace
from typing import Optional, Any, Dict, List, cast, Callable
import traceback
import textwrap
from collections import namedtuple
from copy import copy
from datetime import datetime
from redis.exceptions import ConnectionError as RedisConnectionError
from tempfile import NamedTemporaryFile
from textwrap import dedent

import django_rq
from attr.converters import to_bool
from django.conf import settings
from django.contrib.auth.models import User
from django.db import IntegrityError, transaction
from django.db.models import Count
from django.db.models.query import Prefetch
from django.http import HttpResponse, HttpRequest, HttpResponseNotFound, HttpResponseBadRequest
from django.utils import timezone
from django.utils.decorators import method_decorator
from django.views.decorators.cache import never_cache

from drf_spectacular.types import OpenApiTypes
from drf_spectacular.utils import (
    OpenApiParameter, OpenApiResponse, PolymorphicProxySerializer,
    extend_schema_view, extend_schema
)

from pathlib import Path
from rest_framework import mixins, serializers, status, viewsets
from rest_framework.decorators import action
from rest_framework.exceptions import APIException, NotFound, ValidationError, PermissionDenied
from rest_framework.parsers import MultiPartParser
from rest_framework.permissions import SAFE_METHODS
from rest_framework.response import Response
from rest_framework.settings import api_settings

from rq.queue import Queue as RQQueue
from rq.job import Job as RQJob, JobStatus as RQJobStatus

import cvat.apps.dataset_manager as dm
import cvat.apps.dataset_manager.views  # pylint: disable=unused-import
from cvat.apps.engine.cloud_provider import db_storage_to_storage_instance, import_resource_from_cloud_storage, export_resource_to_cloud_storage
from cvat.apps.events.handlers import handle_dataset_export, handle_dataset_import
from cvat.apps.dataset_manager.bindings import CvatImportError
from cvat.apps.dataset_manager.serializers import DatasetFormatsSerializer
from cvat.apps.engine.frame_provider import FrameProvider
from cvat.apps.engine.filters import NonModelSimpleFilter, NonModelOrderingFilter, NonModelJsonLogicFilter
from cvat.apps.engine.media_extractors import get_mime
from cvat.apps.engine.models import (
    ClientFile, Job, JobType, Label, SegmentType, Task, Project, Issue, Data,
    Comment, StorageMethodChoice, StorageChoice,
    CloudProviderChoice, Location, CloudStorage as CloudStorageModel,
    Asset, AnnotationGuide)
from cvat.apps.engine.serializers import (
    AboutSerializer, AnnotationFileSerializer, BasicUserSerializer,
    DataMetaReadSerializer, DataMetaWriteSerializer, DataSerializer,
    FileInfoSerializer, JobReadSerializer, JobWriteSerializer, LabelSerializer,
    LabeledDataSerializer,
    ProjectReadSerializer, ProjectWriteSerializer,
    RqStatusSerializer, TaskReadSerializer, TaskWriteSerializer,
    UserSerializer, PluginsSerializer, IssueReadSerializer,
    AnnotationGuideReadSerializer, AnnotationGuideWriteSerializer,
    AssetReadSerializer, AssetWriteSerializer,
    IssueWriteSerializer, CommentReadSerializer, CommentWriteSerializer, CloudStorageWriteSerializer,
    CloudStorageReadSerializer, DatasetFileSerializer,
    ProjectFileSerializer, TaskFileSerializer, RqIdSerializer, CloudStorageContentSerializer,
    RequestSerializer, StatusChoices, ActionChoices, SubresourceChoices,
)
from cvat.apps.engine.view_utils import get_cloud_storage_for_import_or_export

from utils.dataset_manifest import ImageManifestManager
from cvat.apps.engine.utils import (
    av_scan_paths, process_failed_job,
    parse_exception_message, get_rq_job_meta,
    import_resource_with_clean_up_after, sendfile, define_dependent_job, get_rq_lock_by_user,
    build_annotations_file_name
)
from cvat.apps.engine.rq_job_handler import RQIdManager, is_rq_job_owner, RQJobMetaField
from cvat.apps.engine import backup
from cvat.apps.engine.mixins import PartialUpdateModelMixin, UploadMixin, AnnotationMixin, SerializeMixin
from cvat.apps.engine.location import get_location_configuration, StorageType

from . import models, task
from .log import ServerLogManager
from cvat.apps.iam.filters import ORGANIZATION_OPEN_API_PARAMETERS
from cvat.apps.iam.permissions import PolicyEnforcer, IsAuthenticatedOrReadPublicResource
from cvat.apps.engine.cache import MediaCache
from cvat.apps.engine.permissions import (CloudStoragePermission,
    CommentPermission, IssuePermission, JobPermission, LabelPermission, ProjectPermission,
    TaskPermission, UserPermission)
from cvat.apps.engine.view_utils import tus_chunk_action

slogger = ServerLogManager(__name__)

_UPLOAD_PARSER_CLASSES = api_settings.DEFAULT_PARSER_CLASSES + [MultiPartParser]

@extend_schema(tags=['server'])
class ServerViewSet(viewsets.ViewSet):
    serializer_class = None
    iam_organization_field = None

    # To get nice documentation about ServerViewSet actions it is necessary
    # to implement the method. By default, ViewSet doesn't provide it.
    def get_serializer(self, *args, **kwargs):
        pass

    @staticmethod
    @extend_schema(summary='Get basic CVAT information',
        responses={
            '200': AboutSerializer,
        })
    @action(detail=False, methods=['GET'], serializer_class=AboutSerializer,
        permission_classes=[] # This endpoint is available for everyone
    )
    def about(request):
        from cvat import __version__ as cvat_version
        about = {
            "name": "Computer Vision Annotation Tool",
            "version": cvat_version,
            "description": "CVAT is completely re-designed and re-implemented " +
                "version of Video Annotation Tool from Irvine, California " +
                "tool. It is free, online, interactive video and image annotation " +
                "tool for computer vision. It is being used by our team to " +
                "annotate million of objects with different properties. Many UI " +
                "and UX decisions are based on feedbacks from professional data " +
                "annotation team."
        }
        serializer = AboutSerializer(data=about)
        if serializer.is_valid(raise_exception=True):
            return Response(data=serializer.data)

    @staticmethod
    @extend_schema(
        summary='List files/directories in the mounted share',
        parameters=[
            OpenApiParameter('directory', description='Directory to browse',
                location=OpenApiParameter.QUERY, type=OpenApiTypes.STR),
            OpenApiParameter('search', description='Search for specific files',
                location=OpenApiParameter.QUERY, type=OpenApiTypes.STR)
        ],
        responses={
            '200' : FileInfoSerializer(many=True)
        })
    @action(detail=False, methods=['GET'], serializer_class=FileInfoSerializer)
    def share(request):
        directory_param = request.query_params.get('directory', '/')
        search_param = request.query_params.get('search', '')

        if directory_param.startswith("/"):
            directory_param = directory_param[1:]

        directory = (Path(settings.SHARE_ROOT) / directory_param).absolute()

        if str(directory).startswith(settings.SHARE_ROOT) and directory.is_dir():
            data = []
            generator = directory.iterdir() if not search_param else (f for f in directory.iterdir() if f.name.startswith(search_param))

            for entry in generator:
                entry_type, entry_mime_type = None, None
                if entry.is_file():
                    entry_type = "REG"
                    entry_mime_type = get_mime(entry)
                    if entry_mime_type == 'zip':
                        entry_mime_type = 'archive'
                elif entry.is_dir():
                    entry_type = entry_mime_type = "DIR"

                if entry_type:
                    data.append({
                        "name": entry.name,
                        "type": entry_type,
                        "mime_type": entry_mime_type,
                    })

            # return directories at the top of the list
            serializer = FileInfoSerializer(many=True, data=sorted(data, key=lambda x: (x['type'], x['name'])))
            if serializer.is_valid(raise_exception=True):
                return Response(serializer.data)
        else:
            return Response("{} is an invalid directory".format(directory_param),
                status=status.HTTP_400_BAD_REQUEST)

    @staticmethod
    @extend_schema(
        summary='Get supported annotation formats',
        responses={
            '200': DatasetFormatsSerializer,
        })
    @action(detail=False, methods=['GET'], url_path='annotation/formats')
    def annotation_formats(request):
        data = dm.views.get_all_formats()
        return Response(DatasetFormatsSerializer(data).data)

    @staticmethod
    @extend_schema(
        summary='Get enabled plugins',
        responses={
            '200': PluginsSerializer,
        })
    @action(detail=False, methods=['GET'], url_path='plugins', serializer_class=PluginsSerializer)
    def plugins(request):
        data = {
            'GIT_INTEGRATION': False, # kept for backwards compatibility
            'ANALYTICS': to_bool(os.environ.get("CVAT_ANALYTICS", False)),
            'MODELS': to_bool(os.environ.get("CVAT_SERVERLESS", False)),
            'PREDICT': False, # FIXME: it is unused anymore (for UI only)
        }
        return Response(PluginsSerializer(data).data)

@extend_schema(tags=['projects'])
@extend_schema_view(
    list=extend_schema(
        summary='List projects',
        responses={
            '200': ProjectReadSerializer(many=True),
        }),
    create=extend_schema(
        summary='Create a project',
        request=ProjectWriteSerializer,
        parameters=ORGANIZATION_OPEN_API_PARAMETERS,
        responses={
            '201': ProjectReadSerializer, # check ProjectWriteSerializer.to_representation
        }),
    retrieve=extend_schema(
        summary='Get project details',
        responses={
            '200': ProjectReadSerializer,
        }),
    destroy=extend_schema(
        summary='Delete a project',
        responses={
            '204': OpenApiResponse(description='The project has been deleted'),
        }),
    partial_update=extend_schema(
        summary='Update a project',
        request=ProjectWriteSerializer(partial=True),
        responses={
            '200': ProjectReadSerializer, # check ProjectWriteSerializer.to_representation
        })
)
class ProjectViewSet(viewsets.GenericViewSet, mixins.ListModelMixin,
    mixins.RetrieveModelMixin, mixins.CreateModelMixin, mixins.DestroyModelMixin,
    PartialUpdateModelMixin, UploadMixin, AnnotationMixin, SerializeMixin
):
    queryset = models.Project.objects.select_related(
        'assignee', 'owner', 'target_storage', 'source_storage', 'annotation_guide',
    ).prefetch_related('tasks').all()

    # NOTE: The search_fields attribute should be a list of names of text
    # type fields on the model,such as CharField or TextField
    search_fields = ('name', 'owner', 'assignee', 'status')
    filter_fields = list(search_fields) + ['id', 'updated_date']
    simple_filters = list(search_fields)
    ordering_fields = list(filter_fields)
    ordering = "-id"
    lookup_fields = {'owner': 'owner__username', 'assignee': 'assignee__username'}
    iam_organization_field = 'organization'
    IMPORT_RQ_ID_TEMPLATE = RQIdManager.build(
        'import', 'project', {}, subresource='dataset'
    )

    def get_serializer_class(self):
        if self.request.method in SAFE_METHODS:
            return ProjectReadSerializer
        else:
            return ProjectWriteSerializer

    def get_queryset(self):
        queryset = super().get_queryset()

        if self.action == 'list':
            perm = ProjectPermission.create_scope_list(self.request)
            queryset = perm.filter(queryset)
        return queryset

    @transaction.atomic
    def perform_create(self, serializer, **kwargs):
        serializer.save(
            owner=self.request.user,
            organization=self.request.iam_context['organization']
        )

        # Required for the extra summary information added in the queryset
        serializer.instance = self.get_queryset().get(pk=serializer.instance.pk)

    @extend_schema(methods=['GET'], summary='Export a project as a dataset / Check dataset import status',
        description=textwrap.dedent("""
            To check the status of the process of importing a project dataset from a file:

            After initiating the dataset upload, you will receive an rq_id parameter.
            Make sure to include this parameter as a query parameter in your subsequent
            GET /api/projects/id/dataset requests to track the status of the dataset import.
            Also you should specify action parameter: action=import_status.
        """),
        parameters=[
            OpenApiParameter('format', description='Desired output format name\n'
                'You can get the list of supported formats at:\n/server/annotation/formats',
                location=OpenApiParameter.QUERY, type=OpenApiTypes.STR, required=False),
            OpenApiParameter('filename', description='Desired output file name',
                location=OpenApiParameter.QUERY, type=OpenApiTypes.STR, required=False),
            OpenApiParameter('action', description='Used to start downloading process locally after annotation file has been created',
                location=OpenApiParameter.QUERY, type=OpenApiTypes.STR, required=False, enum=['download', 'import_status']),
            OpenApiParameter('location', description='Where need to save downloaded dataset',
                location=OpenApiParameter.QUERY, type=OpenApiTypes.STR, required=False,
                enum=Location.list()),
            OpenApiParameter('cloud_storage_id', description='Storage id',
                location=OpenApiParameter.QUERY, type=OpenApiTypes.INT, required=False),
            OpenApiParameter('use_default_location', description='Use the location that was configured in project to import dataset',
                location=OpenApiParameter.QUERY, type=OpenApiTypes.BOOL, required=False,
                default=True),
            OpenApiParameter('rq_id', description='rq id',
                location=OpenApiParameter.QUERY, type=OpenApiTypes.STR, required=False),
        ],
        responses={
            '200': OpenApiResponse(OpenApiTypes.BINARY, description='Download of file started'),
            '201': OpenApiResponse(description='Output file is ready for downloading'),
            '202': OpenApiResponse(description='Exporting has been started'),
            '405': OpenApiResponse(description='Format is not available'),
        })
    @extend_schema(methods=['POST'],
        summary='Import a dataset into a project',
        description=textwrap.dedent("""
            The request POST /api/projects/id/dataset will initiate file upload and will create
            the rq job on the server in which the process of dataset import from a file
            will be carried out. Please, use the GET /api/projects/id/dataset endpoint for checking status of the process.
        """),
        parameters=[
            OpenApiParameter('format', description='Desired dataset format name\n'
                'You can get the list of supported formats at:\n/server/annotation/formats',
                location=OpenApiParameter.QUERY, type=OpenApiTypes.STR, required=False),
            OpenApiParameter('location', description='Where to import the dataset from',
                location=OpenApiParameter.QUERY, type=OpenApiTypes.STR, required=False,
                enum=Location.list()),
            OpenApiParameter('cloud_storage_id', description='Storage id',
                location=OpenApiParameter.QUERY, type=OpenApiTypes.INT, required=False),
            OpenApiParameter('use_default_location', description='Use the location that was configured in the project to import annotations',
                location=OpenApiParameter.QUERY, type=OpenApiTypes.BOOL, required=False,
                default=True),
            OpenApiParameter('filename', description='Dataset file name',
                location=OpenApiParameter.QUERY, type=OpenApiTypes.STR, required=False),
        ],
        request=PolymorphicProxySerializer('DatasetWrite',
            # TODO: refactor to use required=False when possible
            serializers=[DatasetFileSerializer, OpenApiTypes.NONE],
            resource_type_field_name=None
        ),
        responses={
            '202': OpenApiResponse(RqIdSerializer, description='Importing has been started'),
            '400': OpenApiResponse(description='Failed to import dataset'),
            '405': OpenApiResponse(description='Format is not available'),
        })
    @action(detail=True, methods=['GET', 'POST', 'OPTIONS'], serializer_class=None,
        url_path=r'dataset/?$', parser_classes=_UPLOAD_PARSER_CLASSES)
    def dataset(self, request, pk):
        self._object = self.get_object() # force call of check_object_permissions()

        if request.method in {'POST', 'OPTIONS'}:
            return self.import_annotations(
                request=request,
                db_obj=self._object,
                import_func=_import_project_dataset,
                rq_func=dm.project.import_dataset_as_project,
                rq_id_template=self.IMPORT_RQ_ID_TEMPLATE
            )
        else:
            action = request.query_params.get("action", "").lower()
            if action in ("import_status",):
                common_response_headers = {
                    'Deprecation': True,
                }
                queue = django_rq.get_queue(settings.CVAT_QUEUES.IMPORT_DATA.value)
                rq_id = request.query_params.get('rq_id')
                if not rq_id:
                    return Response(
                        'The rq_id param should be specified in the query parameters',
                        status=status.HTTP_400_BAD_REQUEST,
                        headers=common_response_headers
                    )

                rq_job = queue.fetch_job(rq_id)

                if rq_job is None:
                    return Response(status=status.HTTP_404_NOT_FOUND, headers=common_response_headers)
                # check that the user has access to the current rq_job
                elif not is_rq_job_owner(rq_job, request.user.id):
                    return Response(status=status.HTTP_403_FORBIDDEN, headers=common_response_headers)

                if rq_job.is_finished:
                    rq_job.delete()
                    return Response(status=status.HTTP_201_CREATED, headers=common_response_headers)
                elif rq_job.is_failed:
                    exc_info = process_failed_job(rq_job)

                    return Response(
                        data=str(exc_info),
                        status=status.HTTP_500_INTERNAL_SERVER_ERROR,
                        headers=common_response_headers
                    )
                else:
                    return Response(
                        data=self._get_rq_response(
                            settings.CVAT_QUEUES.IMPORT_DATA.value,
                            rq_id,
                        ),
                        status=status.HTTP_202_ACCEPTED,
                        headers=common_response_headers
                    )
            else:
                return self.export_annotations(
                    request=request,
                    db_obj=self._object,
                    export_func=_export_annotations,
                    callback=dm.views.export_project_as_dataset
                )

    @tus_chunk_action(detail=True, suffix_base="dataset")
    def append_dataset_chunk(self, request, pk, file_id):
        self._object = self.get_object()
        return self.append_tus_chunk(request, file_id)

    def get_upload_dir(self):
        if 'dataset' in self.action:
            return self._object.get_tmp_dirname()
        elif 'backup' in self.action:
            return backup.get_backup_dirname()
        return ""

    def upload_finished(self, request):
        if self.action == 'dataset':
            format_name = request.query_params.get("format", "")
            filename = request.query_params.get("filename", "")
            conv_mask_to_poly = to_bool(request.query_params.get('conv_mask_to_poly', True))
            tmp_dir = self._object.get_tmp_dirname()
            uploaded_file = None
            if os.path.isfile(os.path.join(tmp_dir, filename)):
                uploaded_file = os.path.join(tmp_dir, filename)
            return _import_project_dataset(
                request=request,
                filename=uploaded_file,
                rq_id_template=self.IMPORT_RQ_ID_TEMPLATE,
                rq_func=dm.project.import_dataset_as_project,
                db_obj=self._object,
                format_name=format_name,
                conv_mask_to_poly=conv_mask_to_poly
            )
        elif self.action == 'import_backup':
            filename = request.query_params.get("filename", "")
            if filename:
                tmp_dir = backup.get_backup_dirname()
                backup_file = os.path.join(tmp_dir, filename)
                if os.path.isfile(backup_file):
                    return backup.import_project(
                        request,
                        settings.CVAT_QUEUES.IMPORT_DATA.value,
                        filename=backup_file,
                    )
                return Response(data='No such file were uploaded',
                        status=status.HTTP_400_BAD_REQUEST)
            return backup.import_project(request, settings.CVAT_QUEUES.IMPORT_DATA.value)
        return Response(data='Unknown upload was finished',
                        status=status.HTTP_400_BAD_REQUEST)

    @extend_schema(summary='Get project annotations',
        parameters=[
            OpenApiParameter('format', description='Desired output format name\n'
                'You can get the list of supported formats at:\n/server/annotation/formats',
                location=OpenApiParameter.QUERY, type=OpenApiTypes.STR, required=True),
            OpenApiParameter('filename', description='Desired output file name',
                location=OpenApiParameter.QUERY, type=OpenApiTypes.STR, required=False),
            OpenApiParameter('action', description='Used to start downloading process locally after annotation file has been created',
                location=OpenApiParameter.QUERY, type=OpenApiTypes.STR, required=False, enum=['download']),
            OpenApiParameter('location', description='Where need to save downloaded dataset',
                location=OpenApiParameter.QUERY, type=OpenApiTypes.STR, required=False,
                enum=Location.list()),
            OpenApiParameter('cloud_storage_id', description='Storage id',
                location=OpenApiParameter.QUERY, type=OpenApiTypes.INT, required=False),
            OpenApiParameter('use_default_location', description='Use the location that was configured in project to export annotation',
                location=OpenApiParameter.QUERY, type=OpenApiTypes.BOOL, required=False,
                default=True),
        ],
        responses={
            '200': OpenApiResponse(PolymorphicProxySerializer(
                component_name='AnnotationsRead',
                serializers=[LabeledDataSerializer, OpenApiTypes.BINARY],
                resource_type_field_name=None
            ), description='Download of file started'),
            '201': OpenApiResponse(description='Annotations file is ready to download'),
            '202': OpenApiResponse(description='Dump of annotations has been started'),
            '401': OpenApiResponse(description='Format is not specified'),
            '405': OpenApiResponse(description='Format is not available'),
        })
    @action(detail=True, methods=['GET'],
        serializer_class=LabeledDataSerializer)
    def annotations(self, request, pk):
        self._object = self.get_object() # force call of check_object_permissions()
        return self.export_annotations(
            request=request,
            db_obj=self._object,
            export_func=_export_annotations,
            callback=dm.views.export_project_annotations,
            get_data=dm.task.get_job_data,
        )

    @extend_schema(summary='Back up a project',
        parameters=[
            OpenApiParameter('action', location=OpenApiParameter.QUERY,
                description='Used to start downloading process after backup file had been created',
                type=OpenApiTypes.STR, required=False, enum=['download']),
            OpenApiParameter('filename', description='Backup file name',
                location=OpenApiParameter.QUERY, type=OpenApiTypes.STR, required=False),
            OpenApiParameter('location', description='Where need to save downloaded backup',
                location=OpenApiParameter.QUERY, type=OpenApiTypes.STR, required=False,
                enum=Location.list()),
            OpenApiParameter('cloud_storage_id', description='Storage id',
                location=OpenApiParameter.QUERY, type=OpenApiTypes.INT, required=False),
            OpenApiParameter('use_default_location', description='Use the location that was configured in project to export backup',
                location=OpenApiParameter.QUERY, type=OpenApiTypes.BOOL, required=False,
                default=True),
        ],
        responses={
            '200': OpenApiResponse(description='Download of file started'),
            '201': OpenApiResponse(description='Output backup file is ready for downloading'),
            '202': OpenApiResponse(description='Creating a backup file has been started'),
        })
    @action(methods=['GET'], detail=True, url_path='backup')
    def export_backup(self, request, pk=None):
        return self.serialize(request, backup.export)

    @extend_schema(methods=['POST'], summary='Recreate a project from a backup',
        description=textwrap.dedent("""
            The backup import process is as follows:

            The first request POST /api/projects/backup will initiate file upload and will create
            the rq job on the server in which the process of a project creating from an uploaded backup
            will be carried out.

            After initiating the backup upload, you will receive an rq_id parameter.
            Make sure to include this parameter as a query parameter in your subsequent requests
            to track the status of the project creation.
            Once the project has been successfully created, the server will return the id of the newly created project.
        """),
        parameters=[
            *ORGANIZATION_OPEN_API_PARAMETERS,
            OpenApiParameter('location', description='Where to import the backup file from',
                location=OpenApiParameter.QUERY, type=OpenApiTypes.STR, required=False,
                enum=Location.list(), default=Location.LOCAL),
            OpenApiParameter('cloud_storage_id', description='Storage id',
                location=OpenApiParameter.QUERY, type=OpenApiTypes.INT, required=False),
            OpenApiParameter('filename', description='Backup file name',
                location=OpenApiParameter.QUERY, type=OpenApiTypes.STR, required=False),
            OpenApiParameter('rq_id', description='rq id',
                location=OpenApiParameter.QUERY, type=OpenApiTypes.STR, required=False),
        ],
        request=PolymorphicProxySerializer('BackupWrite',
            # TODO: refactor to use required=False when possible
            serializers=[ProjectFileSerializer, OpenApiTypes.NONE],
            resource_type_field_name=None
        ),
        # TODO: for some reason the code generated by the openapi generator from schema with different serializers
        # contains only one serializer, need to fix that.
        # https://github.com/OpenAPITools/openapi-generator/issues/6126
        responses={
            # 201: OpenApiResponse(inline_serializer("ImportedProjectIdSerializer", fields={"id": serializers.IntegerField(required=True)})
            '201': OpenApiResponse(description='The project has been imported'),
            '202': OpenApiResponse(RqIdSerializer, description='Importing a backup file has been started'),
        })
    @action(detail=False, methods=['OPTIONS', 'POST'], url_path=r'backup/?$',
        serializer_class=None,
        parser_classes=_UPLOAD_PARSER_CLASSES)
    def import_backup(self, request, pk=None):
        return self.deserialize(request, backup.import_project)

    @tus_chunk_action(detail=False, suffix_base="backup")
    def append_backup_chunk(self, request, file_id):
        return self.append_tus_chunk(request, file_id)

    @extend_schema(summary='Get a preview image for a project',
        responses={
            '200': OpenApiResponse(description='Project image preview'),
            '404': OpenApiResponse(description='Project image preview not found'),

        })
    @action(detail=True, methods=['GET'], url_path='preview')
    def preview(self, request, pk):
        self._object = self.get_object() # call check_object_permissions as well

        first_task = self._object.tasks.order_by('-id').first()
        if not first_task:
            return HttpResponseNotFound('Project image preview not found')

        data_getter = DataChunkGetter(
            data_type='preview',
            data_quality='compressed',
            data_num=first_task.data.start_frame,
            task_dim=first_task.dimension
        )

        return data_getter(request, first_task.data.start_frame,
           first_task.data.stop_frame, first_task.data)

    @staticmethod
    def _get_rq_response(queue, job_id):
        queue = django_rq.get_queue(queue)
        job = queue.fetch_job(job_id)
        response = {}
        if job is None or job.is_finished:
            response = { "state": "Finished" }
        elif job.is_queued or job.is_deferred:
            response = { "state": "Queued" }
        elif job.is_failed:
            response = { "state": "Failed", "message": job.exc_info }
        else:
            response = { "state": "Started" }
            response['message'] = job.meta.get('status', '')
            response['progress'] = job.meta.get('progress', 0.)

        return response

class DataChunkGetter:
    def __init__(self, data_type, data_num, data_quality, task_dim):
        possible_data_type_values = ('chunk', 'frame', 'preview', 'context_image')
        possible_quality_values = ('compressed', 'original')

        if not data_type or data_type not in possible_data_type_values:
            raise ValidationError('Data type not specified or has wrong value')
        elif data_type == 'chunk' or data_type == 'frame' or data_type == 'preview':
            if data_num is None:
                raise ValidationError('Number is not specified')
            elif data_quality not in possible_quality_values:
                raise ValidationError('Wrong quality value')

        self.type = data_type
        self.number = int(data_num) if data_num is not None else None
        self.quality = FrameProvider.Quality.COMPRESSED \
            if data_quality == 'compressed' else FrameProvider.Quality.ORIGINAL

        self.dimension = task_dim

    def _check_frame_range(self, frame: int):
        frame_range = range(self._start, self._stop + 1, self._db_data.get_frame_step())
        if frame not in frame_range:
            raise ValidationError(
                f'The frame number should be in the [{self._start}, {self._stop}] range'
            )

    def __call__(self, request, start: int, stop: int, db_data: Optional[Data]):
        if not db_data:
            raise NotFound(detail='Cannot find requested data')

        self._start = start
        self._stop = stop
        self._db_data = db_data

        frame_provider = FrameProvider(db_data, self.dimension)

        try:
            if self.type == 'chunk':
                start_chunk = frame_provider.get_chunk_number(start)
                stop_chunk = frame_provider.get_chunk_number(stop)
                # pylint: disable=superfluous-parens
                if not (start_chunk <= self.number <= stop_chunk):
                    raise ValidationError('The chunk number should be in  the ' +
                        f'[{start_chunk}, {stop_chunk}] range')

                # TODO: av.FFmpegError processing
                if settings.USE_CACHE and db_data.storage_method == StorageMethodChoice.CACHE:
                    buff, mime_type = frame_provider.get_chunk(self.number, self.quality)
                    return HttpResponse(buff.getvalue(), content_type=mime_type)

                # Follow symbol links if the chunk is a link on a real image otherwise
                # mimetype detection inside sendfile will work incorrectly.
                path = os.path.realpath(frame_provider.get_chunk(self.number, self.quality))
                return sendfile(request, path)
            elif self.type == 'frame' or self.type == 'preview':
                self._check_frame_range(self.number)

                if self.type == 'preview':
                    cache = MediaCache(self.dimension)
                    buf, mime = cache.get_local_preview_with_mime(self.number, db_data)
                else:
                    buf, mime = frame_provider.get_frame(self.number, self.quality)

                return HttpResponse(buf.getvalue(), content_type=mime)

            elif self.type == 'context_image':
                self._check_frame_range(self.number)

                cache = MediaCache(self.dimension)
                buff, mime = cache.get_frame_context_images(db_data, self.number)
                if not buff:
                    return HttpResponseNotFound()
                return HttpResponse(buff, content_type=mime)
            else:
                return Response(data='unknown data type {}.'.format(self.type),
                    status=status.HTTP_400_BAD_REQUEST)
        except (ValidationError, PermissionDenied, NotFound) as ex:
            msg = str(ex) if not isinstance(ex, ValidationError) else \
                '\n'.join([str(d) for d in ex.detail])
            return Response(data=msg, status=ex.status_code)


class JobDataGetter(DataChunkGetter):
    def __init__(self, job: Job, data_type, data_num, data_quality):
        super().__init__(data_type, data_num, data_quality, task_dim=job.segment.task.dimension)
        self.job = job

    def _check_frame_range(self, frame: int):
        frame_range = self.job.segment.frame_set
        if frame not in frame_range:
            raise ValidationError("The frame number doesn't belong to the job")

    def __call__(self, request, start, stop, db_data):
        if self.type == 'chunk' and self.job.segment.type == SegmentType.SPECIFIC_FRAMES:
            frame_provider = FrameProvider(db_data, self.dimension)

            start_chunk = frame_provider.get_chunk_number(start)
            stop_chunk = frame_provider.get_chunk_number(stop)
            # pylint: disable=superfluous-parens
            if not (start_chunk <= self.number <= stop_chunk):
                raise ValidationError('The chunk number should be in the ' +
                    f'[{start_chunk}, {stop_chunk}] range')

            cache = MediaCache()

            if settings.USE_CACHE and db_data.storage_method == StorageMethodChoice.CACHE:
                buf, mime = cache.get_selective_job_chunk_data_with_mime(
                    chunk_number=self.number, quality=self.quality, job=self.job
                )
            else:
                buf, mime = cache.prepare_selective_job_chunk(
                    chunk_number=self.number, quality=self.quality, db_job=self.job
                )

            return HttpResponse(buf.getvalue(), content_type=mime)

        else:
            return super().__call__(request, start, stop, db_data)


@extend_schema(tags=['tasks'])
@extend_schema_view(
    list=extend_schema(
        summary='List tasks',
        responses={
            '200': TaskReadSerializer(many=True),
        }),
    create=extend_schema(
        summary='Create a task',
        description=textwrap.dedent("""\
            The new task will not have any attached images or videos.
            To attach them, use the /api/tasks/<id>/data endpoint.
        """),
        request=TaskWriteSerializer,
        parameters=ORGANIZATION_OPEN_API_PARAMETERS,
        responses={
            '201': TaskReadSerializer, # check TaskWriteSerializer.to_representation
        }),
    retrieve=extend_schema(
        summary='Get task details',
        responses={
            '200': TaskReadSerializer
        }),
    destroy=extend_schema(
        summary='Delete a task',
        description='All attached jobs, annotations and data will be deleted as well.',
        responses={
            '204': OpenApiResponse(description='The task has been deleted'),
        }),
    partial_update=extend_schema(
        summary='Update a task',
        request=TaskWriteSerializer(partial=True),
        responses={
            '200': TaskReadSerializer, # check TaskWriteSerializer.to_representation
        })
)

class TaskViewSet(viewsets.GenericViewSet, mixins.ListModelMixin,
    mixins.RetrieveModelMixin, mixins.CreateModelMixin, mixins.DestroyModelMixin,
    PartialUpdateModelMixin, UploadMixin, AnnotationMixin, SerializeMixin
):
    queryset = Task.objects.select_related(
        'data', 'assignee', 'owner',
        'target_storage', 'source_storage', 'annotation_guide',
    ).prefetch_related(
        'segment_set__job_set',
        'segment_set__job_set__assignee',
    ).with_job_summary().all()

    lookup_fields = {
        'project_name': 'project__name',
        'owner': 'owner__username',
        'assignee': 'assignee__username',
        'tracker_link': 'bug_tracker',
    }
    search_fields = (
        'project_name', 'name', 'owner', 'status', 'assignee',
        'subset', 'mode', 'dimension', 'tracker_link'
    )
    filter_fields = list(search_fields) + ['id', 'project_id', 'updated_date']
    filter_description = dedent("""

        There are few examples for complex filtering tasks:\n
            - Get all tasks from 1,2,3 projects - { "and" : [{ "in" : [{ "var" : "project_id" }, [1, 2, 3]]}]}\n
            - Get all completed tasks from 1 project - { "and": [{ "==": [{ "var" : "status" }, "completed"]}, { "==" : [{ "var" : "project_id"}, 1]}]}\n
    """)
    simple_filters = list(search_fields) + ['project_id']
    ordering_fields = list(filter_fields)
    ordering = "-id"
    iam_organization_field = 'organization'
    IMPORT_RQ_ID_TEMPLATE = RQIdManager.build(
        'import', 'task', {}, subresource='annotations'
    )

    def get_serializer_class(self):
        if self.request.method in SAFE_METHODS:
            return TaskReadSerializer
        else:
            return TaskWriteSerializer

    def get_queryset(self):
        queryset = super().get_queryset()

        if self.action == 'list':
            perm = TaskPermission.create_scope_list(self.request)
            queryset = perm.filter(queryset)

        return queryset

    @extend_schema(summary='Recreate a task from a backup',
        description=textwrap.dedent("""
            The backup import process is as follows:

            The first request POST /api/tasks/backup will initiate file upload and will create
            the rq job on the server in which the process of a task creating from an uploaded backup
            will be carried out.

            After initiating the backup upload, you will receive an rq_id parameter.
            Make sure to include this parameter as a query parameter in your subsequent requests
            to track the status of the task creation.
            Once the task has been successfully created, the server will return the id of the newly created task.
        """),
        parameters=[
            *ORGANIZATION_OPEN_API_PARAMETERS,
            OpenApiParameter('location', description='Where to import the backup file from',
                location=OpenApiParameter.QUERY, type=OpenApiTypes.STR, required=False,
                enum=Location.list(), default=Location.LOCAL),
            OpenApiParameter('cloud_storage_id', description='Storage id',
                location=OpenApiParameter.QUERY, type=OpenApiTypes.INT, required=False),
            OpenApiParameter('filename', description='Backup file name',
                location=OpenApiParameter.QUERY, type=OpenApiTypes.STR, required=False),
            OpenApiParameter('rq_id', description='rq id',
                location=OpenApiParameter.QUERY, type=OpenApiTypes.STR, required=False),
        ],
        request=TaskFileSerializer(required=False),
        # TODO: for some reason the code generated by the openapi generator from schema with different serializers
        # contains only one serializer, need to fix that.
        # https://github.com/OpenAPITools/openapi-generator/issues/6126
        responses={
            # 201: OpenApiResponse(inline_serializer("ImportedTaskIdSerializer", fields={"id": serializers.IntegerField(required=True)})
            '201': OpenApiResponse(description='The task has been imported'),
            '202': OpenApiResponse(RqIdSerializer, description='Importing a backup file has been started'),
        })

    @action(detail=False, methods=['OPTIONS', 'POST'], url_path=r'backup/?$',
        serializer_class=None,
        parser_classes=_UPLOAD_PARSER_CLASSES)
    def import_backup(self, request, pk=None):
        return self.deserialize(request, backup.import_task)

    @tus_chunk_action(detail=False, suffix_base="backup")
    def append_backup_chunk(self, request, file_id):
        return self.append_tus_chunk(request, file_id)

    @extend_schema(summary='Back up a task',
        parameters=[
            OpenApiParameter('action', location=OpenApiParameter.QUERY,
                description='Used to start downloading process after backup file had been created',
                type=OpenApiTypes.STR, required=False, enum=['download']),
            OpenApiParameter('filename', description='Backup file name',
                location=OpenApiParameter.QUERY, type=OpenApiTypes.STR, required=False),
            OpenApiParameter('location', description='Where need to save downloaded backup',
                location=OpenApiParameter.QUERY, type=OpenApiTypes.STR, required=False,
                enum=Location.list()),
            OpenApiParameter('cloud_storage_id', description='Storage id',
                location=OpenApiParameter.QUERY, type=OpenApiTypes.INT, required=False),
            OpenApiParameter('use_default_location', description='Use the location that was configured in the task to export backup',
                location=OpenApiParameter.QUERY, type=OpenApiTypes.BOOL, required=False,
                default=True),
        ],
        responses={
            '200': OpenApiResponse(description='Download of file started'),
            '201': OpenApiResponse(description='Output backup file is ready for downloading'),
            '202': OpenApiResponse(description='Creating a backup file has been started'),
            '400': OpenApiResponse(description='Backup of a task without data is not allowed'),
        })
    @action(methods=['GET'], detail=True, url_path='backup')
    def export_backup(self, request, pk=None):
        if self.get_object().data is None:
            return Response(
                data='Backup of a task without data is not allowed',
                status=status.HTTP_400_BAD_REQUEST
            )
        return self.serialize(request, backup.export)

    @transaction.atomic
    def perform_update(self, serializer):
        instance = serializer.instance

        super().perform_update(serializer)

        updated_instance = serializer.instance

        if instance.project:
            instance.project.touch()
        if updated_instance.project and updated_instance.project != instance.project:
            updated_instance.project.touch()

    @transaction.atomic
    def perform_create(self, serializer, **kwargs):
        serializer.save(
            owner=self.request.user,
            organization=self.request.iam_context['organization']
        )

        if db_project := serializer.instance.project:
            db_project.touch()
            assert serializer.instance.organization == db_project.organization

        # Required for the extra summary information added in the queryset
        serializer.instance = self.get_queryset().get(pk=serializer.instance.pk)

    def _is_data_uploading(self) -> bool:
        return 'data' in self.action

    # UploadMixin method
    def get_upload_dir(self):
        if 'annotations' in self.action:
            return self._object.get_tmp_dirname()
        elif self._is_data_uploading():
            return self._object.data.get_upload_dirname()
        elif 'backup' in self.action:
            return backup.get_backup_dirname()
        return ""

    def _prepare_upload_info_entry(self, filename: str) -> str:
        filename = osp.normpath(filename)
        upload_dir = self.get_upload_dir()
        return osp.join(upload_dir, filename)

    def _maybe_append_upload_info_entry(self, filename: str):
        task_data = cast(Data, self._object.data)

        filename = self._prepare_upload_info_entry(filename)
        task_data.client_files.get_or_create(file=filename)

    def _append_upload_info_entries(self, client_files: List[Dict[str, Any]]):
        # batch version of _maybe_append_upload_info_entry() without optional insertion
        task_data = cast(Data, self._object.data)
        task_data.client_files.bulk_create([
            ClientFile(file=self._prepare_upload_info_entry(cf['file'].name), data=task_data)
            for cf in client_files
        ])

    def _sort_uploaded_files(self, uploaded_files: List[str], ordering: List[str]) -> List[str]:
        """
        Applies file ordering for the "predefined" file sorting method of the task creation.

        Read more: https://github.com/cvat-ai/cvat/issues/5061
        """

        expected_files = ordering

        uploaded_file_names = set(uploaded_files)
        mismatching_files = list(uploaded_file_names.symmetric_difference(expected_files))
        if mismatching_files:
            DISPLAY_ENTRIES_COUNT = 5
            mismatching_display = [
                fn + (" (extra)" if fn in uploaded_file_names else " (missing)")
                for fn in mismatching_files[:DISPLAY_ENTRIES_COUNT]
            ]
            remaining_count = len(mismatching_files) - DISPLAY_ENTRIES_COUNT
            raise ValidationError(
                "Uploaded files do not match the '{}' field contents. "
                "Please check the uploaded data and the list of uploaded files. "
                "Mismatching files: {}{}"
                .format(
                    self._UPLOAD_FILE_ORDER_FIELD,
                    ", ".join(mismatching_display),
                    f" (and {remaining_count} more). " if 0 < remaining_count else ""
                )
            )

        return list(expected_files)

    # UploadMixin method
    def init_tus_upload(self, request):
        response = super().init_tus_upload(request)

        if self._is_data_uploading() and response.status_code == status.HTTP_201_CREATED:
            self._maybe_append_upload_info_entry(self._get_metadata(request)['filename'])

        return response

    # UploadMixin method
    @transaction.atomic
    def append_files(self, request):
        client_files = self._get_request_client_files(request)
        if self._is_data_uploading() and client_files:
            self._append_upload_info_entries(client_files)

        return super().append_files(request)

    # UploadMixin method
    def upload_finished(self, request):
        @transaction.atomic
        def _handle_upload_annotations(request):
            format_name = request.query_params.get("format", "")
            filename = request.query_params.get("filename", "")
            conv_mask_to_poly = to_bool(request.query_params.get('conv_mask_to_poly', True))
            tmp_dir = self._object.get_tmp_dirname()
            if os.path.isfile(os.path.join(tmp_dir, filename)):
                annotation_file = os.path.join(tmp_dir, filename)
                return _import_annotations(
                        request=request,
                        filename=annotation_file,
                        rq_id_template=self.IMPORT_RQ_ID_TEMPLATE,
                        rq_func=dm.task.import_task_annotations,
                        db_obj=self._object,
                        format_name=format_name,
                        conv_mask_to_poly=conv_mask_to_poly,
                    )
            return Response(data='No such file were uploaded',
                    status=status.HTTP_400_BAD_REQUEST)

        def _handle_upload_data(request):
            with transaction.atomic():
                task_data = self._object.data
                serializer = DataSerializer(task_data, data=request.data)
                serializer.is_valid(raise_exception=True)

                # Append new files to the previous ones
                if uploaded_files := serializer.validated_data.get('client_files', None):
                    self.append_files(request)
                    serializer.validated_data['client_files'] = [] # avoid file info duplication

                # Refresh the db value with the updated file list and other request parameters
                db_data = serializer.save()
                self._object.data = db_data
                self._object.save()

                # Create a temporary copy of the parameters we will try to create the task with
                data = copy(serializer.data)

                for optional_field in ['job_file_mapping', 'server_files_exclude']:
                    if optional_field in serializer.validated_data:
                        data[optional_field] = serializer.validated_data[optional_field]

                if (
                    data['sorting_method'] == models.SortingMethod.PREDEFINED
                    and (uploaded_files := data['client_files'])
                    and (
                        uploaded_file_order := serializer.validated_data[self._UPLOAD_FILE_ORDER_FIELD]
                    )
                ):
                    # In the case of predefined sorting and custom file ordering,
                    # the requested order must be applied
                    data['client_files'] = self._sort_uploaded_files(
                        uploaded_files, uploaded_file_order
                    )

                data['use_zip_chunks'] = serializer.validated_data['use_zip_chunks']
                data['use_cache'] = serializer.validated_data['use_cache']
                data['copy_data'] = serializer.validated_data['copy_data']

                if data['use_cache']:
                    self._object.data.storage_method = StorageMethodChoice.CACHE
                    self._object.data.save(update_fields=['storage_method'])
                if data['server_files'] and not data.get('copy_data'):
                    self._object.data.storage = StorageChoice.SHARE
                    self._object.data.save(update_fields=['storage'])
                if db_data.cloud_storage:
                    self._object.data.storage = StorageChoice.CLOUD_STORAGE
                    self._object.data.save(update_fields=['storage'])
                if 'stop_frame' not in serializer.validated_data:
                    # if the value of stop_frame is 0, then inside the function we cannot know
                    # the value specified by the user or it's default value from the database
                    data['stop_frame'] = None

            # Need to process task data when the transaction is committed
            task.create(self._object, data, request)

            return Response(serializer.data, status=status.HTTP_202_ACCEPTED)

        @transaction.atomic
        def _handle_upload_backup(request):
            filename = request.query_params.get("filename", "")
            if filename:
                tmp_dir = backup.get_backup_dirname()
                backup_file = os.path.join(tmp_dir, filename)
                if os.path.isfile(backup_file):
                    return backup.import_task(
                        request,
                        settings.CVAT_QUEUES.IMPORT_DATA.value,
                        filename=backup_file,
                    )
                return Response(data='No such file were uploaded',
                        status=status.HTTP_400_BAD_REQUEST)
            return backup.import_task(request, settings.CVAT_QUEUES.IMPORT_DATA.value)

        if self.action == 'annotations':
            return _handle_upload_annotations(request)
        elif self.action == 'data':
            return _handle_upload_data(request)
        elif self.action == 'import_backup':
            return _handle_upload_backup(request)

        return Response(data='Unknown upload was finished',
                        status=status.HTTP_400_BAD_REQUEST)

    _UPLOAD_FILE_ORDER_FIELD = 'upload_file_order'
    assert _UPLOAD_FILE_ORDER_FIELD in DataSerializer().fields

    @extend_schema(methods=['POST'],
        summary="Attach data to a task",
        description=textwrap.dedent("""\
            Allows to upload data (images, video, etc.) to a task.
            Supports the TUS open file uploading protocol (https://tus.io/).

            Supports the following protocols:

            1. A single Data request

            and

            2.1. An Upload-Start request
            2.2.a. Regular TUS protocol requests (Upload-Length + Chunks)
            2.2.b. Upload-Multiple requests
            2.3. An Upload-Finish request

            Requests:
            - Data - POST, no extra headers or 'Upload-Start' + 'Upload-Finish' headers.
              Contains data in the body.
            - Upload-Start - POST, has an 'Upload-Start' header. No body is expected.
            - Upload-Length - POST, has an 'Upload-Length' header (see the TUS specification)
            - Chunk - HEAD/PATCH (see the TUS specification). Sent to /data/<file id> endpoints.
            - Upload-Finish - POST, has an 'Upload-Finish' header. Can contain data in the body.
            - Upload-Multiple - POST, has an 'Upload-Multiple' header. Contains data in the body.

            The 'Upload-Finish' request allows to specify the uploaded files should be ordered.
            This may be needed if the files can be sent unordered. To state that the input files
            are sent ordered, pass an empty list of files in the '{upload_file_order_field}' field.
            If the files are sent unordered, the ordered file list is expected
            in the '{upload_file_order_field}' field. It must be a list of string file paths,
            relative to the dataset root.

            Example:
            files = [
                "cats/cat_1.jpg",
                "dogs/dog2.jpg",
                "image_3.png",
                ...
            ]

            Independently of the file declaration field used
            ('client_files', 'server_files', etc.), when the 'predefined'
            sorting method is selected, the uploaded files will be ordered according
            to the '.jsonl' manifest file, if it is found in the list of files.
            For archives (e.g. '.zip'), a manifest file ('*.jsonl') is required when using
            the 'predefined' file ordering. Such file must be provided next to the archive
            in the list of files. Read more about manifest files here:
            https://docs.cvat.ai/docs/manual/advanced/dataset_manifest/

            After all data is sent, the operation status can be retrieved via
            the /api/requests endpoint.

            Once data is attached to a task, it cannot be detached or replaced.
        """.format_map(
            {'upload_file_order_field': _UPLOAD_FILE_ORDER_FIELD}
        )),
        # TODO: add a tutorial on this endpoint in the REST API docs
        request=DataSerializer(required=False),
        parameters=[
            OpenApiParameter('Upload-Start', location=OpenApiParameter.HEADER, type=OpenApiTypes.BOOL,
                description='Initializes data upload. Optionally, can include upload metadata in the request body.'),
            OpenApiParameter('Upload-Multiple', location=OpenApiParameter.HEADER, type=OpenApiTypes.BOOL,
                description='Indicates that data with this request are single or multiple files that should be attached to a task'),
            OpenApiParameter('Upload-Finish', location=OpenApiParameter.HEADER, type=OpenApiTypes.BOOL,
                description='Finishes data upload. Can be combined with Upload-Start header to create task data with one request'),
        ],
        responses={
            '202': OpenApiResponse(description=''),
        })
    @extend_schema(methods=['GET'],
        summary='Get data of a task',
        parameters=[
            OpenApiParameter('type', location=OpenApiParameter.QUERY, required=False,
                type=OpenApiTypes.STR, enum=['chunk', 'frame', 'context_image'],
                description='Specifies the type of the requested data'),
            OpenApiParameter('quality', location=OpenApiParameter.QUERY, required=False,
                type=OpenApiTypes.STR, enum=['compressed', 'original'],
                description="Specifies the quality level of the requested data"),
            OpenApiParameter('number', location=OpenApiParameter.QUERY, required=False, type=OpenApiTypes.INT,
                description="A unique number value identifying chunk or frame"),
        ],
        responses={
            '200': OpenApiResponse(description='Data of a specific type'),
        })
    @action(detail=True, methods=['OPTIONS', 'POST', 'GET'], url_path=r'data/?$',
        parser_classes=_UPLOAD_PARSER_CLASSES)
    def data(self, request, pk):
        self._object = self.get_object() # call check_object_permissions as well
        if request.method == 'POST' or request.method == 'OPTIONS':
            with transaction.atomic():
                # Need to make sure that only one Data object can be attached to the task,
                # otherwise this can lead to many problems such as Data objects without a task,
                # multiple RQ data processing jobs at least.
                # It is not possible to use select_for_update with GROUP BY statement and
                # other aggregations that are defined by the viewset queryset,
                # we just need to lock 1 row with the target Task entity.
                locked_instance = Task.objects.select_for_update().get(pk=pk)
                task_data = locked_instance.data
                if not task_data:
                    task_data = Data.objects.create()
                    task_data.make_dirs()
                    locked_instance.data = task_data
                    self._object.data = task_data
                    locked_instance.save()
                elif task_data.size != 0:
                    return Response(data='Adding more data is not supported',
                        status=status.HTTP_400_BAD_REQUEST)
                return self.upload_data(request)
        else:
            data_type = request.query_params.get('type', None)
            data_num = request.query_params.get('number', None)
            data_quality = request.query_params.get('quality', 'compressed')

            data_getter = DataChunkGetter(data_type, data_num, data_quality,
                self._object.dimension)

            return data_getter(request, self._object.data.start_frame,
                self._object.data.stop_frame, self._object.data)

    @tus_chunk_action(detail=True, suffix_base="data")
    def append_data_chunk(self, request, pk, file_id):
        self._object = self.get_object()
        return self.append_tus_chunk(request, file_id)

    @extend_schema(methods=['GET'], summary='Get task annotations',
        parameters=[
            OpenApiParameter('format', location=OpenApiParameter.QUERY, type=OpenApiTypes.STR, required=False,
                description="Desired output format name\nYou can get the list of supported formats at:\n/server/annotation/formats"),
            OpenApiParameter('filename', description='Desired output file name',
                location=OpenApiParameter.QUERY, type=OpenApiTypes.STR, required=False),
            OpenApiParameter('action', location=OpenApiParameter.QUERY,
                description='Used to start downloading process locally after annotation file has been created',
                type=OpenApiTypes.STR, required=False, enum=['download']),
            OpenApiParameter('location', description='Where need to save downloaded dataset',
                location=OpenApiParameter.QUERY, type=OpenApiTypes.STR, required=False,
                enum=Location.list()),
            OpenApiParameter('cloud_storage_id', description='Storage id',
                location=OpenApiParameter.QUERY, type=OpenApiTypes.INT, required=False),
            OpenApiParameter('use_default_location', description='Use the location that was configured in the task to export annotation',
                location=OpenApiParameter.QUERY, type=OpenApiTypes.BOOL, required=False,
                default=True),
        ],
        responses={
            '200': OpenApiResponse(PolymorphicProxySerializer(
                component_name='AnnotationsRead',
                serializers=[LabeledDataSerializer, OpenApiTypes.BINARY],
                resource_type_field_name=None
            ), description='Download of file started'),
            '201': OpenApiResponse(description='Annotations file is ready to download'),
            '202': OpenApiResponse(description='Dump of annotations has been started'),
            '400': OpenApiResponse(description='Exporting without data is not allowed'),
            '405': OpenApiResponse(description='Format is not available'),
        })
    @extend_schema(methods=['PUT'], summary='Replace task annotations / Get annotation import status',
        description=textwrap.dedent("""
            To check the status of an import request:

            After initiating the annotation import, you will receive an rq_id parameter.
            Make sure to include this parameter as a query parameter in your subsequent
            PUT /api/tasks/id/annotations requests to track the status of the import.
        """),
        parameters=[
            OpenApiParameter('format', location=OpenApiParameter.QUERY, type=OpenApiTypes.STR, required=False,
                description='Input format name\nYou can get the list of supported formats at:\n/server/annotation/formats'),
            OpenApiParameter('rq_id', location=OpenApiParameter.QUERY, type=OpenApiTypes.STR, required=False,
                description='rq id'),
        ],
        request=PolymorphicProxySerializer('TaskAnnotationsUpdate',
            # TODO: refactor to use required=False when possible
            serializers=[LabeledDataSerializer, AnnotationFileSerializer, OpenApiTypes.NONE],
            resource_type_field_name=None
        ),
        responses={
            '201': OpenApiResponse(description='Import has finished'),
            '202': OpenApiResponse(description='Import is in progress'),
            '405': OpenApiResponse(description='Format is not available'),
        })
    @extend_schema(methods=['POST'],
        summary="Import annotations into a task",
        description=textwrap.dedent("""
            The request POST /api/tasks/id/annotations will initiate the import and will create
            the rq job on the server in which the import will be carried out.
            Please, use the PUT /api/tasks/id/annotations endpoint for checking status of the process.
        """),
        parameters=[
            OpenApiParameter('format', location=OpenApiParameter.QUERY, type=OpenApiTypes.STR, required=False,
                description='Input format name\nYou can get the list of supported formats at:\n/server/annotation/formats'),
            OpenApiParameter('location', description='where to import the annotation from',
                location=OpenApiParameter.QUERY, type=OpenApiTypes.STR, required=False,
                enum=Location.list()),
            OpenApiParameter('cloud_storage_id', description='Storage id',
                location=OpenApiParameter.QUERY, type=OpenApiTypes.INT, required=False),
            OpenApiParameter('use_default_location', description='Use the location that was configured in task to import annotations',
                location=OpenApiParameter.QUERY, type=OpenApiTypes.BOOL, required=False,
                default=True),
            OpenApiParameter('filename', description='Annotation file name',
                location=OpenApiParameter.QUERY, type=OpenApiTypes.STR, required=False),
        ],
        request=PolymorphicProxySerializer('TaskAnnotationsWrite',
            # TODO: refactor to use required=False when possible
            serializers=[AnnotationFileSerializer, OpenApiTypes.NONE],
            resource_type_field_name=None
        ),
        responses={
            '201': OpenApiResponse(description='Uploading has finished'),
            '202': OpenApiResponse(RqIdSerializer, description='Uploading has been started'),
            '405': OpenApiResponse(description='Format is not available'),
        })
    @extend_schema(methods=['PATCH'], summary='Update task annotations',
        parameters=[
            OpenApiParameter('action', location=OpenApiParameter.QUERY, required=True,
                type=OpenApiTypes.STR, enum=['create', 'update', 'delete']),
        ],
        request=LabeledDataSerializer,
        responses={
            '200': LabeledDataSerializer,
        })
    @extend_schema(methods=['DELETE'], summary='Delete task annotations',
        responses={
            '204': OpenApiResponse(description='The annotation has been deleted'),
        })
    @action(detail=True, methods=['GET', 'DELETE', 'PUT', 'PATCH', 'POST', 'OPTIONS'], url_path=r'annotations/?$',
        serializer_class=None, parser_classes=_UPLOAD_PARSER_CLASSES)
    def annotations(self, request, pk):
        # TODO: mark as deprecated using this endpoint for checking status of import process

        self._object = self.get_object() # force call of check_object_permissions()
        if request.method == 'GET':
            if self._object.data:
                return self.export_annotations(
                    request=request,
                    db_obj=self._object,
                    export_func=_export_annotations,
                    callback=dm.views.export_task_annotations,
                    get_data=dm.task.get_task_data,
                )
            else:
                return Response(data="Exporting annotations from a task without data is not allowed",
                    status=status.HTTP_400_BAD_REQUEST)
        elif request.method == 'POST' or request.method == 'OPTIONS':
            # NOTE: initialization process of annotations import
            format_name = request.query_params.get('format', '')
            return self.import_annotations(
                request=request,
                db_obj=self._object,
                import_func=_import_annotations,
                rq_func=dm.task.import_task_annotations,
                rq_id_template=self.IMPORT_RQ_ID_TEMPLATE
            )
        elif request.method == 'PUT':
            format_name = request.query_params.get('format', '')
            if format_name:
                # NOTE: continue process of import annotations
                use_settings = to_bool(request.query_params.get('use_default_location', True))
                conv_mask_to_poly = to_bool(request.query_params.get('conv_mask_to_poly', True))
                obj = self._object if use_settings else request.query_params
                location_conf = get_location_configuration(
                    obj=obj, use_settings=use_settings, field_name=StorageType.SOURCE
                )
                return _import_annotations(
                    request=request,
                    rq_id_template=self.IMPORT_RQ_ID_TEMPLATE,
                    rq_func=dm.task.import_task_annotations,
                    db_obj=self._object,
                    format_name=format_name,
                    location_conf=location_conf,
                    conv_mask_to_poly=conv_mask_to_poly
                )
            else:
                serializer = LabeledDataSerializer(data=request.data)
                if serializer.is_valid(raise_exception=True):
                    data = dm.task.put_task_data(pk, serializer.data)
                    return Response(data)
        elif request.method == 'DELETE':
            dm.task.delete_task_data(pk)
            return Response(status=status.HTTP_204_NO_CONTENT)
        elif request.method == 'PATCH':
            action = self.request.query_params.get("action", None)
            if action not in dm.task.PatchAction.values():
                raise serializers.ValidationError(
                    "Please specify a correct 'action' for the request")
            serializer = LabeledDataSerializer(data=request.data)
            if serializer.is_valid(raise_exception=True):
                try:
                    data = dm.task.patch_task_data(pk, serializer.data, action)
                except (AttributeError, IntegrityError) as e:
                    return Response(data=str(e), status=status.HTTP_400_BAD_REQUEST)
                return Response(data)

    @tus_chunk_action(detail=True, suffix_base="annotations")
    def append_annotations_chunk(self, request, pk, file_id):
        self._object = self.get_object()
        return self.append_tus_chunk(request, file_id)

    @extend_schema(
        summary='Get the creation status of a task',
        responses={
            '200': RqStatusSerializer,
        },
        deprecated=True,
        description="This method is deprecated and will be removed in version 2.14.0. "
                    "To check status of a task creation, use new common API"
                    "for managing background operations: GET /api/requests/?action=create&task_id=<task_id>",
    )
    @action(detail=True, methods=['GET'], serializer_class=RqStatusSerializer)
    def status(self, request, pk):
        self.get_object() # force call of check_object_permissions()
        response = self._get_rq_response(
            queue=settings.CVAT_QUEUES.IMPORT_DATA.value,
            job_id=RQIdManager.build('create', 'task', pk)
        )
        serializer = RqStatusSerializer(data=response)

        serializer.is_valid(raise_exception=True)
        return Response(serializer.data,  headers={'Deprecation': 'true'})

    @staticmethod
    def _get_rq_response(queue, job_id):
        queue = django_rq.get_queue(queue)
        job = queue.fetch_job(job_id)
        response = {}
        if job is None or job.is_finished:
            response = { "state": "Finished" }
        elif job.is_queued or job.is_deferred:
            response = { "state": "Queued" }
        elif job.is_failed:
            # FIXME: It seems that in some cases exc_info can be None.
            # It's not really clear how it is possible, but it can
            # lead to an error in serializing the response
            # https://github.com/cvat-ai/cvat/issues/5215
            response = { "state": "Failed", "message": parse_exception_message(job.exc_info or "Unknown error") }
        else:
            response = { "state": "Started" }
            if job.meta.get('status'):
                response['message'] = job.meta['status']
            response['progress'] = job.meta.get('task_progress', 0.)

        return response

    @extend_schema(methods=['GET'], summary='Get metainformation for media files in a task',
        responses={
            '200': DataMetaReadSerializer,
        })
    @extend_schema(methods=['PATCH'], summary='Update metainformation for media files in a task',
        request=DataMetaWriteSerializer,
        responses={
            '200': DataMetaReadSerializer,
        })
    @action(detail=True, methods=['GET', 'PATCH'], serializer_class=DataMetaReadSerializer,
        url_path='data/meta')
    def metadata(self, request, pk):
        self.get_object() #force to call check_object_permissions
        db_task = models.Task.objects.prefetch_related(
            Prefetch('data', queryset=models.Data.objects.select_related('video').prefetch_related(
                Prefetch('images', queryset=models.Image.objects.prefetch_related('related_files').order_by('frame'))
            ))
        ).get(pk=pk)

        if request.method == 'PATCH':
            serializer = DataMetaWriteSerializer(instance=db_task.data, data=request.data)
            if serializer.is_valid(raise_exception=True):
                db_task.data = serializer.save()

        if hasattr(db_task.data, 'video'):
            media = [db_task.data.video]
        else:
            media = list(db_task.data.images.all())

        frame_meta = [{
            'width': item.width,
            'height': item.height,
            'name': item.path,
            'related_files': item.related_files.count() if hasattr(item, 'related_files') else 0
        } for item in media]

        db_data = db_task.data
        db_data.frames = frame_meta

        serializer = DataMetaReadSerializer(db_data)
        return Response(serializer.data)

    @extend_schema(summary='Export task as a dataset in a specific format',
        parameters=[
            OpenApiParameter('format', location=OpenApiParameter.QUERY,
                description='Desired output format name\nYou can get the list of supported formats at:\n/server/annotation/formats',
                type=OpenApiTypes.STR, required=True),
            OpenApiParameter('filename', description='Desired output file name',
                location=OpenApiParameter.QUERY, type=OpenApiTypes.STR, required=False),
            OpenApiParameter('action', location=OpenApiParameter.QUERY,
                description='Used to start downloading process locally after annotation file has been created',
                type=OpenApiTypes.STR, required=False, enum=['download']),
            OpenApiParameter('use_default_location', description='Use the location that was configured in task to export annotations',
                location=OpenApiParameter.QUERY, type=OpenApiTypes.BOOL, required=False,
                default=True),
            OpenApiParameter('location', description='Where need to save downloaded dataset',
                location=OpenApiParameter.QUERY, type=OpenApiTypes.STR, required=False,
                enum=Location.list()),
            OpenApiParameter('cloud_storage_id', description='Storage id',
                location=OpenApiParameter.QUERY, type=OpenApiTypes.INT, required=False),
        ],
        responses={
            '200': OpenApiResponse(OpenApiTypes.BINARY, description='Download of file started'),
            '201': OpenApiResponse(description='Output file is ready for downloading'),
            '202': OpenApiResponse(description='Exporting has been started'),
            '400': OpenApiResponse(description='Exporting without data is not allowed'),
            '405': OpenApiResponse(description='Format is not available'),
        })
    @action(detail=True, methods=['GET'], serializer_class=None,
        url_path='dataset')
    def dataset_export(self, request, pk):
        self._object = self.get_object() # force call of check_object_permissions()

        if self._object.data:
            return self.export_annotations(
                request=request,
                db_obj=self._object,
                export_func=_export_annotations,
                callback=dm.views.export_task_as_dataset)
        else:
            return Response(data="Exporting a dataset from a task without data is not allowed",
                status=status.HTTP_400_BAD_REQUEST)

    @extend_schema(summary='Get a preview image for a task',
        responses={
            '200': OpenApiResponse(description='Task image preview'),
            '404': OpenApiResponse(description='Task image preview not found'),
        })
    @action(detail=True, methods=['GET'], url_path='preview')
    def preview(self, request, pk):
        self._object = self.get_object() # call check_object_permissions as well

        if not self._object.data:
            return HttpResponseNotFound('Task image preview not found')

        data_getter = DataChunkGetter(
            data_type='preview',
            data_quality='compressed',
            data_num=self._object.data.start_frame,
            task_dim=self._object.dimension
        )

        return data_getter(request, self._object.data.start_frame,
            self._object.data.stop_frame, self._object.data)


@extend_schema(tags=['jobs'])
@extend_schema_view(
    create=extend_schema(
        summary='Create a job',
        request=JobWriteSerializer,
        responses={
            '201': JobReadSerializer, # check JobWriteSerializer.to_representation
        }),
    retrieve=extend_schema(
        summary='Get job details',
        responses={
            '200': JobReadSerializer,
        }),
    list=extend_schema(
        summary='List jobs',
        responses={
            '200': JobReadSerializer(many=True),
        }),
    partial_update=extend_schema(
        summary='Update a job',
        request=JobWriteSerializer(partial=True),
        responses={
            '200': JobReadSerializer, # check JobWriteSerializer.to_representation
        }),
    destroy=extend_schema(
        summary='Delete a job',
        description=textwrap.dedent("""\
            Related annotations will be deleted as well.

            Please note, that not every job can be removed. Currently,
            it is only available for Ground Truth jobs.
            """),
        responses={
            '204': OpenApiResponse(description='The job has been deleted'),
        }),
)
class JobViewSet(viewsets.GenericViewSet, mixins.ListModelMixin, mixins.CreateModelMixin,
    mixins.RetrieveModelMixin, PartialUpdateModelMixin, mixins.DestroyModelMixin,
    UploadMixin, AnnotationMixin
):
    queryset = Job.objects.select_related('assignee', 'segment__task__data',
        'segment__task__project', 'segment__task__annotation_guide', 'segment__task__project__annotation_guide',
    ).annotate(
        Count('issues', distinct=True),
    ).all()

    iam_organization_field = 'segment__task__organization'
    search_fields = ('task_name', 'project_name', 'assignee', 'state', 'stage')
    filter_fields = list(search_fields) + [
        'id', 'task_id', 'project_id', 'updated_date', 'dimension', 'type'
    ]
    simple_filters = list(set(filter_fields) - {'id', 'updated_date'})
    ordering_fields = list(filter_fields)
    ordering = "-id"
    lookup_fields = {
        'dimension': 'segment__task__dimension',
        'task_id': 'segment__task_id',
        'project_id': 'segment__task__project_id',
        'task_name': 'segment__task__name',
        'project_name': 'segment__task__project__name',
        'assignee': 'assignee__username'
    }
    IMPORT_RQ_ID_TEMPLATE = RQIdManager.build(
        'import', 'job', {}, subresource='annotations'
    )

    def get_queryset(self):
        queryset = super().get_queryset()

        if self.action == 'list':
            perm = JobPermission.create_scope_list(self.request)
            queryset = perm.filter(queryset)

        return queryset

    def get_serializer_class(self):
        if self.request.method in SAFE_METHODS:
            return JobReadSerializer
        else:
            return JobWriteSerializer

    @transaction.atomic
    def perform_create(self, serializer):
        super().perform_create(serializer)

        # Required for the extra summary information added in the queryset
        serializer.instance = self.get_queryset().get(pk=serializer.instance.pk)

    def perform_destroy(self, instance):
        if instance.type != JobType.GROUND_TRUTH:
            raise ValidationError("Only ground truth jobs can be removed")

        return super().perform_destroy(instance)

    # UploadMixin method
    def get_upload_dir(self):
        return self._object.get_tmp_dirname()

    # UploadMixin method
    def upload_finished(self, request):
        if self.action == 'annotations':
            format_name = request.query_params.get("format", "")
            filename = request.query_params.get("filename", "")
            conv_mask_to_poly = to_bool(request.query_params.get('conv_mask_to_poly', True))
            tmp_dir = self.get_upload_dir()
            if os.path.isfile(os.path.join(tmp_dir, filename)):
                annotation_file = os.path.join(tmp_dir, filename)
                return _import_annotations(
                        request=request,
                        filename=annotation_file,
                        rq_id_template=self.IMPORT_RQ_ID_TEMPLATE,
                        rq_func=dm.task.import_job_annotations,
                        db_obj=self._object,
                        format_name=format_name,
                        conv_mask_to_poly=conv_mask_to_poly,
                    )
            else:
                return Response(data='No such file were uploaded',
                        status=status.HTTP_400_BAD_REQUEST)
        return Response(data='Unknown upload was finished',
                        status=status.HTTP_400_BAD_REQUEST)

    @extend_schema(methods=['GET'],
        summary="Get job annotations",
        description=textwrap.dedent("""\
            If format is specified, a ZIP archive will be returned. Otherwise,
            the annotations will be returned as a JSON document.
        """),
        parameters=[
            OpenApiParameter('format', location=OpenApiParameter.QUERY,
                description='Desired output format name\nYou can get the list of supported formats at:\n/server/annotation/formats',
                type=OpenApiTypes.STR, required=False),
            OpenApiParameter('filename', description='Desired output file name',
                location=OpenApiParameter.QUERY, type=OpenApiTypes.STR, required=False),
            OpenApiParameter('action', location=OpenApiParameter.QUERY,
                description='Used to start downloading process locally after annotation file has been created',
                type=OpenApiTypes.STR, required=False, enum=['download']),
            OpenApiParameter('location', description='Where need to save downloaded annotation',
                location=OpenApiParameter.QUERY, type=OpenApiTypes.STR, required=False,
                enum=Location.list()),
            OpenApiParameter('cloud_storage_id', description='Storage id',
                location=OpenApiParameter.QUERY, type=OpenApiTypes.INT, required=False),
            OpenApiParameter('use_default_location', description='Use the location that was configured in the task to export annotation',
                location=OpenApiParameter.QUERY, type=OpenApiTypes.BOOL, required=False,
                default=True),
        ],
        responses={
            '200': OpenApiResponse(PolymorphicProxySerializer(
                component_name='AnnotationsRead',
                serializers=[LabeledDataSerializer, OpenApiTypes.BINARY],
                resource_type_field_name=None
            ), description='Download of file started'),
            '201': OpenApiResponse(description='Output file is ready for downloading'),
            '202': OpenApiResponse(description='Exporting has been started'),
            '405': OpenApiResponse(description='Format is not available'),
        })
    @extend_schema(methods=['POST'],
        summary='Import annotations into a job',
        description=textwrap.dedent("""
            The request POST /api/jobs/id/annotations will initiate the import and will create
            the rq job on the server in which the import will be carried out.
            Please, use the PUT /api/jobs/id/annotations endpoint for checking status of the process.
        """),
        parameters=[
            OpenApiParameter('format', location=OpenApiParameter.QUERY, type=OpenApiTypes.STR, required=False,
                description='Input format name\nYou can get the list of supported formats at:\n/server/annotation/formats'),
            OpenApiParameter('location', description='where to import the annotation from',
                location=OpenApiParameter.QUERY, type=OpenApiTypes.STR, required=False,
                enum=Location.list()),
            OpenApiParameter('cloud_storage_id', description='Storage id',
                location=OpenApiParameter.QUERY, type=OpenApiTypes.INT, required=False),
            OpenApiParameter('use_default_location', description='Use the location that was configured in the task to import annotation',
                location=OpenApiParameter.QUERY, type=OpenApiTypes.BOOL, required=False,
                default=True),
            OpenApiParameter('filename', description='Annotation file name',
                location=OpenApiParameter.QUERY, type=OpenApiTypes.STR, required=False),
        ],
        request=AnnotationFileSerializer(required=False),
        responses={
            '201': OpenApiResponse(description='Uploading has finished'),
            '202': OpenApiResponse(RqIdSerializer, description='Uploading has been started'),
            '405': OpenApiResponse(description='Format is not available'),
        })
    @extend_schema(methods=['PUT'],
                   summary='Replace job annotations / Get annotation import status',
        description=textwrap.dedent("""
            To check the status of an import request:

            After initiating the annotation import, you will receive an rq_id parameter.
            Make sure to include this parameter as a query parameter in your subsequent
            PUT /api/jobs/id/annotations requests to track the status of the import.
        """),
        parameters=[
            OpenApiParameter('format', location=OpenApiParameter.QUERY, type=OpenApiTypes.STR, required=False,
                description='Input format name\nYou can get the list of supported formats at:\n/server/annotation/formats'),
            OpenApiParameter('location', description='where to import the annotation from',
                location=OpenApiParameter.QUERY, type=OpenApiTypes.STR, required=False,
                enum=Location.list()),
            OpenApiParameter('cloud_storage_id', description='Storage id',
                location=OpenApiParameter.QUERY, type=OpenApiTypes.INT, required=False),
            OpenApiParameter('use_default_location', description='Use the location that was configured in the task to import annotation',
                location=OpenApiParameter.QUERY, type=OpenApiTypes.BOOL, required=False,
                default=True),
            OpenApiParameter('filename', description='Annotation file name',
                location=OpenApiParameter.QUERY, type=OpenApiTypes.STR, required=False),
            OpenApiParameter('rq_id', location=OpenApiParameter.QUERY, type=OpenApiTypes.STR, required=False,
                description='rq id'),
        ],
        request=PolymorphicProxySerializer(
            component_name='JobAnnotationsUpdate',
            serializers=[LabeledDataSerializer, AnnotationFileSerializer(required=False)],
            resource_type_field_name=None
        ),
        responses={
            '201': OpenApiResponse(description='Import has finished'),
            '202': OpenApiResponse(description='Import is in progress'),
            '405': OpenApiResponse(description='Format is not available'),
        })
    @extend_schema(methods=['PATCH'], summary='Update job annotations',
        parameters=[
            OpenApiParameter('action', location=OpenApiParameter.QUERY, type=OpenApiTypes.STR,
                required=True, enum=['create', 'update', 'delete'])
        ],
        request=LabeledDataSerializer,
        responses={
            '200': OpenApiResponse(description='Annotations successfully uploaded'),
        })
    @extend_schema(methods=['DELETE'], summary='Delete job annotations',
        responses={
            '204': OpenApiResponse(description='The annotation has been deleted'),
        })
    @action(detail=True, methods=['GET', 'DELETE', 'PUT', 'PATCH', 'POST', 'OPTIONS'], url_path=r'annotations/?$',
        serializer_class=LabeledDataSerializer, parser_classes=_UPLOAD_PARSER_CLASSES)
    def annotations(self, request, pk):
        self._object = self.get_object() # force call of check_object_permissions()
        if request.method == 'GET':
            return self.export_annotations(
                request=request,
                db_obj=self._object.segment.task,
                export_func=_export_annotations,
                callback=dm.views.export_job_annotations,
                get_data=dm.task.get_job_data,
            )

        elif request.method == 'POST' or request.method == 'OPTIONS':
            format_name = request.query_params.get('format', '')
            return self.import_annotations(
                request=request,
                db_obj=self._object,
                import_func=_import_annotations,
                rq_func=dm.task.import_job_annotations,
                rq_id_template=self.IMPORT_RQ_ID_TEMPLATE
            )

        elif request.method == 'PUT':
            format_name = request.query_params.get('format', '')
            if format_name:
                use_settings = to_bool(request.query_params.get('use_default_location', True))
                conv_mask_to_poly = to_bool(request.query_params.get('conv_mask_to_poly', True))
                obj = self._object.segment.task if use_settings else request.query_params
                location_conf = get_location_configuration(
                    obj=obj, use_settings=use_settings, field_name=StorageType.SOURCE
                )
                return _import_annotations(
                    request=request,
                    rq_id_template=self.IMPORT_RQ_ID_TEMPLATE,
                    rq_func=dm.task.import_job_annotations,
                    db_obj=self._object,
                    format_name=format_name,
                    location_conf=location_conf,
                    conv_mask_to_poly=conv_mask_to_poly
                )
            else:
                serializer = LabeledDataSerializer(data=request.data)
                if serializer.is_valid(raise_exception=True):
                    try:
                        data = dm.task.put_job_data(pk, serializer.data)
                    except (AttributeError, IntegrityError) as e:
                        return Response(data=str(e), status=status.HTTP_400_BAD_REQUEST)
                    return Response(data)
        elif request.method == 'DELETE':
            dm.task.delete_job_data(pk)
            return Response(status=status.HTTP_204_NO_CONTENT)
        elif request.method == 'PATCH':
            action = self.request.query_params.get("action", None)
            if action not in dm.task.PatchAction.values():
                raise serializers.ValidationError(
                    "Please specify a correct 'action' for the request")
            serializer = LabeledDataSerializer(data=request.data)
            if serializer.is_valid(raise_exception=True):
                try:
                    data = dm.task.patch_job_data(pk, serializer.data, action)
                except (AttributeError, IntegrityError) as e:
                    return Response(data=str(e), status=status.HTTP_400_BAD_REQUEST)
                return Response(data)


    @tus_chunk_action(detail=True, suffix_base="annotations")
    def append_annotations_chunk(self, request, pk, file_id):
        self._object = self.get_object()
        return self.append_tus_chunk(request, file_id)


    @extend_schema(summary='Export job as a dataset in a specific format',
        parameters=[
            OpenApiParameter('format', location=OpenApiParameter.QUERY,
                description='Desired output format name\nYou can get the list of supported formats at:\n/server/annotation/formats',
                type=OpenApiTypes.STR, required=True),
            OpenApiParameter('filename', description='Desired output file name',
                location=OpenApiParameter.QUERY, type=OpenApiTypes.STR, required=False),
            OpenApiParameter('action', location=OpenApiParameter.QUERY,
                description='Used to start downloading process locally after annotation file has been created',
                type=OpenApiTypes.STR, required=False, enum=['download']),
            OpenApiParameter('use_default_location', description='Use the location that was configured in the task to export dataset',
                location=OpenApiParameter.QUERY, type=OpenApiTypes.BOOL, required=False,
                default=True),
            OpenApiParameter('location', description='Where need to save downloaded dataset',
                location=OpenApiParameter.QUERY, type=OpenApiTypes.STR, required=False,
                enum=Location.list()),
            OpenApiParameter('cloud_storage_id', description='Storage id',
                location=OpenApiParameter.QUERY, type=OpenApiTypes.INT, required=False),
        ],
        responses={
            '200': OpenApiResponse(OpenApiTypes.BINARY, description='Download of file started'),
            '201': OpenApiResponse(description='Output file is ready for downloading'),
            '202': OpenApiResponse(description='Exporting has been started'),
            '405': OpenApiResponse(description='Format is not available'),
        })
    @action(detail=True, methods=['GET'], serializer_class=None,
        url_path='dataset')
    def dataset_export(self, request, pk):
        self._object = self.get_object() # force call of check_object_permissions()

        return self.export_annotations(
            request=request,
            db_obj=self._object.segment.task,
            export_func=_export_annotations,
            callback=dm.views.export_job_as_dataset
        )

    @extend_schema(summary='Get data of a job',
        parameters=[
            OpenApiParameter('type', description='Specifies the type of the requested data',
                location=OpenApiParameter.QUERY, required=False, type=OpenApiTypes.STR,
                enum=['chunk', 'frame', 'context_image']),
            OpenApiParameter('quality', location=OpenApiParameter.QUERY, required=False,
                type=OpenApiTypes.STR, enum=['compressed', 'original'],
                description="Specifies the quality level of the requested data"),
            OpenApiParameter('number', location=OpenApiParameter.QUERY, required=False, type=OpenApiTypes.INT,
                description="A unique number value identifying chunk or frame"),
            ],
        responses={
            '200': OpenApiResponse(OpenApiTypes.BINARY, description='Data of a specific type'),
        })
    @action(detail=True, methods=['GET'],
        simple_filters=[] # type query parameter conflicts with the filter
    )
    def data(self, request, pk):
        db_job = self.get_object() # call check_object_permissions as well
        data_type = request.query_params.get('type', None)
        data_num = request.query_params.get('number', None)
        data_quality = request.query_params.get('quality', 'compressed')

        data_getter = JobDataGetter(db_job, data_type, data_num, data_quality)

        return data_getter(request, db_job.segment.start_frame,
            db_job.segment.stop_frame, db_job.segment.task.data)


    @extend_schema(methods=['GET'], summary='Get metainformation for media files in a job',
        responses={
            '200': DataMetaReadSerializer,
        })
    @extend_schema(methods=['PATCH'], summary='Update metainformation for media files in a job',
        request=DataMetaWriteSerializer,
        responses={
            '200': DataMetaReadSerializer,
        }, tags=['tasks'], versions=['2.0'])
    @action(detail=True, methods=['GET', 'PATCH'], serializer_class=DataMetaReadSerializer,
        url_path='data/meta')
    def metadata(self, request, pk):
        self.get_object() # force call of check_object_permissions()
        db_job = models.Job.objects.prefetch_related(
            'segment',
            'segment__task',
            Prefetch('segment__task__data', queryset=models.Data.objects.select_related('video').prefetch_related(
                Prefetch('images', queryset=models.Image.objects.prefetch_related('related_files').order_by('frame'))
            ))
        ).get(pk=pk)

        db_data = db_job.segment.task.data
        start_frame = db_job.segment.start_frame
        stop_frame = db_job.segment.stop_frame
        frame_step = db_data.get_frame_step()
        data_start_frame = db_data.start_frame + start_frame * frame_step
        data_stop_frame = min(db_data.stop_frame, db_data.start_frame + stop_frame * frame_step)
        frame_set = db_job.segment.frame_set

        if request.method == 'PATCH':
            serializer = DataMetaWriteSerializer(instance=db_data, data=request.data)
            if serializer.is_valid(raise_exception=True):
                serializer.validated_data['deleted_frames'] = list(filter(
                    lambda frame: frame >= start_frame and frame <= stop_frame,
                    serializer.validated_data['deleted_frames']
                )) + list(filter(
                    lambda frame: frame < start_frame or frame > stop_frame,
                    db_data.deleted_frames,
                ))
                db_data = serializer.save()
                db_job.segment.task.touch()
                if db_job.segment.task.project:
                    db_job.segment.task.project.touch()

        if hasattr(db_data, 'video'):
            media = [db_data.video]
        else:
            media = [
                # Insert placeholders if frames are skipped
                # We could skip them here too, but UI can't decode chunks then
                f if f.frame in frame_set else SimpleNamespace(
                    path=f'placeholder.jpg', width=f.width, height=f.height
                )
                for f in db_data.images.filter(
                    frame__gte=data_start_frame,
                    frame__lte=data_stop_frame,
                ).all()
            ]

        # Filter data with segment size
        # Should data.size also be cropped by segment size?
        db_data.deleted_frames = filter(
            lambda frame: frame >= start_frame and frame <= stop_frame,
            db_data.deleted_frames,
        )
        db_data.start_frame = data_start_frame
        db_data.stop_frame = data_stop_frame
        db_data.size = len(frame_set)
        db_data.included_frames = db_job.segment.frames or None

        frame_meta = [{
            'width': item.width,
            'height': item.height,
            'name': item.path,
            'related_files': item.related_files.count() if hasattr(item, 'related_files') else 0
        } for item in media]

        db_data.frames = frame_meta

        serializer = DataMetaReadSerializer(db_data)
        return Response(serializer.data)

    @extend_schema(summary='Get a preview image for a job',
        responses={
            '200': OpenApiResponse(description='Job image preview'),
        })
    @action(detail=True, methods=['GET'], url_path='preview')
    def preview(self, request, pk):
        self._object = self.get_object() # call check_object_permissions as well

        data_getter = DataChunkGetter(
            data_type='preview',
            data_quality='compressed',
            data_num=self._object.segment.start_frame,
            task_dim=self._object.segment.task.dimension
        )

        return data_getter(request, self._object.segment.start_frame,
           self._object.segment.stop_frame, self._object.segment.task.data)


@extend_schema(tags=['issues'])
@extend_schema_view(
    retrieve=extend_schema(
        summary='Get issue details',
        responses={
            '200': IssueReadSerializer,
        }),
    list=extend_schema(
        summary='List issues',
        responses={
            '200': IssueReadSerializer(many=True),
        }),
    partial_update=extend_schema(
        summary='Update an issue',
        request=IssueWriteSerializer(partial=True),
        responses={
            '200': IssueReadSerializer, # check IssueWriteSerializer.to_representation
        }),
    create=extend_schema(
        summary='Create an issue',
        request=IssueWriteSerializer,
        parameters=ORGANIZATION_OPEN_API_PARAMETERS,
        responses={
            '201': IssueReadSerializer, # check IssueWriteSerializer.to_representation
        }),
    destroy=extend_schema(
        summary='Delete an issue',
        responses={
            '204': OpenApiResponse(description='The issue has been deleted'),
        })
)
class IssueViewSet(viewsets.GenericViewSet, mixins.ListModelMixin,
    mixins.RetrieveModelMixin, mixins.CreateModelMixin, mixins.DestroyModelMixin,
    PartialUpdateModelMixin
):
    queryset = Issue.objects.prefetch_related(
        'job__segment__task', 'owner', 'assignee', 'job'
    ).all()

    iam_organization_field = 'job__segment__task__organization'
    search_fields = ('owner', 'assignee')
    filter_fields = list(search_fields) + ['id', 'job_id', 'task_id', 'resolved', 'frame_id']
    simple_filters = list(search_fields) + ['job_id', 'task_id', 'resolved', 'frame_id']
    ordering_fields = list(filter_fields)
    lookup_fields = {
        'owner': 'owner__username',
        'assignee': 'assignee__username',
        'job_id': 'job',
        'task_id': 'job__segment__task__id',
        'frame_id': 'frame',
    }
    ordering = '-id'

    def get_queryset(self):
        queryset = super().get_queryset()

        if self.action == 'list':
            perm = IssuePermission.create_scope_list(self.request)
            queryset = perm.filter(queryset)

        return queryset

    def get_serializer_class(self):
        if self.request.method in SAFE_METHODS:
            return IssueReadSerializer
        else:
            return IssueWriteSerializer

    def perform_create(self, serializer, **kwargs):
        serializer.save(owner=self.request.user)

@extend_schema(tags=['comments'])
@extend_schema_view(
    retrieve=extend_schema(
        summary='Get comment details',
        responses={
            '200': CommentReadSerializer,
        }),
    list=extend_schema(
        summary='List comments',
        responses={
            '200': CommentReadSerializer(many=True),
        }),
    partial_update=extend_schema(
        summary='Update a comment',
        request=CommentWriteSerializer(partial=True),
        responses={
            '200': CommentReadSerializer, # check CommentWriteSerializer.to_representation
        }),
    create=extend_schema(
        summary='Create a comment',
        request=CommentWriteSerializer,
        parameters=ORGANIZATION_OPEN_API_PARAMETERS,
        responses={
            '201': CommentReadSerializer, # check CommentWriteSerializer.to_representation
        }),
    destroy=extend_schema(
        summary='Delete a comment',
        responses={
            '204': OpenApiResponse(description='The comment has been deleted'),
        })
)
class CommentViewSet(viewsets.GenericViewSet, mixins.ListModelMixin,
    mixins.RetrieveModelMixin, mixins.CreateModelMixin, mixins.DestroyModelMixin,
    PartialUpdateModelMixin
):
    queryset = Comment.objects.prefetch_related(
        'issue', 'issue__job', 'owner'
    ).all()

    iam_organization_field = 'issue__job__segment__task__organization'
    search_fields = ('owner',)
    filter_fields = list(search_fields) + ['id', 'issue_id', 'frame_id', 'job_id']
    simple_filters = list(search_fields) + ['issue_id', 'frame_id', 'job_id']
    ordering_fields = list(filter_fields)
    ordering = '-id'
    lookup_fields = {
        'owner': 'owner__username',
        'issue_id': 'issue__id',
        'job_id': 'issue__job__id',
        'frame_id': 'issue__frame',
    }

    def get_queryset(self):
        queryset = super().get_queryset()

        if self.action == 'list':
            perm = CommentPermission.create_scope_list(self.request)
            queryset = perm.filter(queryset)

        return queryset

    def get_serializer_class(self):
        if self.request.method in SAFE_METHODS:
            return CommentReadSerializer
        else:
            return CommentWriteSerializer

    def perform_create(self, serializer, **kwargs):
        serializer.save(owner=self.request.user)


@extend_schema(tags=['labels'])
@extend_schema_view(
    retrieve=extend_schema(
        summary='Get label details',
        responses={
            '200': LabelSerializer,
        }),
    list=extend_schema(
        summary='List labels',
        parameters=[
            # These filters are implemented differently from others
            OpenApiParameter('job_id', type=OpenApiTypes.INT,
                description='A simple equality filter for job id'),
            OpenApiParameter('task_id', type=OpenApiTypes.INT,
                description='A simple equality filter for task id'),
            OpenApiParameter('project_id', type=OpenApiTypes.INT,
                description='A simple equality filter for project id'),
            *ORGANIZATION_OPEN_API_PARAMETERS
        ],
        responses={
            '200': LabelSerializer(many=True),
        }),
    partial_update=extend_schema(
        summary='Update a label',
        description='To modify a sublabel, please use the PATCH method of the parent label.',
        request=LabelSerializer(partial=True),
        responses={
            '200': LabelSerializer,
        }),
    destroy=extend_schema(
        summary='Delete a label',
        description='To delete a sublabel, please use the PATCH method of the parent label.',
        responses={
            '204': OpenApiResponse(description='The label has been deleted'),
        })
)
class LabelViewSet(viewsets.GenericViewSet, mixins.ListModelMixin,
    mixins.RetrieveModelMixin, mixins.DestroyModelMixin, PartialUpdateModelMixin
):
    queryset = Label.objects.prefetch_related(
        'attributespec_set',
        'sublabels__attributespec_set',
        'task',
        'task__owner',
        'task__assignee',
        'task__organization',
        'project',
        'project__owner',
        'project__assignee',
        'project__organization'
    ).all()

    iam_organization_field = ('task__organization', 'project__organization')

    search_fields = ('name', 'parent')
    filter_fields = list(search_fields) + ['id', 'type', 'color', 'parent_id']
    simple_filters = list(set(filter_fields) - {'id'})
    ordering_fields = list(filter_fields)
    lookup_fields = {
        'parent': 'parent__name',
    }
    ordering = 'id'
    serializer_class = LabelSerializer

    def get_queryset(self):
        if self.action == 'list':
            job_id = self.request.GET.get('job_id', None)
            task_id = self.request.GET.get('task_id', None)
            project_id = self.request.GET.get('project_id', None)
            if sum(v is not None for v in [job_id, task_id, project_id]) > 1:
                raise ValidationError(
                    "job_id, task_id and project_id parameters cannot be used together",
                    code=status.HTTP_400_BAD_REQUEST
                )

            if job_id:
                # NOTE: This filter is too complex to be implemented by other means
                # It requires the following filter query:
                # (
                #  project__task__segment__job__id = job_id
                #  OR
                #  task__segment__job__id = job_id
                # )
                job = Job.objects.get(id=job_id)
                self.check_object_permissions(self.request, job)
                queryset = job.get_labels()
            elif task_id:
                # NOTE: This filter is too complex to be implemented by other means
                # It requires the following filter query:
                # (
                #  project__task__id = task_id
                #  OR
                #  task_id = task_id
                # )
                task = Task.objects.get(id=task_id)
                self.check_object_permissions(self.request, task)
                queryset = task.get_labels()
            elif project_id:
                # NOTE: this check is to make behavior consistent with other source filters
                project = Project.objects.get(id=project_id)
                self.check_object_permissions(self.request, project)
                queryset = project.get_labels()
            else:
                # In other cases permissions are checked already
                queryset = super().get_queryset()
                perm = LabelPermission.create_scope_list(self.request)
                queryset = perm.filter(queryset)

            # Include only 1st level labels in list responses
            queryset = queryset.filter(parent__isnull=True)
        else:
            queryset = super().get_queryset()

        return queryset

    def get_serializer(self, *args, **kwargs):
        kwargs['local'] = True
        return super().get_serializer(*args, **kwargs)

    def perform_update(self, serializer):
        if serializer.instance.parent is not None:
            # NOTE: this can be relaxed when skeleton updates are implemented properly
            raise ValidationError(
                "Sublabels cannot be modified this way. "
                "Please send a PATCH request with updated parent label data instead.",
                code=status.HTTP_400_BAD_REQUEST)

        return super().perform_update(serializer)

    def perform_destroy(self, instance: models.Label):
        if instance.parent is not None:
            # NOTE: this can be relaxed when skeleton updates are implemented properly
            raise ValidationError(
                "Sublabels cannot be deleted this way. "
                "Please send a PATCH request with updated parent label data instead.",
                code=status.HTTP_400_BAD_REQUEST)

        if project := instance.project:
            project.touch()
            ProjectWriteSerializer(project).update_child_objects_on_labels_update(project)
        elif task := instance.task:
            task.touch()
            TaskWriteSerializer(task).update_child_objects_on_labels_update(task)

        return super().perform_destroy(instance)


@extend_schema(tags=['users'])
@extend_schema_view(
    list=extend_schema(
        summary='List users',
        responses={
            '200': PolymorphicProxySerializer(
                component_name='MetaUser',
                serializers=[
                    UserSerializer,
                    BasicUserSerializer,
                ],
                resource_type_field_name=None,
                many=True, # https://github.com/tfranzel/drf-spectacular/issues/910
            ),
        }),
    retrieve=extend_schema(
        summary='Get user details',
        responses={
            '200': PolymorphicProxySerializer(
                component_name='MetaUser',
                serializers=[
                    UserSerializer,
                    BasicUserSerializer,
                ],
                resource_type_field_name=None,
            ),
        }),
    partial_update=extend_schema(
        summary='Update a user',
        responses={
            '200': PolymorphicProxySerializer(
                component_name='MetaUser',
                serializers=[
                    UserSerializer(partial=True),
                    BasicUserSerializer(partial=True),
                ],
                resource_type_field_name=None,
            ),
        }),
    destroy=extend_schema(
        summary='Delete a user',
        responses={
            '204': OpenApiResponse(description='The user has been deleted'),
        })
)
class UserViewSet(viewsets.GenericViewSet, mixins.ListModelMixin,
    mixins.RetrieveModelMixin, PartialUpdateModelMixin, mixins.DestroyModelMixin):
    queryset = User.objects.prefetch_related('groups').all()
    iam_organization_field = 'memberships__organization'

    search_fields = ('username', 'first_name', 'last_name')
    filter_fields = list(search_fields) + ['id', 'is_active']
    simple_filters = list(search_fields) + ['is_active']
    ordering_fields = list(filter_fields)
    ordering = "-id"

    def get_queryset(self):
        queryset = super().get_queryset()

        if self.action == 'list':
            perm = UserPermission.create_scope_list(self.request)
            queryset = perm.filter(queryset)

        return queryset

    def get_serializer_class(self):
        # Early exit for drf-spectacular compatibility
        if getattr(self, 'swagger_fake_view', False):
            return UserSerializer

        user = self.request.user
        is_self = int(self.kwargs.get("pk", 0)) == user.id or \
            self.action == "self"
        if user.is_staff:
            return UserSerializer if not is_self else UserSerializer
        else:
            if is_self and self.request.method in SAFE_METHODS:
                return UserSerializer
            else:
                return BasicUserSerializer

    @extend_schema(summary='Get details of the current user',
        responses={
            '200': PolymorphicProxySerializer(component_name='MetaUser',
                serializers=[
                    UserSerializer, BasicUserSerializer,
                ], resource_type_field_name=None),
        })
    @action(detail=False, methods=['GET'])
    def self(self, request):
        """
        Method returns an instance of a user who is currently authenticated
        """
        serializer_class = self.get_serializer_class()
        serializer = serializer_class(request.user, context={ "request": request })
        return Response(serializer.data)

@extend_schema(tags=['cloudstorages'])
@extend_schema_view(
    retrieve=extend_schema(
        summary='Get cloud storage details',
        responses={
            '200': CloudStorageReadSerializer,
        }),
    list=extend_schema(
        summary='List cloud storages',
        responses={
            '200': CloudStorageReadSerializer(many=True),
        }),
    destroy=extend_schema(
        summary='Delete a cloud storage',
        responses={
            '204': OpenApiResponse(description='The cloud storage has been removed'),
        }),
    partial_update=extend_schema(
        summary='Update a cloud storage',
        request=CloudStorageWriteSerializer(partial=True),
        responses={
            '200': CloudStorageReadSerializer, # check CloudStorageWriteSerializer.to_representation
        }),
    create=extend_schema(
        summary='Create a cloud storage',
        request=CloudStorageWriteSerializer,
        parameters=ORGANIZATION_OPEN_API_PARAMETERS,
        responses={
            '201': CloudStorageReadSerializer, # check CloudStorageWriteSerializer.to_representation
        })
)
class CloudStorageViewSet(viewsets.GenericViewSet, mixins.ListModelMixin,
    mixins.RetrieveModelMixin, mixins.CreateModelMixin, mixins.DestroyModelMixin,
    PartialUpdateModelMixin
):
    queryset = CloudStorageModel.objects.prefetch_related('data').all()

    search_fields = ('provider_type', 'name', 'resource',
                    'credentials_type', 'owner', 'description')
    filter_fields = list(search_fields) + ['id']
    simple_filters = list(set(search_fields) - {'description'})
    ordering_fields = list(filter_fields)
    ordering = "-id"
    lookup_fields = {'owner': 'owner__username', 'name': 'display_name'}
    iam_organization_field = 'organization'

    # Multipart support is necessary here, as CloudStorageWriteSerializer
    # contains a file field (key_file).
    parser_classes = _UPLOAD_PARSER_CLASSES

    def get_serializer_class(self):
        if self.request.method in ('POST', 'PATCH'):
            return CloudStorageWriteSerializer
        else:
            return CloudStorageReadSerializer

    def get_queryset(self):
        queryset = super().get_queryset()

        if self.action == 'list':
            perm = CloudStoragePermission.create_scope_list(self.request)
            queryset = perm.filter(queryset)

        provider_type = self.request.query_params.get('provider_type', None)
        if provider_type:
            if provider_type in CloudProviderChoice.list():
                return queryset.filter(provider_type=provider_type)
            raise ValidationError('Unsupported type of cloud provider')
        return queryset

    def perform_create(self, serializer):
        serializer.save(
            owner=self.request.user,
            organization=self.request.iam_context['organization'])

    def create(self, request, *args, **kwargs):
        try:
            response = super().create(request, *args, **kwargs)
        except ValidationError as exceptions:
            msg_body = ""
            for ex in exceptions.args:
                for field, ex_msg in ex.items():
                    msg_body += ': '.join([field, ex_msg if isinstance(ex_msg, str) else str(ex_msg[0])])
                    msg_body += '\n'
            return HttpResponseBadRequest(msg_body)
        except APIException as ex:
            return Response(data=ex.get_full_details(), status=ex.status_code)
        except Exception as ex:
            response = HttpResponseBadRequest(str(ex))
        return response

    @extend_schema(summary='Get cloud storage content',
        parameters=[
            OpenApiParameter('manifest_path', description='Path to the manifest file in a cloud storage',
                location=OpenApiParameter.QUERY, type=OpenApiTypes.STR),
            OpenApiParameter('prefix', description='Prefix to filter data',
                location=OpenApiParameter.QUERY, type=OpenApiTypes.STR),
            OpenApiParameter('next_token', description='Used to continue listing files in the bucket',
                location=OpenApiParameter.QUERY, type=OpenApiTypes.STR),
            OpenApiParameter('page_size', location=OpenApiParameter.QUERY, type=OpenApiTypes.INT),
        ],
        responses={
            '200': OpenApiResponse(response=CloudStorageContentSerializer, description='A manifest content'),
        },
    )
    @action(detail=True, methods=['GET'], url_path='content-v2')
    def content_v2(self, request, pk):
        storage = None
        try:
            db_storage = self.get_object()
            storage = db_storage_to_storage_instance(db_storage)
            prefix = request.query_params.get('prefix', "")
            page_size = request.query_params.get('page_size', str(settings.BUCKET_CONTENT_MAX_PAGE_SIZE))
            if not page_size.isnumeric():
                return HttpResponseBadRequest('Wrong value for page_size was found')
            page_size = min(int(page_size), settings.BUCKET_CONTENT_MAX_PAGE_SIZE)

            # make api identical to share api
            if prefix and prefix.startswith('/'):
                prefix = prefix[1:]


            next_token = request.query_params.get('next_token')

            if (manifest_path := request.query_params.get('manifest_path')):
                manifest_prefix = os.path.dirname(manifest_path)

                full_manifest_path = os.path.join(db_storage.get_storage_dirname(), manifest_path)
                if not os.path.exists(full_manifest_path) or \
                        datetime.fromtimestamp(os.path.getmtime(full_manifest_path), tz=timezone.utc) < storage.get_file_last_modified(manifest_path):
                    storage.download_file(manifest_path, full_manifest_path)
                manifest = ImageManifestManager(full_manifest_path, db_storage.get_storage_dirname())
                # need to update index
                manifest.set_index()
                try:
                    start_index = int(next_token or '0')
                except ValueError:
                    return HttpResponseBadRequest('Wrong value for the next_token parameter was found.')
                content = manifest.emulate_hierarchical_structure(
                    page_size, manifest_prefix=manifest_prefix, prefix=prefix, default_prefix=storage.prefix, start_index=start_index)
            else:
                content = storage.list_files_on_one_page(prefix, next_token, page_size, _use_sort=True)
            for i in content['content']:
                mime_type = get_mime(i['name']) if i['type'] != 'DIR' else 'DIR' # identical to share point
                if mime_type == 'zip':
                    mime_type = 'archive'
                i['mime_type'] = mime_type
            serializer = CloudStorageContentSerializer(data=content)
            serializer.is_valid(raise_exception=True)
            content = serializer.data
            return Response(data=content)

        except CloudStorageModel.DoesNotExist:
            message = f"Storage {pk} does not exist"
            slogger.glob.error(message)
            return HttpResponseNotFound(message)
        except (ValidationError, PermissionDenied, NotFound) as ex:
            msg = str(ex) if not isinstance(ex, ValidationError) else \
                '\n'.join([str(d) for d in ex.detail])
            slogger.cloud_storage[pk].info(msg)
            return Response(data=msg, status=ex.status_code)
        except Exception as ex:
            slogger.glob.error(str(ex))
            return Response("An internal error has occurred",
                status=status.HTTP_500_INTERNAL_SERVER_ERROR)

    @extend_schema(summary='Get a preview image for a cloud storage',
        responses={
            '200': OpenApiResponse(description='Cloud Storage preview'),
            '400': OpenApiResponse(description='Failed to get cloud storage preview'),
            '404': OpenApiResponse(description='Cloud Storage preview not found'),
        })
    @action(detail=True, methods=['GET'], url_path='preview')
    def preview(self, request, pk):
        try:
            db_storage = self.get_object()
            cache = MediaCache()

            # The idea is try to define real manifest preview only for the storages that have related manifests
            # because otherwise it can lead to extra calls to a bucket, that are usually not free.
            if not db_storage.has_at_least_one_manifest:
                result = cache.get_cloud_preview_with_mime(db_storage)
                if not result:
                    return HttpResponseNotFound('Cloud storage preview not found')
                return HttpResponse(result[0], result[1])

            preview, mime = cache.get_or_set_cloud_preview_with_mime(db_storage)
            return HttpResponse(preview, mime)
        except CloudStorageModel.DoesNotExist:
            message = f"Storage {pk} does not exist"
            slogger.glob.error(message)
            return HttpResponseNotFound(message)
        except (ValidationError, PermissionDenied, NotFound) as ex:
            msg = str(ex) if not isinstance(ex, ValidationError) else \
                '\n'.join([str(d) for d in ex.detail])
            slogger.cloud_storage[pk].info(msg)
            return Response(data=msg, status=ex.status_code)
        except Exception as ex:
            slogger.glob.error(str(ex))
            return Response("An internal error has occurred",
                status=status.HTTP_500_INTERNAL_SERVER_ERROR)

    @extend_schema(summary='Get the status of a cloud storage',
        responses={
            '200': OpenApiResponse(response=OpenApiTypes.STR, description='Cloud Storage status (AVAILABLE | NOT_FOUND | FORBIDDEN)'),
        })
    @action(detail=True, methods=['GET'], url_path='status')
    def status(self, request, pk):
        try:
            db_storage = self.get_object()
            storage = db_storage_to_storage_instance(db_storage)
            storage_status = storage.get_status()
            return Response(storage_status)
        except CloudStorageModel.DoesNotExist:
            message = f"Storage {pk} does not exist"
            slogger.glob.error(message)
            return HttpResponseNotFound(message)
        except Exception as ex:
            msg = str(ex)
            return HttpResponseBadRequest(msg)

    @extend_schema(summary='Get allowed actions for a cloud storage',
        responses={
            '200': OpenApiResponse(response=OpenApiTypes.STR, description='Cloud Storage actions (GET | PUT | DELETE)'),
        })
    @action(detail=True, methods=['GET'], url_path='actions')
    def actions(self, request, pk):
        '''
        Method return allowed actions for cloud storage. It's required for reading/writing
        '''
        try:
            db_storage = self.get_object()
            storage = db_storage_to_storage_instance(db_storage)
            actions = storage.supported_actions
            return Response(actions, content_type="text/plain")
        except CloudStorageModel.DoesNotExist:
            message = f"Storage {pk} does not exist"
            slogger.glob.error(message)
            return HttpResponseNotFound(message)
        except Exception as ex:
            msg = str(ex)
            return HttpResponseBadRequest(msg)

@extend_schema(tags=['assets'])
@extend_schema_view(
    create=extend_schema(
        summary='Create an asset',
        request={
            'multipart/form-data': {
                'type': 'object',
                'properties': {
                    'file': {
                        'type': 'string',
                        'format': 'binary'
                    }
                }
            }
        },
        responses={
            '201': AssetReadSerializer,
        }),
    retrieve=extend_schema(
        summary='Get an asset',
        responses={
            '200': OpenApiResponse(description='Asset file')
        }),
    destroy=extend_schema(
        summary='Delete an asset',
        responses={
            '204': OpenApiResponse(description='The asset has been deleted'),
        }),
)
class AssetsViewSet(
    viewsets.GenericViewSet, mixins.RetrieveModelMixin,
    mixins.CreateModelMixin, mixins.DestroyModelMixin
):
    queryset = Asset.objects.select_related(
        'owner', 'guide', 'guide__project', 'guide__task', 'guide__project__organization', 'guide__task__organization',
    ).all()
    parser_classes=_UPLOAD_PARSER_CLASSES
    search_fields = ()
    ordering = "uuid"

    def check_object_permissions(self, request, obj):
        super().check_object_permissions(request, obj.guide)

    def get_permissions(self):
        if self.action == 'retrieve':
            return [IsAuthenticatedOrReadPublicResource(), PolicyEnforcer()]
        return super().get_permissions()

    def get_serializer_class(self):
        if self.request.method in SAFE_METHODS:
            return AssetReadSerializer
        else:
            return AssetWriteSerializer

    def create(self, request, *args, **kwargs):
        file = request.data.get('file', None)
        if not file:
            raise ValidationError('Asset file was not provided')

        if file.size / (1024 * 1024) > settings.ASSET_MAX_SIZE_MB:
            raise ValidationError(f'Maximum size of asset is {settings.ASSET_MAX_SIZE_MB} MB')

        if file.content_type not in settings.ASSET_SUPPORTED_TYPES:
            raise ValidationError(f'File is not supported as an asset. Supported are {settings.ASSET_SUPPORTED_TYPES}')

        guide_id = request.data.get('guide_id')
        db_guide = AnnotationGuide.objects.prefetch_related('assets').get(pk=guide_id)
        if db_guide.assets.count() >= settings.ASSET_MAX_COUNT_PER_GUIDE:
            raise ValidationError(f'Maximum number of assets per guide reached')

        serializer = self.get_serializer(data={
            'filename': file.name,
            'guide_id': guide_id,
        })

        serializer.is_valid(raise_exception=True)
        self.perform_create(serializer)
        path = os.path.join(settings.ASSETS_ROOT, str(serializer.instance.uuid))
        os.makedirs(path)
        if file.content_type in ('image/jpeg', 'image/png'):
            image = Image.open(file)
            if any(map(lambda x: x > settings.ASSET_MAX_IMAGE_SIZE, image.size)):
                scale_factor = settings.ASSET_MAX_IMAGE_SIZE / max(image.size)
                image = image.resize((map(lambda x: int(x * scale_factor), image.size)))
            image.save(os.path.join(path, file.name))
        else:
            with open(os.path.join(path, file.name), 'wb+') as destination:
                for chunk in file.chunks():
                    destination.write(chunk)

        headers = self.get_success_headers(serializer.data)
        return Response(serializer.data, status=status.HTTP_201_CREATED, headers=headers)

    def perform_create(self, serializer):
        serializer.save(owner=self.request.user)

    def retrieve(self, request, *args, **kwargs):
        instance = self.get_object()
        return sendfile(request, os.path.join(settings.ASSETS_ROOT, str(instance.uuid), instance.filename))

    def perform_destroy(self, instance):
        full_path = os.path.join(instance.get_asset_dir(), instance.filename)
        if os.path.exists(full_path):
            os.remove(full_path)
        instance.delete()


@extend_schema(tags=['guides'])
@extend_schema_view(
    create=extend_schema(
        summary='Create an annotation guide',
        description='The new guide will be bound either to a project or a task, depending on parameters.',
        request=AnnotationGuideWriteSerializer,
        responses={
            '201': AnnotationGuideReadSerializer,
        }),
    retrieve=extend_schema(
        summary='Get annotation guide details',
        responses={
            '200': AnnotationGuideReadSerializer,
        }),
    destroy=extend_schema(
        summary='Delete an annotation guide',
        description='This also deletes all assets attached to the guide.',
        responses={
            '204': OpenApiResponse(description='The annotation guide has been deleted'),
        }),
    partial_update=extend_schema(
        summary='Update an annotation guide',
        request=AnnotationGuideWriteSerializer(partial=True),
        responses={
            '200': AnnotationGuideReadSerializer, # check TaskWriteSerializer.to_representation
        })
)
class AnnotationGuidesViewSet(
    viewsets.GenericViewSet, mixins.RetrieveModelMixin,
    mixins.CreateModelMixin, mixins.DestroyModelMixin, PartialUpdateModelMixin
):
    queryset = AnnotationGuide.objects.order_by('-id').select_related(
        'project', 'project__owner', 'project__organization', 'task', 'task__owner', 'task__organization'
    ).prefetch_related('assets').all()
    search_fields = ()
    ordering = "-id"
    iam_organization_field = None

    def get_serializer_class(self):
        if self.request.method in SAFE_METHODS:
            return AnnotationGuideReadSerializer
        else:
            return AnnotationGuideWriteSerializer

    def perform_create(self, serializer):
        super().perform_create(serializer)
        serializer.instance.target.save()

    def perform_update(self, serializer):
        super().perform_update(serializer)
        serializer.instance.target.save()

    def perform_destroy(self, instance):
        (instance.project or instance.task).save()
        instance.delete()

def rq_exception_handler(rq_job, exc_type, exc_value, tb):
    rq_job.meta[RQJobMetaField.FORMATTED_EXCEPTION] = "".join(
        traceback.format_exception_only(exc_type, exc_value))
    rq_job.save_meta()

    return True

def _import_annotations(request, rq_id_template, rq_func, db_obj, format_name,
                        filename=None, location_conf=None, conv_mask_to_poly=True):

    format_desc = {f.DISPLAY_NAME: f
        for f in dm.views.get_import_formats()}.get(format_name)
    if format_desc is None:
        raise serializers.ValidationError(
            "Unknown input format '{}'".format(format_name))
    elif not format_desc.ENABLED:
        return Response(status=status.HTTP_405_METHOD_NOT_ALLOWED)

    rq_id = request.query_params.get('rq_id')
    rq_id_should_be_checked = bool(rq_id)
    if not rq_id:
        rq_id = rq_id_template.format(db_obj.pk)

    queue = django_rq.get_queue(settings.CVAT_QUEUES.IMPORT_DATA.value)
    rq_job = queue.fetch_job(rq_id)

    if rq_job and rq_id_should_be_checked and not is_rq_job_owner(rq_job, request.user.id):
        return Response(status=status.HTTP_403_FORBIDDEN)

    if rq_job and request.method == 'POST':
        # If there is a previous job that has not been deleted
        if rq_job.is_finished or rq_job.is_failed:
            rq_job.delete()
            rq_job = queue.fetch_job(rq_id)
        else:
            return Response(status=status.HTTP_409_CONFLICT, data='Import job already exists')

    if not rq_job:
        # If filename is specified we consider that file was uploaded via TUS, so it exists in filesystem
        # Then we dont need to create temporary file
        # Or filename specify key in cloud storage so we need to download file
        location = location_conf.get('location') if location_conf else Location.LOCAL
        db_storage = None

        if not filename or location == Location.CLOUD_STORAGE:
            if location != Location.CLOUD_STORAGE:
                serializer = AnnotationFileSerializer(data=request.data)
                if serializer.is_valid(raise_exception=True):
                    anno_file = serializer.validated_data['annotation_file']
                    with NamedTemporaryFile(
                        prefix='cvat_{}'.format(db_obj.pk),
                        dir=settings.TMP_FILES_ROOT,
                        delete=False) as tf:
                        filename = tf.name
                        for chunk in anno_file.chunks():
                            tf.write(chunk)
            else:
                assert filename, 'The filename was not specified'

                try:
                    storage_id = location_conf['storage_id']
                except KeyError:
                    raise serializers.ValidationError(
                        'Cloud storage location was selected as the source,'
                        ' but cloud storage id was not specified')
                db_storage = get_cloud_storage_for_import_or_export(
                    storage_id=storage_id, request=request,
                    is_default=location_conf['is_default'])

                key = filename
                with NamedTemporaryFile(
                    prefix='cvat_{}'.format(db_obj.pk),
                    dir=settings.TMP_FILES_ROOT,
                    delete=False) as tf:
                    filename = tf.name

        func = import_resource_with_clean_up_after
        func_args = (rq_func, filename, db_obj.pk, format_name, conv_mask_to_poly)

        if location == Location.CLOUD_STORAGE:
            func_args = (db_storage, key, func) + func_args
            func = import_resource_from_cloud_storage

        av_scan_paths(filename)
        user_id = request.user.id

        with get_rq_lock_by_user(queue, user_id):
            rq_job = queue.enqueue_call(
                func=func,
                args=func_args,
                job_id=rq_id,
                depends_on=define_dependent_job(queue, user_id, rq_id=rq_id),
                meta={
                    'tmp_file': filename,
                    **get_rq_job_meta(request=request, db_obj=db_obj),
                },
                result_ttl=settings.IMPORT_CACHE_SUCCESS_TTL.total_seconds(),
                failure_ttl=settings.IMPORT_CACHE_FAILED_TTL.total_seconds()
            )

        handle_dataset_import(db_obj, format_name=format_name, cloud_storage=db_storage)

        serializer = RqIdSerializer(data={'rq_id': rq_id})
        serializer.is_valid(raise_exception=True)

        return Response(serializer.data, status=status.HTTP_202_ACCEPTED)
    else:
        if rq_job.is_finished:
            rq_job.delete()
            return Response(status=status.HTTP_201_CREATED)
        elif rq_job.is_failed:
            exc_info = process_failed_job(rq_job)

            import_error_prefix = f'{CvatImportError.__module__}.{CvatImportError.__name__}:'
            if exc_info.startswith("Traceback") and import_error_prefix in exc_info:
                exc_message = exc_info.split(import_error_prefix)[-1].strip()
                return Response(data=exc_message, status=status.HTTP_400_BAD_REQUEST)
            else:
                return Response(data=exc_info,
                    status=status.HTTP_500_INTERNAL_SERVER_ERROR)

    return Response(status=status.HTTP_202_ACCEPTED)

def _export_annotations(
    db_instance: models.Project | models.Task | models.Job,
    rq_id: str,
    request: HttpRequest,
    format_name: str,
    action: str,
    callback: Callable[[int, Optional[str], Optional[str]], str],
    filename: Optional[str],
    location_conf: Dict[str, Any]
):
    if action not in {"", "download"}:
        raise serializers.ValidationError(
            "Unexpected action specified for the request")

    format_desc = {f.DISPLAY_NAME: f
        for f in dm.views.get_export_formats()}.get(format_name)
    if format_desc is None:
        raise serializers.ValidationError(
            "Unknown format specified for the request")
    elif not format_desc.ENABLED:
        return Response(status=status.HTTP_405_METHOD_NOT_ALLOWED)

    queue = django_rq.get_queue(settings.CVAT_QUEUES.EXPORT_DATA.value)
    rq_job = queue.fetch_job(rq_id)

    location = location_conf.get('location')
    if location not in Location.list():
        raise serializers.ValidationError(
            f"Unexpected location {location} specified for the request"
        )

    cache_ttl = dm.views.get_export_cache_ttl(db_instance)
    instance_update_time = timezone.localtime(db_instance.updated_date)
    if isinstance(db_instance, Project):
        tasks_update = list(map(lambda db_task: timezone.localtime(db_task.updated_date), db_instance.tasks.all()))
        instance_update_time = max(tasks_update + [instance_update_time])

    instance_timestamp = datetime.strftime(instance_update_time, "%Y_%m_%d_%H_%M_%S")
    is_annotation_file = rq_id.startswith('export:annotations')

    if rq_job:
<<<<<<< HEAD
        if rq_job.is_finished:
            if location == Location.CLOUD_STORAGE:
                rq_job.delete()
                return Response(status=status.HTTP_200_OK)

            elif location == Location.LOCAL:
                file_path = rq_job.return_value()

                if not file_path:
                    return Response('A result for exporting job was not found for finished RQ job', status=status.HTTP_500_INTERNAL_SERVER_ERROR)
                elif not osp.exists(file_path):
                    return Response('The result file does not exist in export cache', status=status.HTTP_500_INTERNAL_SERVER_ERROR)

                if action == "download":
                    filename = filename or \
                        build_annotations_file_name(
                            class_name=db_instance.__class__.__name__,
                            identifier=db_instance.name if isinstance(db_instance, (Task, Project)) else db_instance.id,
                            timestamp=timestamp,
                            format_name=format_name,
                            is_annotation_file=is_annotation_file,
                            extension=osp.splitext(file_path)[1]
                        )

                    rq_job.delete()
                    return sendfile(request, file_path, attachment=True, attachment_filename=filename)
                return Response(status=status.HTTP_201_CREATED)
            else:
                raise NotImplementedError(f"Export to {location} location is not implemented yet")
        elif rq_job.is_failed:
            exc_info = rq_job.meta.get(RQJobMetaField.FORMATTED_EXCEPTION, str(rq_job.exc_info))
=======
        rq_request = rq_job.meta.get('request', None)
        request_time = rq_request.get('timestamp', None) if rq_request else None
        if request_time is None or request_time < instance_update_time:
            # The result is outdated, need to restart the export.
            # Cancel the current job.
            # The new attempt will be made after the last existing job.
            # In the case the server is configured with ONE_RUNNING_JOB_IN_QUEUE_PER_USER
            # we have to enqueue dependent jobs after canceling one.
            rq_job.cancel(enqueue_dependents=settings.ONE_RUNNING_JOB_IN_QUEUE_PER_USER)
>>>>>>> 729322f4
            rq_job.delete()
            return Response(exc_info,
                status=status.HTTP_500_INTERNAL_SERVER_ERROR)
        else:
<<<<<<< HEAD
            rq_request = rq_job.meta.get(RQJobMetaField.REQUEST, None)
            request_time = rq_request.get('timestamp', None) if rq_request else None
            if request_time is None or request_time < last_instance_update_time:
                # in case the server is configured with ONE_RUNNING_JOB_IN_QUEUE_PER_USER
                # we have to enqueue dependent jobs after canceling one
                rq_job.cancel(enqueue_dependents=settings.ONE_RUNNING_JOB_IN_QUEUE_PER_USER)
                rq_job.delete()
            return Response(status=status.HTTP_202_ACCEPTED)

=======
            if rq_job.is_finished:
                if location == Location.CLOUD_STORAGE:
                    rq_job.delete()
                    return Response(status=status.HTTP_200_OK)

                elif location == Location.LOCAL:
                    file_path = rq_job.return_value()

                    if not file_path:
                        return Response(
                            'A result for exporting job was not found for finished RQ job',
                            status=status.HTTP_500_INTERNAL_SERVER_ERROR
                        )

                    with dm.util.get_export_cache_lock(
                        file_path, ttl=60, # request timeout
                    ):
                        if action == "download":
                            if not osp.exists(file_path):
                                return Response(
                                    "The exported file has expired, please retry exporting",
                                    status=status.HTTP_404_NOT_FOUND
                                )

                            filename = filename or \
                                build_annotations_file_name(
                                    class_name=db_instance.__class__.__name__,
                                    identifier=db_instance.name if isinstance(db_instance, (Task, Project)) else db_instance.id,
                                    timestamp=instance_timestamp,
                                    format_name=format_name,
                                    is_annotation_file=is_annotation_file,
                                    extension=osp.splitext(file_path)[1]
                                )

                            rq_job.delete()
                            return sendfile(request, file_path, attachment=True, attachment_filename=filename)
                        else:
                            if osp.exists(file_path):
                                # Update last update time to prolong the export lifetime
                                # as the last access time is not available on every filesystem
                                os.utime(file_path, None)

                                return Response(status=status.HTTP_201_CREATED)
                            else:
                                # Cancel and reenqueue the job.
                                # The new attempt will be made after the last existing job.
                                # In the case the server is configured with ONE_RUNNING_JOB_IN_QUEUE_PER_USER
                                # we have to enqueue dependent jobs after canceling one.
                                rq_job.cancel(enqueue_dependents=settings.ONE_RUNNING_JOB_IN_QUEUE_PER_USER)
                                rq_job.delete()
                else:
                    raise NotImplementedError(f"Export to {location} location is not implemented yet")
            elif rq_job.is_failed:
                exc_info = rq_job.meta.get('formatted_exception', str(rq_job.exc_info))
                rq_job.delete()
                return Response(exc_info, status=status.HTTP_500_INTERNAL_SERVER_ERROR)
            elif rq_job.is_deferred and rq_id not in queue.deferred_job_registry.get_job_ids():
                # Sometimes jobs can depend on outdated jobs in the deferred jobs registry.
                # They can be fetched by their specific ids, but are not listed by get_job_ids().
                # Supposedly, this can happen because of the server restarts
                # (potentially, because the redis used for the queue is inmemory).
                # Another potential reason is canceling without enqueueing dependents.
                # Such dependencies are never removed or finished,
                # as there is no TTL for deferred jobs,
                # so the current job can be blocked indefinitely.

                # Cancel the current job and then reenqueue it, considering the current situation.
                # The new attempt will be made after the last existing job.
                # In the case the server is configured with ONE_RUNNING_JOB_IN_QUEUE_PER_USER
                # we have to enqueue dependent jobs after canceling one.
                rq_job.cancel(enqueue_dependents=settings.ONE_RUNNING_JOB_IN_QUEUE_PER_USER)
                rq_job.delete()
            else:
                return Response(status=status.HTTP_202_ACCEPTED)
>>>>>>> 729322f4
    try:
        if request.scheme:
            server_address = request.scheme + '://'
        server_address += request.get_host()
    except Exception:
        server_address = None

    user_id = request.user.id

    func = callback if location == Location.LOCAL else export_resource_to_cloud_storage
    func_args = (db_instance.id, format_name, server_address)
    save_result_url = True

    if location == Location.CLOUD_STORAGE:
        try:
            storage_id = location_conf['storage_id']
        except KeyError:
            raise serializers.ValidationError(
                'Cloud storage location was selected as the destination,'
                ' but cloud storage id was not specified')

        db_storage = get_cloud_storage_for_import_or_export(
            storage_id=storage_id, request=request,
            is_default=location_conf['is_default'])
        filename_pattern = build_annotations_file_name(
            class_name=db_instance.__class__.__name__,
            identifier=db_instance.name if isinstance(db_instance, (Task, Project)) else db_instance.id,
            timestamp=instance_timestamp,
            format_name=format_name,
            is_annotation_file=is_annotation_file,
        )
        func_args = (db_storage, filename, filename_pattern, callback) + func_args
        save_result_url = False
    else:
        db_storage = None

    with get_rq_lock_by_user(queue, user_id):
        queue.enqueue_call(
            func=func,
            args=func_args,
            job_id=rq_id,
            meta=get_rq_job_meta(request=request, db_obj=db_instance, include_result_url=save_result_url),
            depends_on=define_dependent_job(queue, user_id, rq_id=rq_id),
            result_ttl=cache_ttl.total_seconds(),
            failure_ttl=cache_ttl.total_seconds(),
        )

    handle_dataset_export(db_instance,
        format_name=format_name, cloud_storage=db_storage, save_images=not is_annotation_file)

    serializer = RqIdSerializer(data={'rq_id': rq_id})
    serializer.is_valid(raise_exception=True)

    return Response(serializer.data, status=status.HTTP_202_ACCEPTED)

def _import_project_dataset(request, rq_id_template, rq_func, db_obj, format_name, filename=None, conv_mask_to_poly=True, location_conf=None):
    format_desc = {f.DISPLAY_NAME: f
        for f in dm.views.get_import_formats()}.get(format_name)
    if format_desc is None:
        raise serializers.ValidationError(
            "Unknown input format '{}'".format(format_name))
    elif not format_desc.ENABLED:
        return Response(status=status.HTTP_405_METHOD_NOT_ALLOWED)

    rq_id = rq_id_template.format(db_obj.pk)

    queue = django_rq.get_queue(settings.CVAT_QUEUES.IMPORT_DATA.value)
    rq_job = queue.fetch_job(rq_id)

    if not rq_job or rq_job.is_finished or rq_job.is_failed:
        if rq_job and (rq_job.is_finished or rq_job.is_failed):
            # for some reason the previous job has not been deleted
            # (e.g the user closed the browser tab when job has been created
            # but no one requests for checking status were not made)
            rq_job.delete()

        location = location_conf.get('location') if location_conf else None
        db_storage = None

        if not filename and location != Location.CLOUD_STORAGE:
            serializer = DatasetFileSerializer(data=request.data)
            if serializer.is_valid(raise_exception=True):
                dataset_file = serializer.validated_data['dataset_file']
                with NamedTemporaryFile(
                    prefix='cvat_{}'.format(db_obj.pk),
                    dir=settings.TMP_FILES_ROOT,
                    delete=False) as tf:
                    filename = tf.name
                    for chunk in dataset_file.chunks():
                        tf.write(chunk)

        elif location == Location.CLOUD_STORAGE:
            assert filename, 'The filename was not specified'
            try:
                storage_id = location_conf['storage_id']
            except KeyError:
                raise serializers.ValidationError(
                    'Cloud storage location was selected as the source,'
                    ' but cloud storage id was not specified')
            db_storage = get_cloud_storage_for_import_or_export(
                storage_id=storage_id, request=request,
                is_default=location_conf['is_default'])

            key = filename
            with NamedTemporaryFile(
                prefix='cvat_{}'.format(db_obj.pk),
                dir=settings.TMP_FILES_ROOT,
                delete=False) as tf:
                filename = tf.name

        func = import_resource_with_clean_up_after
        func_args = (rq_func, filename, db_obj.pk, format_name, conv_mask_to_poly)

        if location == Location.CLOUD_STORAGE:
            func_args = (db_storage, key, func) + func_args
            func = import_resource_from_cloud_storage

        user_id = request.user.id

        with get_rq_lock_by_user(queue, user_id):
            rq_job = queue.enqueue_call(
                func=func,
                args=func_args,
                job_id=rq_id,
                meta={
                    'tmp_file': filename,
                    **get_rq_job_meta(request=request, db_obj=db_obj),
                },
                depends_on=define_dependent_job(queue, user_id, rq_id=rq_id),
                result_ttl=settings.IMPORT_CACHE_SUCCESS_TTL.total_seconds(),
                failure_ttl=settings.IMPORT_CACHE_FAILED_TTL.total_seconds()
            )

        handle_dataset_import(db_obj, format_name=format_name, cloud_storage=db_storage)
    else:
        return Response(status=status.HTTP_409_CONFLICT, data='Import job already exists')

    serializer = RqIdSerializer(data={'rq_id': rq_id})
    serializer.is_valid(raise_exception=True)

    return Response(serializer.data, status=status.HTTP_202_ACCEPTED)

@extend_schema(tags=['requests'])
@extend_schema_view(
    list=extend_schema(
        summary='List requests',
        responses={
            '200': RequestSerializer(many=True),
        }
    ),
    retrieve=extend_schema(
        summary='Get request details',
        responses={
            '200': RequestSerializer,
        }
    ),
    destroy=extend_schema(
        summary='Delete request',
        responses={
            '204': OpenApiResponse(description='The request has been deleted'),
        }
    ),
)
class RequestViewSet(viewsets.GenericViewSet):
    # FUTURE-TODO: support re-enqueue action
    SUPPORTED_QUEUES = (
        settings.CVAT_QUEUES.IMPORT_DATA.value,
        settings.CVAT_QUEUES.EXPORT_DATA.value,
    )

    serializer_class = RequestSerializer
    iam_organization_field = None
    filter_backends = [
        NonModelSimpleFilter,
        NonModelJsonLogicFilter,
        NonModelOrderingFilter,
    ]

    ordering_fields = ['created_date', 'enqueued_date', 'status', 'action']
    ordering = '-created_date'

    simple_filters = [
        # RQ job fields
        'status',
        # derivatives fields (from meta)
        'project_id',
        'task_id',
        'job_id',
        # derivatives fields (from parsed rq_id)
        'action',
        'subresource',
        'format',
    ]

    filter_fields = simple_filters

    lookup_fields = {
        'created_date': 'created_at',
        'enqueued_date': 'enqueued_at',
        'action': 'parsed_rq_id.action',
        'subresource': 'parsed_rq_id.subresource',
        'status': 'get_status',
        'project_id': 'meta.project_id',
        'task_id': 'meta.task_id',
        'job_id': 'meta.job_id',
    }

    SchemaField = namedtuple('SchemaField', ['type', 'choices'], defaults=(None,))

    simple_filters_schema = {
        'status': SchemaField('string', StatusChoices.choices),
        'project_id': SchemaField('integer'),
        'task_id': SchemaField('integer'),
        'job_id': SchemaField('integer'),
        'action': SchemaField('string', ActionChoices.choices),
        'subresource': SchemaField('string', SubresourceChoices.choices),
        'format': SchemaField('string'),
    }

    def get_queryset(self):
        return None

    @property
    def queues(self):
        return (django_rq.get_queue(queue_name) for queue_name in self.SUPPORTED_QUEUES)

    def _get_rq_jobs_from_queue(self, queue: RQQueue, user_id: int) -> List[RQJob]:
        job_ids = set(queue.get_job_ids() +
            queue.started_job_registry.get_job_ids() +
            queue.finished_job_registry.get_job_ids() +
            queue.failed_job_registry.get_job_ids() +
            queue.deferred_job_registry.get_job_ids()
        )
        jobs = []
        for job in queue.job_class.fetch_many(job_ids, queue.connection):
            if job and is_rq_job_owner(job, user_id):
                try:
                    parsed_rq_id = RQIdManager.parse(job.id)
                except Exception: # nosec B112
                    continue
                job.parsed_rq_id = parsed_rq_id
                jobs.append(job)

        return jobs


    def _get_rq_jobs(self, user_id: int) -> List[RQJob]:
        """
        Get all RQ jobs for a specific user and return them as a list of RQJob objects.

        Parameters:
            user_id (int): The ID of the user for whom to retrieve jobs.

        Returns:
            List[RQJob]: A list of RQJob objects representing all jobs for the specified user.
        """
        all_jobs = []
        for queue in self.queues:
            jobs = self._get_rq_jobs_from_queue(queue, user_id)
            all_jobs.extend(jobs)

        return all_jobs

    def _get_rq_job_by_id(self, rq_id: str) -> Optional[RQJob]:
        """
        Get a RQJob by its ID from the queues.

        Args:
            rq_id (str): The ID of the RQJob to retrieve.

        Returns:
            Optional[RQJob]: The retrieved RQJob, or None if not found.
        """
        try:
            parsed_rq_id = RQIdManager.parse(rq_id)
        except Exception:
            return None

        job: Optional[RQJob] = None

        for queue in self.queues:
            job = queue.fetch_job(rq_id)
            if job:
                job.parsed_rq_id = parsed_rq_id
                break

        return job

    def _handle_redis_exceptions(func):
        @functools.wraps(func)
        def wrapper(*args, **kwarggs):
            try:
                return func(*args, **kwarggs)
            except RedisConnectionError as ex:
                msg = 'Redis service is not available'
                slogger.glob.exception(f'{msg}: {str(ex)}')
                return Response(msg, status=status.HTTP_503_SERVICE_UNAVAILABLE)
        return wrapper

    @method_decorator(never_cache)
    @_handle_redis_exceptions
    def retrieve(self, request, pk: str):
        job = self._get_rq_job_by_id(pk)

        if not job:
            return HttpResponseNotFound(f"There is no request with specified id: {pk}")

        self.check_object_permissions(request, job)

        serializer = self.get_serializer(job, context={'request': request})
        return Response(data=serializer.data, status=status.HTTP_200_OK)

    @method_decorator(never_cache)
    @_handle_redis_exceptions
    def list(self, request):
        user_id = request.user.id
        user_jobs = self._get_rq_jobs(user_id)

        filtered_jobs = self.filter_queryset(user_jobs)

        page = self.paginate_queryset(filtered_jobs)
        if page is not None:
            serializer = self.get_serializer(page, many=True, context={'request': request})
            return self.get_paginated_response(serializer.data)

        serializer = self.get_serializer(filtered_jobs, many=True, context={'request': request})
        return Response(data=serializer.data, status=status.HTTP_200_OK)

    @extend_schema(
        summary='Cancel request',
        request=None,
        responses={
            '200': OpenApiResponse(description='The request has been cancelled'),
        },
    )
    @method_decorator(never_cache)
    @action(detail=True, methods=['POST'], url_path='cancel')
    @_handle_redis_exceptions
    def cancel(self, request, pk: str):
        rq_job = self._get_rq_job_by_id(pk)

        if not rq_job:
            return HttpResponseNotFound(f"There is no request with specified id: {pk!r}")

        self.check_object_permissions(request, rq_job)

        if rq_job.get_status(refresh=False) not in {RQJobStatus.QUEUED, RQJobStatus.DEFERRED}:
            return HttpResponseBadRequest("Only requests that have not yet been started can be cancelled")

        # tODO: race condition is possible here
        rq_job.cancel(enqueue_dependents=settings.ONE_RUNNING_JOB_IN_QUEUE_PER_USER)

        return Response(status=status.HTTP_200_OK)


# tODO: implement endpoint for retrieving files  in second phase of feature<|MERGE_RESOLUTION|>--- conflicted
+++ resolved
@@ -3003,39 +3003,6 @@
     is_annotation_file = rq_id.startswith('export:annotations')
 
     if rq_job:
-<<<<<<< HEAD
-        if rq_job.is_finished:
-            if location == Location.CLOUD_STORAGE:
-                rq_job.delete()
-                return Response(status=status.HTTP_200_OK)
-
-            elif location == Location.LOCAL:
-                file_path = rq_job.return_value()
-
-                if not file_path:
-                    return Response('A result for exporting job was not found for finished RQ job', status=status.HTTP_500_INTERNAL_SERVER_ERROR)
-                elif not osp.exists(file_path):
-                    return Response('The result file does not exist in export cache', status=status.HTTP_500_INTERNAL_SERVER_ERROR)
-
-                if action == "download":
-                    filename = filename or \
-                        build_annotations_file_name(
-                            class_name=db_instance.__class__.__name__,
-                            identifier=db_instance.name if isinstance(db_instance, (Task, Project)) else db_instance.id,
-                            timestamp=timestamp,
-                            format_name=format_name,
-                            is_annotation_file=is_annotation_file,
-                            extension=osp.splitext(file_path)[1]
-                        )
-
-                    rq_job.delete()
-                    return sendfile(request, file_path, attachment=True, attachment_filename=filename)
-                return Response(status=status.HTTP_201_CREATED)
-            else:
-                raise NotImplementedError(f"Export to {location} location is not implemented yet")
-        elif rq_job.is_failed:
-            exc_info = rq_job.meta.get(RQJobMetaField.FORMATTED_EXCEPTION, str(rq_job.exc_info))
-=======
         rq_request = rq_job.meta.get('request', None)
         request_time = rq_request.get('timestamp', None) if rq_request else None
         if request_time is None or request_time < instance_update_time:
@@ -3045,22 +3012,10 @@
             # In the case the server is configured with ONE_RUNNING_JOB_IN_QUEUE_PER_USER
             # we have to enqueue dependent jobs after canceling one.
             rq_job.cancel(enqueue_dependents=settings.ONE_RUNNING_JOB_IN_QUEUE_PER_USER)
->>>>>>> 729322f4
             rq_job.delete()
             return Response(exc_info,
                 status=status.HTTP_500_INTERNAL_SERVER_ERROR)
         else:
-<<<<<<< HEAD
-            rq_request = rq_job.meta.get(RQJobMetaField.REQUEST, None)
-            request_time = rq_request.get('timestamp', None) if rq_request else None
-            if request_time is None or request_time < last_instance_update_time:
-                # in case the server is configured with ONE_RUNNING_JOB_IN_QUEUE_PER_USER
-                # we have to enqueue dependent jobs after canceling one
-                rq_job.cancel(enqueue_dependents=settings.ONE_RUNNING_JOB_IN_QUEUE_PER_USER)
-                rq_job.delete()
-            return Response(status=status.HTTP_202_ACCEPTED)
-
-=======
             if rq_job.is_finished:
                 if location == Location.CLOUD_STORAGE:
                     rq_job.delete()
@@ -3135,7 +3090,6 @@
                 rq_job.delete()
             else:
                 return Response(status=status.HTTP_202_ACCEPTED)
->>>>>>> 729322f4
     try:
         if request.scheme:
             server_address = request.scheme + '://'
