--- conflicted
+++ resolved
@@ -2117,14 +2117,10 @@
             job.save()
 
             # Iterate over segments and save to the model
-<<<<<<< HEAD
             ai_annotation_host = os.getenv('AI_ANNOTATION_HOST', '35.208.178.37')
             ai_annotation_port = int(os.getenv('AI_ANNOTATION_PORT', "8000"))
             url = f"http://{ai_annotation_host}:{ai_annotation_port}/transcript"
             r = requests.post(url, json={ "jobId" : job_id, "lang" : lang, "authToken" : authHeader, "background_task_id" : background_task_id})
-=======
-            requests.post("http://35.208.178.37:8000/transcript", json={ "jobId" : job_id, "authToken" : authHeader, "background_task_id" : background_task_id})
->>>>>>> f3beafad
 
             return Response({'success': True}, status=status.HTTP_200_OK)
 
