# Copyright (C) 2018-2021 Intel Corporation
#
# SPDX-License-Identifier: MIT

import errno
import io
import os
import os.path as osp
import pytz
import shutil
import traceback
import uuid
from datetime import datetime
from distutils.util import strtobool
from tempfile import mkstemp, NamedTemporaryFile

import cv2
from django.db.models.query import Prefetch
import django_rq
from django.apps import apps
from django.conf import settings
from django.contrib.auth.models import User
from django.db import IntegrityError
from django.http import HttpResponse, HttpResponseNotFound, HttpResponseBadRequest
from django.shortcuts import get_object_or_404
from django.utils import timezone
from django.utils.decorators import method_decorator
from django_filters import rest_framework as filters
from django_filters.rest_framework import DjangoFilterBackend
from drf_yasg import openapi
from drf_yasg.inspectors import CoreAPICompatInspector, NotHandled, FieldInspector
from drf_yasg.utils import swagger_auto_schema
from rest_framework import mixins, serializers, status, viewsets
from rest_framework.decorators import action
from rest_framework.exceptions import APIException, NotFound, ValidationError
from rest_framework.permissions import SAFE_METHODS
from rest_framework.renderers import JSONRenderer
from rest_framework.response import Response
from rest_framework.exceptions import PermissionDenied
from sendfile import sendfile

import cvat.apps.dataset_manager as dm
import cvat.apps.dataset_manager.views  # pylint: disable=unused-import
from cvat.apps.engine.cloud_provider import get_cloud_storage_instance, Credentials, Status
from cvat.apps.dataset_manager.bindings import CvatImportError
from cvat.apps.dataset_manager.serializers import DatasetFormatsSerializer
from cvat.apps.engine.frame_provider import FrameProvider
from cvat.apps.engine.media_extractors import ImageListReader
from cvat.apps.engine.mime_types import mimetypes
from cvat.apps.engine.models import (
<<<<<<< HEAD
    Job, StatusChoice, Task, Project, Issue,
    Comment, StorageMethodChoice, StorageChoice, Image,
=======
    Job, StatusChoice, Task, Data, Project, Review, Issue,
    Comment, StorageMethodChoice, ReviewStatus, StorageChoice, Image,
>>>>>>> cc057a7a
    CredentialsTypeChoice, CloudProviderChoice
)
from cvat.apps.engine.models import CloudStorage as CloudStorageModel
from cvat.apps.engine.serializers import (
    AboutSerializer, AnnotationFileSerializer, BasicUserSerializer,
    DataMetaSerializer, DataSerializer, ExceptionSerializer,
    FileInfoSerializer, JobReadSerializer, JobWriteSerializer, LabeledDataSerializer,
    LogEventSerializer, ProjectSerializer, ProjectSearchSerializer,
    RqStatusSerializer, TaskSerializer, UserSerializer, PluginsSerializer, IssueReadSerializer,
    IssueWriteSerializer, CommentReadSerializer, CommentWriteSerializer, CloudStorageSerializer,
    BaseCloudStorageSerializer, TaskFileSerializer)

from utils.dataset_manifest import ImageManifestManager
from cvat.apps.engine.utils import av_scan_paths
from cvat.apps.engine.backup import import_task
from cvat.apps.engine.mixins import UploadMixin
from . import models, task
from .log import clogger, slogger
from cvat.apps.iam.permissions import (CloudStoragePermission,
    CommentPermission, IssuePermission, JobPermission, ProjectPermission,
    TaskPermission, UserPermission)

class ServerViewSet(viewsets.ViewSet):
    serializer_class = None

    # To get nice documentation about ServerViewSet actions it is necessary
    # to implement the method. By default, ViewSet doesn't provide it.
    def get_serializer(self, *args, **kwargs):
        pass

    @staticmethod
    @swagger_auto_schema(method='get', operation_summary='Method provides basic CVAT information',
        responses={'200': AboutSerializer})
    @action(detail=False, methods=['GET'], serializer_class=AboutSerializer)
    def about(request):
        from cvat import __version__ as cvat_version
        about = {
            "name": "Computer Vision Annotation Tool",
            "version": cvat_version,
            "description": "CVAT is completely re-designed and re-implemented " +
                "version of Video Annotation Tool from Irvine, California " +
                "tool. It is free, online, interactive video and image annotation " +
                "tool for computer vision. It is being used by our team to " +
                "annotate million of objects with different properties. Many UI " +
                "and UX decisions are based on feedbacks from professional data " +
                "annotation team."
        }
        serializer = AboutSerializer(data=about)
        if serializer.is_valid(raise_exception=True):
            return Response(data=serializer.data)

    @staticmethod
    @swagger_auto_schema(method='post', request_body=ExceptionSerializer)
    @action(detail=False, methods=['POST'], serializer_class=ExceptionSerializer)
    def exception(request):
        """
        Saves an exception from a client on the server
        Sends logs to the ELK if it is connected
        """
        serializer = ExceptionSerializer(data=request.data)
        if serializer.is_valid(raise_exception=True):
            additional_info = {
                "username": request.user.username,
                "name": "Send exception",
            }
            message = JSONRenderer().render({**serializer.data, **additional_info}).decode('UTF-8')
            jid = serializer.data.get("job_id")
            tid = serializer.data.get("task_id")
            if jid:
                clogger.job[jid].error(message)
            elif tid:
                clogger.task[tid].error(message)
            else:
                clogger.glob.error(message)

            return Response(serializer.data, status=status.HTTP_201_CREATED)

    @staticmethod
    @swagger_auto_schema(method='post', request_body=LogEventSerializer(many=True))
    @action(detail=False, methods=['POST'], serializer_class=LogEventSerializer)
    def logs(request):
        """
        Saves logs from a client on the server
        Sends logs to the ELK if it is connected
        """
        serializer = LogEventSerializer(many=True, data=request.data)
        if serializer.is_valid(raise_exception=True):
            user = { "username": request.user.username }
            for event in serializer.data:
                message = JSONRenderer().render({**event, **user}).decode('UTF-8')
                jid = event.get("job_id")
                tid = event.get("task_id")
                if jid:
                    clogger.job[jid].info(message)
                elif tid:
                    clogger.task[tid].info(message)
                else:
                    clogger.glob.info(message)
            return Response(serializer.data, status=status.HTTP_201_CREATED)

    @staticmethod
    @swagger_auto_schema(
        method='get', operation_summary='Returns all files and folders that are on the server along specified path',
        manual_parameters=[openapi.Parameter('directory', openapi.IN_QUERY, type=openapi.TYPE_STRING, description='Directory to browse')],
        responses={'200' : FileInfoSerializer(many=True)}
    )
    @action(detail=False, methods=['GET'], serializer_class=FileInfoSerializer)
    def share(request):
        param = request.query_params.get('directory', '/')
        if param.startswith("/"):
            param = param[1:]
        directory = os.path.abspath(os.path.join(settings.SHARE_ROOT, param))

        if directory.startswith(settings.SHARE_ROOT) and os.path.isdir(directory):
            data = []
            content = os.scandir(directory)
            for entry in content:
                entry_type = None
                if entry.is_file():
                    entry_type = "REG"
                elif entry.is_dir():
                    entry_type = "DIR"

                if entry_type:
                    data.append({"name": entry.name, "type": entry_type})

            serializer = FileInfoSerializer(many=True, data=data)
            if serializer.is_valid(raise_exception=True):
                return Response(serializer.data)
        else:
            return Response("{} is an invalid directory".format(param),
                status=status.HTTP_400_BAD_REQUEST)

    @staticmethod
    @swagger_auto_schema(method='get', operation_summary='Method provides the list of supported annotations formats',
        responses={'200': DatasetFormatsSerializer()})
    @action(detail=False, methods=['GET'], url_path='annotation/formats')
    def annotation_formats(request):
        data = dm.views.get_all_formats()
        return Response(DatasetFormatsSerializer(data).data)

    @staticmethod
    @swagger_auto_schema(method='get', operation_summary='Method provides allowed plugins.',
        responses={'200': PluginsSerializer()})
    @action(detail=False, methods=['GET'], url_path='plugins', serializer_class=PluginsSerializer)
    def plugins(request):
        response = {
            'GIT_INTEGRATION': apps.is_installed('cvat.apps.dataset_repo'),
            'ANALYTICS':       False,
            'MODELS':          False,
            'PREDICT':         apps.is_installed('cvat.apps.training')
        }
        if strtobool(os.environ.get("CVAT_ANALYTICS", '0')):
            response['ANALYTICS'] = True
        if strtobool(os.environ.get("CVAT_SERVERLESS", '0')):
            response['MODELS'] = True
        return Response(response)


class ProjectFilter(filters.FilterSet):
    name = filters.CharFilter(field_name="name", lookup_expr="icontains")
    owner = filters.CharFilter(field_name="owner__username", lookup_expr="icontains")
    assignee = filters.CharFilter(field_name="assignee__username", lookup_expr="icontains")
    status = filters.CharFilter(field_name="status", lookup_expr="icontains")

    class Meta:
        model = models.Project
        fields = ("id", "name", "owner", "status")

@method_decorator(name='list', decorator=swagger_auto_schema(
    operation_summary='Returns a paginated list of projects according to query parameters (12 projects per page)',
    manual_parameters=[
        openapi.Parameter('id', openapi.IN_QUERY, description="A unique number value identifying this project",
            type=openapi.TYPE_NUMBER),
        openapi.Parameter('name', openapi.IN_QUERY, description="Find all projects where name contains a parameter value",
            type=openapi.TYPE_STRING),
        openapi.Parameter('owner', openapi.IN_QUERY, description="Find all project where owner name contains a parameter value",
            type=openapi.TYPE_STRING),
        openapi.Parameter('status', openapi.IN_QUERY, description="Find all projects with a specific status",
            type=openapi.TYPE_STRING, enum=[str(i) for i in StatusChoice]),
        openapi.Parameter('names_only', openapi.IN_QUERY, description="Returns only names and id's of projects.",
            type=openapi.TYPE_BOOLEAN)]))
@method_decorator(name='create', decorator=swagger_auto_schema(operation_summary='Method creates a new project'))
@method_decorator(name='retrieve', decorator=swagger_auto_schema(operation_summary='Method returns details of a specific project'))
@method_decorator(name='destroy', decorator=swagger_auto_schema(operation_summary='Method deletes a specific project'))
@method_decorator(name='partial_update', decorator=swagger_auto_schema(operation_summary='Methods does a partial update of chosen fields in a project'))

class ProjectViewSet(viewsets.ModelViewSet):
    queryset = models.Project.objects.prefetch_related(Prefetch('label_set',
        queryset=models.Label.objects.order_by('id')
    ))

    search_fields = ("name", "owner__username", "assignee__username", "status")
    filterset_class = ProjectFilter
    ordering_fields = ("id", "name", "owner", "status", "assignee")
    ordering = ("-id",)
    http_method_names = ('get', 'post', 'head', 'patch', 'delete')

    def get_serializer_class(self):
        if self.request.path.endswith('tasks'):
            return TaskSerializer
        if self.request.query_params and self.request.query_params.get("names_only") == "true":
            return ProjectSearchSerializer
        else:
            return ProjectSerializer

    def get_queryset(self):
        queryset = super().get_queryset()
        if self.action == 'list':
            perm = ProjectPermission('list', self.request, self)
            queryset = perm.filter(queryset)
        return queryset

    def perform_create(self, serializer):
        serializer.save(owner=self.request.user,
            organization=self.request.iam_context['organization'])

    @swagger_auto_schema(
        method='get',
        operation_summary='Returns information of the tasks of the project with the selected id',
        responses={'200': TaskSerializer(many=True)})
    @action(detail=True, methods=['GET'], serializer_class=TaskSerializer)
    def tasks(self, request, pk):
        self.get_object() # force to call check_object_permissions
        queryset = Task.objects.filter(project_id=pk).order_by('-id')

        page = self.paginate_queryset(queryset)
        if page is not None:
            serializer = self.get_serializer(page, many=True,
                context={"request": request})
            return self.get_paginated_response(serializer.data)

        serializer = self.get_serializer(queryset, many=True,
            context={"request": request})
        return Response(serializer.data)


    @swagger_auto_schema(method='get', operation_summary='Export project as a dataset in a specific format',
        manual_parameters=[
            openapi.Parameter('format', openapi.IN_QUERY,
                description="Desired output format name\nYou can get the list of supported formats at:\n/server/annotation/formats",
                type=openapi.TYPE_STRING, required=True),
            openapi.Parameter('filename', openapi.IN_QUERY,
                description="Desired output file name",
                type=openapi.TYPE_STRING, required=False),
            openapi.Parameter('action', in_=openapi.IN_QUERY,
                description='Used to start downloading process after annotation file had been created',
                type=openapi.TYPE_STRING, required=False, enum=['download'])
        ],
        responses={'202': openapi.Response(description='Exporting has been started'),
            '201': openapi.Response(description='Output file is ready for downloading'),
            '200': openapi.Response(description='Download of file started'),
            '405': openapi.Response(description='Format is not available'),
        }
    )
    @action(detail=True, methods=['GET'], serializer_class=None,
        url_path='dataset')
    def dataset_export(self, request, pk):
        db_project = self.get_object() # force to call check_object_permissions

        format_name = request.query_params.get("format", "")
        return _export_annotations(db_instance=db_project,
            rq_id="/api/v1/project/{}/dataset/{}".format(pk, format_name),
            request=request,
            action=request.query_params.get("action", "").lower(),
            callback=dm.views.export_project_as_dataset,
            format_name=format_name,
            filename=request.query_params.get("filename", "").lower(),
        )

    @swagger_auto_schema(method='get', operation_summary='Method allows to download project annotations',
        manual_parameters=[
            openapi.Parameter('format', openapi.IN_QUERY,
                description="Desired output format name\nYou can get the list of supported formats at:\n/server/annotation/formats",
                type=openapi.TYPE_STRING, required=True),
            openapi.Parameter('filename', openapi.IN_QUERY,
                description="Desired output file name",
                type=openapi.TYPE_STRING, required=False),
            openapi.Parameter('action', in_=openapi.IN_QUERY,
                description='Used to start downloading process after annotation file had been created',
                type=openapi.TYPE_STRING, required=False, enum=['download'])
        ],
        responses={
            '202': openapi.Response(description='Dump of annotations has been started'),
            '201': openapi.Response(description='Annotations file is ready to download'),
            '200': openapi.Response(description='Download of file started'),
            '405': openapi.Response(description='Format is not available'),
            '401': openapi.Response(description='Format is not specified'),
        }
    )
    @action(detail=True, methods=['GET'],
        serializer_class=LabeledDataSerializer)
    def annotations(self, request, pk):
        db_project = self.get_object() # force to call check_object_permissions
        format_name = request.query_params.get('format')
        if format_name:
            return _export_annotations(db_instance=db_project,
                rq_id="/api/v1/projects/{}/annotations/{}".format(pk, format_name),
                request=request,
                action=request.query_params.get("action", "").lower(),
                callback=dm.views.export_project_annotations,
                format_name=format_name,
                filename=request.query_params.get("filename", "").lower(),
            )
        else:
            return Response("Format is not specified",status=status.HTTP_400_BAD_REQUEST)


class DataChunkGetter:
    def __init__(self, data_type, data_num, data_quality, task_dim):
        possible_data_type_values = ('chunk', 'frame', 'preview', 'context_image')
        possible_quality_values = ('compressed', 'original')

        if not data_type or data_type not in possible_data_type_values:
            raise ValidationError('Data type not specified or has wrong value')
        elif data_type == 'chunk' or data_type == 'frame':
            if not data_num:
                raise ValidationError('Number is not specified')
            elif data_quality not in possible_quality_values:
                raise ValidationError('Wrong quality value')

        self.type = data_type
        self.number = int(data_num) if data_num else None
        self.quality = data_quality = FrameProvider.Quality.COMPRESSED \
            if data_quality == 'compressed' else FrameProvider.Quality.ORIGINAL

        self.dimension = task_dim


    def __call__(self, request, start, stop, db_data):
        if not db_data:
            raise NotFound(detail='Cannot find requested data')

        frame_provider = FrameProvider(db_data, self.dimension)

        if self.type == 'chunk':
            start_chunk = frame_provider.get_chunk_number(start)
            stop_chunk = frame_provider.get_chunk_number(stop)
            if not (start_chunk <= self.number <= stop_chunk):
                raise ValidationError('The chunk number should be in ' +
                    f'[{start_chunk}, {stop_chunk}] range')

            # TODO: av.FFmpegError processing
            if settings.USE_CACHE and db_data.storage_method == StorageMethodChoice.CACHE:
                buff, mime_type = frame_provider.get_chunk(self.number, self.quality)
                return HttpResponse(buff.getvalue(), content_type=mime_type)

            # Follow symbol links if the chunk is a link on a real image otherwise
            # mimetype detection inside sendfile will work incorrectly.
            path = os.path.realpath(frame_provider.get_chunk(self.number, self.quality))
            return sendfile(request, path)

        elif self.type == 'frame':
            if not (start <= self.number <= stop):
                raise ValidationError('The frame number should be in ' +
                    f'[{start}, {stop}] range')

            buf, mime = frame_provider.get_frame(self.number, self.quality)
            return HttpResponse(buf.getvalue(), content_type=mime)

        elif self.type == 'preview':
            return sendfile(request, frame_provider.get_preview())

        elif self.type == 'context_image':
            if not (start <= self.number <= stop):
                raise ValidationError('The frame number should be in ' +
                    f'[{start}, {stop}] range')

            image = Image.objects.get(data_id=db_data.id, frame=self.number)
            for i in image.related_files.all():
                path = os.path.realpath(str(i.path))
                image = cv2.imread(path)
                success, result = cv2.imencode('.JPEG', image)
                if not success:
                    raise Exception('Failed to encode image to ".jpeg" format')
                return HttpResponse(io.BytesIO(result.tobytes()), content_type='image/jpeg')
            return Response(data='No context image related to the frame',
                status=status.HTTP_404_NOT_FOUND)
        else:
            return Response(data='unknown data type {}.'.format(self.type),
                status=status.HTTP_400_BAD_REQUEST)


class TaskFilter(filters.FilterSet):
    project = filters.CharFilter(field_name="project__name", lookup_expr="icontains")
    name = filters.CharFilter(field_name="name", lookup_expr="icontains")
    owner = filters.CharFilter(field_name="owner__username", lookup_expr="icontains")
    mode = filters.CharFilter(field_name="mode", lookup_expr="icontains")
    status = filters.CharFilter(field_name="status", lookup_expr="icontains")
    assignee = filters.CharFilter(field_name="assignee__username", lookup_expr="icontains")

    class Meta:
        model = Task
        fields = ("id", "project_id", "project", "name", "owner", "mode", "status",
            "assignee")

class DjangoFilterInspector(CoreAPICompatInspector):
    def get_filter_parameters(self, filter_backend):
        if isinstance(filter_backend, DjangoFilterBackend):
            result = super(DjangoFilterInspector, self).get_filter_parameters(filter_backend)
            res = result.copy()

            for param in result:
                if param.get('name') == 'project_id' or param.get('name') == 'project':
                    res.remove(param)
            return res

        return NotHandled

@method_decorator(name='list', decorator=swagger_auto_schema(
    operation_summary='Returns a paginated list of tasks according to query parameters (10 tasks per page)',
    manual_parameters=[
            openapi.Parameter('id',openapi.IN_QUERY,description="A unique number value identifying this task",type=openapi.TYPE_NUMBER),
            openapi.Parameter('name', openapi.IN_QUERY, description="Find all tasks where name contains a parameter value", type=openapi.TYPE_STRING),
            openapi.Parameter('owner', openapi.IN_QUERY, description="Find all tasks where owner name contains a parameter value", type=openapi.TYPE_STRING),
            openapi.Parameter('mode', openapi.IN_QUERY, description="Find all tasks with a specific mode", type=openapi.TYPE_STRING, enum=['annotation', 'interpolation']),
            openapi.Parameter('status', openapi.IN_QUERY, description="Find all tasks with a specific status", type=openapi.TYPE_STRING,enum=['annotation','validation','completed']),
            openapi.Parameter('assignee', openapi.IN_QUERY, description="Find all tasks where assignee name contains a parameter value", type=openapi.TYPE_STRING)
        ],
    filter_inspectors=[DjangoFilterInspector]))
@method_decorator(name='create', decorator=swagger_auto_schema(operation_summary='Method creates a new task in a database without any attached images and videos'))
@method_decorator(name='retrieve', decorator=swagger_auto_schema(operation_summary='Method returns details of a specific task'))
@method_decorator(name='update', decorator=swagger_auto_schema(operation_summary='Method updates a task by id'))
@method_decorator(name='destroy', decorator=swagger_auto_schema(operation_summary='Method deletes a specific task, all attached jobs, annotations, and data'))
@method_decorator(name='partial_update', decorator=swagger_auto_schema(operation_summary='Methods does a partial update of chosen fields in a task'))
<<<<<<< HEAD
class TaskViewSet(viewsets.ModelViewSet):
=======
class TaskViewSet(UploadMixin, auth.TaskGetQuerySetMixin, viewsets.ModelViewSet):
>>>>>>> cc057a7a
    queryset = Task.objects.prefetch_related(
            Prefetch('label_set', queryset=models.Label.objects.order_by('id')),
            "label_set__attributespec_set",
            "segment_set__job_set",
        ).order_by('-id')
    serializer_class = TaskSerializer
    search_fields = ("name", "owner__username", "mode", "status")
    filterset_class = TaskFilter
    ordering_fields = ("id", "name", "owner", "status", "assignee", "subset")

    def get_queryset(self):
        queryset = super().get_queryset()
        if self.action == 'list':
            perm = TaskPermission('list', self.request, self)
            queryset = perm.filter(queryset)

        return queryset

    def create(self, request):
        action = self.request.query_params.get('action', None)
        if action is None:
            return super().create(request)
        elif action == 'import':
            if 'rq_id' in request.data:
                rq_id = request.data['rq_id']
            else:
                rq_id = "{}@/api/v1/tasks/{}/import".format(request.user, uuid.uuid4())

            queue = django_rq.get_queue("default")
            rq_job = queue.fetch_job(rq_id)

            if not rq_job:
                serializer = TaskFileSerializer(data=request.data)
                serializer.is_valid(raise_exception=True)
                task_file = serializer.validated_data['task_file']
                fd, filename = mkstemp(prefix='cvat_')
                with open(filename, 'wb+') as f:
                    for chunk in task_file.chunks():
                        f.write(chunk)
                org_id = getattr(request.iam_context['organization'], 'id', None)
                rq_job = queue.enqueue_call(
                    func=import_task,
                    args=(filename, request.user.id, org_id),
                    job_id=rq_id,
                    meta={
                        'tmp_file': filename,
                        'tmp_file_descriptor': fd,
                    },
                )

            else:
                if rq_job.is_finished:
                    task_id = rq_job.return_value
                    os.close(rq_job.meta['tmp_file_descriptor'])
                    os.remove(rq_job.meta['tmp_file'])
                    rq_job.delete()
                    return Response({'id': task_id}, status=status.HTTP_201_CREATED)
                elif rq_job.is_failed:
                    os.close(rq_job.meta['tmp_file_descriptor'])
                    os.remove(rq_job.meta['tmp_file'])
                    exc_info = str(rq_job.exc_info)
                    rq_job.delete()

                    # RQ adds a prefix with exception class name
                    import_error_prefix = '{}.{}'.format(
                        CvatImportError.__module__, CvatImportError.__name__)
                    if exc_info.startswith(import_error_prefix):
                        exc_info = exc_info.replace(import_error_prefix + ': ', '')
                        return Response(data=exc_info,
                            status=status.HTTP_400_BAD_REQUEST)
                    else:
                        return Response(data=exc_info,
                            status=status.HTTP_500_INTERNAL_SERVER_ERROR)

            return Response({'rq_id': rq_id}, status=status.HTTP_202_ACCEPTED)
        else:
            raise serializers.ValidationError(
                "Unexpected action specified for the request")

    def retrieve(self, request, pk=None):
        db_task = self.get_object() # force to call check_object_permissions
        action = self.request.query_params.get('action', None)
        if action is None:
            return super().retrieve(request, pk)
        elif action in ('export', 'download'):
            queue = django_rq.get_queue("default")
            rq_id = "/api/v1/tasks/{}/export".format(pk)

            rq_job = queue.fetch_job(rq_id)
            if rq_job:
                last_task_update_time = timezone.localtime(db_task.updated_date)
                request_time = rq_job.meta.get('request_time', None)
                if request_time is None or request_time < last_task_update_time:
                    rq_job.cancel()
                    rq_job.delete()
                else:
                    if rq_job.is_finished:
                        file_path = rq_job.return_value
                        if action == "download" and osp.exists(file_path):
                            rq_job.delete()

                            timestamp = datetime.strftime(last_task_update_time,
                                "%Y_%m_%d_%H_%M_%S")
                            filename = "task_{}_backup_{}{}".format(
                                db_task.name, timestamp,
                                osp.splitext(file_path)[1])
                            return sendfile(request, file_path, attachment=True,
                                attachment_filename=filename.lower())
                        else:
                            if osp.exists(file_path):
                                return Response(status=status.HTTP_201_CREATED)
                    elif rq_job.is_failed:
                        exc_info = str(rq_job.exc_info)
                        rq_job.delete()
                        return Response(exc_info,
                            status=status.HTTP_500_INTERNAL_SERVER_ERROR)
                    else:
                        return Response(status=status.HTTP_202_ACCEPTED)

            ttl = dm.views.TASK_CACHE_TTL.total_seconds()
            queue.enqueue_call(
                func=dm.views.backup_task,
                args=(pk, 'task_dump.zip'),
                job_id=rq_id,
                meta={ 'request_time': timezone.localtime() },
                result_ttl=ttl, failure_ttl=ttl)
            return Response(status=status.HTTP_202_ACCEPTED)

        else:
            raise serializers.ValidationError(
                "Unexpected action specified for the request")

    def perform_update(self, serializer):
        instance = serializer.instance
        project_id = instance.project_id
        updated_instance = serializer.save()
        if project_id != updated_instance.project_id:
            if project_id is not None:
                Project.objects.get(id=project_id).save()
            if updated_instance.project_id is not None:
                Project.objects.get(id=updated_instance.project_id).save()


    def perform_create(self, serializer):
        instance = serializer.save(owner=self.request.user,
            organization=self.request.iam_context['organization'])
        if instance.project:
            db_project = instance.project
            db_project.save()

    def perform_destroy(self, instance):
        task_dirname = instance.get_task_dirname()
        super().perform_destroy(instance)
        shutil.rmtree(task_dirname, ignore_errors=True)
        if instance.data and not instance.data.tasks.all():
            shutil.rmtree(instance.data.get_data_dirname(), ignore_errors=True)
            instance.data.delete()
        if instance.project:
            db_project = instance.project
            db_project.save()

    @swagger_auto_schema(
        method='get',
        operation_summary='Returns a list of jobs for a specific task',
        responses={'200': JobReadSerializer(many=True)})
    @action(detail=True, methods=['GET'], serializer_class=JobReadSerializer)
    def jobs(self, request, pk):
        self.get_object() # force to call check_object_permissions
        queryset = Job.objects.filter(segment__task_id=pk)
        serializer = JobReadSerializer(queryset, many=True,
            context={"request": request})

        return Response(serializer.data)

    def upload_finished(self, request):
        db_task = self.get_object() # call check_object_permissions as well
        task_data = db_task.data
        serializer = DataSerializer(task_data, data=request.data)
        serializer.is_valid(raise_exception=True)
        data = dict(serializer.validated_data.items())
        uploaded_files = task_data.get_uploaded_files()
        uploaded_files.extend(data.get('client_files'))
        serializer.validated_data.update({'client_files': uploaded_files})

        db_data = serializer.save()
        db_task.data = db_data
        db_task.save()
        data = {k: v for k, v in serializer.data.items()}

        data['use_zip_chunks'] = serializer.validated_data['use_zip_chunks']
        data['use_cache'] = serializer.validated_data['use_cache']
        data['copy_data'] = serializer.validated_data['copy_data']
        if data['use_cache']:
            db_task.data.storage_method = StorageMethodChoice.CACHE
            db_task.data.save(update_fields=['storage_method'])
        if data['server_files'] and not data.get('copy_data'):
            db_task.data.storage = StorageChoice.SHARE
            db_task.data.save(update_fields=['storage'])
        if db_data.cloud_storage:
            db_task.data.storage = StorageChoice.CLOUD_STORAGE
            db_task.data.save(update_fields=['storage'])
            # if the value of stop_frame is 0, then inside the function we cannot know
            # the value specified by the user or it's default value from the database
        if 'stop_frame' not in serializer.validated_data:
            data['stop_frame'] = None
        task.create(db_task.id, data)
        return Response(serializer.data, status=status.HTTP_202_ACCEPTED)

    @swagger_auto_schema(method='post', operation_summary='Method permanently attaches images or video to a task',
        request_body=DataSerializer,
    )
    @swagger_auto_schema(method='get', operation_summary='Method returns data for a specific task',
        manual_parameters=[
            openapi.Parameter('type', in_=openapi.IN_QUERY, required=True, type=openapi.TYPE_STRING,
                enum=['chunk', 'frame', 'preview', 'context_image'],
                description="Specifies the type of the requested data"),
            openapi.Parameter('quality', in_=openapi.IN_QUERY, required=True, type=openapi.TYPE_STRING,
                enum=['compressed', 'original'],
                description="Specifies the quality level of the requested data, doesn't matter for 'preview' type"),
            openapi.Parameter('number', in_=openapi.IN_QUERY, required=True, type=openapi.TYPE_NUMBER,
                description="A unique number value identifying chunk or frame, doesn't matter for 'preview' type"),
            ]
    )
    @action(detail=True, methods=['OPTIONS', 'POST', 'GET'], url_path=r'data/?$')
    def data(self, request, pk):
        db_task = self.get_object() # call check_object_permissions as well
        if request.method == 'POST' or request.method == 'OPTIONS':
            task_data = db_task.data
            if not task_data:
                task_data = Data.objects.create()
                task_data.make_dirs()
                db_task.data = task_data
                db_task.save()
            elif task_data.size != 0:
                return Response(data='Adding more data is not supported',
                    status=status.HTTP_400_BAD_REQUEST)
            return self.upload_data(request)

        else:
            data_type = request.query_params.get('type', None)
            data_num = request.query_params.get('number', None)
            data_quality = request.query_params.get('quality', 'compressed')

            data_getter = DataChunkGetter(data_type, data_num, data_quality,
                db_task.dimension)

            return data_getter(request, db_task.data.start_frame,
                db_task.data.stop_frame, db_task.data)

    @swagger_auto_schema(method='get', operation_summary='Method allows to download task annotations',
        manual_parameters=[
            openapi.Parameter('format', openapi.IN_QUERY,
                description="Desired output format name\nYou can get the list of supported formats at:\n/server/annotation/formats",
                type=openapi.TYPE_STRING, required=False),
            openapi.Parameter('filename', openapi.IN_QUERY,
                description="Desired output file name",
                type=openapi.TYPE_STRING, required=False),
            openapi.Parameter('action', in_=openapi.IN_QUERY,
                description='Used to start downloading process after annotation file had been created',
                type=openapi.TYPE_STRING, required=False, enum=['download'])
        ],
        responses={
            '202': openapi.Response(description='Dump of annotations has been started'),
            '201': openapi.Response(description='Annotations file is ready to download'),
            '200': openapi.Response(description='Download of file started'),
            '405': openapi.Response(description='Format is not available'),
        }
    )
    @swagger_auto_schema(method='put', operation_summary='Method allows to upload task annotations',
        manual_parameters=[
            openapi.Parameter('format', openapi.IN_QUERY,
                description="Input format name\nYou can get the list of supported formats at:\n/server/annotation/formats",
                type=openapi.TYPE_STRING, required=False),
        ],
        responses={
            '202': openapi.Response(description='Uploading has been started'),
            '201': openapi.Response(description='Uploading has finished'),
            '405': openapi.Response(description='Format is not available'),
        }
    )
    @swagger_auto_schema(method='patch', operation_summary='Method performs a partial update of annotations in a specific task',
        manual_parameters=[openapi.Parameter('action', in_=openapi.IN_QUERY, required=True, type=openapi.TYPE_STRING,
            enum=['create', 'update', 'delete'])])
    @swagger_auto_schema(method='delete', operation_summary='Method deletes all annotations for a specific task')
    @action(detail=True, methods=['GET', 'DELETE', 'PUT', 'PATCH'],
        serializer_class=LabeledDataSerializer)
    def annotations(self, request, pk):
        db_task = self.get_object() # force to call check_object_permissions
        if request.method == 'GET':
            format_name = request.query_params.get('format')
            if format_name:
                return _export_annotations(db_instance=db_task,
                    rq_id="/api/v1/tasks/{}/annotations/{}".format(pk, format_name),
                    request=request,
                    action=request.query_params.get("action", "").lower(),
                    callback=dm.views.export_task_annotations,
                    format_name=format_name,
                    filename=request.query_params.get("filename", "").lower(),
                )
            else:
                data = dm.task.get_task_data(pk)
                serializer = LabeledDataSerializer(data=data)
                if serializer.is_valid(raise_exception=True):
                    return Response(serializer.data)
        elif request.method == 'PUT':
            format_name = request.query_params.get('format')
            if format_name:
                return _import_annotations(
                    request=request,
                    rq_id="{}@/api/v1/tasks/{}/annotations/upload".format(request.user, pk),
                    rq_func=dm.task.import_task_annotations,
                    pk=pk,
                    format_name=format_name,
                )
            else:
                serializer = LabeledDataSerializer(data=request.data)
                if serializer.is_valid(raise_exception=True):
                    data = dm.task.put_task_data(pk, serializer.data)
                    return Response(data)
        elif request.method == 'DELETE':
            dm.task.delete_task_data(pk)
            return Response(status=status.HTTP_204_NO_CONTENT)
        elif request.method == 'PATCH':
            action = self.request.query_params.get("action", None)
            if action not in dm.task.PatchAction.values():
                raise serializers.ValidationError(
                    "Please specify a correct 'action' for the request")
            serializer = LabeledDataSerializer(data=request.data)
            if serializer.is_valid(raise_exception=True):
                try:
                    data = dm.task.patch_task_data(pk, serializer.data, action)
                except (AttributeError, IntegrityError) as e:
                    return Response(data=str(e), status=status.HTTP_400_BAD_REQUEST)
                return Response(data)

    @swagger_auto_schema(method='get', operation_summary='When task is being created the method returns information about a status of the creation process')
    @action(detail=True, methods=['GET'], serializer_class=RqStatusSerializer)
    def status(self, request, pk):
        self.get_object() # force to call check_object_permissions
        response = self._get_rq_response(queue="default", job_id=f"/api/v1/tasks/{pk}")
        serializer = RqStatusSerializer(data=response)

        if serializer.is_valid(raise_exception=True):
            return Response(serializer.data)

    @staticmethod
    def _get_rq_response(queue, job_id):
        queue = django_rq.get_queue(queue)
        job = queue.fetch_job(job_id)
        response = {}
        if job is None or job.is_finished:
            response = { "state": "Finished" }
        elif job.is_queued:
            response = { "state": "Queued" }
        elif job.is_failed:
            response = { "state": "Failed", "message": job.exc_info }
        else:
            response = { "state": "Started" }
            if 'status' in job.meta:
                response['message'] = job.meta['status']

        return response

    @staticmethod
    @swagger_auto_schema(method='get', operation_summary='Method provides a meta information about media files which are related with the task',
        responses={'200': DataMetaSerializer()})
    @action(detail=True, methods=['GET'], serializer_class=DataMetaSerializer,
        url_path='data/meta')
    def data_info(request, pk):
        db_task = models.Task.objects.prefetch_related(
            Prefetch('data', queryset=models.Data.objects.select_related('video').prefetch_related(
                Prefetch('images', queryset=models.Image.objects.prefetch_related('related_files').order_by('frame'))
            ))
        ).get(pk=pk)

        if hasattr(db_task.data, 'video'):
            media = [db_task.data.video]
        else:
            media = list(db_task.data.images.all())

        frame_meta = [{
            'width': item.width,
            'height': item.height,
            'name': item.path,
            'has_related_context': hasattr(item, 'related_files') and item.related_files.exists()
        } for item in media]

        db_data = db_task.data
        db_data.frames = frame_meta

        serializer = DataMetaSerializer(db_data)
        return Response(serializer.data)

    @swagger_auto_schema(method='get', operation_summary='Export task as a dataset in a specific format',
        manual_parameters=[
            openapi.Parameter('format', openapi.IN_QUERY,
                description="Desired output format name\nYou can get the list of supported formats at:\n/server/annotation/formats",
                type=openapi.TYPE_STRING, required=True),
            openapi.Parameter('filename', openapi.IN_QUERY,
                description="Desired output file name",
                type=openapi.TYPE_STRING, required=False),
            openapi.Parameter('action', in_=openapi.IN_QUERY,
                description='Used to start downloading process after annotation file had been created',
                type=openapi.TYPE_STRING, required=False, enum=['download'])
        ],
        responses={'202': openapi.Response(description='Exporting has been started'),
            '201': openapi.Response(description='Output file is ready for downloading'),
            '200': openapi.Response(description='Download of file started'),
            '405': openapi.Response(description='Format is not available'),
        }
    )
    @action(detail=True, methods=['GET'], serializer_class=None,
        url_path='dataset')
    def dataset_export(self, request, pk):
        db_task = self.get_object() # force to call check_object_permissions

        format_name = request.query_params.get("format", "")
        return _export_annotations(db_instance=db_task,
            rq_id="/api/v1/tasks/{}/dataset/{}".format(pk, format_name),
            request=request,
            action=request.query_params.get("action", "").lower(),
            callback=dm.views.export_task_as_dataset,
            format_name=format_name,
            filename=request.query_params.get("filename", "").lower(),
        )

@method_decorator(name='retrieve', decorator=swagger_auto_schema(operation_summary='Method returns details of a job'))
@method_decorator(name='update', decorator=swagger_auto_schema(operation_summary='Method updates a job by id'))
@method_decorator(name='partial_update', decorator=swagger_auto_schema(
    operation_summary='Methods does a partial update of chosen fields in a job'))
class JobViewSet(viewsets.GenericViewSet, mixins.ListModelMixin,
    mixins.RetrieveModelMixin, mixins.UpdateModelMixin):
    queryset = Job.objects.all().order_by('id')

    def get_queryset(self):
        queryset = super().get_queryset()
        if self.action == 'list':
            perm = JobPermission.create_list(self.request)
            queryset = perm.filter(queryset)

        return queryset

    def get_serializer_class(self):
        if self.request.method in SAFE_METHODS:
            return JobReadSerializer
        else:
            return JobWriteSerializer

    @swagger_auto_schema(method='get', operation_summary='Method returns annotations for a specific job')
    @swagger_auto_schema(method='put', operation_summary='Method performs an update of all annotations in a specific job')
    @swagger_auto_schema(method='patch', manual_parameters=[
        openapi.Parameter('action', in_=openapi.IN_QUERY, type=openapi.TYPE_STRING, required=True,
            enum=['create', 'update', 'delete'])],
            operation_summary='Method performs a partial update of annotations in a specific job')
    @swagger_auto_schema(method='delete', operation_summary='Method deletes all annotations for a specific job')
    @action(detail=True, methods=['GET', 'DELETE', 'PUT', 'PATCH'],
        serializer_class=LabeledDataSerializer)
    def annotations(self, request, pk):
        self.get_object() # force to call check_object_permissions
        if request.method == 'GET':
            data = dm.task.get_job_data(pk)
            return Response(data)
        elif request.method == 'PUT':
            format_name = request.query_params.get("format", "")
            if format_name:
                return _import_annotations(
                    request=request,
                    rq_id="{}@/api/v1/jobs/{}/annotations/upload".format(request.user, pk),
                    rq_func=dm.task.import_job_annotations,
                    pk=pk,
                    format_name=format_name
                )
            else:
                serializer = LabeledDataSerializer(data=request.data)
                if serializer.is_valid(raise_exception=True):
                    try:
                        data = dm.task.put_job_data(pk, serializer.data)
                    except (AttributeError, IntegrityError) as e:
                        return Response(data=str(e), status=status.HTTP_400_BAD_REQUEST)
                    return Response(data)
        elif request.method == 'DELETE':
            dm.task.delete_job_data(pk)
            return Response(status=status.HTTP_204_NO_CONTENT)
        elif request.method == 'PATCH':
            action = self.request.query_params.get("action", None)
            if action not in dm.task.PatchAction.values():
                raise serializers.ValidationError(
                    "Please specify a correct 'action' for the request")
            serializer = LabeledDataSerializer(data=request.data)
            if serializer.is_valid(raise_exception=True):
                try:
                    data = dm.task.patch_job_data(pk, serializer.data, action)
                except (AttributeError, IntegrityError) as e:
                    return Response(data=str(e), status=status.HTTP_400_BAD_REQUEST)
                return Response(data)

    @swagger_auto_schema(
        method='get',
        operation_summary='Method returns list of issues for the job',
        responses={'200': IssueReadSerializer(many=True)})
    @action(detail=True, methods=['GET'], serializer_class=IssueReadSerializer)
    def issues(self, request, pk):
        db_job = self.get_object()
        queryset = db_job.issues
        serializer = IssueReadSerializer(queryset,
            context={'request': request}, many=True)

<<<<<<< HEAD
        return Response(serializer.data)
=======

@method_decorator(name='create', decorator=swagger_auto_schema(operation_summary='Submit a review for a job'))
@method_decorator(name='destroy', decorator=swagger_auto_schema(operation_summary='Method removes a review from a job'))
class ReviewViewSet(viewsets.GenericViewSet, mixins.DestroyModelMixin, mixins.CreateModelMixin):
    queryset = Review.objects.all().order_by('id')

    def get_serializer_class(self):
        if self.request.method == 'POST':
            return CombinedReviewSerializer
        else:
            return ReviewSerializer
>>>>>>> cc057a7a

    @swagger_auto_schema(method='get', operation_summary='Method returns data for a specific job',
        manual_parameters=[
            openapi.Parameter('type', in_=openapi.IN_QUERY, required=True, type=openapi.TYPE_STRING,
                enum=['chunk', 'frame', 'preview', 'context_image'],
                description="Specifies the type of the requested data"),
            openapi.Parameter('quality', in_=openapi.IN_QUERY, required=True, type=openapi.TYPE_STRING,
                enum=['compressed', 'original'],
                description="Specifies the quality level of the requested data, doesn't matter for 'preview' type"),
            openapi.Parameter('number', in_=openapi.IN_QUERY, required=True, type=openapi.TYPE_NUMBER,
                description="A unique number value identifying chunk or frame, doesn't matter for 'preview' type"),
            ]
    )
    @action(detail=True)
    def data(self, request, pk):
        db_job = self.get_object() # call check_object_permissions as well
        data_type = request.query_params.get('type', None)
        data_num = request.query_params.get('number', None)
        data_quality = request.query_params.get('quality', 'compressed')

        data_getter = DataChunkGetter(data_type, data_num, data_quality,
            db_job.segment.task.dimension)

        return data_getter(request, db_job.segment.start_frame,
            db_job.segment.stop_frame, db_job.segment.task.data)

class IssueViewSet(viewsets.ModelViewSet):
    queryset = Issue.objects.all().order_by('-id')
    http_method_names = ['get', 'post', 'patch', 'delete', 'options']

    def get_queryset(self):
        queryset = super().get_queryset()
        if self.action == 'list':
            perm = IssuePermission.create_list(self.request)
            queryset = perm.filter(queryset)

        return queryset

    def get_serializer_class(self):
        if self.request.method in SAFE_METHODS:
            return IssueReadSerializer
        else:
            return IssueWriteSerializer

    def perform_create(self, serializer):
        serializer.save(owner=self.request.user)

    @swagger_auto_schema(
        method='get',
        operation_summary='The action returns all comments of a specific issue',
        responses={'200': CommentReadSerializer(many=True)})
    @action(detail=True, methods=['GET'], serializer_class=CommentReadSerializer)
    def comments(self, request, pk):
        db_issue = self.get_object()
        queryset = db_issue.comments
        serializer = CommentReadSerializer(queryset,
            context={'request': request}, many=True)

        return Response(serializer.data)

class CommentViewSet(viewsets.ModelViewSet):
    queryset = Comment.objects.all().order_by('-id')
    http_method_names = ['get', 'post', 'patch', 'delete', 'options']

    def get_queryset(self):
        queryset = super().get_queryset()
        if self.action == 'list':
            perm = CommentPermission.create_list(self.request)
            queryset = perm.filter(queryset)

        return queryset

    def get_serializer_class(self):
        if self.request.method in SAFE_METHODS:
            return CommentReadSerializer
        else:
            return CommentWriteSerializer

    def perform_create(self, serializer):
        serializer.save(owner=self.request.user)

class UserFilter(filters.FilterSet):
    class Meta:
        model = User
        fields = ("id", "is_active")

@method_decorator(name='list', decorator=swagger_auto_schema(
    manual_parameters=[
            openapi.Parameter('id',openapi.IN_QUERY,description="A unique number value identifying this user",type=openapi.TYPE_NUMBER),
            openapi.Parameter('is_active',openapi.IN_QUERY,description="Returns only active users",type=openapi.TYPE_BOOLEAN),
    ],
    operation_summary='Method provides a paginated list of users registered on the server'))
@method_decorator(name='retrieve', decorator=swagger_auto_schema(
    operation_summary='Method provides information of a specific user'))
@method_decorator(name='partial_update', decorator=swagger_auto_schema(
    operation_summary='Method updates chosen fields of a user'))
@method_decorator(name='destroy', decorator=swagger_auto_schema(
    operation_summary='Method deletes a specific user from the server'))
class UserViewSet(viewsets.GenericViewSet, mixins.ListModelMixin,
    mixins.RetrieveModelMixin, mixins.UpdateModelMixin, mixins.DestroyModelMixin):
    queryset = User.objects.prefetch_related('groups').all().order_by('id')
    http_method_names = ['get', 'post', 'head', 'patch', 'delete']
    search_fields = ('username', 'first_name', 'last_name')
    filterset_class = UserFilter

    def get_queryset(self):
        queryset = super().get_queryset()
        if self.action == 'list':
            perm = UserPermission(self.request, self)
            queryset = perm.filter(queryset)

        return queryset

    def get_serializer_class(self):
        user = self.request.user
        if user.is_staff:
            return UserSerializer
        else:
            is_self = int(self.kwargs.get("pk", 0)) == user.id or \
                self.action == "self"
            if is_self and self.request.method in SAFE_METHODS:
                return UserSerializer
            else:
                return BasicUserSerializer

    @swagger_auto_schema(method='get', operation_summary='Method returns an instance of a user who is currently authorized')
    @action(detail=False, methods=['GET'])
    def self(self, request):
        """
        Method returns an instance of a user who is currently authorized
        """
        serializer_class = self.get_serializer_class()
        serializer = serializer_class(request.user, context={ "request": request })
        return Response(serializer.data)

class RedefineDescriptionField(FieldInspector):
    # pylint: disable=no-self-use
    def process_result(self, result, method_name, obj, **kwargs):
        if isinstance(result, openapi.Schema):
            if hasattr(result, 'title') and result.title == 'Specific attributes':
                result.description = 'structure like key1=value1&key2=value2\n' \
                    'supported: range=aws_range'
        return result

class CloudStorageFilter(filters.FilterSet):
    display_name = filters.CharFilter(field_name='display_name', lookup_expr='icontains')
    provider_type = filters.CharFilter(field_name='provider_type', lookup_expr='icontains')
    resource = filters.CharFilter(field_name='resource', lookup_expr='icontains')
    credentials_type = filters.CharFilter(field_name='credentials_type', lookup_expr='icontains')
    description = filters.CharFilter(field_name='description', lookup_expr='icontains')
    owner = filters.CharFilter(field_name='owner__username', lookup_expr='icontains')

    class Meta:
        model = models.CloudStorage
        fields = ('id', 'display_name', 'provider_type', 'resource', 'credentials_type', 'description', 'owner')

@method_decorator(
    name='retrieve',
    decorator=swagger_auto_schema(
        operation_summary='Method returns details of a specific cloud storage',
        responses={
            '200': openapi.Response(description='A details of a storage'),
        },
        tags=['cloud storages']
    )
)
@method_decorator(name='list', decorator=swagger_auto_schema(
        operation_summary='Returns a paginated list of storages according to query parameters',
        manual_parameters=[
                openapi.Parameter('provider_type', openapi.IN_QUERY, description="A supported provider of cloud storages",
                                type=openapi.TYPE_STRING, enum=CloudProviderChoice.list()),
                openapi.Parameter('display_name', openapi.IN_QUERY, description="A display name of storage", type=openapi.TYPE_STRING),
                openapi.Parameter('resource', openapi.IN_QUERY, description="A name of bucket or container", type=openapi.TYPE_STRING),
                openapi.Parameter('owner', openapi.IN_QUERY, description="A resource owner", type=openapi.TYPE_STRING),
                openapi.Parameter('credentials_type', openapi.IN_QUERY, description="A type of a granting access", type=openapi.TYPE_STRING, enum=CredentialsTypeChoice.list()),
            ],
        responses={'200': BaseCloudStorageSerializer(many=True)},
        tags=['cloud storages'],
        field_inspectors=[RedefineDescriptionField]
    )
)
@method_decorator(name='destroy', decorator=swagger_auto_schema(
        operation_summary='Method deletes a specific cloud storage',
        tags=['cloud storages']
    )
)
@method_decorator(name='partial_update', decorator=swagger_auto_schema(
        operation_summary='Methods does a partial update of chosen fields in a cloud storage instance',
        tags=['cloud storages'],
        field_inspectors=[RedefineDescriptionField]
    )
)
class CloudStorageViewSet(viewsets.ModelViewSet):
    http_method_names = ['get', 'post', 'patch', 'delete']
    queryset = CloudStorageModel.objects.all().prefetch_related('data').order_by('-id')
    search_fields = ('provider_type', 'display_name', 'resource', 'credentials_type', 'owner__username', 'description')
    filterset_class = CloudStorageFilter

    def get_serializer_class(self):
        if self.request.method in ("POST", "PATCH"):
            return CloudStorageSerializer
        else:
            return BaseCloudStorageSerializer

    def get_queryset(self):
        queryset = super().get_queryset()
        if self.action == 'list':
            perm = CloudStoragePermission(self.request, self)
            queryset = perm.filter(queryset)

        provider_type = self.request.query_params.get('provider_type', None)
        if provider_type:
            if provider_type in CloudProviderChoice.list():
                return queryset.filter(provider_type=provider_type)
            raise ValidationError('Unsupported type of cloud provider')
        return queryset

    def perform_create(self, serializer):
        serializer.save(
            owner=self.request.user,
            organization=self.request.iam_context['organization'])

    def perform_destroy(self, instance):
        cloud_storage_dirname = instance.get_storage_dirname()
        super().perform_destroy(instance)
        shutil.rmtree(cloud_storage_dirname, ignore_errors=True)

    @method_decorator(name='create', decorator=swagger_auto_schema(
            operation_summary='Method creates a cloud storage with a specified characteristics',
            responses={
                '201': openapi.Response(description='A storage has beed created')
            },
            tags=['cloud storages'],
            field_inspectors=[RedefineDescriptionField],
        )
    )
    def create(self, request, *args, **kwargs):
        try:
            response = super().create(request, *args, **kwargs)
        except IntegrityError:
            response = HttpResponseBadRequest('Same storage already exists')
        except ValidationError as exceptions:
                msg_body = ""
                for ex in exceptions.args:
                    for field, ex_msg in ex.items():
                        msg_body += ': '.join([field, ex_msg if isinstance(ex_msg, str) else str(ex_msg[0])])
                        msg_body += '\n'
                return HttpResponseBadRequest(msg_body)
        except APIException as ex:
            return Response(data=ex.get_full_details(), status=ex.status_code)
        except Exception as ex:
            response = HttpResponseBadRequest(str(ex))
        return response

    @swagger_auto_schema(
        method='get',
        operation_summary='Method returns a manifest content',
        manual_parameters=[
            openapi.Parameter('manifest_path', openapi.IN_QUERY,
                description="Path to the manifest file in a cloud storage",
                type=openapi.TYPE_STRING)
        ],
        responses={
            '200': openapi.Response(description='A manifest content'),
        },
        tags=['cloud storages']
    )
    @action(detail=True, methods=['GET'], url_path='content')
    def content(self, request, pk):
        storage = None
        try:
            db_storage = self.get_object()
            credentials = Credentials()
            credentials.convert_from_db({
                'type': db_storage.credentials_type,
                'value': db_storage.credentials,
            })
            details = {
                'resource': db_storage.resource,
                'credentials': credentials,
                'specific_attributes': db_storage.get_specific_attributes()
            }
            storage = get_cloud_storage_instance(cloud_provider=db_storage.provider_type, **details)
            if not db_storage.manifests.count():
                raise Exception('There is no manifest file')
            manifest_path = request.query_params.get('manifest_path', 'manifest.jsonl')
            file_status = storage.get_file_status(manifest_path)
            if file_status == Status.NOT_FOUND:
                raise FileNotFoundError(errno.ENOENT,
                    "Not found on the cloud storage {}".format(db_storage.display_name), manifest_path)
            elif file_status == Status.FORBIDDEN:
                raise PermissionError(errno.EACCES,
                    "Access to the file on the '{}' cloud storage is denied".format(db_storage.display_name), manifest_path)

            full_manifest_path = os.path.join(db_storage.get_storage_dirname(), manifest_path)
            if not os.path.exists(full_manifest_path) or \
                    datetime.utcfromtimestamp(os.path.getmtime(full_manifest_path)).replace(tzinfo=pytz.UTC) < storage.get_file_last_modified(manifest_path):
                storage.download_file(manifest_path, full_manifest_path)
            manifest = ImageManifestManager(full_manifest_path, db_storage.get_storage_dirname())
            # need to update index
            manifest.set_index()
            manifest_files = manifest.data
            return Response(data=manifest_files, content_type="text/plain")

        except CloudStorageModel.DoesNotExist:
            message = f"Storage {pk} does not exist"
            slogger.glob.error(message)
            return HttpResponseNotFound(message)
        except FileNotFoundError as ex:
            msg = f"{ex.strerror} {ex.filename}"
            slogger.cloud_storage[pk].info(msg)
            return Response(data=msg, status=status.HTTP_404_NOT_FOUND)
        except Exception as ex:
            # check that cloud storage was not deleted
            storage_status = storage.get_status() if storage else None
            if storage_status == Status.FORBIDDEN:
                msg = 'The resource {} is no longer available. Access forbidden.'.format(storage.name)
            elif storage_status == Status.NOT_FOUND:
                msg = 'The resource {} not found. It may have been deleted.'.format(storage.name)
            else:
                msg = str(ex)
            return HttpResponseBadRequest(msg)

    @swagger_auto_schema(
        method='get',
        operation_summary='Method returns a preview image from a cloud storage',
        responses={
            '200': openapi.Response(description='Preview'),
        },
        tags=['cloud storages']
    )
    @action(detail=True, methods=['GET'], url_path='preview')
    def preview(self, request, pk):
        storage = None
        try:
            db_storage = self.get_object()
            if not os.path.exists(db_storage.get_preview_path()):
                credentials = Credentials()
                credentials.convert_from_db({
                    'type': db_storage.credentials_type,
                    'value': db_storage.credentials,
                })
                details = {
                    'resource': db_storage.resource,
                    'credentials': credentials,
                    'specific_attributes': db_storage.get_specific_attributes()
                }
                storage = get_cloud_storage_instance(cloud_provider=db_storage.provider_type, **details)
                if not db_storage.manifests.count():
                    raise Exception('Cannot get the cloud storage preview. There is no manifest file')
                preview_path = None
                for manifest_model in db_storage.manifests.all():
                    full_manifest_path = os.path.join(db_storage.get_storage_dirname(), manifest_model.filename)
                    if not os.path.exists(full_manifest_path) or \
                            datetime.utcfromtimestamp(os.path.getmtime(full_manifest_path)).replace(tzinfo=pytz.UTC) < storage.get_file_last_modified(manifest_model.filename):
                        storage.download_file(manifest_model.filename, full_manifest_path)
                    manifest = ImageManifestManager(
                        os.path.join(db_storage.get_storage_dirname(), manifest_model.filename),
                        db_storage.get_storage_dirname()
                    )
                    # need to update index
                    manifest.set_index()
                    if not len(manifest):
                        continue
                    preview_info = manifest[0]
                    preview_path = ''.join([preview_info['name'], preview_info['extension']])
                    break
                if not preview_path:
                    msg = 'Cloud storage {} does not contain any images'.format(pk)
                    slogger.cloud_storage[pk].info(msg)
                    return HttpResponseBadRequest(msg)

                file_status = storage.get_file_status(preview_path)
                if file_status == Status.NOT_FOUND:
                    raise FileNotFoundError(errno.ENOENT,
                        "Not found on the cloud storage {}".format(db_storage.display_name), preview_path)
                elif file_status == Status.FORBIDDEN:
                    raise PermissionError(errno.EACCES,
                        "Access to the file on the '{}' cloud storage is denied".format(db_storage.display_name), preview_path)
                with NamedTemporaryFile() as temp_image:
                    storage.download_file(preview_path, temp_image.name)
                    reader = ImageListReader([temp_image.name])
                    preview = reader.get_preview()
                    preview.save(db_storage.get_preview_path())
            content_type = mimetypes.guess_type(db_storage.get_preview_path())[0]
            return HttpResponse(open(db_storage.get_preview_path(), 'rb').read(), content_type)
        except CloudStorageModel.DoesNotExist:
            message = f"Storage {pk} does not exist"
            slogger.glob.error(message)
            return HttpResponseNotFound(message)
        except PermissionDenied:
            raise
        except Exception as ex:
            # check that cloud storage was not deleted
            storage_status = storage.get_status() if storage else None
            if storage_status == Status.FORBIDDEN:
                msg = 'The resource {} is no longer available. Access forbidden.'.format(storage.name)
            elif storage_status == Status.NOT_FOUND:
                msg = 'The resource {} not found. It may have been deleted.'.format(storage.name)
            else:
                msg = str(ex)
            return HttpResponseBadRequest(msg)

    @swagger_auto_schema(
        method='get',
        operation_summary='Method returns a cloud storage status',
        responses={
            '200': openapi.Response(description='Status'),
        },
        tags=['cloud storages']
    )
    @action(detail=True, methods=['GET'], url_path='status')
    def status(self, request, pk):
        try:
            db_storage = self.get_object()
            credentials = Credentials()
            credentials.convert_from_db({
                'type': db_storage.credentials_type,
                'value': db_storage.credentials,
            })
            details = {
                'resource': db_storage.resource,
                'credentials': credentials,
                'specific_attributes': db_storage.get_specific_attributes()
            }
            storage = get_cloud_storage_instance(cloud_provider=db_storage.provider_type, **details)
            storage_status = storage.get_status()
            return HttpResponse(storage_status)
        except CloudStorageModel.DoesNotExist:
            message = f"Storage {pk} does not exist"
            slogger.glob.error(message)
            return HttpResponseNotFound(message)
        except Exception as ex:
            msg = str(ex)
            return HttpResponseBadRequest(msg)

def rq_handler(job, exc_type, exc_value, tb):
    job.exc_info = "".join(
        traceback.format_exception_only(exc_type, exc_value))
    job.save()
    if "tasks" in job.id.split("/"):
        return task.rq_handler(job, exc_type, exc_value, tb)

    return True

# TODO: Method should be reimplemented as a separated view
# @swagger_auto_schema(method='put', manual_parameters=[openapi.Parameter('format', in_=openapi.IN_QUERY,
#         description='A name of a loader\nYou can get annotation loaders from this API:\n/server/annotation/formats',
#         required=True, type=openapi.TYPE_STRING)],
#     operation_summary='Method allows to upload annotations',
#     responses={'202': openapi.Response(description='Load of annotations has been started'),
#         '201': openapi.Response(description='Annotations have been uploaded')},
#     tags=['tasks'])
# @api_view(['PUT'])
def _import_annotations(request, rq_id, rq_func, pk, format_name):
    format_desc = {f.DISPLAY_NAME: f
        for f in dm.views.get_import_formats()}.get(format_name)
    if format_desc is None:
        raise serializers.ValidationError(
            "Unknown input format '{}'".format(format_name))
    elif not format_desc.ENABLED:
        return Response(status=status.HTTP_405_METHOD_NOT_ALLOWED)

    queue = django_rq.get_queue("default")
    rq_job = queue.fetch_job(rq_id)

    if not rq_job:
        serializer = AnnotationFileSerializer(data=request.data)
        if serializer.is_valid(raise_exception=True):
            anno_file = serializer.validated_data['annotation_file']
            fd, filename = mkstemp(prefix='cvat_{}'.format(pk))
            with open(filename, 'wb+') as f:
                for chunk in anno_file.chunks():
                    f.write(chunk)

            av_scan_paths(filename)
            rq_job = queue.enqueue_call(
                func=rq_func,
                args=(pk, filename, format_name),
                job_id=rq_id
            )
            rq_job.meta['tmp_file'] = filename
            rq_job.meta['tmp_file_descriptor'] = fd
            rq_job.save_meta()
    else:
        if rq_job.is_finished:
            os.close(rq_job.meta['tmp_file_descriptor'])
            os.remove(rq_job.meta['tmp_file'])
            rq_job.delete()
            return Response(status=status.HTTP_201_CREATED)
        elif rq_job.is_failed:
            os.close(rq_job.meta['tmp_file_descriptor'])
            os.remove(rq_job.meta['tmp_file'])
            exc_info = str(rq_job.exc_info)
            rq_job.delete()

            # RQ adds a prefix with exception class name
            import_error_prefix = '{}.{}'.format(
                CvatImportError.__module__, CvatImportError.__name__)
            if exc_info.startswith(import_error_prefix):
                exc_info = exc_info.replace(import_error_prefix + ': ', '')
                return Response(data=exc_info,
                    status=status.HTTP_400_BAD_REQUEST)
            else:
                return Response(data=exc_info,
                    status=status.HTTP_500_INTERNAL_SERVER_ERROR)

    return Response(status=status.HTTP_202_ACCEPTED)

def _export_annotations(db_instance, rq_id, request, format_name, action, callback, filename):
    if action not in {"", "download"}:
        raise serializers.ValidationError(
            "Unexpected action specified for the request")

    format_desc = {f.DISPLAY_NAME: f
        for f in dm.views.get_export_formats()}.get(format_name)
    if format_desc is None:
        raise serializers.ValidationError(
            "Unknown format specified for the request")
    elif not format_desc.ENABLED:
        return Response(status=status.HTTP_405_METHOD_NOT_ALLOWED)

    queue = django_rq.get_queue("default")

    rq_job = queue.fetch_job(rq_id)
    if rq_job:
        last_instance_update_time = timezone.localtime(db_instance.updated_date)
        if isinstance(db_instance, Project):
            tasks_update = list(map(lambda db_task: timezone.localtime(db_task.updated_date), db_instance.tasks.all()))
            last_instance_update_time = max(tasks_update + [last_instance_update_time])
        request_time = rq_job.meta.get('request_time', None)
        if request_time is None or request_time < last_instance_update_time:
            rq_job.cancel()
            rq_job.delete()
        else:
            if rq_job.is_finished:
                file_path = rq_job.return_value
                if action == "download" and osp.exists(file_path):
                    rq_job.delete()

                    timestamp = datetime.strftime(last_instance_update_time,
                        "%Y_%m_%d_%H_%M_%S")
                    filename = filename or \
                        "{}_{}-{}-{}{}".format(
                            "project" if isinstance(db_instance, models.Project) else "task",
                            db_instance.name, timestamp,
                            format_name, osp.splitext(file_path)[1]
                        )
                    return sendfile(request, file_path, attachment=True,
                        attachment_filename=filename.lower())
                else:
                    if osp.exists(file_path):
                        return Response(status=status.HTTP_201_CREATED)
            elif rq_job.is_failed:
                exc_info = str(rq_job.exc_info)
                rq_job.delete()
                return Response(exc_info,
                    status=status.HTTP_500_INTERNAL_SERVER_ERROR)
            else:
                return Response(status=status.HTTP_202_ACCEPTED)

    try:
        if request.scheme:
            server_address = request.scheme + '://'
        server_address += request.get_host()
    except Exception:
        server_address = None

    ttl = (dm.views.PROJECT_CACHE_TTL if isinstance(db_instance, Project) else dm.views.TASK_CACHE_TTL).total_seconds()
    queue.enqueue_call(func=callback,
        args=(db_instance.id, format_name, server_address), job_id=rq_id,
        meta={ 'request_time': timezone.localtime() },
        result_ttl=ttl, failure_ttl=ttl)
    return Response(status=status.HTTP_202_ACCEPTED)<|MERGE_RESOLUTION|>--- conflicted
+++ resolved
@@ -48,13 +48,8 @@
 from cvat.apps.engine.media_extractors import ImageListReader
 from cvat.apps.engine.mime_types import mimetypes
 from cvat.apps.engine.models import (
-<<<<<<< HEAD
-    Job, StatusChoice, Task, Project, Issue,
+    Job, StatusChoice, Task, Project, Issue, Data,
     Comment, StorageMethodChoice, StorageChoice, Image,
-=======
-    Job, StatusChoice, Task, Data, Project, Review, Issue,
-    Comment, StorageMethodChoice, ReviewStatus, StorageChoice, Image,
->>>>>>> cc057a7a
     CredentialsTypeChoice, CloudProviderChoice
 )
 from cvat.apps.engine.models import CloudStorage as CloudStorageModel
@@ -480,11 +475,7 @@
 @method_decorator(name='update', decorator=swagger_auto_schema(operation_summary='Method updates a task by id'))
 @method_decorator(name='destroy', decorator=swagger_auto_schema(operation_summary='Method deletes a specific task, all attached jobs, annotations, and data'))
 @method_decorator(name='partial_update', decorator=swagger_auto_schema(operation_summary='Methods does a partial update of chosen fields in a task'))
-<<<<<<< HEAD
-class TaskViewSet(viewsets.ModelViewSet):
-=======
-class TaskViewSet(UploadMixin, auth.TaskGetQuerySetMixin, viewsets.ModelViewSet):
->>>>>>> cc057a7a
+class TaskViewSet(UploadMixin, viewsets.ModelViewSet):
     queryset = Task.objects.prefetch_related(
             Prefetch('label_set', queryset=models.Label.objects.order_by('id')),
             "label_set__attributespec_set",
@@ -992,21 +983,7 @@
         serializer = IssueReadSerializer(queryset,
             context={'request': request}, many=True)
 
-<<<<<<< HEAD
         return Response(serializer.data)
-=======
-
-@method_decorator(name='create', decorator=swagger_auto_schema(operation_summary='Submit a review for a job'))
-@method_decorator(name='destroy', decorator=swagger_auto_schema(operation_summary='Method removes a review from a job'))
-class ReviewViewSet(viewsets.GenericViewSet, mixins.DestroyModelMixin, mixins.CreateModelMixin):
-    queryset = Review.objects.all().order_by('id')
-
-    def get_serializer_class(self):
-        if self.request.method == 'POST':
-            return CombinedReviewSerializer
-        else:
-            return ReviewSerializer
->>>>>>> cc057a7a
 
     @swagger_auto_schema(method='get', operation_summary='Method returns data for a specific job',
         manual_parameters=[
