# Copyright (C) 2018-2021 Intel Corporation
#
# SPDX-License-Identifier: MIT

import io
import os
import os.path as osp
import shutil
import traceback
import uuid
from datetime import datetime
from distutils.util import strtobool
from tempfile import mkstemp, NamedTemporaryFile
from PIL import Image as PILImage

import cv2
from django.db.models.query import Prefetch
import django_rq
from django.apps import apps
from django.conf import settings
from django.contrib.auth.models import User
from django.db import IntegrityError
from django.http import HttpResponse, HttpResponseNotFound, HttpResponseBadRequest
from django.shortcuts import get_object_or_404
from django.utils import timezone
from django.utils.decorators import method_decorator
from django_filters import rest_framework as filters
from django_filters.rest_framework import DjangoFilterBackend
from drf_yasg import openapi
from drf_yasg.inspectors import CoreAPICompatInspector, NotHandled, FieldInspector
from drf_yasg.utils import swagger_auto_schema
from rest_framework import mixins, serializers, status, viewsets
from rest_framework.decorators import action
from rest_framework.exceptions import APIException, NotFound, ValidationError
from rest_framework.permissions import SAFE_METHODS, IsAuthenticated
from rest_framework.renderers import JSONRenderer
from rest_framework.response import Response
from sendfile import sendfile

import cvat.apps.dataset_manager as dm
import cvat.apps.dataset_manager.views  # pylint: disable=unused-import
from cvat.apps.authentication import auth
from cvat.apps.engine.cloud_provider import get_cloud_storage_instance, check_cloud_storage_existing, Credentials
from cvat.apps.dataset_manager.bindings import CvatImportError
from cvat.apps.dataset_manager.serializers import DatasetFormatsSerializer
from cvat.apps.engine.frame_provider import FrameProvider
from cvat.apps.engine.media_extractors import MEDIA_TYPES, ImageListReader
from cvat.apps.engine.mime_types import mimetypes
from cvat.apps.engine.models import (
    Job, StatusChoice, Task, Project, Review, Issue,
    Comment, StorageMethodChoice, ReviewStatus, StorageChoice, Image,
    CredentialsTypeChoice, CloudProviderChoice
)
from cvat.apps.engine.models import CloudStorage as CloudStorageModel
from cvat.apps.engine.serializers import (
    AboutSerializer, AnnotationFileSerializer, BasicUserSerializer,
    DataMetaSerializer, DataSerializer, ExceptionSerializer,
    FileInfoSerializer, JobSerializer, LabeledDataSerializer,
    LogEventSerializer, ProjectSerializer, ProjectSearchSerializer, ProjectWithoutTaskSerializer,
    RqStatusSerializer, TaskSerializer, UserSerializer, PluginsSerializer, ReviewSerializer,
    CombinedReviewSerializer, IssueSerializer, CombinedIssueSerializer, CommentSerializer,
    CloudStorageSerializer, BaseCloudStorageSerializer, TaskFileSerializer,)
from utils.dataset_manifest import ImageManifestManager
from cvat.apps.engine.utils import av_scan_paths
from cvat.apps.engine.backup import import_task
from . import models, task
from .log import clogger, slogger

class ServerViewSet(viewsets.ViewSet):
    serializer_class = None

    # To get nice documentation about ServerViewSet actions it is necessary
    # to implement the method. By default, ViewSet doesn't provide it.
    def get_serializer(self, *args, **kwargs):
        pass

    @staticmethod
    @swagger_auto_schema(method='get', operation_summary='Method provides basic CVAT information',
        responses={'200': AboutSerializer})
    @action(detail=False, methods=['GET'], serializer_class=AboutSerializer)
    def about(request):
        from cvat import __version__ as cvat_version
        about = {
            "name": "Computer Vision Annotation Tool",
            "version": cvat_version,
            "description": "CVAT is completely re-designed and re-implemented " +
                "version of Video Annotation Tool from Irvine, California " +
                "tool. It is free, online, interactive video and image annotation " +
                "tool for computer vision. It is being used by our team to " +
                "annotate million of objects with different properties. Many UI " +
                "and UX decisions are based on feedbacks from professional data " +
                "annotation team."
        }
        serializer = AboutSerializer(data=about)
        if serializer.is_valid(raise_exception=True):
            return Response(data=serializer.data)

    @staticmethod
    @swagger_auto_schema(method='post', request_body=ExceptionSerializer)
    @action(detail=False, methods=['POST'], serializer_class=ExceptionSerializer)
    def exception(request):
        """
        Saves an exception from a client on the server

        Sends logs to the ELK if it is connected
        """
        serializer = ExceptionSerializer(data=request.data)
        if serializer.is_valid(raise_exception=True):
            additional_info = {
                "username": request.user.username,
                "name": "Send exception",
            }
            message = JSONRenderer().render({**serializer.data, **additional_info}).decode('UTF-8')
            jid = serializer.data.get("job_id")
            tid = serializer.data.get("task_id")
            if jid:
                clogger.job[jid].error(message)
            elif tid:
                clogger.task[tid].error(message)
            else:
                clogger.glob.error(message)

            return Response(serializer.data, status=status.HTTP_201_CREATED)

    @staticmethod
    @swagger_auto_schema(method='post', request_body=LogEventSerializer(many=True))
    @action(detail=False, methods=['POST'], serializer_class=LogEventSerializer)
    def logs(request):
        """
        Saves logs from a client on the server

        Sends logs to the ELK if it is connected
        """
        serializer = LogEventSerializer(many=True, data=request.data)
        if serializer.is_valid(raise_exception=True):
            user = { "username": request.user.username }
            for event in serializer.data:
                message = JSONRenderer().render({**event, **user}).decode('UTF-8')
                jid = event.get("job_id")
                tid = event.get("task_id")
                if jid:
                    clogger.job[jid].info(message)
                elif tid:
                    clogger.task[tid].info(message)
                else:
                    clogger.glob.info(message)
            return Response(serializer.data, status=status.HTTP_201_CREATED)

    @staticmethod
    @swagger_auto_schema(
        method='get', operation_summary='Returns all files and folders that are on the server along specified path',
        manual_parameters=[openapi.Parameter('directory', openapi.IN_QUERY, type=openapi.TYPE_STRING, description='Directory to browse')],
        responses={'200' : FileInfoSerializer(many=True)}
    )
    @action(detail=False, methods=['GET'], serializer_class=FileInfoSerializer)
    def share(request):
        param = request.query_params.get('directory', '/')
        if param.startswith("/"):
            param = param[1:]
        directory = os.path.abspath(os.path.join(settings.SHARE_ROOT, param))

        if directory.startswith(settings.SHARE_ROOT) and os.path.isdir(directory):
            data = []
            content = os.scandir(directory)
            for entry in content:
                entry_type = None
                if entry.is_file():
                    entry_type = "REG"
                elif entry.is_dir():
                    entry_type = "DIR"

                if entry_type:
                    data.append({"name": entry.name, "type": entry_type})

            serializer = FileInfoSerializer(many=True, data=data)
            if serializer.is_valid(raise_exception=True):
                return Response(serializer.data)
        else:
            return Response("{} is an invalid directory".format(param),
                status=status.HTTP_400_BAD_REQUEST)

    @staticmethod
    @swagger_auto_schema(method='get', operation_summary='Method provides the list of supported annotations formats',
        responses={'200': DatasetFormatsSerializer()})
    @action(detail=False, methods=['GET'], url_path='annotation/formats')
    def annotation_formats(request):
        data = dm.views.get_all_formats()
        return Response(DatasetFormatsSerializer(data).data)

    @staticmethod
    @swagger_auto_schema(method='get', operation_summary='Method provides allowed plugins.',
        responses={'200': PluginsSerializer()})
    @action(detail=False, methods=['GET'], url_path='plugins', serializer_class=PluginsSerializer)
    def plugins(request):
        response = {
            'GIT_INTEGRATION': apps.is_installed('cvat.apps.dataset_repo'),
            'ANALYTICS':       False,
            'MODELS':          False,
            'PREDICT':         apps.is_installed('cvat.apps.training')
        }
        if strtobool(os.environ.get("CVAT_ANALYTICS", '0')):
            response['ANALYTICS'] = True
        if strtobool(os.environ.get("CVAT_SERVERLESS", '0')):
            response['MODELS'] = True
        return Response(response)


class ProjectFilter(filters.FilterSet):
    name = filters.CharFilter(field_name="name", lookup_expr="icontains")
    owner = filters.CharFilter(field_name="owner__username", lookup_expr="icontains")
    assignee = filters.CharFilter(field_name="assignee__username", lookup_expr="icontains")
    status = filters.CharFilter(field_name="status", lookup_expr="icontains")

    class Meta:
        model = models.Project
        fields = ("id", "name", "owner", "status")

@method_decorator(name='list', decorator=swagger_auto_schema(
    operation_summary='Returns a paginated list of projects according to query parameters (12 projects per page)',
    manual_parameters=[
        openapi.Parameter('id', openapi.IN_QUERY, description="A unique number value identifying this project",
            type=openapi.TYPE_NUMBER),
        openapi.Parameter('name', openapi.IN_QUERY, description="Find all projects where name contains a parameter value",
            type=openapi.TYPE_STRING),
        openapi.Parameter('owner', openapi.IN_QUERY, description="Find all project where owner name contains a parameter value",
            type=openapi.TYPE_STRING),
        openapi.Parameter('status', openapi.IN_QUERY, description="Find all projects with a specific status",
            type=openapi.TYPE_STRING, enum=[str(i) for i in StatusChoice]),
        openapi.Parameter('names_only', openapi.IN_QUERY, description="Returns only names and id's of projects.",
            type=openapi.TYPE_BOOLEAN),
        openapi.Parameter('without_tasks', openapi.IN_QUERY, description="Returns only projects entities without related tasks",
            type=openapi.TYPE_BOOLEAN)],))
@method_decorator(name='create', decorator=swagger_auto_schema(operation_summary='Method creates a new project'))
@method_decorator(name='retrieve', decorator=swagger_auto_schema(operation_summary='Method returns details of a specific project'))
@method_decorator(name='destroy', decorator=swagger_auto_schema(operation_summary='Method deletes a specific project'))
@method_decorator(name='partial_update', decorator=swagger_auto_schema(operation_summary='Methods does a partial update of chosen fields in a project'))
class ProjectViewSet(auth.ProjectGetQuerySetMixin, viewsets.ModelViewSet):
    queryset = models.Project.objects.all().order_by('-id')
    search_fields = ("name", "owner__username", "assignee__username", "status")
    filterset_class = ProjectFilter
    ordering_fields = ("id", "name", "owner", "status", "assignee")
    http_method_names = ['get', 'post', 'head', 'patch', 'delete']

    def get_serializer_class(self):
        if self.request.query_params and self.request.query_params.get("names_only") == "true":
            return ProjectSearchSerializer
        if self.request.query_params and self.request.query_params.get("without_tasks") == "true":
            return ProjectWithoutTaskSerializer
        else:
            return ProjectSerializer

    def get_permissions(self):
        http_method = self.request.method
        permissions = [IsAuthenticated]

        if http_method in SAFE_METHODS:
            permissions.append(auth.ProjectAccessPermission)
        elif http_method in ["POST"]:
            permissions.append(auth.ProjectCreatePermission)
        elif http_method in ["PATCH"]:
            permissions.append(auth.ProjectChangePermission)
        elif http_method in ["DELETE"]:
            permissions.append(auth.ProjectDeletePermission)
        else:
            permissions.append(auth.AdminRolePermission)

        return [perm() for perm in permissions]

    def perform_create(self, serializer):
        def validate_project_limit(owner):
            admin_perm = auth.AdminRolePermission()
            is_admin = admin_perm.has_permission(self.request, self)
            if not is_admin and settings.RESTRICTIONS['project_limit'] is not None and \
                Project.objects.filter(owner=owner).count() >= settings.RESTRICTIONS['project_limit']:
                raise serializers.ValidationError('The user has the maximum number of projects')

        owner = self.request.data.get('owner', None)
        if owner:
            validate_project_limit(owner)
            serializer.save()
        else:
            validate_project_limit(self.request.user)
            serializer.save(owner=self.request.user)

    @swagger_auto_schema(method='get', operation_summary='Returns information of the tasks of the project with the selected id',
        responses={'200': TaskSerializer(many=True)})
    @action(detail=True, methods=['GET'], serializer_class=TaskSerializer)
    def tasks(self, request, pk):
        self.get_object() # force to call check_object_permissions
        queryset = Task.objects.filter(project_id=pk).order_by('-id')
        queryset = auth.filter_task_queryset(queryset, request.user)

        page = self.paginate_queryset(queryset)
        if page is not None:
            serializer = self.get_serializer(page, many=True,
                context={"request": request})
            return self.get_paginated_response(serializer.data)

        serializer = self.get_serializer(queryset, many=True,
            context={"request": request})
        return Response(serializer.data)


class TaskFilter(filters.FilterSet):
    project = filters.CharFilter(field_name="project__name", lookup_expr="icontains")
    name = filters.CharFilter(field_name="name", lookup_expr="icontains")
    owner = filters.CharFilter(field_name="owner__username", lookup_expr="icontains")
    mode = filters.CharFilter(field_name="mode", lookup_expr="icontains")
    status = filters.CharFilter(field_name="status", lookup_expr="icontains")
    assignee = filters.CharFilter(field_name="assignee__username", lookup_expr="icontains")

    class Meta:
        model = Task
        fields = ("id", "project_id", "project", "name", "owner", "mode", "status",
            "assignee")

class DjangoFilterInspector(CoreAPICompatInspector):
    def get_filter_parameters(self, filter_backend):
        if isinstance(filter_backend, DjangoFilterBackend):
            result = super(DjangoFilterInspector, self).get_filter_parameters(filter_backend)
            res = result.copy()

            for param in result:
                if param.get('name') == 'project_id' or param.get('name') == 'project':
                    res.remove(param)
            return res

        return NotHandled

@method_decorator(name='list', decorator=swagger_auto_schema(
    operation_summary='Returns a paginated list of tasks according to query parameters (10 tasks per page)',
    manual_parameters=[
            openapi.Parameter('id',openapi.IN_QUERY,description="A unique number value identifying this task",type=openapi.TYPE_NUMBER),
            openapi.Parameter('name', openapi.IN_QUERY, description="Find all tasks where name contains a parameter value", type=openapi.TYPE_STRING),
            openapi.Parameter('owner', openapi.IN_QUERY, description="Find all tasks where owner name contains a parameter value", type=openapi.TYPE_STRING),
            openapi.Parameter('mode', openapi.IN_QUERY, description="Find all tasks with a specific mode", type=openapi.TYPE_STRING, enum=['annotation', 'interpolation']),
            openapi.Parameter('status', openapi.IN_QUERY, description="Find all tasks with a specific status", type=openapi.TYPE_STRING,enum=['annotation','validation','completed']),
            openapi.Parameter('assignee', openapi.IN_QUERY, description="Find all tasks where assignee name contains a parameter value", type=openapi.TYPE_STRING)
        ],
    filter_inspectors=[DjangoFilterInspector]))
@method_decorator(name='create', decorator=swagger_auto_schema(operation_summary='Method creates a new task in a database without any attached images and videos'))
@method_decorator(name='retrieve', decorator=swagger_auto_schema(operation_summary='Method returns details of a specific task'))
@method_decorator(name='update', decorator=swagger_auto_schema(operation_summary='Method updates a task by id'))
@method_decorator(name='destroy', decorator=swagger_auto_schema(operation_summary='Method deletes a specific task, all attached jobs, annotations, and data'))
@method_decorator(name='partial_update', decorator=swagger_auto_schema(operation_summary='Methods does a partial update of chosen fields in a task'))
class TaskViewSet(auth.TaskGetQuerySetMixin, viewsets.ModelViewSet):
    queryset = Task.objects.all().prefetch_related(
            "label_set__attributespec_set",
            "segment_set__job_set",
        ).order_by('-id')
    serializer_class = TaskSerializer
    search_fields = ("name", "owner__username", "mode", "status")
    filterset_class = TaskFilter
    ordering_fields = ("id", "name", "owner", "status", "assignee")

    def get_permissions(self):
        http_method = self.request.method
        permissions = [IsAuthenticated]

        if http_method in SAFE_METHODS:
            permissions.append(auth.TaskAccessPermission)
        elif http_method in ["POST"]:
            permissions.append(auth.TaskCreatePermission)
        elif self.action == 'annotations' or http_method in ["PATCH", "PUT"]:
            permissions.append(auth.TaskChangePermission)
        elif http_method in ["DELETE"]:
            permissions.append(auth.TaskDeletePermission)
        else:
            permissions.append(auth.AdminRolePermission)

        return [perm() for perm in permissions]

    def _validate_task_limit(self, owner):
        admin_perm = auth.AdminRolePermission()
        is_admin = admin_perm.has_permission(self.request, self)
        if not is_admin and settings.RESTRICTIONS['task_limit'] is not None and \
            Task.objects.filter(owner=owner).count() >= settings.RESTRICTIONS['task_limit']:
            raise serializers.ValidationError('The user has the maximum number of tasks')

    def create(self, request):
        action = self.request.query_params.get('action', None)
        if action is None:
            return super().create(request)
        elif action == 'import':
            self._validate_task_limit(owner=self.request.user)
            if 'rq_id' in request.data:
                rq_id = request.data['rq_id']
            else:
                rq_id = "{}@/api/v1/tasks/{}/import".format(request.user, uuid.uuid4())

            queue = django_rq.get_queue("default")
            rq_job = queue.fetch_job(rq_id)

            if not rq_job:
                serializer = TaskFileSerializer(data=request.data)
                serializer.is_valid(raise_exception=True)
                task_file = serializer.validated_data['task_file']
                fd, filename = mkstemp(prefix='cvat_')
                with open(filename, 'wb+') as f:
                    for chunk in task_file.chunks():
                        f.write(chunk)
                rq_job = queue.enqueue_call(
                    func=import_task,
                    args=(filename, request.user.id),
                    job_id=rq_id,
                    meta={
                        'tmp_file': filename,
                        'tmp_file_descriptor': fd,
                    },
                )

            else:
                if rq_job.is_finished:
                    task_id = rq_job.return_value
                    os.close(rq_job.meta['tmp_file_descriptor'])
                    os.remove(rq_job.meta['tmp_file'])
                    rq_job.delete()
                    return Response({'id': task_id}, status=status.HTTP_201_CREATED)
                elif rq_job.is_failed:
                    os.close(rq_job.meta['tmp_file_descriptor'])
                    os.remove(rq_job.meta['tmp_file'])
                    exc_info = str(rq_job.exc_info)
                    rq_job.delete()

                    # RQ adds a prefix with exception class name
                    import_error_prefix = '{}.{}'.format(
                        CvatImportError.__module__, CvatImportError.__name__)
                    if exc_info.startswith(import_error_prefix):
                        exc_info = exc_info.replace(import_error_prefix + ': ', '')
                        return Response(data=exc_info,
                            status=status.HTTP_400_BAD_REQUEST)
                    else:
                        return Response(data=exc_info,
                            status=status.HTTP_500_INTERNAL_SERVER_ERROR)

            return Response({'rq_id': rq_id}, status=status.HTTP_202_ACCEPTED)
        else:
            raise serializers.ValidationError(
                "Unexpected action specified for the request")

    def retrieve(self, request, pk=None):
        db_task = self.get_object() # force to call check_object_permissions
        action = self.request.query_params.get('action', None)
        if action is None:
            return super().retrieve(request, pk)
        elif action in ('export', 'download'):
            queue = django_rq.get_queue("default")
            rq_id = "/api/v1/tasks/{}/export".format(pk)

            rq_job = queue.fetch_job(rq_id)
            if rq_job:
                last_task_update_time = timezone.localtime(db_task.updated_date)
                request_time = rq_job.meta.get('request_time', None)
                if request_time is None or request_time < last_task_update_time:
                    rq_job.cancel()
                    rq_job.delete()
                else:
                    if rq_job.is_finished:
                        file_path = rq_job.return_value
                        if action == "download" and osp.exists(file_path):
                            rq_job.delete()

                            timestamp = datetime.strftime(last_task_update_time,
                                "%Y_%m_%d_%H_%M_%S")
                            filename = "task_{}_backup_{}{}".format(
                                db_task.name, timestamp,
                                osp.splitext(file_path)[1])
                            return sendfile(request, file_path, attachment=True,
                                attachment_filename=filename.lower())
                        else:
                            if osp.exists(file_path):
                                return Response(status=status.HTTP_201_CREATED)
                    elif rq_job.is_failed:
                        exc_info = str(rq_job.exc_info)
                        rq_job.delete()
                        return Response(exc_info,
                            status=status.HTTP_500_INTERNAL_SERVER_ERROR)
                    else:
                        return Response(status=status.HTTP_202_ACCEPTED)

            ttl = dm.views.CACHE_TTL.total_seconds()
            queue.enqueue_call(
                func=dm.views.backup_task,
                args=(pk, 'task_dump.zip'),
                job_id=rq_id,
                meta={ 'request_time': timezone.localtime() },
                result_ttl=ttl, failure_ttl=ttl)
            return Response(status=status.HTTP_202_ACCEPTED)

        else:
            raise serializers.ValidationError(
                "Unexpected action specified for the request")

    def perform_create(self, serializer):
        owner = self.request.data.get('owner', None)
        if owner:
            self._validate_task_limit(owner)
            serializer.save()
        else:
            self._validate_task_limit(self.request.user)
            serializer.save(owner=self.request.user)

    def perform_destroy(self, instance):
        task_dirname = instance.get_task_dirname()
        super().perform_destroy(instance)
        shutil.rmtree(task_dirname, ignore_errors=True)
        if instance.data and not instance.data.tasks.all():
            shutil.rmtree(instance.data.get_data_dirname(), ignore_errors=True)
            instance.data.delete()

    @swagger_auto_schema(method='get', operation_summary='Returns a list of jobs for a specific task',
        responses={'200': JobSerializer(many=True)})
    @action(detail=True, methods=['GET'], serializer_class=JobSerializer)
    def jobs(self, request, pk):
        self.get_object() # force to call check_object_permissions
        queryset = Job.objects.filter(segment__task_id=pk)
        serializer = JobSerializer(queryset, many=True,
            context={"request": request})

        return Response(serializer.data)

    @swagger_auto_schema(method='post', operation_summary='Method permanently attaches images or video to a task',
        request_body=DataSerializer,
    )
    @swagger_auto_schema(method='get', operation_summary='Method returns data for a specific task',
        manual_parameters=[
            openapi.Parameter('type', in_=openapi.IN_QUERY, required=True, type=openapi.TYPE_STRING,
                enum=['chunk', 'frame', 'preview', 'context_image'],
                description="Specifies the type of the requested data"),
            openapi.Parameter('quality', in_=openapi.IN_QUERY, required=True, type=openapi.TYPE_STRING,
                enum=['compressed', 'original'],
                description="Specifies the quality level of the requested data, doesn't matter for 'preview' type"),
            openapi.Parameter('number', in_=openapi.IN_QUERY, required=True, type=openapi.TYPE_NUMBER,
                description="A unique number value identifying chunk or frame, doesn't matter for 'preview' type"),
            ]
    )
    @action(detail=True, methods=['POST', 'GET'])
    def data(self, request, pk):
        db_task = self.get_object() # call check_object_permissions as well
        if request.method == 'POST':
            if db_task.data:
                return Response(data='Adding more data is not supported',
                    status=status.HTTP_400_BAD_REQUEST)
            serializer = DataSerializer(data=request.data)
            serializer.is_valid(raise_exception=True)
            db_data = serializer.save()
            db_task.data = db_data
            db_task.save()
            data = {k:v for k, v in serializer.data.items()}
            data['use_zip_chunks'] = serializer.validated_data['use_zip_chunks']
            data['use_cache'] = serializer.validated_data['use_cache']
            data['copy_data'] = serializer.validated_data['copy_data']
            if data['use_cache']:
                db_task.data.storage_method = StorageMethodChoice.CACHE
                db_task.data.save(update_fields=['storage_method'])
            if data['server_files'] and not data.get('copy_data'):
                db_task.data.storage = StorageChoice.SHARE
                db_task.data.save(update_fields=['storage'])
            if db_data.cloud_storage:
                db_task.data.storage = StorageChoice.CLOUD_STORAGE
                db_task.data.save(update_fields=['storage'])
            # if the value of stop_frame is 0, then inside the function we cannot know
            # the value specified by the user or it's default value from the database
            if 'stop_frame' not in serializer.validated_data:
                data['stop_frame'] = None
            task.create(db_task.id, data)
            return Response(serializer.data, status=status.HTTP_202_ACCEPTED)
        else:
            data_type = request.query_params.get('type', None)
            data_id = request.query_params.get('number', None)
            data_quality = request.query_params.get('quality', 'compressed')

            possible_data_type_values = ('chunk', 'frame', 'preview', 'context_image')
            possible_quality_values = ('compressed', 'original')

            try:
                if not data_type or data_type not in possible_data_type_values:
                    raise ValidationError(detail='Data type not specified or has wrong value')
                elif data_type == 'chunk' or data_type == 'frame':
                    if not data_id:
                        raise ValidationError(detail='Number is not specified')
                    elif data_quality not in possible_quality_values:
                        raise ValidationError(detail='Wrong quality value')

                db_data = db_task.data
                if not db_data:
                    raise NotFound(detail='Cannot find requested data for the task')

                frame_provider = FrameProvider(db_task.data, db_task.dimension)

                if data_type == 'chunk':
                    data_id = int(data_id)

                    data_quality = FrameProvider.Quality.COMPRESSED \
                        if data_quality == 'compressed' else FrameProvider.Quality.ORIGINAL

                    #TODO: av.FFmpegError processing
                    if settings.USE_CACHE and db_data.storage_method == StorageMethodChoice.CACHE:
                        buff, mime_type = frame_provider.get_chunk(data_id, data_quality)
                        return HttpResponse(buff.getvalue(), content_type=mime_type)

                    # Follow symbol links if the chunk is a link on a real image otherwise
                    # mimetype detection inside sendfile will work incorrectly.
                    path = os.path.realpath(frame_provider.get_chunk(data_id, data_quality))
                    return sendfile(request, path)

                elif data_type == 'frame':
                    data_id = int(data_id)
                    data_quality = FrameProvider.Quality.COMPRESSED \
                        if data_quality == 'compressed' else FrameProvider.Quality.ORIGINAL
                    buf, mime = frame_provider.get_frame(data_id, data_quality)

                    return HttpResponse(buf.getvalue(), content_type=mime)

                elif data_type == 'preview':
                    return sendfile(request, frame_provider.get_preview())

                elif data_type == 'context_image':
                    data_id = int(data_id)
                    image = Image.objects.get(data_id=db_data.id, frame=data_id)
                    for i in image.related_files.all():
                        path = os.path.realpath(str(i.path))
                        image = cv2.imread(path)
                        success, result = cv2.imencode('.JPEG', image)
                        if not success:
                            raise Exception('Failed to encode image to ".jpeg" format')
                        return HttpResponse(io.BytesIO(result.tobytes()), content_type='image/jpeg')
                    return Response(data='No context image related to the frame',
                                    status=status.HTTP_404_NOT_FOUND)
                else:
                    return Response(data='unknown data type {}.'.format(data_type), status=status.HTTP_400_BAD_REQUEST)
            except APIException as e:
                return Response(data=e.get_full_details(), status=e.status_code)
            except FileNotFoundError as ex:
                msg = f"{ex.strerror} {ex.filename}"
                slogger.task[pk].error(msg, exc_info=True)
                return Response(data=msg, status=status.HTTP_404_NOT_FOUND)
            except Exception as e:
                msg = 'cannot get requested data type: {}, number: {}, quality: {}'.format(data_type, data_id, data_quality)
                slogger.task[pk].error(msg, exc_info=True)
                return Response(data=msg + '\n' + str(e), status=status.HTTP_400_BAD_REQUEST)

    @swagger_auto_schema(method='get', operation_summary='Method allows to download task annotations',
        manual_parameters=[
            openapi.Parameter('format', openapi.IN_QUERY,
                description="Desired output format name\nYou can get the list of supported formats at:\n/server/annotation/formats",
                type=openapi.TYPE_STRING, required=False),
            openapi.Parameter('filename', openapi.IN_QUERY,
                description="Desired output file name",
                type=openapi.TYPE_STRING, required=False),
            openapi.Parameter('action', in_=openapi.IN_QUERY,
                description='Used to start downloading process after annotation file had been created',
                type=openapi.TYPE_STRING, required=False, enum=['download'])
        ],
        responses={
            '202': openapi.Response(description='Dump of annotations has been started'),
            '201': openapi.Response(description='Annotations file is ready to download'),
            '200': openapi.Response(description='Download of file started'),
            '405': openapi.Response(description='Format is not available'),
        }
    )
    @swagger_auto_schema(method='put', operation_summary='Method allows to upload task annotations',
        manual_parameters=[
            openapi.Parameter('format', openapi.IN_QUERY,
                description="Input format name\nYou can get the list of supported formats at:\n/server/annotation/formats",
                type=openapi.TYPE_STRING, required=False),
        ],
        responses={
            '202': openapi.Response(description='Uploading has been started'),
            '201': openapi.Response(description='Uploading has finished'),
            '405': openapi.Response(description='Format is not available'),
        }
    )
    @swagger_auto_schema(method='patch', operation_summary='Method performs a partial update of annotations in a specific task',
        manual_parameters=[openapi.Parameter('action', in_=openapi.IN_QUERY, required=True, type=openapi.TYPE_STRING,
            enum=['create', 'update', 'delete'])])
    @swagger_auto_schema(method='delete', operation_summary='Method deletes all annotations for a specific task')
    @action(detail=True, methods=['GET', 'DELETE', 'PUT', 'PATCH'],
        serializer_class=LabeledDataSerializer)
    def annotations(self, request, pk):
        db_task = self.get_object() # force to call check_object_permissions
        if request.method == 'GET':
            format_name = request.query_params.get('format')
            if format_name:
                return _export_annotations(db_task=db_task,
                    rq_id="/api/v1/tasks/{}/annotations/{}".format(pk, format_name),
                    request=request,
                    action=request.query_params.get("action", "").lower(),
                    callback=dm.views.export_task_annotations,
                    format_name=format_name,
                    filename=request.query_params.get("filename", "").lower(),
                )
            else:
                data = dm.task.get_task_data(pk)
                serializer = LabeledDataSerializer(data=data)
                if serializer.is_valid(raise_exception=True):
                    return Response(serializer.data)
        elif request.method == 'PUT':
            format_name = request.query_params.get('format')
            if format_name:
                return _import_annotations(
                    request=request,
                    rq_id="{}@/api/v1/tasks/{}/annotations/upload".format(request.user, pk),
                    rq_func=dm.task.import_task_annotations,
                    pk=pk,
                    format_name=format_name,
                )
            else:
                serializer = LabeledDataSerializer(data=request.data)
                if serializer.is_valid(raise_exception=True):
                    data = dm.task.put_task_data(pk, serializer.data)
                    return Response(data)
        elif request.method == 'DELETE':
            dm.task.delete_task_data(pk)
            return Response(status=status.HTTP_204_NO_CONTENT)
        elif request.method == 'PATCH':
            action = self.request.query_params.get("action", None)
            if action not in dm.task.PatchAction.values():
                raise serializers.ValidationError(
                    "Please specify a correct 'action' for the request")
            serializer = LabeledDataSerializer(data=request.data)
            if serializer.is_valid(raise_exception=True):
                try:
                    data = dm.task.patch_task_data(pk, serializer.data, action)
                except (AttributeError, IntegrityError) as e:
                    return Response(data=str(e), status=status.HTTP_400_BAD_REQUEST)
                return Response(data)

    @swagger_auto_schema(method='get', operation_summary='When task is being created the method returns information about a status of the creation process')
    @action(detail=True, methods=['GET'], serializer_class=RqStatusSerializer)
    def status(self, request, pk):
        self.get_object() # force to call check_object_permissions
        response = self._get_rq_response(queue="default",
            job_id="/api/{}/tasks/{}".format(request.version, pk))
        serializer = RqStatusSerializer(data=response)

        if serializer.is_valid(raise_exception=True):
            return Response(serializer.data)

    @staticmethod
    def _get_rq_response(queue, job_id):
        queue = django_rq.get_queue(queue)
        job = queue.fetch_job(job_id)
        response = {}
        if job is None or job.is_finished:
            response = { "state": "Finished" }
        elif job.is_queued:
            response = { "state": "Queued" }
        elif job.is_failed:
            response = { "state": "Failed", "message": job.exc_info }
        else:
            response = { "state": "Started" }
            if 'status' in job.meta:
                response['message'] = job.meta['status']

        return response

    @staticmethod
    @swagger_auto_schema(method='get', operation_summary='Method provides a meta information about media files which are related with the task',
        responses={'200': DataMetaSerializer()})
    @action(detail=True, methods=['GET'], serializer_class=DataMetaSerializer,
        url_path='data/meta')
    def data_info(request, pk):
        db_task = models.Task.objects.prefetch_related(
            Prefetch('data', queryset=models.Data.objects.select_related('video').prefetch_related(
                Prefetch('images', queryset=models.Image.objects.prefetch_related('related_files').order_by('frame'))
            ))
        ).get(pk=pk)

        if hasattr(db_task.data, 'video'):
            media = [db_task.data.video]
        else:
            media = list(db_task.data.images.all())

        frame_meta = [{
            'width': item.width,
            'height': item.height,
            'name': item.path,
            'has_related_context': hasattr(item, 'related_files') and item.related_files.exists()
        } for item in media]

        db_data = db_task.data
        db_data.frames = frame_meta

        serializer = DataMetaSerializer(db_data)
        return Response(serializer.data)

    @swagger_auto_schema(method='get', operation_summary='Export task as a dataset in a specific format',
        manual_parameters=[
            openapi.Parameter('format', openapi.IN_QUERY,
                description="Desired output format name\nYou can get the list of supported formats at:\n/server/annotation/formats",
                type=openapi.TYPE_STRING, required=True),
            openapi.Parameter('filename', openapi.IN_QUERY,
                description="Desired output file name",
                type=openapi.TYPE_STRING, required=False),
            openapi.Parameter('action', in_=openapi.IN_QUERY,
                description='Used to start downloading process after annotation file had been created',
                type=openapi.TYPE_STRING, required=False, enum=['download'])
        ],
        responses={'202': openapi.Response(description='Exporting has been started'),
            '201': openapi.Response(description='Output file is ready for downloading'),
            '200': openapi.Response(description='Download of file started'),
            '405': openapi.Response(description='Format is not available'),
        }
    )
    @action(detail=True, methods=['GET'], serializer_class=None,
        url_path='dataset')
    def dataset_export(self, request, pk):
        db_task = self.get_object() # force to call check_object_permissions

        format_name = request.query_params.get("format", "")
        return _export_annotations(db_task=db_task,
            rq_id="/api/v1/tasks/{}/dataset/{}".format(pk, format_name),
            request=request,
            action=request.query_params.get("action", "").lower(),
            callback=dm.views.export_task_as_dataset,
            format_name=format_name,
            filename=request.query_params.get("filename", "").lower(),
        )

@method_decorator(name='retrieve', decorator=swagger_auto_schema(operation_summary='Method returns details of a job'))
@method_decorator(name='update', decorator=swagger_auto_schema(operation_summary='Method updates a job by id'))
@method_decorator(name='partial_update', decorator=swagger_auto_schema(
    operation_summary='Methods does a partial update of chosen fields in a job'))
class JobViewSet(viewsets.GenericViewSet,
    mixins.RetrieveModelMixin, mixins.UpdateModelMixin):
    queryset = Job.objects.all().order_by('id')
    serializer_class = JobSerializer

    def get_permissions(self):
        http_method = self.request.method
        permissions = [IsAuthenticated]

        if http_method in SAFE_METHODS:
            permissions.append(auth.JobAccessPermission)
        elif http_method in ['PATCH', 'PUT', 'DELETE']:
            permissions.append(auth.JobChangePermission)
        else:
            permissions.append(auth.AdminRolePermission)

        return [perm() for perm in permissions]

    @swagger_auto_schema(method='get', operation_summary='Method returns annotations for a specific job')
    @swagger_auto_schema(method='put', operation_summary='Method performs an update of all annotations in a specific job')
    @swagger_auto_schema(method='patch', manual_parameters=[
        openapi.Parameter('action', in_=openapi.IN_QUERY, type=openapi.TYPE_STRING, required=True,
            enum=['create', 'update', 'delete'])],
            operation_summary='Method performs a partial update of annotations in a specific job')
    @swagger_auto_schema(method='delete', operation_summary='Method deletes all annotations for a specific job')
    @action(detail=True, methods=['GET', 'DELETE', 'PUT', 'PATCH'],
        serializer_class=LabeledDataSerializer)
    def annotations(self, request, pk):
        self.get_object() # force to call check_object_permissions
        if request.method == 'GET':
            data = dm.task.get_job_data(pk)
            return Response(data)
        elif request.method == 'PUT':
            format_name = request.query_params.get("format", "")
            if format_name:
                return _import_annotations(
                    request=request,
                    rq_id="{}@/api/v1/jobs/{}/annotations/upload".format(request.user, pk),
                    rq_func=dm.task.import_job_annotations,
                    pk=pk,
                    format_name=format_name
                )
            else:
                serializer = LabeledDataSerializer(data=request.data)
                if serializer.is_valid(raise_exception=True):
                    try:
                        data = dm.task.put_job_data(pk, serializer.data)
                    except (AttributeError, IntegrityError) as e:
                        return Response(data=str(e), status=status.HTTP_400_BAD_REQUEST)
                    return Response(data)
        elif request.method == 'DELETE':
            dm.task.delete_job_data(pk)
            return Response(status=status.HTTP_204_NO_CONTENT)
        elif request.method == 'PATCH':
            action = self.request.query_params.get("action", None)
            if action not in dm.task.PatchAction.values():
                raise serializers.ValidationError(
                    "Please specify a correct 'action' for the request")
            serializer = LabeledDataSerializer(data=request.data)
            if serializer.is_valid(raise_exception=True):
                try:
                    data = dm.task.patch_job_data(pk, serializer.data, action)
                except (AttributeError, IntegrityError) as e:
                    return Response(data=str(e), status=status.HTTP_400_BAD_REQUEST)
                return Response(data)

    @swagger_auto_schema(method='get', operation_summary='Method returns list of reviews for the job',
        responses={'200': ReviewSerializer(many=True)}
    )
    @action(detail=True, methods=['GET'], serializer_class=ReviewSerializer)
    def reviews(self, request, pk):
        db_job = self.get_object()
        queryset = db_job.review_set
        serializer = ReviewSerializer(queryset, context={'request': request}, many=True)
        return Response(serializer.data)

    @swagger_auto_schema(method='get', operation_summary='Method returns list of issues for the job',
        responses={'200': CombinedIssueSerializer(many=True)}
    )
    @action(detail=True, methods=['GET'], serializer_class=CombinedIssueSerializer)
    def issues(self, request, pk):
        db_job = self.get_object()
        queryset = db_job.issue_set
        serializer = CombinedIssueSerializer(queryset, context={'request': request}, many=True)
        return Response(serializer.data)

@method_decorator(name='create', decorator=swagger_auto_schema(operation_summary='Submit a review for a job'))
@method_decorator(name='destroy', decorator=swagger_auto_schema(operation_summary='Method removes a review from a job'))
class ReviewViewSet(viewsets.GenericViewSet, mixins.DestroyModelMixin, mixins.CreateModelMixin):
    queryset = Review.objects.all().order_by('id')

    def get_serializer_class(self):
        if self.request.method == 'POST':
            return CombinedReviewSerializer
        else:
            return ReviewSerializer

    def get_permissions(self):
        permissions = [IsAuthenticated]
        if self.request.method == 'POST':
            permissions.append(auth.JobReviewPermission)
        else:
            permissions.append(auth.AdminRolePermission)

        return [perm() for perm in permissions]

    def create(self, request, *args, **kwargs):
        job_id = request.data['job']
        db_job = get_object_or_404(Job, pk=job_id)
        self.check_object_permissions(self.request, db_job)

        if request.data['status'] == ReviewStatus.REVIEW_FURTHER:
            if 'reviewer_id' not in request.data:
                return Response('Must provide a new reviewer', status=status.HTTP_400_BAD_REQUEST)
            reviewer_id = request.data['reviewer_id']
            reviewer = get_object_or_404(User, pk=reviewer_id)

        request.data.update({
            'reviewer_id': request.user.id,
        })
        if db_job.assignee:
            request.data.update({
                'assignee_id': db_job.assignee.id,
            })

        issue_set = request.data['issue_set']
        for issue in issue_set:
            issue['job'] = db_job.id
            issue['owner_id'] = request.user.id
            comment_set = issue['comment_set']
            for comment in comment_set:
                comment['author_id'] = request.user.id

        serializer = self.get_serializer(data=request.data, partial=True)
        serializer.is_valid(raise_exception=True)
        self.perform_create(serializer)
        headers = self.get_success_headers(serializer.data)

        if serializer.data['status'] == ReviewStatus.ACCEPTED:
            db_job.status = StatusChoice.COMPLETED
            db_job.save()
        elif serializer.data['status'] == ReviewStatus.REJECTED:
            db_job.status = StatusChoice.ANNOTATION
            db_job.save()
        else:
            db_job.reviewer = reviewer
            db_job.save()

        return Response(serializer.data, status=status.HTTP_201_CREATED, headers=headers)

@method_decorator(name='destroy', decorator=swagger_auto_schema(operation_summary='Method removes an issue from a job'))
@method_decorator(name='partial_update', decorator=swagger_auto_schema(operation_summary='Method updates an issue. It is used to resolve/reopen an issue'))
class IssueViewSet(viewsets.GenericViewSet,  mixins.DestroyModelMixin, mixins.UpdateModelMixin):
    queryset = Issue.objects.all().order_by('id')
    http_method_names = ['get', 'patch', 'delete', 'options']

    def get_serializer_class(self):
        return IssueSerializer

    def partial_update(self, request, *args, **kwargs):
        db_issue = self.get_object()
        if 'resolver_id' in request.data and request.data['resolver_id'] and db_issue.resolver is None:
            # resolve
            db_issue.resolver = request.user
            db_issue.resolved_date = datetime.now()
            db_issue.save(update_fields=['resolver', 'resolved_date'])
        elif 'resolver_id' in request.data and not request.data['resolver_id'] and db_issue.resolver is not None:
            # reopen
            db_issue.resolver = None
            db_issue.resolved_date = None
            db_issue.save(update_fields=['resolver', 'resolved_date'])
        serializer = self.get_serializer(db_issue)
        return Response(serializer.data)

    def get_permissions(self):
        http_method = self.request.method
        permissions = [IsAuthenticated]

        if http_method in SAFE_METHODS:
            permissions.append(auth.IssueAccessPermission)
        elif http_method in ['DELETE']:
            permissions.append(auth.IssueDestroyPermission)
        elif http_method in ['PATCH']:
            permissions.append(auth.IssueChangePermission)
        else:
            permissions.append(auth.AdminRolePermission)

        return [perm() for perm in permissions]

    @swagger_auto_schema(method='get', operation_summary='The action returns all comments of a specific issue',
        responses={'200': CommentSerializer(many=True)}
    )
    @action(detail=True, methods=['GET'], serializer_class=CommentSerializer)
    def comments(self, request, pk):
        db_issue = self.get_object()
        queryset = db_issue.comment_set
        serializer = CommentSerializer(queryset, context={'request': request}, many=True)
        return Response(serializer.data)

@method_decorator(name='partial_update', decorator=swagger_auto_schema(operation_summary='Method updates comment in an issue'))
@method_decorator(name='destroy', decorator=swagger_auto_schema(operation_summary='Method removes a comment from an issue'))
class CommentViewSet(viewsets.GenericViewSet,
    mixins.DestroyModelMixin, mixins.UpdateModelMixin, mixins.CreateModelMixin):
    queryset = Comment.objects.all().order_by('id')
    serializer_class = CommentSerializer
    http_method_names = ['get', 'post', 'patch', 'delete', 'options']

    def create(self, request, *args, **kwargs):
        request.data.update({
            'author_id': request.user.id,
        })
        issue_id = request.data['issue']
        db_issue = get_object_or_404(Issue, pk=issue_id)
        self.check_object_permissions(self.request, db_issue.job)
        return super().create(request, args, kwargs)

    def get_permissions(self):
        http_method = self.request.method
        permissions = [IsAuthenticated]

        if http_method in ['PATCH', 'DELETE']:
            permissions.append(auth.CommentChangePermission)
        elif http_method in ['POST']:
            permissions.append(auth.CommentCreatePermission)
        else:
            permissions.append(auth.AdminRolePermission)

        return [perm() for perm in permissions]

class UserFilter(filters.FilterSet):
    class Meta:
        model = User
        fields = ("id", "is_active")

@method_decorator(name='list', decorator=swagger_auto_schema(
    manual_parameters=[
            openapi.Parameter('id',openapi.IN_QUERY,description="A unique number value identifying this user",type=openapi.TYPE_NUMBER),
            openapi.Parameter('is_active',openapi.IN_QUERY,description="Returns only active users",type=openapi.TYPE_BOOLEAN),
    ],
    operation_summary='Method provides a paginated list of users registered on the server'))
@method_decorator(name='retrieve', decorator=swagger_auto_schema(
    operation_summary='Method provides information of a specific user'))
@method_decorator(name='partial_update', decorator=swagger_auto_schema(
    operation_summary='Method updates chosen fields of a user'))
@method_decorator(name='destroy', decorator=swagger_auto_schema(
    operation_summary='Method deletes a specific user from the server'))
class UserViewSet(viewsets.GenericViewSet, mixins.ListModelMixin,
    mixins.RetrieveModelMixin, mixins.UpdateModelMixin, mixins.DestroyModelMixin):
    queryset = User.objects.prefetch_related('groups').all().order_by('id')
    http_method_names = ['get', 'post', 'head', 'patch', 'delete']
    search_fields = ('username', 'first_name', 'last_name')
    filterset_class = UserFilter

    def get_serializer_class(self):
        user = self.request.user
        if user.is_staff:
            return UserSerializer
        else:
            is_self = int(self.kwargs.get("pk", 0)) == user.id or \
                self.action == "self"
            if is_self and self.request.method in SAFE_METHODS:
                return UserSerializer
            else:
                return BasicUserSerializer

    def get_permissions(self):
        permissions = [IsAuthenticated]
        user = self.request.user

        if not self.request.method in SAFE_METHODS:
            is_self = int(self.kwargs.get("pk", 0)) == user.id
            if not is_self:
                permissions.append(auth.AdminRolePermission)

        return [perm() for perm in permissions]

    @swagger_auto_schema(method='get', operation_summary='Method returns an instance of a user who is currently authorized')
    @action(detail=False, methods=['GET'])
    def self(self, request):
        """
        Method returns an instance of a user who is currently authorized
        """
        serializer_class = self.get_serializer_class()
        serializer = serializer_class(request.user, context={ "request": request })
        return Response(serializer.data)

class RedefineDescriptionField(FieldInspector):
    # pylint: disable=no-self-use
    def process_result(self, result, method_name, obj, **kwargs):
        if isinstance(result, openapi.Schema):
            if hasattr(result, 'title') and result.title == 'Specific attributes':
                result.description = 'structure like key1=value1&key2=value2\n' \
                    'supported: range=aws_range'
        return result

class CloudStorageFilter(filters.FilterSet):
    display_name = filters.CharFilter(field_name='display_name', lookup_expr='icontains')
    provider_type = filters.CharFilter(field_name='provider_type', lookup_expr='icontains')
    resource = filters.CharFilter(field_name='resource', lookup_expr='icontains')
    credentials_type = filters.CharFilter(field_name='credentials_type', lookup_expr='icontains')
    description = filters.CharFilter(field_name='description', lookup_expr='icontains')
    owner = filters.CharFilter(field_name='owner__username', lookup_expr='icontains')

    class Meta:
        model = models.CloudStorage
<<<<<<< HEAD
        fields = ('display_name', 'provider_type', 'resource', 'credentials_type', 'description', 'owner')
=======
        fields = ('id', 'display_name', 'provider_type', 'resource', 'credentials_type', 'description', 'owner')
>>>>>>> 9a8faf4e

@method_decorator(
    name='retrieve',
    decorator=swagger_auto_schema(
        operation_summary='Method returns details of a specific cloud storage',
        responses={
            '200': openapi.Response(description='A details of a storage'),
        },
        tags=['cloud storages']
    )
)
@method_decorator(name='list', decorator=swagger_auto_schema(
        operation_summary='Returns a paginated list of storages according to query parameters',
        manual_parameters=[
                openapi.Parameter('provider_type', openapi.IN_QUERY, description="A supported provider of cloud storages",
                                type=openapi.TYPE_STRING, enum=CloudProviderChoice.list()),
                openapi.Parameter('display_name', openapi.IN_QUERY, description="A display name of storage", type=openapi.TYPE_STRING),
                openapi.Parameter('resource', openapi.IN_QUERY, description="A name of bucket or container", type=openapi.TYPE_STRING),
                openapi.Parameter('owner', openapi.IN_QUERY, description="A resource owner", type=openapi.TYPE_STRING),
                openapi.Parameter('credentials_type', openapi.IN_QUERY, description="A type of a granting access", type=openapi.TYPE_STRING, enum=CredentialsTypeChoice.list()),
            ],
        responses={'200': BaseCloudStorageSerializer(many=True)},
        tags=['cloud storages'],
        field_inspectors=[RedefineDescriptionField]
    )
)
@method_decorator(name='destroy', decorator=swagger_auto_schema(
        operation_summary='Method deletes a specific cloud storage',
        tags=['cloud storages']
    )
)
@method_decorator(name='partial_update', decorator=swagger_auto_schema(
        operation_summary='Methods does a partial update of chosen fields in a cloud storage instance',
        tags=['cloud storages'],
        field_inspectors=[RedefineDescriptionField]
    )
)
class CloudStorageViewSet(auth.CloudStorageGetQuerySetMixin, viewsets.ModelViewSet):
    http_method_names = ['get', 'post', 'patch', 'delete']
    queryset = CloudStorageModel.objects.all().prefetch_related('data').order_by('-id')
    search_fields = ('provider_type', 'display_name', 'resource', 'credentials_type', 'owner__username', 'description')
    filterset_class = CloudStorageFilter

    def get_permissions(self):
        http_method = self.request.method
        permissions = [IsAuthenticated]

        if http_method in SAFE_METHODS:
            permissions.append(auth.CloudStorageAccessPermission)
        elif http_method in ("POST", "PATCH", "DELETE"):
            permissions.append(auth.CloudStorageChangePermission)
        else:
            permissions.append(auth.AdminRolePermission)
        return [perm() for perm in permissions]

    def get_serializer_class(self):
        if self.request.method in ("POST", "PATCH"):
            return CloudStorageSerializer
        else:
            return BaseCloudStorageSerializer

    def get_queryset(self):
        queryset = super().get_queryset()
        provider_type = self.request.query_params.get('provider_type', None)
        if provider_type:
            if provider_type in CloudProviderChoice.list():
                return queryset.filter(provider_type=provider_type)
            raise ValidationError('Unsupported type of cloud provider')
        return queryset

    def perform_create(self, serializer):
        # check that instance of cloud storage exists
        provider_type = serializer.validated_data.get('provider_type')
        credentials_type = serializer.validated_data.get('credentials_type')
        session_token = serializer.validated_data.get('session_token', '')
        account_name = serializer.validated_data.get('account_name', '')
        key = serializer.validated_data.get('key', '')
        secret_key = serializer.validated_data.get('secret_key', '')
        resource = serializer.validated_data.get('resource')
        specific_attributes = serializer.validated_data.get('specific_attributes', '')

        check_cloud_storage_existing(provider_type, credentials_type, session_token, account_name,
            key, secret_key, resource, specific_attributes)
        owner = self.request.data.get('owner')
        if owner:
            serializer.save()
        else:
            serializer.save(owner=self.request.user)

    def perform_destroy(self, instance):
        cloud_storage_dirname = instance.get_storage_dirname()
        super().perform_destroy(instance)
        shutil.rmtree(cloud_storage_dirname, ignore_errors=True)

    @method_decorator(name='create', decorator=swagger_auto_schema(
            operation_summary='Method creates a cloud storage with a specified characteristics',
            responses={
                '201': openapi.Response(description='A storage has beed created')
            },
            tags=['cloud storages'],
            field_inspectors=[RedefineDescriptionField],
        )
    )
    def create(self, request, *args, **kwargs):
        try:
            response = super().create(request, *args, **kwargs)
        except IntegrityError:
            response = HttpResponseBadRequest('Same storage already exists')
        except ValidationError as exceptions:
                msg_body = ""
                for ex in exceptions.args:
                    for field, ex_msg in ex.items():
                        msg_body += ": ".join([field, str(ex_msg[0])])
                        msg_body += '\n'
                return HttpResponseBadRequest(msg_body)
        except APIException as ex:
            return Response(data=ex.get_full_details(), status=ex.status_code)
        except Exception as ex:
            response = HttpResponseBadRequest(str(ex))
        return response

    @swagger_auto_schema(
        method='get',
        operation_summary='Method returns a manifest content',
        manual_parameters=[
            openapi.Parameter('manifest_path', openapi.IN_QUERY,
                description="Path to the manifest file in a cloud storage",
                type=openapi.TYPE_STRING)
        ],
        responses={
            '200': openapi.Response(description='A manifest content'),
        },
        tags=['cloud storages']
    )
    @action(detail=True, methods=['GET'], url_path='content')
    def content(self, request, pk):
        try:
            db_storage = CloudStorageModel.objects.get(pk=pk)
            credentials = Credentials()
            credentials.convert_from_db({
                'type': db_storage.credentials_type,
                'value': db_storage.credentials,
            })
            details = {
                'resource': db_storage.resource,
                'credentials': credentials,
                'specific_attributes': db_storage.get_specific_attributes()
            }
            storage = get_cloud_storage_instance(cloud_provider=db_storage.provider_type, **details)
            if not db_storage.manifest_set.count():
                raise Exception('There is no manifest file')
            manifest_path = request.query_params.get('manifest_path', 'manifest.jsonl')
            if not storage.is_object_exist(manifest_path):
                import errno
                raise FileNotFoundError(errno.ENOENT,
                    "Not found on the cloud storage {}".format(db_storage.display_name), manifest_path)

            full_manifest_path = os.path.join(db_storage.get_storage_dirname(), manifest_path)
            if not os.path.exists(full_manifest_path):
                # or \ os.path.getmtime(full_manifest_path) < storage.get_file_last_modified(full_manifest_path):
                # TODO: create sub dirs
                storage.download_file(manifest_path, full_manifest_path)
            manifest = ImageManifestManager(full_manifest_path)
            # need to reset previon index
            manifest.reset_index()
            manifest.init_index()
            manifest_files = manifest.data
            return Response(data=manifest_files, content_type="text/plain")

        except CloudStorageModel.DoesNotExist:
            message = f"Storage {pk} does not exist"
            slogger.glob.error(message)
            return HttpResponseNotFound(message)
        except FileNotFoundError as ex:
            msg = f"{ex.strerror} {ex.filename}"
            slogger.cloud_storage[pk].info(msg)
            return Response(data=msg, status=status.HTTP_404_NOT_FOUND)
        except Exception as ex:
            return HttpResponseBadRequest(str(ex))

    @swagger_auto_schema(
        method='get',
        operation_summary='Method returns a preview image from a cloud storage',
        responses={
            '200': openapi.Response(description='Preview'),
        },
        tags=['cloud storages']
    )
    @action(detail=True, methods=['GET'], url_path='preview')
    def preview(self, request, pk):
        try:
            db_storage = CloudStorageModel.objects.get(pk=pk)
            if not os.path.exists(db_storage.get_preview_path()):
                credentials = Credentials()
                credentials.convert_from_db({
                    'type': db_storage.credentials_type,
                    'value': db_storage.credentials,
                })
                details = {
                    'resource': db_storage.resource,
                    'credentials': credentials,
                    'specific_attributes': db_storage.get_specific_attributes()
                }
                storage = get_cloud_storage_instance(cloud_provider=db_storage.provider_type, **details)
                storage.initialize_content()
                storage_images = [f for f in storage.content if MEDIA_TYPES['image']['has_mime_type'](f)]
                if not len(storage_images):
                    msg = 'Cloud storage {} does not contain any images'.format(pk)
                    slogger.cloud_storage[pk].info(msg)
                    return HttpResponseBadRequest(msg)
                with NamedTemporaryFile() as temp_image:
                    storage.download_file(storage_images[0], temp_image.name)
                    reader = ImageListReader([temp_image.name])
                    preview = reader.get_preview()
                    preview.save(db_storage.get_preview_path())
            buf = io.BytesIO()
            PILImage.open(db_storage.get_preview_path()).save(buf, format='JPEG')
            buf.seek(0)
            content_type = mimetypes.guess_type(db_storage.get_preview_path())[0]
            return HttpResponse(buf.getvalue(), content_type)
        except CloudStorageModel.DoesNotExist:
            message = f"Storage {pk} does not exist"
            slogger.glob.error(message)
            return HttpResponseNotFound(message)
        except Exception as ex:
            return HttpResponseBadRequest(str(ex))

def rq_handler(job, exc_type, exc_value, tb):
    job.exc_info = "".join(
        traceback.format_exception_only(exc_type, exc_value))
    job.save()
    if "tasks" in job.id.split("/"):
        return task.rq_handler(job, exc_type, exc_value, tb)

    return True

# TODO: Method should be reimplemented as a separated view
# @swagger_auto_schema(method='put', manual_parameters=[openapi.Parameter('format', in_=openapi.IN_QUERY,
#         description='A name of a loader\nYou can get annotation loaders from this API:\n/server/annotation/formats',
#         required=True, type=openapi.TYPE_STRING)],
#     operation_summary='Method allows to upload annotations',
#     responses={'202': openapi.Response(description='Load of annotations has been started'),
#         '201': openapi.Response(description='Annotations have been uploaded')},
#     tags=['tasks'])
# @api_view(['PUT'])
def _import_annotations(request, rq_id, rq_func, pk, format_name):
    format_desc = {f.DISPLAY_NAME: f
        for f in dm.views.get_import_formats()}.get(format_name)
    if format_desc is None:
        raise serializers.ValidationError(
            "Unknown input format '{}'".format(format_name))
    elif not format_desc.ENABLED:
        return Response(status=status.HTTP_405_METHOD_NOT_ALLOWED)

    queue = django_rq.get_queue("default")
    rq_job = queue.fetch_job(rq_id)

    if not rq_job:
        serializer = AnnotationFileSerializer(data=request.data)
        if serializer.is_valid(raise_exception=True):
            anno_file = serializer.validated_data['annotation_file']
            fd, filename = mkstemp(prefix='cvat_{}'.format(pk))
            with open(filename, 'wb+') as f:
                for chunk in anno_file.chunks():
                    f.write(chunk)

            av_scan_paths(filename)
            rq_job = queue.enqueue_call(
                func=rq_func,
                args=(pk, filename, format_name),
                job_id=rq_id
            )
            rq_job.meta['tmp_file'] = filename
            rq_job.meta['tmp_file_descriptor'] = fd
            rq_job.save_meta()
    else:
        if rq_job.is_finished:
            os.close(rq_job.meta['tmp_file_descriptor'])
            os.remove(rq_job.meta['tmp_file'])
            rq_job.delete()
            return Response(status=status.HTTP_201_CREATED)
        elif rq_job.is_failed:
            os.close(rq_job.meta['tmp_file_descriptor'])
            os.remove(rq_job.meta['tmp_file'])
            exc_info = str(rq_job.exc_info)
            rq_job.delete()

            # RQ adds a prefix with exception class name
            import_error_prefix = '{}.{}'.format(
                CvatImportError.__module__, CvatImportError.__name__)
            if exc_info.startswith(import_error_prefix):
                exc_info = exc_info.replace(import_error_prefix + ': ', '')
                return Response(data=exc_info,
                    status=status.HTTP_400_BAD_REQUEST)
            else:
                return Response(data=exc_info,
                    status=status.HTTP_500_INTERNAL_SERVER_ERROR)

    return Response(status=status.HTTP_202_ACCEPTED)

def _export_annotations(db_task, rq_id, request, format_name, action, callback, filename):
    if action not in {"", "download"}:
        raise serializers.ValidationError(
            "Unexpected action specified for the request")

    format_desc = {f.DISPLAY_NAME: f
        for f in dm.views.get_export_formats()}.get(format_name)
    if format_desc is None:
        raise serializers.ValidationError(
            "Unknown format specified for the request")
    elif not format_desc.ENABLED:
        return Response(status=status.HTTP_405_METHOD_NOT_ALLOWED)

    queue = django_rq.get_queue("default")

    rq_job = queue.fetch_job(rq_id)
    if rq_job:
        last_task_update_time = timezone.localtime(db_task.updated_date)
        request_time = rq_job.meta.get('request_time', None)
        if request_time is None or request_time < last_task_update_time:
            rq_job.cancel()
            rq_job.delete()
        else:
            if rq_job.is_finished:
                file_path = rq_job.return_value
                if action == "download" and osp.exists(file_path):
                    rq_job.delete()

                    timestamp = datetime.strftime(last_task_update_time,
                        "%Y_%m_%d_%H_%M_%S")
                    filename = filename or \
                        "task_{}-{}-{}{}".format(
                        db_task.name, timestamp,
                        format_name, osp.splitext(file_path)[1])
                    return sendfile(request, file_path, attachment=True,
                        attachment_filename=filename.lower())
                else:
                    if osp.exists(file_path):
                        return Response(status=status.HTTP_201_CREATED)
            elif rq_job.is_failed:
                exc_info = str(rq_job.exc_info)
                rq_job.delete()
                return Response(exc_info,
                    status=status.HTTP_500_INTERNAL_SERVER_ERROR)
            else:
                return Response(status=status.HTTP_202_ACCEPTED)

    try:
        if request.scheme:
            server_address = request.scheme + '://'
        server_address += request.get_host()
    except Exception:
        server_address = None

    ttl = dm.views.CACHE_TTL.total_seconds()
    queue.enqueue_call(func=callback,
        args=(db_task.id, format_name, server_address), job_id=rq_id,
        meta={ 'request_time': timezone.localtime() },
        result_ttl=ttl, failure_ttl=ttl)
    return Response(status=status.HTTP_202_ACCEPTED)

<|MERGE_RESOLUTION|>--- conflicted
+++ resolved
@@ -1127,11 +1127,7 @@
 
     class Meta:
         model = models.CloudStorage
-<<<<<<< HEAD
-        fields = ('display_name', 'provider_type', 'resource', 'credentials_type', 'description', 'owner')
-=======
         fields = ('id', 'display_name', 'provider_type', 'resource', 'credentials_type', 'description', 'owner')
->>>>>>> 9a8faf4e
 
 @method_decorator(
     name='retrieve',
