--- conflicted
+++ resolved
@@ -237,15 +237,12 @@
 @method_decorator(name='retrieve', decorator=swagger_auto_schema(operation_summary='Method returns details of a specific project'))
 @method_decorator(name='destroy', decorator=swagger_auto_schema(operation_summary='Method deletes a specific project'))
 @method_decorator(name='partial_update', decorator=swagger_auto_schema(operation_summary='Methods does a partial update of chosen fields in a project'))
-<<<<<<< HEAD
+
 class ProjectViewSet(viewsets.ModelViewSet):
-    queryset = models.Project.objects.all().order_by('-id')
-=======
-class ProjectViewSet(auth.ProjectGetQuerySetMixin, viewsets.ModelViewSet):
     queryset = models.Project.objects.prefetch_related(Prefetch('label_set',
         queryset=models.Label.objects.order_by('id')
     ))
->>>>>>> 68fbcdec
+
     search_fields = ("name", "owner__username", "assignee__username", "status")
     filterset_class = ProjectFilter
     ordering_fields = ("id", "name", "owner", "status", "assignee")
@@ -479,14 +476,9 @@
 @method_decorator(name='update', decorator=swagger_auto_schema(operation_summary='Method updates a task by id'))
 @method_decorator(name='destroy', decorator=swagger_auto_schema(operation_summary='Method deletes a specific task, all attached jobs, annotations, and data'))
 @method_decorator(name='partial_update', decorator=swagger_auto_schema(operation_summary='Methods does a partial update of chosen fields in a task'))
-<<<<<<< HEAD
 class TaskViewSet(viewsets.ModelViewSet):
-    queryset = Task.objects.all().prefetch_related(
-=======
-class TaskViewSet(auth.TaskGetQuerySetMixin, viewsets.ModelViewSet):
     queryset = Task.objects.prefetch_related(
             Prefetch('label_set', queryset=models.Label.objects.order_by('id')),
->>>>>>> 68fbcdec
             "label_set__attributespec_set",
             "segment_set__job_set",
         ).order_by('-id')
