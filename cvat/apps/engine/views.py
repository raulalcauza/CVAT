# Copyright (C) 2018-2022 Intel Corporation
# Copyright (C) 2022-2023 CVAT.ai Corporation
#
# SPDX-License-Identifier: MIT

import os
import os.path as osp
from PIL import Image
from types import SimpleNamespace
from typing import Optional, Any, Dict, List, cast, Callable
import traceback
import textwrap
from copy import copy
from datetime import datetime
from tempfile import NamedTemporaryFile
from textwrap import dedent

import django_rq
from attr.converters import to_bool
from django.conf import settings
from django.contrib.auth.models import User
from django.db import IntegrityError, transaction
from django.db.models import Count
from django.db.models.query import Prefetch
from django.http import HttpResponse, HttpRequest, HttpResponseNotFound, HttpResponseBadRequest
from django.utils import timezone

from drf_spectacular.types import OpenApiTypes
from drf_spectacular.utils import (
    OpenApiParameter, OpenApiResponse, PolymorphicProxySerializer,
    extend_schema_view, extend_schema
)

from pathlib import Path
from rest_framework import mixins, serializers, status, viewsets
from rest_framework.decorators import action
from rest_framework.exceptions import APIException, NotFound, ValidationError, PermissionDenied
from rest_framework.parsers import MultiPartParser
from rest_framework.permissions import SAFE_METHODS
from rest_framework.response import Response
from rest_framework.settings import api_settings

import cvat.apps.dataset_manager as dm
import cvat.apps.dataset_manager.views  # pylint: disable=unused-import
from cvat.apps.engine.cloud_provider import db_storage_to_storage_instance, download_file_from_bucket, export_resource_to_cloud_storage
from cvat.apps.events.handlers import handle_dataset_export, handle_dataset_import
from cvat.apps.dataset_manager.bindings import CvatImportError
from cvat.apps.dataset_manager.serializers import DatasetFormatsSerializer
from cvat.apps.engine.frame_provider import FrameProvider
from cvat.apps.engine.media_extractors import get_mime
from cvat.apps.engine.models import (
    ClientFile, Job, JobType, Label, SegmentType, Task, Project, Issue, Data,
    Comment, StorageMethodChoice, StorageChoice,
    CloudProviderChoice, Location, CloudStorage as CloudStorageModel,
    Asset, AnnotationGuide)
from cvat.apps.engine.serializers import (
    AboutSerializer, AnnotationFileSerializer, BasicUserSerializer,
    DataMetaReadSerializer, DataMetaWriteSerializer, DataSerializer,
    FileInfoSerializer, JobReadSerializer, JobWriteSerializer, LabelSerializer,
    LabeledDataSerializer,
    ProjectReadSerializer, ProjectWriteSerializer,
    RqStatusSerializer, TaskReadSerializer, TaskWriteSerializer,
    UserSerializer, PluginsSerializer, IssueReadSerializer,
    AnnotationGuideReadSerializer, AnnotationGuideWriteSerializer,
    AssetReadSerializer, AssetWriteSerializer,
    IssueWriteSerializer, CommentReadSerializer, CommentWriteSerializer, CloudStorageWriteSerializer,
    CloudStorageReadSerializer, DatasetFileSerializer,
    ProjectFileSerializer, TaskFileSerializer, RqIdSerializer, CloudStorageContentSerializer)
from cvat.apps.engine.view_utils import (
    get_cloud_storage_for_import_or_export, parse_mask_to_poly_request_param, tus_chunk_action
)

from utils.dataset_manifest import ImageManifestManager
from cvat.apps.engine.utils import (
    av_scan_paths, process_failed_job, configure_dependent_job_to_download_from_cs,
    parse_exception_message, get_rq_job_meta, get_import_rq_id,
    import_resource_with_clean_up_after, sendfile, define_dependent_job, get_rq_lock_by_user,
    build_annotations_file_name,
)
from cvat.apps.engine import backup
from cvat.apps.engine.mixins import PartialUpdateModelMixin, UploadMixin, AnnotationMixin, SerializeMixin
from cvat.apps.engine.location import get_location_configuration, StorageType

from . import models, task
from .log import ServerLogManager
from cvat.apps.iam.permissions import (CloudStoragePermission,
    CommentPermission, IssuePermission, JobPermission, LabelPermission, ProjectPermission,
    TaskPermission, UserPermission, PolicyEnforcer, IsAuthenticatedOrReadPublicResource)
from cvat.apps.iam.filters import ORGANIZATION_OPEN_API_PARAMETERS
from cvat.apps.engine.cache import MediaCache

slogger = ServerLogManager(__name__)

_UPLOAD_PARSER_CLASSES = api_settings.DEFAULT_PARSER_CLASSES + [MultiPartParser]

@extend_schema(tags=['server'])
class ServerViewSet(viewsets.ViewSet):
    serializer_class = None
    iam_organization_field = None

    # To get nice documentation about ServerViewSet actions it is necessary
    # to implement the method. By default, ViewSet doesn't provide it.
    def get_serializer(self, *args, **kwargs):
        pass

    @staticmethod
    @extend_schema(summary='Method provides basic CVAT information',
        responses={
            '200': AboutSerializer,
        })
    @action(detail=False, methods=['GET'], serializer_class=AboutSerializer,
        permission_classes=[] # This endpoint is available for everyone
    )
    def about(request):
        from cvat import __version__ as cvat_version
        about = {
            "name": "Computer Vision Annotation Tool",
            "version": cvat_version,
            "description": "CVAT is completely re-designed and re-implemented " +
                "version of Video Annotation Tool from Irvine, California " +
                "tool. It is free, online, interactive video and image annotation " +
                "tool for computer vision. It is being used by our team to " +
                "annotate million of objects with different properties. Many UI " +
                "and UX decisions are based on feedbacks from professional data " +
                "annotation team."
        }
        serializer = AboutSerializer(data=about)
        if serializer.is_valid(raise_exception=True):
            return Response(data=serializer.data)

    @staticmethod
    @extend_schema(
        summary='Returns all files and folders that are on the server along specified path',
        parameters=[
            OpenApiParameter('directory', description='Directory to browse',
                location=OpenApiParameter.QUERY, type=OpenApiTypes.STR),
            OpenApiParameter('search', description='Search for specific files',
                location=OpenApiParameter.QUERY, type=OpenApiTypes.STR)
        ],
        responses={
            '200' : FileInfoSerializer(many=True)
        })
    @action(detail=False, methods=['GET'], serializer_class=FileInfoSerializer)
    def share(request):
        directory_param = request.query_params.get('directory', '/')
        search_param = request.query_params.get('search', '')

        if directory_param.startswith("/"):
            directory_param = directory_param[1:]

        directory = (Path(settings.SHARE_ROOT) / directory_param).absolute()

        if str(directory).startswith(settings.SHARE_ROOT) and directory.is_dir():
            data = []
            generator = directory.iterdir() if not search_param else (f for f in directory.iterdir() if f.name.startswith(search_param))

            for entry in generator:
                entry_type, entry_mime_type = None, None
                if entry.is_file():
                    entry_type = "REG"
                    entry_mime_type = get_mime(entry)
                    if entry_mime_type == 'zip':
                        entry_mime_type = 'archive'
                elif entry.is_dir():
                    entry_type = entry_mime_type = "DIR"

                if entry_type:
                    data.append({
                        "name": entry.name,
                        "type": entry_type,
                        "mime_type": entry_mime_type,
                    })

            # return directories at the top of the list
            serializer = FileInfoSerializer(many=True, data=sorted(data, key=lambda x: (x['type'], x['name'])))
            if serializer.is_valid(raise_exception=True):
                return Response(serializer.data)
        else:
            return Response("{} is an invalid directory".format(directory_param),
                status=status.HTTP_400_BAD_REQUEST)

    @staticmethod
    @extend_schema(
        summary='Method provides the list of supported annotations formats',
        responses={
            '200': DatasetFormatsSerializer,
        })
    @action(detail=False, methods=['GET'], url_path='annotation/formats')
    def annotation_formats(request):
        data = dm.views.get_all_formats()
        return Response(DatasetFormatsSerializer(data).data)

    @staticmethod
    @extend_schema(
        summary='Method provides allowed plugins',
        responses={
            '200': PluginsSerializer,
        })
    @action(detail=False, methods=['GET'], url_path='plugins', serializer_class=PluginsSerializer)
    def plugins(request):
        data = {
            'GIT_INTEGRATION': False, # kept for backwards compatibility
            'ANALYTICS': to_bool(os.environ.get("CVAT_ANALYTICS", False)),
            'MODELS': to_bool(os.environ.get("CVAT_SERVERLESS", False)),
            'PREDICT': False, # FIXME: it is unused anymore (for UI only)
        }
        return Response(PluginsSerializer(data).data)

@extend_schema(tags=['projects'])
@extend_schema_view(
    list=extend_schema(
        summary='Returns a paginated list of projects',
        responses={
            '200': ProjectReadSerializer(many=True),
        }),
    create=extend_schema(
        summary='Method creates a new project',
        request=ProjectWriteSerializer,
        parameters=ORGANIZATION_OPEN_API_PARAMETERS,
        responses={
            '201': ProjectReadSerializer, # check ProjectWriteSerializer.to_representation
        }),
    retrieve=extend_schema(
        summary='Method returns details of a specific project',
        responses={
            '200': ProjectReadSerializer,
        }),
    destroy=extend_schema(
        summary='Method deletes a specific project',
        responses={
            '204': OpenApiResponse(description='The project has been deleted'),
        }),
    partial_update=extend_schema(
        summary='Methods does a partial update of chosen fields in a project',
        request=ProjectWriteSerializer(partial=True),
        responses={
            '200': ProjectReadSerializer, # check ProjectWriteSerializer.to_representation
        })
)
class ProjectViewSet(viewsets.GenericViewSet, mixins.ListModelMixin,
    mixins.RetrieveModelMixin, mixins.CreateModelMixin, mixins.DestroyModelMixin,
    PartialUpdateModelMixin, UploadMixin, AnnotationMixin, SerializeMixin
):
    queryset = models.Project.objects.select_related(
        'assignee', 'owner', 'target_storage', 'source_storage', 'annotation_guide',
    ).prefetch_related('tasks').all()

    # NOTE: The search_fields attribute should be a list of names of text
    # type fields on the model,such as CharField or TextField
    search_fields = ('name', 'owner', 'assignee', 'status')
    filter_fields = list(search_fields) + ['id', 'updated_date']
    simple_filters = list(search_fields)
    ordering_fields = list(filter_fields)
    ordering = "-id"
    lookup_fields = {'owner': 'owner__username', 'assignee': 'assignee__username'}
    iam_organization_field = 'organization'
    IMPORT_RQ_ID_TEMPLATE = get_import_rq_id('project', {}, 'dataset', {})

    def get_serializer_class(self):
        if self.request.method in SAFE_METHODS:
            return ProjectReadSerializer
        else:
            return ProjectWriteSerializer

    def get_queryset(self):
        queryset = super().get_queryset()

        if self.action == 'list':
            perm = ProjectPermission.create_scope_list(self.request)
            queryset = perm.filter(queryset)
        return queryset

    @transaction.atomic
    def perform_create(self, serializer, **kwargs):
        serializer.save(
            owner=self.request.user,
            organization=self.request.iam_context['organization']
        )

        # Required for the extra summary information added in the queryset
        serializer.instance = self.get_queryset().get(pk=serializer.instance.pk)

    @extend_schema(methods=['GET'], summary='Export project as a dataset in a specific format',
        description=textwrap.dedent("""
            To check the status of the process of importing a project dataset from a file:

            After initiating the dataset upload, you will receive an rq_id parameter.
            Make sure to include this parameter as a query parameter in your subsequent
            GET /api/projects/id/dataset requests to track the status of the dataset import.
            Also you should specify action parameter: action=import_status.
        """),
        parameters=[
            OpenApiParameter('format', description='Desired output format name\n'
                'You can get the list of supported formats at:\n/server/annotation/formats',
                location=OpenApiParameter.QUERY, type=OpenApiTypes.STR, required=False),
            OpenApiParameter('filename', description='Desired output file name',
                location=OpenApiParameter.QUERY, type=OpenApiTypes.STR, required=False),
            OpenApiParameter('action', description='Used to start downloading process locally after annotation file has been created',
                location=OpenApiParameter.QUERY, type=OpenApiTypes.STR, required=False, enum=['download', 'import_status']),
            OpenApiParameter('location', description='Where need to save downloaded dataset',
                location=OpenApiParameter.QUERY, type=OpenApiTypes.STR, required=False,
                enum=Location.list()),
            OpenApiParameter('cloud_storage_id', description='Storage id',
                location=OpenApiParameter.QUERY, type=OpenApiTypes.INT, required=False),
            OpenApiParameter('use_default_location', description='Use the location that was configured in project to import dataset',
                location=OpenApiParameter.QUERY, type=OpenApiTypes.BOOL, required=False,
                default=True),
            OpenApiParameter('rq_id', description='rq id',
                location=OpenApiParameter.QUERY, type=OpenApiTypes.STR, required=False),
        ],
        responses={
            '200': OpenApiResponse(OpenApiTypes.BINARY, description='Download of file started'),
            '201': OpenApiResponse(description='Output file is ready for downloading'),
            '202': OpenApiResponse(description='Exporting has been started'),
            '405': OpenApiResponse(description='Format is not available'),
        })
    @extend_schema(methods=['POST'],
        summary='Import dataset in specific format as a project or check status of dataset import process',
        description=textwrap.dedent("""
            The request POST /api/projects/id/dataset will initiate file upload and will create
            the rq job on the server in which the process of dataset import from a file
            will be carried out. Please, use the GET /api/projects/id/dataset endpoint for checking status of the process.
        """),
        parameters=[
            OpenApiParameter('format', description='Desired dataset format name\n'
                'You can get the list of supported formats at:\n/server/annotation/formats',
                location=OpenApiParameter.QUERY, type=OpenApiTypes.STR, required=False),
            OpenApiParameter('location', description='Where to import the dataset from',
                location=OpenApiParameter.QUERY, type=OpenApiTypes.STR, required=False,
                enum=Location.list()),
            OpenApiParameter('cloud_storage_id', description='Storage id',
                location=OpenApiParameter.QUERY, type=OpenApiTypes.INT, required=False),
            OpenApiParameter('use_default_location', description='Use the location that was configured in the project to import annotations',
                location=OpenApiParameter.QUERY, type=OpenApiTypes.BOOL, required=False,
                default=True),
            OpenApiParameter('filename', description='Dataset file name',
                location=OpenApiParameter.QUERY, type=OpenApiTypes.STR, required=False),
        ],
        request=PolymorphicProxySerializer('DatasetWrite',
            # TODO: refactor to use required=False when possible
            serializers=[DatasetFileSerializer, OpenApiTypes.NONE],
            resource_type_field_name=None
        ),
        responses={
            '202': OpenApiResponse(RqIdSerializer, description='Importing has been started'),
            '400': OpenApiResponse(description='Failed to import dataset'),
            '405': OpenApiResponse(description='Format is not available'),
        })
    @action(detail=True, methods=['GET', 'POST', 'OPTIONS'], serializer_class=None,
        url_path=r'dataset/?$', parser_classes=_UPLOAD_PARSER_CLASSES)
    def dataset(self, request, pk):
        self._object = self.get_object() # force call of check_object_permissions()

        if request.method in {'POST', 'OPTIONS'}:
            return self.import_annotations(
                request=request,
                db_obj=self._object,
                import_func=_import_project_dataset,
                rq_func=dm.project.import_dataset_as_project,
                rq_id_template=self.IMPORT_RQ_ID_TEMPLATE
            )
        else:
            action = request.query_params.get("action", "").lower()
            if action in ("import_status",):
                queue = django_rq.get_queue(settings.CVAT_QUEUES.IMPORT_DATA.value)
                rq_id = request.query_params.get('rq_id')
                if not rq_id:
                    return Response('The rq_id param should be specified in the query parameters', status=status.HTTP_400_BAD_REQUEST)

                # check that the user has access to the current rq_job
                # We should not return any status of job including "404 not found" for user that has no access for this rq_job

                if self.IMPORT_RQ_ID_TEMPLATE.format(pk, request.user) != rq_id:
                    return Response(status=status.HTTP_403_FORBIDDEN)

                rq_job = queue.fetch_job(rq_id)
                if rq_job is None:
                    return Response(status=status.HTTP_404_NOT_FOUND)
                elif rq_job.is_finished:
                    if rq_job.dependency:
                        rq_job.dependency.delete()
                    rq_job.delete()
                    return Response(status=status.HTTP_201_CREATED)
                elif rq_job.is_failed or \
                        rq_job.is_deferred and rq_job.dependency and rq_job.dependency.is_failed:
                    exc_info = process_failed_job(rq_job)

                    return Response(
                        data=str(exc_info),
                        status=status.HTTP_500_INTERNAL_SERVER_ERROR
                    )
                else:
                    return Response(
                        data=self._get_rq_response(
                            settings.CVAT_QUEUES.IMPORT_DATA.value,
                            rq_id,
                        ),
                        status=status.HTTP_202_ACCEPTED
                    )
            else:
                return self.export_annotations(
                    request=request,
                    db_obj=self._object,
                    export_func=_export_annotations,
                    callback=dm.views.export_project_as_dataset
                )

    @tus_chunk_action(detail=True, suffix_base="dataset")
    def append_dataset_chunk(self, request, pk, file_id):
        self._object = self.get_object()
        return self.append_tus_chunk(request, file_id)

    def get_upload_dir(self):
        if 'dataset' in self.action:
            return self._object.get_tmp_dirname()
        elif 'backup' in self.action:
            return backup.get_backup_dirname()
        return ""

    def upload_finished(self, request):
        if self.action == 'dataset':
            format_name = request.query_params.get("format", "")
            filename = request.query_params.get("filename", "")
<<<<<<< HEAD
            conv_mask_to_poly = parse_mask_to_poly_request_param(request)
=======
            conv_mask_to_poly = to_bool(request.query_params.get('conv_mask_to_poly', True))
>>>>>>> 7286d659
            tmp_dir = self._object.get_tmp_dirname()
            uploaded_file = None
            if os.path.isfile(os.path.join(tmp_dir, filename)):
                uploaded_file = os.path.join(tmp_dir, filename)
            return _import_project_dataset(
                request=request,
                filename=uploaded_file,
                rq_id_template=self.IMPORT_RQ_ID_TEMPLATE,
                rq_func=dm.project.import_dataset_as_project,
                db_obj=self._object,
                format_name=format_name,
                conv_mask_to_poly=conv_mask_to_poly
            )
        elif self.action == 'import_backup':
            filename = request.query_params.get("filename", "")
            if filename:
                tmp_dir = backup.get_backup_dirname()
                backup_file = os.path.join(tmp_dir, filename)
                if os.path.isfile(backup_file):
                    return backup.import_project(
                        request,
                        settings.CVAT_QUEUES.IMPORT_DATA.value,
                        filename=backup_file,
                    )
                return Response(data='No such file were uploaded',
                        status=status.HTTP_400_BAD_REQUEST)
            return backup.import_project(request, settings.CVAT_QUEUES.IMPORT_DATA.value)
        return Response(data='Unknown upload was finished',
                        status=status.HTTP_400_BAD_REQUEST)

    @extend_schema(summary='Method allows to download project annotations',
        parameters=[
            OpenApiParameter('format', description='Desired output format name\n'
                'You can get the list of supported formats at:\n/server/annotation/formats',
                location=OpenApiParameter.QUERY, type=OpenApiTypes.STR, required=True),
            OpenApiParameter('filename', description='Desired output file name',
                location=OpenApiParameter.QUERY, type=OpenApiTypes.STR, required=False),
            OpenApiParameter('action', description='Used to start downloading process locally after annotation file has been created',
                location=OpenApiParameter.QUERY, type=OpenApiTypes.STR, required=False, enum=['download']),
            OpenApiParameter('location', description='Where need to save downloaded dataset',
                location=OpenApiParameter.QUERY, type=OpenApiTypes.STR, required=False,
                enum=Location.list()),
            OpenApiParameter('cloud_storage_id', description='Storage id',
                location=OpenApiParameter.QUERY, type=OpenApiTypes.INT, required=False),
            OpenApiParameter('use_default_location', description='Use the location that was configured in project to export annotation',
                location=OpenApiParameter.QUERY, type=OpenApiTypes.BOOL, required=False,
                default=True),
        ],
        responses={
            '200': OpenApiResponse(PolymorphicProxySerializer(
                component_name='AnnotationsRead',
                serializers=[LabeledDataSerializer, OpenApiTypes.BINARY],
                resource_type_field_name=None
            ), description='Download of file started'),
            '201': OpenApiResponse(description='Annotations file is ready to download'),
            '202': OpenApiResponse(description='Dump of annotations has been started'),
            '401': OpenApiResponse(description='Format is not specified'),
            '405': OpenApiResponse(description='Format is not available'),
        })
    @action(detail=True, methods=['GET'],
        serializer_class=LabeledDataSerializer)
    def annotations(self, request, pk):
        self._object = self.get_object() # force call of check_object_permissions()
        return self.export_annotations(
            request=request,
            db_obj=self._object,
            export_func=_export_annotations,
            callback=dm.views.export_project_annotations,
            get_data=dm.task.get_job_data,
        )

    @extend_schema(summary='Methods creates a backup copy of a project',
        parameters=[
            OpenApiParameter('action', location=OpenApiParameter.QUERY,
                description='Used to start downloading process after backup file had been created',
                type=OpenApiTypes.STR, required=False, enum=['download']),
            OpenApiParameter('filename', description='Backup file name',
                location=OpenApiParameter.QUERY, type=OpenApiTypes.STR, required=False),
            OpenApiParameter('location', description='Where need to save downloaded backup',
                location=OpenApiParameter.QUERY, type=OpenApiTypes.STR, required=False,
                enum=Location.list()),
            OpenApiParameter('cloud_storage_id', description='Storage id',
                location=OpenApiParameter.QUERY, type=OpenApiTypes.INT, required=False),
            OpenApiParameter('use_default_location', description='Use the location that was configured in project to export backup',
                location=OpenApiParameter.QUERY, type=OpenApiTypes.BOOL, required=False,
                default=True),
        ],
        responses={
            '200': OpenApiResponse(description='Download of file started'),
            '201': OpenApiResponse(description='Output backup file is ready for downloading'),
            '202': OpenApiResponse(description='Creating a backup file has been started'),
        })
    @action(methods=['GET'], detail=True, url_path='backup')
    def export_backup(self, request, pk=None):
        return self.serialize(request, backup.export)

    @extend_schema(methods=['POST'], summary='Methods create a project from a backup',
        description=textwrap.dedent("""
            The backup import process is as follows:

            The first request POST /api/projects/backup will initiate file upload and will create
            the rq job on the server in which the process of a project creating from an uploaded backup
            will be carried out.

            After initiating the backup upload, you will receive an rq_id parameter.
            Make sure to include this parameter as a query parameter in your subsequent requests
            to track the status of the project creation.
            Once the project has been successfully created, the server will return the id of the newly created project.
        """),
        parameters=[
            *ORGANIZATION_OPEN_API_PARAMETERS,
            OpenApiParameter('location', description='Where to import the backup file from',
                location=OpenApiParameter.QUERY, type=OpenApiTypes.STR, required=False,
                enum=Location.list(), default=Location.LOCAL),
            OpenApiParameter('cloud_storage_id', description='Storage id',
                location=OpenApiParameter.QUERY, type=OpenApiTypes.INT, required=False),
            OpenApiParameter('filename', description='Backup file name',
                location=OpenApiParameter.QUERY, type=OpenApiTypes.STR, required=False),
            OpenApiParameter('rq_id', description='rq id',
                location=OpenApiParameter.QUERY, type=OpenApiTypes.STR, required=False),
        ],
        request=PolymorphicProxySerializer('BackupWrite',
            # TODO: refactor to use required=False when possible
            serializers=[ProjectFileSerializer, OpenApiTypes.NONE],
            resource_type_field_name=None
        ),
        # TODO: for some reason the code generated by the openapi generator from schema with different serializers
        # contains only one serializer, need to fix that.
        # https://github.com/OpenAPITools/openapi-generator/issues/6126
        responses={
            # 201: OpenApiResponse(inline_serializer("ImportedProjectIdSerializer", fields={"id": serializers.IntegerField(required=True)})
            '201': OpenApiResponse(description='The project has been imported'),
            '202': OpenApiResponse(RqIdSerializer, description='Importing a backup file has been started'),
        })
    @action(detail=False, methods=['OPTIONS', 'POST'], url_path=r'backup/?$',
        serializer_class=None,
        parser_classes=_UPLOAD_PARSER_CLASSES)
    def import_backup(self, request, pk=None):
        return self.deserialize(request, backup.import_project)

    @tus_chunk_action(detail=False, suffix_base="backup")
    def append_backup_chunk(self, request, file_id):
        return self.append_tus_chunk(request, file_id)

    @extend_schema(summary='Method returns a preview image for the project',
        responses={
            '200': OpenApiResponse(description='Project image preview'),
            '404': OpenApiResponse(description='Project image preview not found'),

        })
    @action(detail=True, methods=['GET'], url_path='preview')
    def preview(self, request, pk):
        self._object = self.get_object() # call check_object_permissions as well

        first_task = self._object.tasks.order_by('-id').first()
        if not first_task:
            return HttpResponseNotFound('Project image preview not found')

        data_getter = DataChunkGetter(
            data_type='preview',
            data_quality='compressed',
            data_num=first_task.data.start_frame,
            task_dim=first_task.dimension
        )

        return data_getter(request, first_task.data.start_frame,
           first_task.data.stop_frame, first_task.data)

    @staticmethod
    def _get_rq_response(queue, job_id):
        queue = django_rq.get_queue(queue)
        job = queue.fetch_job(job_id)
        response = {}
        if job is None or job.is_finished:
            response = { "state": "Finished" }
        elif job.is_queued or job.is_deferred:
            response = { "state": "Queued" }
        elif job.is_failed:
            response = { "state": "Failed", "message": job.exc_info }
        else:
            response = { "state": "Started" }
            response['message'] = job.meta.get('status', '')
            response['progress'] = job.meta.get('progress', 0.)

        return response

class DataChunkGetter:
    def __init__(self, data_type, data_num, data_quality, task_dim):
        possible_data_type_values = ('chunk', 'frame', 'preview', 'context_image')
        possible_quality_values = ('compressed', 'original')

        if not data_type or data_type not in possible_data_type_values:
            raise ValidationError('Data type not specified or has wrong value')
        elif data_type == 'chunk' or data_type == 'frame' or data_type == 'preview':
            if data_num is None:
                raise ValidationError('Number is not specified')
            elif data_quality not in possible_quality_values:
                raise ValidationError('Wrong quality value')

        self.type = data_type
        self.number = int(data_num) if data_num is not None else None
        self.quality = FrameProvider.Quality.COMPRESSED \
            if data_quality == 'compressed' else FrameProvider.Quality.ORIGINAL

        self.dimension = task_dim

    def _check_frame_range(self, frame: int):
        frame_range = range(self._start, self._stop + 1, self._db_data.get_frame_step())
        if frame not in frame_range:
            raise ValidationError(
                f'The frame number should be in the [{self._start}, {self._stop}] range'
            )

    def __call__(self, request, start: int, stop: int, db_data: Optional[Data]):
        if not db_data:
            raise NotFound(detail='Cannot find requested data')

        self._start = start
        self._stop = stop
        self._db_data = db_data

        frame_provider = FrameProvider(db_data, self.dimension)

        try:
            if self.type == 'chunk':
                start_chunk = frame_provider.get_chunk_number(start)
                stop_chunk = frame_provider.get_chunk_number(stop)
                # pylint: disable=superfluous-parens
                if not (start_chunk <= self.number <= stop_chunk):
                    raise ValidationError('The chunk number should be in  the ' +
                        f'[{start_chunk}, {stop_chunk}] range')

                # TODO: av.FFmpegError processing
                if settings.USE_CACHE and db_data.storage_method == StorageMethodChoice.CACHE:
                    buff, mime_type = frame_provider.get_chunk(self.number, self.quality)
                    return HttpResponse(buff.getvalue(), content_type=mime_type)

                # Follow symbol links if the chunk is a link on a real image otherwise
                # mimetype detection inside sendfile will work incorrectly.
                path = os.path.realpath(frame_provider.get_chunk(self.number, self.quality))
                return sendfile(request, path)
            elif self.type == 'frame' or self.type == 'preview':
                self._check_frame_range(self.number)

                if self.type == 'preview':
                    cache = MediaCache(self.dimension)
                    buf, mime = cache.get_local_preview_with_mime(self.number, db_data)
                else:
                    buf, mime = frame_provider.get_frame(self.number, self.quality)

                return HttpResponse(buf.getvalue(), content_type=mime)

            elif self.type == 'context_image':
                self._check_frame_range(self.number)

                cache = MediaCache(self.dimension)
                buff, mime = cache.get_frame_context_images(db_data, self.number)
                if not buff:
                    return HttpResponseNotFound()
                return HttpResponse(buff, content_type=mime)
            else:
                return Response(data='unknown data type {}.'.format(self.type),
                    status=status.HTTP_400_BAD_REQUEST)
        except (ValidationError, PermissionDenied, NotFound) as ex:
            msg = str(ex) if not isinstance(ex, ValidationError) else \
                '\n'.join([str(d) for d in ex.detail])
            return Response(data=msg, status=ex.status_code)


class JobDataGetter(DataChunkGetter):
    def __init__(self, job: Job, data_type, data_num, data_quality):
        super().__init__(data_type, data_num, data_quality, task_dim=job.segment.task.dimension)
        self.job = job

    def _check_frame_range(self, frame: int):
        frame_range = self.job.segment.frame_set
        if frame not in frame_range:
            raise ValidationError("The frame number doesn't belong to the job")

    def __call__(self, request, start, stop, db_data):
        if self.type == 'chunk' and self.job.segment.type == SegmentType.SPECIFIC_FRAMES:
            frame_provider = FrameProvider(db_data, self.dimension)

            start_chunk = frame_provider.get_chunk_number(start)
            stop_chunk = frame_provider.get_chunk_number(stop)
            # pylint: disable=superfluous-parens
            if not (start_chunk <= self.number <= stop_chunk):
                raise ValidationError('The chunk number should be in the ' +
                    f'[{start_chunk}, {stop_chunk}] range')

            cache = MediaCache()

            if settings.USE_CACHE and db_data.storage_method == StorageMethodChoice.CACHE:
                buf, mime = cache.get_selective_job_chunk_data_with_mime(
                    chunk_number=self.number, quality=self.quality, job=self.job
                )
            else:
                buf, mime = cache.prepare_selective_job_chunk(
                    chunk_number=self.number, quality=self.quality, db_job=self.job
                )

            return HttpResponse(buf.getvalue(), content_type=mime)

        else:
            return super().__call__(request, start, stop, db_data)


@extend_schema(tags=['tasks'])
@extend_schema_view(
    list=extend_schema(
        summary='Returns a paginated list of tasks',
        responses={
            '200': TaskReadSerializer(many=True),
        }),
    create=extend_schema(
        summary='Method creates a new task in a database without any attached images and videos',
        request=TaskWriteSerializer,
        parameters=ORGANIZATION_OPEN_API_PARAMETERS,
        responses={
            '201': TaskReadSerializer, # check TaskWriteSerializer.to_representation
        }),
    retrieve=extend_schema(
        summary='Method returns details of a specific task',
        responses={
            '200': TaskReadSerializer
        }),
    destroy=extend_schema(
        summary='Method deletes a specific task, all attached jobs, annotations, and data',
        responses={
            '204': OpenApiResponse(description='The task has been deleted'),
        }),
    partial_update=extend_schema(
        summary='Methods does a partial update of chosen fields in a task',
        request=TaskWriteSerializer(partial=True),
        responses={
            '200': TaskReadSerializer, # check TaskWriteSerializer.to_representation
        })
)

class TaskViewSet(viewsets.GenericViewSet, mixins.ListModelMixin,
    mixins.RetrieveModelMixin, mixins.CreateModelMixin, mixins.DestroyModelMixin,
    PartialUpdateModelMixin, UploadMixin, AnnotationMixin, SerializeMixin
):
    queryset = Task.objects.select_related(
        'data', 'assignee', 'owner',
        'target_storage', 'source_storage', 'annotation_guide',
    ).prefetch_related(
        'segment_set__job_set',
        'segment_set__job_set__assignee',
    ).with_job_summary().all()

    lookup_fields = {
        'project_name': 'project__name',
        'owner': 'owner__username',
        'assignee': 'assignee__username',
        'tracker_link': 'bug_tracker',
    }
    search_fields = (
        'project_name', 'name', 'owner', 'status', 'assignee',
        'subset', 'mode', 'dimension', 'tracker_link'
    )
    filter_fields = list(search_fields) + ['id', 'project_id', 'updated_date']
    filter_description = dedent("""

        There are few examples for complex filtering tasks:\n
            - Get all tasks from 1,2,3 projects - { "and" : [{ "in" : [{ "var" : "project_id" }, [1, 2, 3]]}]}\n
            - Get all completed tasks from 1 project - { "and": [{ "==": [{ "var" : "status" }, "completed"]}, { "==" : [{ "var" : "project_id"}, 1]}]}\n
    """)
    simple_filters = list(search_fields) + ['project_id']
    ordering_fields = list(filter_fields)
    ordering = "-id"
    iam_organization_field = 'organization'
    IMPORT_RQ_ID_TEMPLATE = get_import_rq_id('task', {}, 'annotations', {})

    def get_serializer_class(self):
        if self.request.method in SAFE_METHODS:
            return TaskReadSerializer
        else:
            return TaskWriteSerializer

    def get_queryset(self):
        queryset = super().get_queryset()

        if self.action == 'list':
            perm = TaskPermission.create_scope_list(self.request)
            queryset = perm.filter(queryset)

        return queryset

    @extend_schema(summary='Method recreates a task from an attached task backup file',
        description=textwrap.dedent("""
            The backup import process is as follows:

            The first request POST /api/tasks/backup will initiate file upload and will create
            the rq job on the server in which the process of a task creating from an uploaded backup
            will be carried out.

            After initiating the backup upload, you will receive an rq_id parameter.
            Make sure to include this parameter as a query parameter in your subsequent requests
            to track the status of the task creation.
            Once the task has been successfully created, the server will return the id of the newly created task.
        """),
        parameters=[
            *ORGANIZATION_OPEN_API_PARAMETERS,
            OpenApiParameter('location', description='Where to import the backup file from',
                location=OpenApiParameter.QUERY, type=OpenApiTypes.STR, required=False,
                enum=Location.list(), default=Location.LOCAL),
            OpenApiParameter('cloud_storage_id', description='Storage id',
                location=OpenApiParameter.QUERY, type=OpenApiTypes.INT, required=False),
            OpenApiParameter('filename', description='Backup file name',
                location=OpenApiParameter.QUERY, type=OpenApiTypes.STR, required=False),
            OpenApiParameter('rq_id', description='rq id',
                location=OpenApiParameter.QUERY, type=OpenApiTypes.STR, required=False),
        ],
        request=TaskFileSerializer(required=False),
        # TODO: for some reason the code generated by the openapi generator from schema with different serializers
        # contains only one serializer, need to fix that.
        # https://github.com/OpenAPITools/openapi-generator/issues/6126
        responses={
            # 201: OpenApiResponse(inline_serializer("ImportedTaskIdSerializer", fields={"id": serializers.IntegerField(required=True)})
            '201': OpenApiResponse(description='The task has been imported'),
            '202': OpenApiResponse(RqIdSerializer, description='Importing a backup file has been started'),
        })

    @action(detail=False, methods=['OPTIONS', 'POST'], url_path=r'backup/?$',
        serializer_class=None,
        parser_classes=_UPLOAD_PARSER_CLASSES)
    def import_backup(self, request, pk=None):
        return self.deserialize(request, backup.import_task)

    @tus_chunk_action(detail=False, suffix_base="backup")
    def append_backup_chunk(self, request, file_id):
        return self.append_tus_chunk(request, file_id)

    @extend_schema(summary='Method backup a specified task',
        parameters=[
            OpenApiParameter('action', location=OpenApiParameter.QUERY,
                description='Used to start downloading process after backup file had been created',
                type=OpenApiTypes.STR, required=False, enum=['download']),
            OpenApiParameter('filename', description='Backup file name',
                location=OpenApiParameter.QUERY, type=OpenApiTypes.STR, required=False),
            OpenApiParameter('location', description='Where need to save downloaded backup',
                location=OpenApiParameter.QUERY, type=OpenApiTypes.STR, required=False,
                enum=Location.list()),
            OpenApiParameter('cloud_storage_id', description='Storage id',
                location=OpenApiParameter.QUERY, type=OpenApiTypes.INT, required=False),
            OpenApiParameter('use_default_location', description='Use the location that was configured in the task to export backup',
                location=OpenApiParameter.QUERY, type=OpenApiTypes.BOOL, required=False,
                default=True),
        ],
        responses={
            '200': OpenApiResponse(description='Download of file started'),
            '201': OpenApiResponse(description='Output backup file is ready for downloading'),
            '202': OpenApiResponse(description='Creating a backup file has been started'),
            '400': OpenApiResponse(description='Backup of a task without data is not allowed'),
        })
    @action(methods=['GET'], detail=True, url_path='backup')
    def export_backup(self, request, pk=None):
        if self.get_object().data is None:
            return Response(
                data='Backup of a task without data is not allowed',
                status=status.HTTP_400_BAD_REQUEST
            )
        return self.serialize(request, backup.export)

    @transaction.atomic
    def perform_update(self, serializer):
        instance = serializer.instance

        super().perform_update(serializer)

        updated_instance = serializer.instance

        if instance.project:
            instance.project.touch()
        if updated_instance.project and updated_instance.project != instance.project:
            updated_instance.project.touch()

    @transaction.atomic
    def perform_create(self, serializer, **kwargs):
        serializer.save(
            owner=self.request.user,
            organization=self.request.iam_context['organization']
        )

        if db_project := serializer.instance.project:
            db_project.touch()
            assert serializer.instance.organization == db_project.organization

        # Required for the extra summary information added in the queryset
        serializer.instance = self.get_queryset().get(pk=serializer.instance.pk)

    def _is_data_uploading(self) -> bool:
        return 'data' in self.action

    # UploadMixin method
    def get_upload_dir(self):
        if 'annotations' in self.action:
            return self._object.get_tmp_dirname()
        elif self._is_data_uploading():
            return self._object.data.get_upload_dirname()
        elif 'backup' in self.action:
            return backup.get_backup_dirname()
        return ""

    def _prepare_upload_info_entry(self, filename: str) -> str:
        filename = osp.normpath(filename)
        upload_dir = self.get_upload_dir()
        return osp.join(upload_dir, filename)

    def _maybe_append_upload_info_entry(self, filename: str):
        task_data = cast(Data, self._object.data)

        filename = self._prepare_upload_info_entry(filename)
        task_data.client_files.get_or_create(file=filename)

    def _append_upload_info_entries(self, client_files: List[Dict[str, Any]]):
        # batch version of _maybe_append_upload_info_entry() without optional insertion
        task_data = cast(Data, self._object.data)
        task_data.client_files.bulk_create([
            ClientFile(file=self._prepare_upload_info_entry(cf['file'].name), data=task_data)
            for cf in client_files
        ])

    def _sort_uploaded_files(self, uploaded_files: List[str], ordering: List[str]) -> List[str]:
        """
        Applies file ordering for the "predefined" file sorting method of the task creation.

        Read more: https://github.com/opencv/cvat/issues/5061
        """

        expected_files = ordering

        uploaded_file_names = set(uploaded_files)
        mismatching_files = list(uploaded_file_names.symmetric_difference(expected_files))
        if mismatching_files:
            DISPLAY_ENTRIES_COUNT = 5
            mismatching_display = [
                fn + (" (extra)" if fn in uploaded_file_names else " (missing)")
                for fn in mismatching_files[:DISPLAY_ENTRIES_COUNT]
            ]
            remaining_count = len(mismatching_files) - DISPLAY_ENTRIES_COUNT
            raise ValidationError(
                "Uploaded files do not match the '{}' field contents. "
                "Please check the uploaded data and the list of uploaded files. "
                "Mismatching files: {}{}"
                .format(
                    self._UPLOAD_FILE_ORDER_FIELD,
                    ", ".join(mismatching_display),
                    f" (and {remaining_count} more). " if 0 < remaining_count else ""
                )
            )

        return list(expected_files)

    # UploadMixin method
    def init_tus_upload(self, request):
        response = super().init_tus_upload(request)

        if self._is_data_uploading() and response.status_code == status.HTTP_201_CREATED:
            self._maybe_append_upload_info_entry(response['Upload-Filename'])

        return response

    # UploadMixin method
    @transaction.atomic
    def append_files(self, request):
        client_files = self._get_request_client_files(request)
        if self._is_data_uploading() and client_files:
            self._append_upload_info_entries(client_files)

        return super().append_files(request)

    # UploadMixin method
    def upload_finished(self, request):
        @transaction.atomic
        def _handle_upload_annotations(request):
            format_name = request.query_params.get("format", "")
            filename = request.query_params.get("filename", "")
<<<<<<< HEAD
            conv_mask_to_poly = parse_mask_to_poly_request_param(request)
=======
            conv_mask_to_poly = to_bool(request.query_params.get('conv_mask_to_poly', True))
>>>>>>> 7286d659
            tmp_dir = self._object.get_tmp_dirname()
            if os.path.isfile(os.path.join(tmp_dir, filename)):
                annotation_file = os.path.join(tmp_dir, filename)
                return _import_annotations(
                        request=request,
                        filename=annotation_file,
                        rq_id_template=self.IMPORT_RQ_ID_TEMPLATE,
                        rq_func=dm.task.import_task_annotations,
                        db_obj=self._object,
                        format_name=format_name,
                        conv_mask_to_poly=conv_mask_to_poly,
                    )
            return Response(data='No such file were uploaded',
                    status=status.HTTP_400_BAD_REQUEST)

        def _handle_upload_data(request):
            with transaction.atomic():
                task_data = self._object.data
                serializer = DataSerializer(task_data, data=request.data)
                serializer.is_valid(raise_exception=True)

                # Append new files to the previous ones
                if uploaded_files := serializer.validated_data.get('client_files', None):
                    self.append_files(request)
                    serializer.validated_data['client_files'] = [] # avoid file info duplication

                # Refresh the db value with the updated file list and other request parameters
                db_data = serializer.save()
                self._object.data = db_data
                self._object.save()

                # Create a temporary copy of the parameters we will try to create the task with
                data = copy(serializer.data)

                for optional_field in ['job_file_mapping', 'server_files_exclude']:
                    if optional_field in serializer.validated_data:
                        data[optional_field] = serializer.validated_data[optional_field]

                if (
                    data['sorting_method'] == models.SortingMethod.PREDEFINED
                    and (uploaded_files := data['client_files'])
                    and (
                        uploaded_file_order := serializer.validated_data[self._UPLOAD_FILE_ORDER_FIELD]
                    )
                ):
                    # In the case of predefined sorting and custom file ordering,
                    # the requested order must be applied
                    data['client_files'] = self._sort_uploaded_files(
                        uploaded_files, uploaded_file_order
                    )

                data['use_zip_chunks'] = serializer.validated_data['use_zip_chunks']
                data['use_cache'] = serializer.validated_data['use_cache']
                data['copy_data'] = serializer.validated_data['copy_data']

                if data['use_cache']:
                    self._object.data.storage_method = StorageMethodChoice.CACHE
                    self._object.data.save(update_fields=['storage_method'])
                if data['server_files'] and not data.get('copy_data'):
                    self._object.data.storage = StorageChoice.SHARE
                    self._object.data.save(update_fields=['storage'])
                if db_data.cloud_storage:
                    self._object.data.storage = StorageChoice.CLOUD_STORAGE
                    self._object.data.save(update_fields=['storage'])
                if 'stop_frame' not in serializer.validated_data:
                    # if the value of stop_frame is 0, then inside the function we cannot know
                    # the value specified by the user or it's default value from the database
                    data['stop_frame'] = None

            # Need to process task data when the transaction is committed
            task.create(self._object, data, request)

            return Response(serializer.data, status=status.HTTP_202_ACCEPTED)

        @transaction.atomic
        def _handle_upload_backup(request):
            filename = request.query_params.get("filename", "")
            if filename:
                tmp_dir = backup.get_backup_dirname()
                backup_file = os.path.join(tmp_dir, filename)
                if os.path.isfile(backup_file):
                    return backup.import_task(
                        request,
                        settings.CVAT_QUEUES.IMPORT_DATA.value,
                        filename=backup_file,
                    )
                return Response(data='No such file were uploaded',
                        status=status.HTTP_400_BAD_REQUEST)
            return backup.import_task(request, settings.CVAT_QUEUES.IMPORT_DATA.value)

        if self.action == 'annotations':
            return _handle_upload_annotations(request)
        elif self.action == 'data':
            return _handle_upload_data(request)
        elif self.action == 'import_backup':
            return _handle_upload_backup(request)

        return Response(data='Unknown upload was finished',
                        status=status.HTTP_400_BAD_REQUEST)

    _UPLOAD_FILE_ORDER_FIELD = 'upload_file_order'
    assert _UPLOAD_FILE_ORDER_FIELD in DataSerializer().fields

    @extend_schema(methods=['POST'],
        summary="Method permanently attaches data (images, video, etc.) to a task",
        description=textwrap.dedent("""\
            Allows to upload data to a task.
            Supports the TUS open file uploading protocol (https://tus.io/).

            Supports the following protocols:

            1. A single Data request

            and

            2.1. An Upload-Start request
            2.2.a. Regular TUS protocol requests (Upload-Length + Chunks)
            2.2.b. Upload-Multiple requests
            2.3. An Upload-Finish request

            Requests:
            - Data - POST, no extra headers or 'Upload-Start' + 'Upload-Finish' headers.
              Contains data in the body.
            - Upload-Start - POST, has an 'Upload-Start' header. No body is expected.
            - Upload-Length - POST, has an 'Upload-Length' header (see the TUS specification)
            - Chunk - HEAD/PATCH (see the TUS specification). Sent to /data/<file id> endpoints.
            - Upload-Finish - POST, has an 'Upload-Finish' header. Can contain data in the body.
            - Upload-Multiple - POST, has an 'Upload-Multiple' header. Contains data in the body.

            The 'Upload-Finish' request allows to specify the uploaded files should be ordered.
            This may be needed if the files can be sent unordered. To state that the input files
            are sent ordered, pass an empty list of files in the '{upload_file_order_field}' field.
            If the files are sent unordered, the ordered file list is expected
            in the '{upload_file_order_field}' field. It must be a list of string file paths,
            relative to the dataset root.

            Example:
            files = [
                "cats/cat_1.jpg",
                "dogs/dog2.jpg",
                "image_3.png",
                ...
            ]

            Independently of the file declaration field used
            ('client_files', 'server_files', etc.), when the 'predefined'
            sorting method is selected, the uploaded files will be ordered according
            to the '.jsonl' manifest file, if it is found in the list of files.
            For archives (e.g. '.zip'), a manifest file ('*.jsonl') is required when using
            the 'predefined' file ordering. Such file must be provided next to the archive
            in the list of files. Read more about manifest files here:
            https://opencv.github.io/cvat/docs/manual/advanced/dataset_manifest/

            After all data is sent, the operation status can be retrieved via
            the /status endpoint.
        """.format_map(
            {'upload_file_order_field': _UPLOAD_FILE_ORDER_FIELD}
        )),
        # TODO: add a tutorial on this endpoint in the REST API docs
        request=DataSerializer(required=False),
        parameters=[
            OpenApiParameter('Upload-Start', location=OpenApiParameter.HEADER, type=OpenApiTypes.BOOL,
                description='Initializes data upload. Optionally, can include upload metadata in the request body.'),
            OpenApiParameter('Upload-Multiple', location=OpenApiParameter.HEADER, type=OpenApiTypes.BOOL,
                description='Indicates that data with this request are single or multiple files that should be attached to a task'),
            OpenApiParameter('Upload-Finish', location=OpenApiParameter.HEADER, type=OpenApiTypes.BOOL,
                description='Finishes data upload. Can be combined with Upload-Start header to create task data with one request'),
        ],
        responses={
            '202': OpenApiResponse(description=''),
        })
    @extend_schema(methods=['GET'],
        summary='Method returns data for a specific task',
        parameters=[
            OpenApiParameter('type', location=OpenApiParameter.QUERY, required=False,
                type=OpenApiTypes.STR, enum=['chunk', 'frame', 'context_image'],
                description='Specifies the type of the requested data'),
            OpenApiParameter('quality', location=OpenApiParameter.QUERY, required=False,
                type=OpenApiTypes.STR, enum=['compressed', 'original'],
                description="Specifies the quality level of the requested data"),
            OpenApiParameter('number', location=OpenApiParameter.QUERY, required=False, type=OpenApiTypes.INT,
                description="A unique number value identifying chunk or frame"),
        ],
        responses={
            '200': OpenApiResponse(description='Data of a specific type'),
        })
    @action(detail=True, methods=['OPTIONS', 'POST', 'GET'], url_path=r'data/?$',
        parser_classes=_UPLOAD_PARSER_CLASSES)
    def data(self, request, pk):
        self._object = self.get_object() # call check_object_permissions as well
        if request.method == 'POST' or request.method == 'OPTIONS':
            with transaction.atomic():
                # Need to make sure that only one Data object can be attached to the task,
                # otherwise this can lead to many problems such as Data objects without a task,
                # multiple RQ data processing jobs at least.
                # It is not possible to use select_for_update with GROUP BY statement and
                # other aggregations that are defined by the viewset queryset,
                # we just need to lock 1 row with the target Task entity.
                locked_instance = Task.objects.select_for_update().get(pk=pk)
                task_data = locked_instance.data
                if not task_data:
                    task_data = Data.objects.create()
                    task_data.make_dirs()
                    locked_instance.data = task_data
                    self._object.data = task_data
                    locked_instance.save()
                elif task_data.size != 0:
                    return Response(data='Adding more data is not supported',
                        status=status.HTTP_400_BAD_REQUEST)
                return self.upload_data(request)
        else:
            data_type = request.query_params.get('type', None)
            data_num = request.query_params.get('number', None)
            data_quality = request.query_params.get('quality', 'compressed')

            data_getter = DataChunkGetter(data_type, data_num, data_quality,
                self._object.dimension)

            return data_getter(request, self._object.data.start_frame,
                self._object.data.stop_frame, self._object.data)

    @tus_chunk_action(detail=True, suffix_base="data")
    def append_data_chunk(self, request, pk, file_id):
        self._object = self.get_object()
        return self.append_tus_chunk(request, file_id)

    @extend_schema(methods=['GET'], summary='Method allows to download task annotations',
        parameters=[
            OpenApiParameter('format', location=OpenApiParameter.QUERY, type=OpenApiTypes.STR, required=False,
                description="Desired output format name\nYou can get the list of supported formats at:\n/server/annotation/formats"),
            OpenApiParameter('filename', description='Desired output file name',
                location=OpenApiParameter.QUERY, type=OpenApiTypes.STR, required=False),
            OpenApiParameter('action', location=OpenApiParameter.QUERY,
                description='Used to start downloading process locally after annotation file has been created',
                type=OpenApiTypes.STR, required=False, enum=['download']),
            OpenApiParameter('location', description='Where need to save downloaded dataset',
                location=OpenApiParameter.QUERY, type=OpenApiTypes.STR, required=False,
                enum=Location.list()),
            OpenApiParameter('cloud_storage_id', description='Storage id',
                location=OpenApiParameter.QUERY, type=OpenApiTypes.INT, required=False),
            OpenApiParameter('use_default_location', description='Use the location that was configured in the task to export annotation',
                location=OpenApiParameter.QUERY, type=OpenApiTypes.BOOL, required=False,
                default=True),
        ],
        responses={
            '200': OpenApiResponse(PolymorphicProxySerializer(
                component_name='AnnotationsRead',
                serializers=[LabeledDataSerializer, OpenApiTypes.BINARY],
                resource_type_field_name=None
            ), description='Download of file started'),
            '201': OpenApiResponse(description='Annotations file is ready to download'),
            '202': OpenApiResponse(description='Dump of annotations has been started'),
            '400': OpenApiResponse(description='Exporting without data is not allowed'),
            '405': OpenApiResponse(description='Format is not available'),
        })
    @extend_schema(methods=['PUT'], summary='Method allows to upload task annotations or edit existing annotations',
        description=textwrap.dedent("""
            To check the status of the process of uploading a task annotations from a file:

            After initiating the annotations upload, you will receive an rq_id parameter.
            Make sure to include this parameter as a query parameter in your subsequent
            PUT /api/tasks/id/annotations requests to track the status of the annotations upload.
        """),
        parameters=[
            OpenApiParameter('format', location=OpenApiParameter.QUERY, type=OpenApiTypes.STR, required=False,
                description='Input format name\nYou can get the list of supported formats at:\n/server/annotation/formats'),
            OpenApiParameter('rq_id', location=OpenApiParameter.QUERY, type=OpenApiTypes.STR, required=False,
                description='rq id'),
        ],
        request=PolymorphicProxySerializer('TaskAnnotationsUpdate',
            # TODO: refactor to use required=False when possible
            serializers=[LabeledDataSerializer, AnnotationFileSerializer, OpenApiTypes.NONE],
            resource_type_field_name=None
        ),
        responses={
            '201': OpenApiResponse(description='Uploading has finished'),
            '202': OpenApiResponse(description='Uploading has been started'),
            '405': OpenApiResponse(description='Format is not available'),
        })
    @extend_schema(methods=['POST'],
        summary="Method allows to initialize the  process of upload task annotations from a local or a cloud storage file",
        description=textwrap.dedent("""
            The request POST /api/tasks/id/annotations will initiate file upload and will create
            the rq job on the server in which the process of annotations uploading from file
            will be carried out. Please, use the PUT /api/tasks/id/annotations endpoint for checking status of the process.
        """),
        parameters=[
            OpenApiParameter('format', location=OpenApiParameter.QUERY, type=OpenApiTypes.STR, required=False,
                description='Input format name\nYou can get the list of supported formats at:\n/server/annotation/formats'),
            OpenApiParameter('location', description='where to import the annotation from',
                location=OpenApiParameter.QUERY, type=OpenApiTypes.STR, required=False,
                enum=Location.list()),
            OpenApiParameter('cloud_storage_id', description='Storage id',
                location=OpenApiParameter.QUERY, type=OpenApiTypes.INT, required=False),
            OpenApiParameter('use_default_location', description='Use the location that was configured in task to import annotations',
                location=OpenApiParameter.QUERY, type=OpenApiTypes.BOOL, required=False,
                default=True),
            OpenApiParameter('filename', description='Annotation file name',
                location=OpenApiParameter.QUERY, type=OpenApiTypes.STR, required=False),
        ],
        request=PolymorphicProxySerializer('TaskAnnotationsWrite',
            # TODO: refactor to use required=False when possible
            serializers=[AnnotationFileSerializer, OpenApiTypes.NONE],
            resource_type_field_name=None
        ),
        responses={
            '201': OpenApiResponse(description='Uploading has finished'),
            '202': OpenApiResponse(RqIdSerializer, description='Uploading has been started'),
            '405': OpenApiResponse(description='Format is not available'),
        })
    @extend_schema(methods=['PATCH'], summary='Method performs a partial update of annotations in a specific task',
        parameters=[
            OpenApiParameter('action', location=OpenApiParameter.QUERY, required=True,
                type=OpenApiTypes.STR, enum=['create', 'update', 'delete']),
        ],
        request=LabeledDataSerializer,
        responses={
            '200': LabeledDataSerializer,
        })
    @extend_schema(methods=['DELETE'], summary='Method deletes all annotations for a specific task',
        responses={
            '204': OpenApiResponse(description='The annotation has been deleted'),
        })
    @action(detail=True, methods=['GET', 'DELETE', 'PUT', 'PATCH', 'POST', 'OPTIONS'], url_path=r'annotations/?$',
        serializer_class=None, parser_classes=_UPLOAD_PARSER_CLASSES)
    def annotations(self, request, pk):
        self._object = self.get_object() # force call of check_object_permissions()
        if request.method == 'GET':
            if self._object.data:
                return self.export_annotations(
                    request=request,
                    db_obj=self._object,
                    export_func=_export_annotations,
                    callback=dm.views.export_task_annotations,
                    get_data=dm.task.get_task_data,
                )
            else:
                return Response(data="Exporting annotations from a task without data is not allowed",
                    status=status.HTTP_400_BAD_REQUEST)
        elif request.method == 'POST' or request.method == 'OPTIONS':
            # NOTE: initialization process of annotations import
            format_name = request.query_params.get('format', '')
            return self.import_annotations(
                request=request,
                db_obj=self._object,
                import_func=_import_annotations,
                rq_func=dm.task.import_task_annotations,
                rq_id_template=self.IMPORT_RQ_ID_TEMPLATE
            )
        elif request.method == 'PUT':
            format_name = request.query_params.get('format', '')
            if format_name:
                # NOTE: continue process of import annotations
<<<<<<< HEAD
                use_settings = strtobool(str(request.query_params.get('use_default_location', True)))
                conv_mask_to_poly = parse_mask_to_poly_request_param(request)
=======
                use_settings = to_bool(request.query_params.get('use_default_location', True))
                conv_mask_to_poly = to_bool(request.query_params.get('conv_mask_to_poly', True))
>>>>>>> 7286d659
                obj = self._object if use_settings else request.query_params
                location_conf = get_location_configuration(
                    obj=obj, use_settings=use_settings, field_name=StorageType.SOURCE
                )
                return _import_annotations(
                    request=request,
                    rq_id_template=self.IMPORT_RQ_ID_TEMPLATE,
                    rq_func=dm.task.import_task_annotations,
                    db_obj=self._object,
                    format_name=format_name,
                    location_conf=location_conf,
                    conv_mask_to_poly=conv_mask_to_poly
                )
            else:
                serializer = LabeledDataSerializer(data=request.data)
                if serializer.is_valid(raise_exception=True):
                    data = dm.task.put_task_data(pk, serializer.data)
                    return Response(data)
        elif request.method == 'DELETE':
            dm.task.delete_task_data(pk)
            return Response(status=status.HTTP_204_NO_CONTENT)
        elif request.method == 'PATCH':
            action = self.request.query_params.get("action", None)
            if action not in dm.task.PatchAction.values():
                raise serializers.ValidationError(
                    "Please specify a correct 'action' for the request")
            serializer = LabeledDataSerializer(data=request.data)
            if serializer.is_valid(raise_exception=True):
                try:
                    data = dm.task.patch_task_data(pk, serializer.data, action)
                except (AttributeError, IntegrityError) as e:
                    return Response(data=str(e), status=status.HTTP_400_BAD_REQUEST)
                return Response(data)

    @tus_chunk_action(detail=True, suffix_base="annotations")
    def append_annotations_chunk(self, request, pk, file_id):
        self._object = self.get_object()
        return self.append_tus_chunk(request, file_id)

    @extend_schema(
        summary='When task is being created the method returns information about a status of the creation process',
        responses={
            '200': RqStatusSerializer,
        })
    @action(detail=True, methods=['GET'], serializer_class=RqStatusSerializer)
    def status(self, request, pk):
        self.get_object() # force call of check_object_permissions()
        response = self._get_rq_response(
            queue=settings.CVAT_QUEUES.IMPORT_DATA.value,
            job_id=f"create:task.id{pk}"
        )
        serializer = RqStatusSerializer(data=response)

        serializer.is_valid(raise_exception=True)
        return Response(serializer.data)

    @staticmethod
    def _get_rq_response(queue, job_id):
        queue = django_rq.get_queue(queue)
        job = queue.fetch_job(job_id)
        response = {}
        if job is None or job.is_finished:
            response = { "state": "Finished" }
        elif job.is_queued or job.is_deferred:
            response = { "state": "Queued" }
        elif job.is_failed:
            # FIXME: It seems that in some cases exc_info can be None.
            # It's not really clear how it is possible, but it can
            # lead to an error in serializing the response
            # https://github.com/opencv/cvat/issues/5215
            response = { "state": "Failed", "message": parse_exception_message(job.exc_info or "Unknown error") }
        else:
            response = { "state": "Started" }
            if job.meta.get('status'):
                response['message'] = job.meta['status']
            response['progress'] = job.meta.get('task_progress', 0.)

        return response

    @extend_schema(summary='Method provides a meta information about media files which are related with the task',
        responses={
            '200': DataMetaReadSerializer,
        })
    @extend_schema(methods=['PATCH'], summary='Method performs an update of data meta fields (deleted frames)',
        request=DataMetaWriteSerializer,
        responses={
            '200': DataMetaReadSerializer,
        })
    @action(detail=True, methods=['GET', 'PATCH'], serializer_class=DataMetaReadSerializer,
        url_path='data/meta')
    def metadata(self, request, pk):
        self.get_object() #force to call check_object_permissions
        db_task = models.Task.objects.prefetch_related(
            Prefetch('data', queryset=models.Data.objects.select_related('video').prefetch_related(
                Prefetch('images', queryset=models.Image.objects.prefetch_related('related_files').order_by('frame'))
            ))
        ).get(pk=pk)

        if request.method == 'PATCH':
            serializer = DataMetaWriteSerializer(instance=db_task.data, data=request.data)
            if serializer.is_valid(raise_exception=True):
                db_task.data = serializer.save()

        if hasattr(db_task.data, 'video'):
            media = [db_task.data.video]
        else:
            media = list(db_task.data.images.all())

        frame_meta = [{
            'width': item.width,
            'height': item.height,
            'name': item.path,
            'related_files': item.related_files.count() if hasattr(item, 'related_files') else 0
        } for item in media]

        db_data = db_task.data
        db_data.frames = frame_meta

        serializer = DataMetaReadSerializer(db_data)
        return Response(serializer.data)

    @extend_schema(summary='Export task as a dataset in a specific format',
        parameters=[
            OpenApiParameter('format', location=OpenApiParameter.QUERY,
                description='Desired output format name\nYou can get the list of supported formats at:\n/server/annotation/formats',
                type=OpenApiTypes.STR, required=True),
            OpenApiParameter('filename', description='Desired output file name',
                location=OpenApiParameter.QUERY, type=OpenApiTypes.STR, required=False),
            OpenApiParameter('action', location=OpenApiParameter.QUERY,
                description='Used to start downloading process locally after annotation file has been created',
                type=OpenApiTypes.STR, required=False, enum=['download']),
            OpenApiParameter('use_default_location', description='Use the location that was configured in task to export annotations',
                location=OpenApiParameter.QUERY, type=OpenApiTypes.BOOL, required=False,
                default=True),
            OpenApiParameter('location', description='Where need to save downloaded dataset',
                location=OpenApiParameter.QUERY, type=OpenApiTypes.STR, required=False,
                enum=Location.list()),
            OpenApiParameter('cloud_storage_id', description='Storage id',
                location=OpenApiParameter.QUERY, type=OpenApiTypes.INT, required=False),
        ],
        responses={
            '200': OpenApiResponse(OpenApiTypes.BINARY, description='Download of file started'),
            '201': OpenApiResponse(description='Output file is ready for downloading'),
            '202': OpenApiResponse(description='Exporting has been started'),
            '400': OpenApiResponse(description='Exporting without data is not allowed'),
            '405': OpenApiResponse(description='Format is not available'),
        })
    @action(detail=True, methods=['GET'], serializer_class=None,
        url_path='dataset')
    def dataset_export(self, request, pk):
        self._object = self.get_object() # force call of check_object_permissions()

        if self._object.data:
            return self.export_annotations(
                request=request,
                db_obj=self._object,
                export_func=_export_annotations,
                callback=dm.views.export_task_as_dataset)
        else:
            return Response(data="Exporting a dataset from a task without data is not allowed",
                status=status.HTTP_400_BAD_REQUEST)

    @extend_schema(summary='Method returns a preview image for the task',
        responses={
            '200': OpenApiResponse(description='Task image preview'),
            '404': OpenApiResponse(description='Task image preview not found'),
        })
    @action(detail=True, methods=['GET'], url_path='preview')
    def preview(self, request, pk):
        self._object = self.get_object() # call check_object_permissions as well

        if not self._object.data:
            return HttpResponseNotFound('Task image preview not found')

        data_getter = DataChunkGetter(
            data_type='preview',
            data_quality='compressed',
            data_num=self._object.data.start_frame,
            task_dim=self._object.dimension
        )

        return data_getter(request, self._object.data.start_frame,
            self._object.data.stop_frame, self._object.data)


@extend_schema(tags=['jobs'])
@extend_schema_view(
    create=extend_schema(
        summary='Method creates a new job in the task',
        request=JobWriteSerializer,
        responses={
            '201': JobReadSerializer, # check JobWriteSerializer.to_representation
        }),
    retrieve=extend_schema(
        summary='Method returns details of a job',
        responses={
            '200': JobReadSerializer,
        }),
    list=extend_schema(
        summary='Method returns a paginated list of jobs',
        responses={
            '200': JobReadSerializer(many=True),
        }),
    partial_update=extend_schema(
        summary='Methods does a partial update of chosen fields in a job',
        request=JobWriteSerializer(partial=True),
        responses={
            '200': JobReadSerializer, # check JobWriteSerializer.to_representation
        }),
    destroy=extend_schema(
        summary='Method deletes a job and its related annotations',
        description=textwrap.dedent("""\
            Please note, that not every job can be removed. Currently,
            it is only available for Ground Truth jobs.
            """),
        responses={
            '204': OpenApiResponse(description='The job has been deleted'),
        }),
)
class JobViewSet(viewsets.GenericViewSet, mixins.ListModelMixin, mixins.CreateModelMixin,
    mixins.RetrieveModelMixin, PartialUpdateModelMixin, mixins.DestroyModelMixin,
    UploadMixin, AnnotationMixin
):
    queryset = Job.objects.select_related('assignee', 'segment__task__data',
        'segment__task__project', 'segment__task__annotation_guide', 'segment__task__project__annotation_guide',
    ).annotate(
        Count('issues', distinct=True),
    ).all()

    iam_organization_field = 'segment__task__organization'
    search_fields = ('task_name', 'project_name', 'assignee', 'state', 'stage')
    filter_fields = list(search_fields) + [
        'id', 'task_id', 'project_id', 'updated_date', 'dimension', 'type'
    ]
    simple_filters = list(set(filter_fields) - {'id', 'updated_date'})
    ordering_fields = list(filter_fields)
    ordering = "-id"
    lookup_fields = {
        'dimension': 'segment__task__dimension',
        'task_id': 'segment__task_id',
        'project_id': 'segment__task__project_id',
        'task_name': 'segment__task__name',
        'project_name': 'segment__task__project__name',
        'assignee': 'assignee__username'
    }
    IMPORT_RQ_ID_TEMPLATE = get_import_rq_id('job', {}, 'annotations', {})

    def get_queryset(self):
        queryset = super().get_queryset()

        if self.action == 'list':
            perm = JobPermission.create_scope_list(self.request)
            queryset = perm.filter(queryset)

        return queryset

    def get_serializer_class(self):
        if self.request.method in SAFE_METHODS:
            return JobReadSerializer
        else:
            return JobWriteSerializer

    @transaction.atomic
    def perform_create(self, serializer):
        super().perform_create(serializer)

        # Required for the extra summary information added in the queryset
        serializer.instance = self.get_queryset().get(pk=serializer.instance.pk)

    def perform_destroy(self, instance):
        if instance.type != JobType.GROUND_TRUTH:
            raise ValidationError("Only ground truth jobs can be removed")

        return super().perform_destroy(instance)

    # UploadMixin method
    def get_upload_dir(self):
        return self._object.get_tmp_dirname()

    # UploadMixin method
    def upload_finished(self, request):
        if self.action == 'annotations':
            format_name = request.query_params.get("format", "")
            filename = request.query_params.get("filename", "")
<<<<<<< HEAD
            conv_mask_to_poly = parse_mask_to_poly_request_param(request)
=======
            conv_mask_to_poly = to_bool(request.query_params.get('conv_mask_to_poly', True))
>>>>>>> 7286d659
            tmp_dir = self.get_upload_dir()
            if os.path.isfile(os.path.join(tmp_dir, filename)):
                annotation_file = os.path.join(tmp_dir, filename)
                return _import_annotations(
                        request=request,
                        filename=annotation_file,
                        rq_id_template=self.IMPORT_RQ_ID_TEMPLATE,
                        rq_func=dm.task.import_job_annotations,
                        db_obj=self._object,
                        format_name=format_name,
                        conv_mask_to_poly=conv_mask_to_poly,
                    )
            else:
                return Response(data='No such file were uploaded',
                        status=status.HTTP_400_BAD_REQUEST)
        return Response(data='Unknown upload was finished',
                        status=status.HTTP_400_BAD_REQUEST)

    @extend_schema(methods=['GET'],
        summary="Method returns annotations for a specific job as a JSON document. "
            "If format is specified, a zip archive is returned.",
        parameters=[
            OpenApiParameter('format', location=OpenApiParameter.QUERY,
                description='Desired output format name\nYou can get the list of supported formats at:\n/server/annotation/formats',
                type=OpenApiTypes.STR, required=False),
            OpenApiParameter('filename', description='Desired output file name',
                location=OpenApiParameter.QUERY, type=OpenApiTypes.STR, required=False),
            OpenApiParameter('action', location=OpenApiParameter.QUERY,
                description='Used to start downloading process locally after annotation file has been created',
                type=OpenApiTypes.STR, required=False, enum=['download']),
            OpenApiParameter('location', description='Where need to save downloaded annotation',
                location=OpenApiParameter.QUERY, type=OpenApiTypes.STR, required=False,
                enum=Location.list()),
            OpenApiParameter('cloud_storage_id', description='Storage id',
                location=OpenApiParameter.QUERY, type=OpenApiTypes.INT, required=False),
            OpenApiParameter('use_default_location', description='Use the location that was configured in the task to export annotation',
                location=OpenApiParameter.QUERY, type=OpenApiTypes.BOOL, required=False,
                default=True),
        ],
        responses={
            '200': OpenApiResponse(PolymorphicProxySerializer(
                component_name='AnnotationsRead',
                serializers=[LabeledDataSerializer, OpenApiTypes.BINARY],
                resource_type_field_name=None
            ), description='Download of file started'),
            '201': OpenApiResponse(description='Output file is ready for downloading'),
            '202': OpenApiResponse(description='Exporting has been started'),
            '405': OpenApiResponse(description='Format is not available'),
        })
    @extend_schema(methods=['POST'],
        summary='Method allows to initialize the process of the job annotation upload from a local file or a cloud storage',
        description=textwrap.dedent("""
            The request POST /api/jobs/id/annotations will initiate file upload and will create
            the rq job on the server in which the process of annotations uploading from file
            will be carried out. Please, use the PUT /api/jobs/id/annotations endpoint for checking status of the process.
        """),
        parameters=[
            OpenApiParameter('format', location=OpenApiParameter.QUERY, type=OpenApiTypes.STR, required=False,
                description='Input format name\nYou can get the list of supported formats at:\n/server/annotation/formats'),
            OpenApiParameter('location', description='where to import the annotation from',
                location=OpenApiParameter.QUERY, type=OpenApiTypes.STR, required=False,
                enum=Location.list()),
            OpenApiParameter('cloud_storage_id', description='Storage id',
                location=OpenApiParameter.QUERY, type=OpenApiTypes.INT, required=False),
            OpenApiParameter('use_default_location', description='Use the location that was configured in the task to import annotation',
                location=OpenApiParameter.QUERY, type=OpenApiTypes.BOOL, required=False,
                default=True),
            OpenApiParameter('filename', description='Annotation file name',
                location=OpenApiParameter.QUERY, type=OpenApiTypes.STR, required=False),
        ],
        request=AnnotationFileSerializer(required=False),
        responses={
            '201': OpenApiResponse(description='Uploading has finished'),
            '202': OpenApiResponse(RqIdSerializer, description='Uploading has been started'),
            '405': OpenApiResponse(description='Format is not available'),
        })
    @extend_schema(methods=['PUT'],
                   summary='Method performs an update of all annotations in a specific job '
                            'or used for uploading annotations from a file',
        description=textwrap.dedent("""
            To check the status of the process of uploading a job annotations from a file:

            After initiating the annotations upload, you will receive an rq_id parameter.
            Make sure to include this parameter as a query parameter in your subsequent
            PUT /api/jobs/id/annotations requests to track the status of the annotations upload.
        """),
        parameters=[
            OpenApiParameter('format', location=OpenApiParameter.QUERY, type=OpenApiTypes.STR, required=False,
                description='Input format name\nYou can get the list of supported formats at:\n/server/annotation/formats'),
            OpenApiParameter('location', description='where to import the annotation from',
                location=OpenApiParameter.QUERY, type=OpenApiTypes.STR, required=False,
                enum=Location.list()),
            OpenApiParameter('cloud_storage_id', description='Storage id',
                location=OpenApiParameter.QUERY, type=OpenApiTypes.INT, required=False),
            OpenApiParameter('use_default_location', description='Use the location that was configured in the task to import annotation',
                location=OpenApiParameter.QUERY, type=OpenApiTypes.BOOL, required=False,
                default=True),
            OpenApiParameter('filename', description='Annotation file name',
                location=OpenApiParameter.QUERY, type=OpenApiTypes.STR, required=False),
            OpenApiParameter('rq_id', location=OpenApiParameter.QUERY, type=OpenApiTypes.STR, required=False,
                description='rq id'),
        ],
        request=PolymorphicProxySerializer(
            component_name='JobAnnotationsUpdate',
            serializers=[LabeledDataSerializer, AnnotationFileSerializer(required=False)],
            resource_type_field_name=None
        ),
        responses={
            '201': OpenApiResponse(description='Uploading has finished'),
            '202': OpenApiResponse(description='Uploading has been started'),
            '405': OpenApiResponse(description='Format is not available'),
        })
    @extend_schema(methods=['PATCH'], summary='Method performs a partial update of annotations in a specific job',
        parameters=[
            OpenApiParameter('action', location=OpenApiParameter.QUERY, type=OpenApiTypes.STR,
                required=True, enum=['create', 'update', 'delete'])
        ],
        request=LabeledDataSerializer,
        responses={
            '200': OpenApiResponse(description='Annotations successfully uploaded'),
        })
    @extend_schema(methods=['DELETE'], summary='Method deletes all annotations for a specific job',
        responses={
            '204': OpenApiResponse(description='The annotation has been deleted'),
        })
    @action(detail=True, methods=['GET', 'DELETE', 'PUT', 'PATCH', 'POST', 'OPTIONS'], url_path=r'annotations/?$',
        serializer_class=LabeledDataSerializer, parser_classes=_UPLOAD_PARSER_CLASSES)
    def annotations(self, request, pk):
        self._object = self.get_object() # force call of check_object_permissions()
        if request.method == 'GET':
            return self.export_annotations(
                request=request,
                db_obj=self._object.segment.task,
                export_func=_export_annotations,
                callback=dm.views.export_job_annotations,
                get_data=dm.task.get_job_data,
            )

        elif request.method == 'POST' or request.method == 'OPTIONS':
            format_name = request.query_params.get('format', '')
            return self.import_annotations(
                request=request,
                db_obj=self._object,
                import_func=_import_annotations,
                rq_func=dm.task.import_job_annotations,
                rq_id_template=self.IMPORT_RQ_ID_TEMPLATE
            )

        elif request.method == 'PUT':
            format_name = request.query_params.get('format', '')
            if format_name:
<<<<<<< HEAD
                use_settings = strtobool(str(request.query_params.get('use_default_location', True)))
                conv_mask_to_poly = parse_mask_to_poly_request_param(request)
=======
                use_settings = to_bool(request.query_params.get('use_default_location', True))
                conv_mask_to_poly = to_bool(request.query_params.get('conv_mask_to_poly', True))
>>>>>>> 7286d659
                obj = self._object.segment.task if use_settings else request.query_params
                location_conf = get_location_configuration(
                    obj=obj, use_settings=use_settings, field_name=StorageType.SOURCE
                )
                return _import_annotations(
                    request=request,
                    rq_id_template=self.IMPORT_RQ_ID_TEMPLATE,
                    rq_func=dm.task.import_job_annotations,
                    db_obj=self._object,
                    format_name=format_name,
                    location_conf=location_conf,
                    conv_mask_to_poly=conv_mask_to_poly
                )
            else:
                serializer = LabeledDataSerializer(data=request.data)
                if serializer.is_valid(raise_exception=True):
                    try:
                        data = dm.task.put_job_data(pk, serializer.data)
                    except (AttributeError, IntegrityError) as e:
                        return Response(data=str(e), status=status.HTTP_400_BAD_REQUEST)
                    return Response(data)
        elif request.method == 'DELETE':
            dm.task.delete_job_data(pk)
            return Response(status=status.HTTP_204_NO_CONTENT)
        elif request.method == 'PATCH':
            action = self.request.query_params.get("action", None)
            if action not in dm.task.PatchAction.values():
                raise serializers.ValidationError(
                    "Please specify a correct 'action' for the request")
            serializer = LabeledDataSerializer(data=request.data)
            if serializer.is_valid(raise_exception=True):
                try:
                    data = dm.task.patch_job_data(pk, serializer.data, action)
                except (AttributeError, IntegrityError) as e:
                    return Response(data=str(e), status=status.HTTP_400_BAD_REQUEST)
                return Response(data)


    @tus_chunk_action(detail=True, suffix_base="annotations")
    def append_annotations_chunk(self, request, pk, file_id):
        self._object = self.get_object()
        return self.append_tus_chunk(request, file_id)


    @extend_schema(summary='Export job as a dataset in a specific format',
        parameters=[
            OpenApiParameter('format', location=OpenApiParameter.QUERY,
                description='Desired output format name\nYou can get the list of supported formats at:\n/server/annotation/formats',
                type=OpenApiTypes.STR, required=True),
            OpenApiParameter('filename', description='Desired output file name',
                location=OpenApiParameter.QUERY, type=OpenApiTypes.STR, required=False),
            OpenApiParameter('action', location=OpenApiParameter.QUERY,
                description='Used to start downloading process locally after annotation file has been created',
                type=OpenApiTypes.STR, required=False, enum=['download']),
            OpenApiParameter('use_default_location', description='Use the location that was configured in the task to export dataset',
                location=OpenApiParameter.QUERY, type=OpenApiTypes.BOOL, required=False,
                default=True),
            OpenApiParameter('location', description='Where need to save downloaded dataset',
                location=OpenApiParameter.QUERY, type=OpenApiTypes.STR, required=False,
                enum=Location.list()),
            OpenApiParameter('cloud_storage_id', description='Storage id',
                location=OpenApiParameter.QUERY, type=OpenApiTypes.INT, required=False),
        ],
        responses={
            '200': OpenApiResponse(OpenApiTypes.BINARY, description='Download of file started'),
            '201': OpenApiResponse(description='Output file is ready for downloading'),
            '202': OpenApiResponse(description='Exporting has been started'),
            '405': OpenApiResponse(description='Format is not available'),
        })
    @action(detail=True, methods=['GET'], serializer_class=None,
        url_path='dataset')
    def dataset_export(self, request, pk):
        self._object = self.get_object() # force call of check_object_permissions()

        return self.export_annotations(
            request=request,
            db_obj=self._object.segment.task,
            export_func=_export_annotations,
            callback=dm.views.export_job_as_dataset
        )

    @extend_schema(summary='Method returns data for a specific job',
        parameters=[
            OpenApiParameter('type', description='Specifies the type of the requested data',
                location=OpenApiParameter.QUERY, required=False, type=OpenApiTypes.STR,
                enum=['chunk', 'frame', 'context_image']),
            OpenApiParameter('quality', location=OpenApiParameter.QUERY, required=False,
                type=OpenApiTypes.STR, enum=['compressed', 'original'],
                description="Specifies the quality level of the requested data"),
            OpenApiParameter('number', location=OpenApiParameter.QUERY, required=False, type=OpenApiTypes.INT,
                description="A unique number value identifying chunk or frame"),
            ],
        responses={
            '200': OpenApiResponse(OpenApiTypes.BINARY, description='Data of a specific type'),
        })
    @action(detail=True, methods=['GET'],
        simple_filters=[] # type query parameter conflicts with the filter
    )
    def data(self, request, pk):
        db_job = self.get_object() # call check_object_permissions as well
        data_type = request.query_params.get('type', None)
        data_num = request.query_params.get('number', None)
        data_quality = request.query_params.get('quality', 'compressed')

        data_getter = JobDataGetter(db_job, data_type, data_num, data_quality)

        return data_getter(request, db_job.segment.start_frame,
            db_job.segment.stop_frame, db_job.segment.task.data)


    @extend_schema(summary='Method provides a meta information about media files which are related with the job',
        responses={
            '200': DataMetaReadSerializer,
        })
    @extend_schema(methods=['PATCH'], summary='Method performs an update of data meta fields (deleted frames)',
        request=DataMetaWriteSerializer,
        responses={
            '200': DataMetaReadSerializer,
        }, tags=['tasks'], versions=['2.0'])
    @action(detail=True, methods=['GET', 'PATCH'], serializer_class=DataMetaReadSerializer,
        url_path='data/meta')
    def metadata(self, request, pk):
        self.get_object() # force call of check_object_permissions()
        db_job = models.Job.objects.prefetch_related(
            'segment',
            'segment__task',
            Prefetch('segment__task__data', queryset=models.Data.objects.select_related('video').prefetch_related(
                Prefetch('images', queryset=models.Image.objects.prefetch_related('related_files').order_by('frame'))
            ))
        ).get(pk=pk)

        db_data = db_job.segment.task.data
        start_frame = db_job.segment.start_frame
        stop_frame = db_job.segment.stop_frame
        frame_step = db_data.get_frame_step()
        data_start_frame = db_data.start_frame + start_frame * frame_step
        data_stop_frame = min(db_data.stop_frame, db_data.start_frame + stop_frame * frame_step)
        frame_set = db_job.segment.frame_set

        if request.method == 'PATCH':
            serializer = DataMetaWriteSerializer(instance=db_data, data=request.data)
            if serializer.is_valid(raise_exception=True):
                serializer.validated_data['deleted_frames'] = list(filter(
                    lambda frame: frame >= start_frame and frame <= stop_frame,
                    serializer.validated_data['deleted_frames']
                )) + list(filter(
                    lambda frame: frame < start_frame or frame > stop_frame,
                    db_data.deleted_frames,
                ))
                db_data = serializer.save()
                db_job.segment.task.touch()
                if db_job.segment.task.project:
                    db_job.segment.task.project.touch()

        if hasattr(db_data, 'video'):
            media = [db_data.video]
        else:
            media = [
                # Insert placeholders if frames are skipped
                # We could skip them here too, but UI can't decode chunks then
                f if f.frame in frame_set else SimpleNamespace(
                    path=f'placeholder.jpg', width=f.width, height=f.height
                )
                for f in db_data.images.filter(
                    frame__gte=data_start_frame,
                    frame__lte=data_stop_frame,
                ).all()
            ]

        # Filter data with segment size
        # Should data.size also be cropped by segment size?
        db_data.deleted_frames = filter(
            lambda frame: frame >= start_frame and frame <= stop_frame,
            db_data.deleted_frames,
        )
        db_data.start_frame = data_start_frame
        db_data.stop_frame = data_stop_frame
        db_data.size = len(frame_set)
        db_data.included_frames = db_job.segment.frames or None

        frame_meta = [{
            'width': item.width,
            'height': item.height,
            'name': item.path,
            'related_files': item.related_files.count() if hasattr(item, 'related_files') else 0
        } for item in media]

        db_data.frames = frame_meta

        serializer = DataMetaReadSerializer(db_data)
        return Response(serializer.data)

    @extend_schema(summary='Method returns a preview image for the job',
        responses={
            '200': OpenApiResponse(description='Job image preview'),
        })
    @action(detail=True, methods=['GET'], url_path='preview')
    def preview(self, request, pk):
        self._object = self.get_object() # call check_object_permissions as well

        data_getter = DataChunkGetter(
            data_type='preview',
            data_quality='compressed',
            data_num=self._object.segment.start_frame,
            task_dim=self._object.segment.task.dimension
        )

        return data_getter(request, self._object.segment.start_frame,
           self._object.segment.stop_frame, self._object.segment.task.data)


@extend_schema(tags=['issues'])
@extend_schema_view(
    retrieve=extend_schema(
        summary='Method returns details of an issue',
        responses={
            '200': IssueReadSerializer,
        }),
    list=extend_schema(
        summary='Method returns a paginated list of issues',
        responses={
            '200': IssueReadSerializer(many=True),
        }),
    partial_update=extend_schema(
        summary='Methods does a partial update of chosen fields in an issue',
        request=IssueWriteSerializer(partial=True),
        responses={
            '200': IssueReadSerializer, # check IssueWriteSerializer.to_representation
        }),
    create=extend_schema(
        summary='Method creates an issue',
        request=IssueWriteSerializer,
        parameters=ORGANIZATION_OPEN_API_PARAMETERS,
        responses={
            '201': IssueReadSerializer, # check IssueWriteSerializer.to_representation
        }),
    destroy=extend_schema(
        summary='Method deletes an issue',
        responses={
            '204': OpenApiResponse(description='The issue has been deleted'),
        })
)
class IssueViewSet(viewsets.GenericViewSet, mixins.ListModelMixin,
    mixins.RetrieveModelMixin, mixins.CreateModelMixin, mixins.DestroyModelMixin,
    PartialUpdateModelMixin
):
    queryset = Issue.objects.prefetch_related(
        'job__segment__task', 'owner', 'assignee', 'job'
    ).all()

    iam_organization_field = 'job__segment__task__organization'
    search_fields = ('owner', 'assignee')
    filter_fields = list(search_fields) + ['id', 'job_id', 'task_id', 'resolved', 'frame_id']
    simple_filters = list(search_fields) + ['job_id', 'task_id', 'resolved', 'frame_id']
    ordering_fields = list(filter_fields)
    lookup_fields = {
        'owner': 'owner__username',
        'assignee': 'assignee__username',
        'job_id': 'job',
        'task_id': 'job__segment__task__id',
        'frame_id': 'frame',
    }
    ordering = '-id'

    def get_queryset(self):
        queryset = super().get_queryset()

        if self.action == 'list':
            perm = IssuePermission.create_scope_list(self.request)
            queryset = perm.filter(queryset)

        return queryset

    def get_serializer_class(self):
        if self.request.method in SAFE_METHODS:
            return IssueReadSerializer
        else:
            return IssueWriteSerializer

    def perform_create(self, serializer, **kwargs):
        serializer.save(owner=self.request.user)

@extend_schema(tags=['comments'])
@extend_schema_view(
    retrieve=extend_schema(
        summary='Method returns details of a comment',
        responses={
            '200': CommentReadSerializer,
        }),
    list=extend_schema(
        summary='Method returns a paginated list of comments',
        responses={
            '200': CommentReadSerializer(many=True),
        }),
    partial_update=extend_schema(
        summary='Methods does a partial update of chosen fields in a comment',
        request=CommentWriteSerializer(partial=True),
        responses={
            '200': CommentReadSerializer, # check CommentWriteSerializer.to_representation
        }),
    create=extend_schema(
        summary='Method creates a comment',
        request=CommentWriteSerializer,
        parameters=ORGANIZATION_OPEN_API_PARAMETERS,
        responses={
            '201': CommentReadSerializer, # check CommentWriteSerializer.to_representation
        }),
    destroy=extend_schema(
        summary='Method deletes a comment',
        responses={
            '204': OpenApiResponse(description='The comment has been deleted'),
        })
)
class CommentViewSet(viewsets.GenericViewSet, mixins.ListModelMixin,
    mixins.RetrieveModelMixin, mixins.CreateModelMixin, mixins.DestroyModelMixin,
    PartialUpdateModelMixin
):
    queryset = Comment.objects.prefetch_related(
        'issue', 'issue__job', 'owner'
    ).all()

    iam_organization_field = 'issue__job__segment__task__organization'
    search_fields = ('owner',)
    filter_fields = list(search_fields) + ['id', 'issue_id', 'frame_id', 'job_id']
    simple_filters = list(search_fields) + ['issue_id', 'frame_id', 'job_id']
    ordering_fields = list(filter_fields)
    ordering = '-id'
    lookup_fields = {
        'owner': 'owner__username',
        'issue_id': 'issue__id',
        'job_id': 'issue__job__id',
        'frame_id': 'issue__frame',
    }

    def get_queryset(self):
        queryset = super().get_queryset()

        if self.action == 'list':
            perm = CommentPermission.create_scope_list(self.request)
            queryset = perm.filter(queryset)

        return queryset

    def get_serializer_class(self):
        if self.request.method in SAFE_METHODS:
            return CommentReadSerializer
        else:
            return CommentWriteSerializer

    def perform_create(self, serializer, **kwargs):
        serializer.save(owner=self.request.user)


@extend_schema(tags=['labels'])
@extend_schema_view(
    retrieve=extend_schema(
        summary='Method returns details of a label',
        responses={
            '200': LabelSerializer,
        }),
    list=extend_schema(
        summary='Method returns a paginated list of labels',
        parameters=[
            # These filters are implemented differently from others
            OpenApiParameter('job_id', type=OpenApiTypes.INT,
                description='A simple equality filter for job id'),
            OpenApiParameter('task_id', type=OpenApiTypes.INT,
                description='A simple equality filter for task id'),
            OpenApiParameter('project_id', type=OpenApiTypes.INT,
                description='A simple equality filter for project id'),
            *ORGANIZATION_OPEN_API_PARAMETERS
        ],
        responses={
            '200': LabelSerializer(many=True),
        }),
    partial_update=extend_schema(
        summary='Methods does a partial update of chosen fields in a label'
        'To modify a sublabel, please use the PATCH method of the parent label',
        request=LabelSerializer(partial=True),
        responses={
            '200': LabelSerializer,
        }),
    destroy=extend_schema(
        summary='Method deletes a label. '
        'To delete a sublabel, please use the PATCH method of the parent label',
        responses={
            '204': OpenApiResponse(description='The label has been deleted'),
        })
)
class LabelViewSet(viewsets.GenericViewSet, mixins.ListModelMixin,
    mixins.RetrieveModelMixin, mixins.DestroyModelMixin, PartialUpdateModelMixin
):
    queryset = Label.objects.prefetch_related(
        'attributespec_set',
        'sublabels__attributespec_set',
        'task',
        'task__owner',
        'task__assignee',
        'task__organization',
        'project',
        'project__owner',
        'project__assignee',
        'project__organization'
    ).all()

    iam_organization_field = ('task__organization', 'project__organization')

    search_fields = ('name', 'parent')
    filter_fields = list(search_fields) + ['id', 'type', 'color', 'parent_id']
    simple_filters = list(set(filter_fields) - {'id'})
    ordering_fields = list(filter_fields)
    lookup_fields = {
        'parent': 'parent__name',
    }
    ordering = 'id'
    serializer_class = LabelSerializer

    def get_queryset(self):
        if self.action == 'list':
            job_id = self.request.GET.get('job_id', None)
            task_id = self.request.GET.get('task_id', None)
            project_id = self.request.GET.get('project_id', None)
            if sum(v is not None for v in [job_id, task_id, project_id]) > 1:
                raise ValidationError(
                    "job_id, task_id and project_id parameters cannot be used together",
                    code=status.HTTP_400_BAD_REQUEST
                )

            if job_id:
                # NOTE: This filter is too complex to be implemented by other means
                # It requires the following filter query:
                # (
                #  project__task__segment__job__id = job_id
                #  OR
                #  task__segment__job__id = job_id
                # )
                job = Job.objects.get(id=job_id)
                self.check_object_permissions(self.request, job)
                queryset = job.get_labels()
            elif task_id:
                # NOTE: This filter is too complex to be implemented by other means
                # It requires the following filter query:
                # (
                #  project__task__id = task_id
                #  OR
                #  task_id = task_id
                # )
                task = Task.objects.get(id=task_id)
                self.check_object_permissions(self.request, task)
                queryset = task.get_labels()
            elif project_id:
                # NOTE: this check is to make behavior consistent with other source filters
                project = Project.objects.get(id=project_id)
                self.check_object_permissions(self.request, project)
                queryset = project.get_labels()
            else:
                # In other cases permissions are checked already
                queryset = super().get_queryset()
                perm = LabelPermission.create_scope_list(self.request)
                queryset = perm.filter(queryset)

            # Include only 1st level labels in list responses
            queryset = queryset.filter(parent__isnull=True)
        else:
            queryset = super().get_queryset()

        return queryset

    def get_serializer(self, *args, **kwargs):
        kwargs['local'] = True
        return super().get_serializer(*args, **kwargs)

    def perform_update(self, serializer):
        if serializer.instance.parent is not None:
            # NOTE: this can be relaxed when skeleton updates are implemented properly
            raise ValidationError(
                "Sublabels cannot be modified this way. "
                "Please send a PATCH request with updated parent label data instead.",
                code=status.HTTP_400_BAD_REQUEST)

        return super().perform_update(serializer)

    def perform_destroy(self, instance: models.Label):
        if instance.parent is not None:
            # NOTE: this can be relaxed when skeleton updates are implemented properly
            raise ValidationError(
                "Sublabels cannot be deleted this way. "
                "Please send a PATCH request with updated parent label data instead.",
                code=status.HTTP_400_BAD_REQUEST)

        if project := instance.project:
            project.touch()
            ProjectWriteSerializer(project).update_child_objects_on_labels_update(project)
        elif task := instance.task:
            task.touch()
            TaskWriteSerializer(task).update_child_objects_on_labels_update(task)

        return super().perform_destroy(instance)


@extend_schema(tags=['users'])
@extend_schema_view(
    list=extend_schema(
        summary='Method returns a paginated list of users',
        responses={
            '200': PolymorphicProxySerializer(
                component_name='MetaUser',
                serializers=[
                    UserSerializer,
                    BasicUserSerializer,
                ],
                resource_type_field_name=None,
                many=True, # https://github.com/tfranzel/drf-spectacular/issues/910
            ),
        }),
    retrieve=extend_schema(
        summary='Method provides information of a specific user',
        responses={
            '200': PolymorphicProxySerializer(
                component_name='MetaUser',
                serializers=[
                    UserSerializer,
                    BasicUserSerializer,
                ],
                resource_type_field_name=None,
            ),
        }),
    partial_update=extend_schema(
        summary='Method updates chosen fields of a user',
        responses={
            '200': PolymorphicProxySerializer(
                component_name='MetaUser',
                serializers=[
                    UserSerializer(partial=True),
                    BasicUserSerializer(partial=True),
                ],
                resource_type_field_name=None,
            ),
        }),
    destroy=extend_schema(
        summary='Method deletes a specific user from the server',
        responses={
            '204': OpenApiResponse(description='The user has been deleted'),
        })
)
class UserViewSet(viewsets.GenericViewSet, mixins.ListModelMixin,
    mixins.RetrieveModelMixin, PartialUpdateModelMixin, mixins.DestroyModelMixin):
    queryset = User.objects.prefetch_related('groups').all()
    iam_organization_field = 'memberships__organization'

    search_fields = ('username', 'first_name', 'last_name')
    filter_fields = list(search_fields) + ['id', 'is_active']
    simple_filters = list(search_fields) + ['is_active']
    ordering_fields = list(filter_fields)
    ordering = "-id"

    def get_queryset(self):
        queryset = super().get_queryset()

        if self.action == 'list':
            perm = UserPermission.create_scope_list(self.request)
            queryset = perm.filter(queryset)

        return queryset

    def get_serializer_class(self):
        # Early exit for drf-spectacular compatibility
        if getattr(self, 'swagger_fake_view', False):
            return UserSerializer

        user = self.request.user
        is_self = int(self.kwargs.get("pk", 0)) == user.id or \
            self.action == "self"
        if user.is_staff:
            return UserSerializer if not is_self else UserSerializer
        else:
            if is_self and self.request.method in SAFE_METHODS:
                return UserSerializer
            else:
                return BasicUserSerializer

    @extend_schema(summary='Method returns an instance of a user who is currently authorized',
        responses={
            '200': PolymorphicProxySerializer(component_name='MetaUser',
                serializers=[
                    UserSerializer, BasicUserSerializer,
                ], resource_type_field_name=None),
        })
    @action(detail=False, methods=['GET'])
    def self(self, request):
        """
        Method returns an instance of a user who is currently authorized
        """
        serializer_class = self.get_serializer_class()
        serializer = serializer_class(request.user, context={ "request": request })
        return Response(serializer.data)

@extend_schema(tags=['cloudstorages'])
@extend_schema_view(
    retrieve=extend_schema(
        summary='Method returns details of a specific cloud storage',
        responses={
            '200': CloudStorageReadSerializer,
        }),
    list=extend_schema(
        summary='Returns a paginated list of storages',
        responses={
            '200': CloudStorageReadSerializer(many=True),
        }),
    destroy=extend_schema(
        summary='Method deletes a specific cloud storage',
        responses={
            '204': OpenApiResponse(description='The cloud storage has been removed'),
        }),
    partial_update=extend_schema(
        summary='Methods does a partial update of chosen fields in a cloud storage instance',
        request=CloudStorageWriteSerializer(partial=True),
        responses={
            '200': CloudStorageReadSerializer, # check CloudStorageWriteSerializer.to_representation
        }),
    create=extend_schema(
        summary='Method creates a cloud storage with a specified characteristics',
        request=CloudStorageWriteSerializer,
        parameters=ORGANIZATION_OPEN_API_PARAMETERS,
        responses={
            '201': CloudStorageReadSerializer, # check CloudStorageWriteSerializer.to_representation
        })
)
class CloudStorageViewSet(viewsets.GenericViewSet, mixins.ListModelMixin,
    mixins.RetrieveModelMixin, mixins.CreateModelMixin, mixins.DestroyModelMixin,
    PartialUpdateModelMixin
):
    queryset = CloudStorageModel.objects.prefetch_related('data').all()

    search_fields = ('provider_type', 'name', 'resource',
                    'credentials_type', 'owner', 'description')
    filter_fields = list(search_fields) + ['id']
    simple_filters = list(set(search_fields) - {'description'})
    ordering_fields = list(filter_fields)
    ordering = "-id"
    lookup_fields = {'owner': 'owner__username', 'name': 'display_name'}
    iam_organization_field = 'organization'

    # Multipart support is necessary here, as CloudStorageWriteSerializer
    # contains a file field (key_file).
    parser_classes = _UPLOAD_PARSER_CLASSES

    def get_serializer_class(self):
        if self.request.method in ('POST', 'PATCH'):
            return CloudStorageWriteSerializer
        else:
            return CloudStorageReadSerializer

    def get_queryset(self):
        queryset = super().get_queryset()

        if self.action == 'list':
            perm = CloudStoragePermission.create_scope_list(self.request)
            queryset = perm.filter(queryset)

        provider_type = self.request.query_params.get('provider_type', None)
        if provider_type:
            if provider_type in CloudProviderChoice.list():
                return queryset.filter(provider_type=provider_type)
            raise ValidationError('Unsupported type of cloud provider')
        return queryset

    def perform_create(self, serializer):
        serializer.save(
            owner=self.request.user,
            organization=self.request.iam_context['organization'])

    def create(self, request, *args, **kwargs):
        try:
            response = super().create(request, *args, **kwargs)
        except ValidationError as exceptions:
            msg_body = ""
            for ex in exceptions.args:
                for field, ex_msg in ex.items():
                    msg_body += ': '.join([field, ex_msg if isinstance(ex_msg, str) else str(ex_msg[0])])
                    msg_body += '\n'
            return HttpResponseBadRequest(msg_body)
        except APIException as ex:
            return Response(data=ex.get_full_details(), status=ex.status_code)
        except Exception as ex:
            response = HttpResponseBadRequest(str(ex))
        return response

    @extend_schema(summary='Method returns the content of the cloud storage',
        parameters=[
            OpenApiParameter('manifest_path', description='Path to the manifest file in a cloud storage',
                location=OpenApiParameter.QUERY, type=OpenApiTypes.STR),
            OpenApiParameter('prefix', description='Prefix to filter data',
                location=OpenApiParameter.QUERY, type=OpenApiTypes.STR),
            OpenApiParameter('next_token', description='Used to continue listing files in the bucket',
                location=OpenApiParameter.QUERY, type=OpenApiTypes.STR),
            OpenApiParameter('page_size', location=OpenApiParameter.QUERY, type=OpenApiTypes.INT),
        ],
        responses={
            '200': OpenApiResponse(response=CloudStorageContentSerializer, description='A manifest content'),
        },
    )
    @action(detail=True, methods=['GET'], url_path='content-v2')
    def content_v2(self, request, pk):
        storage = None
        try:
            db_storage = self.get_object()
            storage = db_storage_to_storage_instance(db_storage)
            prefix = request.query_params.get('prefix', "")
            page_size = request.query_params.get('page_size', str(settings.BUCKET_CONTENT_MAX_PAGE_SIZE))
            if not page_size.isnumeric():
                return HttpResponseBadRequest('Wrong value for page_size was found')
            page_size = min(int(page_size), settings.BUCKET_CONTENT_MAX_PAGE_SIZE)

            # make api identical to share api
            if prefix and prefix.startswith('/'):
                prefix = prefix[1:]


            next_token = request.query_params.get('next_token')

            if (manifest_path := request.query_params.get('manifest_path')):
                manifest_prefix = os.path.dirname(manifest_path)

                full_manifest_path = os.path.join(db_storage.get_storage_dirname(), manifest_path)
                if not os.path.exists(full_manifest_path) or \
                        datetime.fromtimestamp(os.path.getmtime(full_manifest_path), tz=timezone.utc) < storage.get_file_last_modified(manifest_path):
                    storage.download_file(manifest_path, full_manifest_path)
                manifest = ImageManifestManager(full_manifest_path, db_storage.get_storage_dirname())
                # need to update index
                manifest.set_index()
                try:
                    start_index = int(next_token or '0')
                except ValueError:
                    return HttpResponseBadRequest('Wrong value for the next_token parameter was found.')
                content = manifest.emulate_hierarchical_structure(
                    page_size, manifest_prefix=manifest_prefix, prefix=prefix, default_prefix=storage.prefix, start_index=start_index)
            else:
                content = storage.list_files_on_one_page(prefix, next_token, page_size, _use_sort=True)
            for i in content['content']:
                mime_type = get_mime(i['name']) if i['type'] != 'DIR' else 'DIR' # identical to share point
                if mime_type == 'zip':
                    mime_type = 'archive'
                i['mime_type'] = mime_type
            serializer = CloudStorageContentSerializer(data=content)
            serializer.is_valid(raise_exception=True)
            content = serializer.data
            return Response(data=content)

        except CloudStorageModel.DoesNotExist:
            message = f"Storage {pk} does not exist"
            slogger.glob.error(message)
            return HttpResponseNotFound(message)
        except (ValidationError, PermissionDenied, NotFound) as ex:
            msg = str(ex) if not isinstance(ex, ValidationError) else \
                '\n'.join([str(d) for d in ex.detail])
            slogger.cloud_storage[pk].info(msg)
            return Response(data=msg, status=ex.status_code)
        except Exception as ex:
            slogger.glob.error(str(ex))
            return Response("An internal error has occurred",
                status=status.HTTP_500_INTERNAL_SERVER_ERROR)

    @extend_schema(summary='Method returns a preview image from a cloud storage',
        responses={
            '200': OpenApiResponse(description='Cloud Storage preview'),
            '400': OpenApiResponse(description='Failed to get cloud storage preview'),
            '404': OpenApiResponse(description='Cloud Storage preview not found'),
        })
    @action(detail=True, methods=['GET'], url_path='preview')
    def preview(self, request, pk):
        try:
            db_storage = self.get_object()
            cache = MediaCache()

            # The idea is try to define real manifest preview only for the storages that have related manifests
            # because otherwise it can lead to extra calls to a bucket, that are usually not free.
            if not db_storage.has_at_least_one_manifest:
                result = cache.get_cloud_preview_with_mime(db_storage)
                if not result:
                    return HttpResponseNotFound('Cloud storage preview not found')
                return HttpResponse(result[0], result[1])

            preview, mime = cache.get_or_set_cloud_preview_with_mime(db_storage)
            return HttpResponse(preview, mime)
        except CloudStorageModel.DoesNotExist:
            message = f"Storage {pk} does not exist"
            slogger.glob.error(message)
            return HttpResponseNotFound(message)
        except (ValidationError, PermissionDenied, NotFound) as ex:
            msg = str(ex) if not isinstance(ex, ValidationError) else \
                '\n'.join([str(d) for d in ex.detail])
            slogger.cloud_storage[pk].info(msg)
            return Response(data=msg, status=ex.status_code)
        except Exception as ex:
            slogger.glob.error(str(ex))
            return Response("An internal error has occurred",
                status=status.HTTP_500_INTERNAL_SERVER_ERROR)

    @extend_schema(summary='Method returns a cloud storage status',
        responses={
            '200': OpenApiResponse(response=OpenApiTypes.STR, description='Cloud Storage status (AVAILABLE | NOT_FOUND | FORBIDDEN)'),
        })
    @action(detail=True, methods=['GET'], url_path='status')
    def status(self, request, pk):
        try:
            db_storage = self.get_object()
            storage = db_storage_to_storage_instance(db_storage)
            storage_status = storage.get_status()
            return Response(storage_status)
        except CloudStorageModel.DoesNotExist:
            message = f"Storage {pk} does not exist"
            slogger.glob.error(message)
            return HttpResponseNotFound(message)
        except Exception as ex:
            msg = str(ex)
            return HttpResponseBadRequest(msg)

    @extend_schema(summary='Method returns allowed actions for the cloud storage',
        responses={
            '200': OpenApiResponse(response=OpenApiTypes.STR, description='Cloud Storage actions (GET | PUT | DELETE)'),
        })
    @action(detail=True, methods=['GET'], url_path='actions')
    def actions(self, request, pk):
        '''
        Method return allowed actions for cloud storage. It's required for reading/writing
        '''
        try:
            db_storage = self.get_object()
            storage = db_storage_to_storage_instance(db_storage)
            actions = storage.supported_actions
            return Response(actions, content_type="text/plain")
        except CloudStorageModel.DoesNotExist:
            message = f"Storage {pk} does not exist"
            slogger.glob.error(message)
            return HttpResponseNotFound(message)
        except Exception as ex:
            msg = str(ex)
            return HttpResponseBadRequest(msg)

@extend_schema(tags=['assets'])
@extend_schema_view(
    create=extend_schema(
        summary='Method saves new asset on the server and attaches it to a corresponding guide',
        request={
            'multipart/form-data': {
                'type': 'object',
                'properties': {
                    'file': {
                        'type': 'string',
                        'format': 'binary'
                    }
                }
            }
        },
        responses={
            '201': AssetReadSerializer,
        }),
    retrieve=extend_schema(
        summary='Method returns an asset file',
        responses={
            '200': OpenApiResponse(description='Asset file')
        }),
    destroy=extend_schema(
        summary='Method deletes a specific asset from the server',
        responses={
            '204': OpenApiResponse(description='The asset has been deleted'),
        }),
)
class AssetsViewSet(
    viewsets.GenericViewSet, mixins.RetrieveModelMixin,
    mixins.CreateModelMixin, mixins.DestroyModelMixin
):
    queryset = Asset.objects.select_related(
        'owner', 'guide', 'guide__project', 'guide__task', 'guide__project__organization', 'guide__task__organization',
    ).all()
    parser_classes=_UPLOAD_PARSER_CLASSES
    search_fields = ()
    ordering = "uuid"

    def check_object_permissions(self, request, obj):
        super().check_object_permissions(request, obj.guide)

    def get_permissions(self):
        if self.action == 'retrieve':
            return [IsAuthenticatedOrReadPublicResource(), PolicyEnforcer()]
        return super().get_permissions()

    def get_serializer_class(self):
        if self.request.method in SAFE_METHODS:
            return AssetReadSerializer
        else:
            return AssetWriteSerializer

    def create(self, request, *args, **kwargs):
        file = request.data.get('file', None)
        if not file:
            raise ValidationError('Asset file was not provided')

        if file.size / (1024 * 1024) > settings.ASSET_MAX_SIZE_MB:
            raise ValidationError(f'Maximum size of asset is {settings.ASSET_MAX_SIZE_MB} MB')

        if file.content_type not in settings.ASSET_SUPPORTED_TYPES:
            raise ValidationError(f'File is not supported as an asset. Supported are {settings.ASSET_SUPPORTED_TYPES}')

        guide_id = request.data.get('guide_id')
        db_guide = AnnotationGuide.objects.prefetch_related('assets').get(pk=guide_id)
        if db_guide.assets.count() >= settings.ASSET_MAX_COUNT_PER_GUIDE:
            raise ValidationError(f'Maximum number of assets per guide reached')

        serializer = self.get_serializer(data={
            'filename': file.name,
            'guide_id': guide_id,
        })

        serializer.is_valid(raise_exception=True)
        self.perform_create(serializer)
        path = os.path.join(settings.ASSETS_ROOT, str(serializer.instance.uuid))
        os.makedirs(path)
        if file.content_type in ('image/jpeg', 'image/png'):
            image = Image.open(file)
            if any(map(lambda x: x > settings.ASSET_MAX_IMAGE_SIZE, image.size)):
                scale_factor = settings.ASSET_MAX_IMAGE_SIZE / max(image.size)
                image = image.resize((map(lambda x: int(x * scale_factor), image.size)))
            image.save(os.path.join(path, file.name))
        else:
            with open(os.path.join(path, file.name), 'wb+') as destination:
                for chunk in file.chunks():
                    destination.write(chunk)

        headers = self.get_success_headers(serializer.data)
        return Response(serializer.data, status=status.HTTP_201_CREATED, headers=headers)

    def perform_create(self, serializer):
        serializer.save(owner=self.request.user)

    def retrieve(self, request, *args, **kwargs):
        instance = self.get_object()
        return sendfile(request, os.path.join(settings.ASSETS_ROOT, str(instance.uuid), instance.filename))

    def perform_destroy(self, instance):
        full_path = os.path.join(instance.get_asset_dir(), instance.filename)
        if os.path.exists(full_path):
            os.remove(full_path)
        instance.delete()


@extend_schema(tags=['guides'])
@extend_schema_view(
    create=extend_schema(
        summary='Method creates a new annotation guide binded to a project or to a task',
        request=AnnotationGuideWriteSerializer,
        responses={
            '201': AnnotationGuideReadSerializer,
        }),
    retrieve=extend_schema(
        summary='Method returns details of a specific annotation guide',
        responses={
            '200': AnnotationGuideReadSerializer,
        }),
    destroy=extend_schema(
        summary='Method deletes a specific annotation guide and all attached assets',
        responses={
            '204': OpenApiResponse(description='The annotation guide has been deleted'),
        }),
    partial_update=extend_schema(
        summary='Methods does a partial update of chosen fields in an annotation guide',
        request=AnnotationGuideWriteSerializer(partial=True),
        responses={
            '200': AnnotationGuideReadSerializer, # check TaskWriteSerializer.to_representation
        })
)
class AnnotationGuidesViewSet(
    viewsets.GenericViewSet, mixins.RetrieveModelMixin,
    mixins.CreateModelMixin, mixins.DestroyModelMixin, PartialUpdateModelMixin
):
    queryset = AnnotationGuide.objects.order_by('-id').select_related(
        'project', 'project__owner', 'project__organization', 'task', 'task__owner', 'task__organization'
    ).prefetch_related('assets').all()
    search_fields = ()
    ordering = "-id"
    iam_organization_field = None

    def get_serializer_class(self):
        if self.request.method in SAFE_METHODS:
            return AnnotationGuideReadSerializer
        else:
            return AnnotationGuideWriteSerializer

    def perform_create(self, serializer):
        super().perform_create(serializer)
        serializer.instance.target.save()

    def perform_update(self, serializer):
        super().perform_update(serializer)
        serializer.instance.target.save()

    def perform_destroy(self, instance):
        (instance.project or instance.task).save()
        instance.delete()

def rq_exception_handler(rq_job, exc_type, exc_value, tb):
    rq_job.meta["formatted_exception"] = "".join(
        traceback.format_exception_only(exc_type, exc_value))
    rq_job.save_meta()

    return True

def _import_annotations(request, rq_id_template, rq_func, db_obj, format_name,
                        filename=None, location_conf=None, conv_mask_to_poly=True):

    format_desc = {f.DISPLAY_NAME: f
        for f in dm.views.get_import_formats()}.get(format_name)
    if format_desc is None:
        raise serializers.ValidationError(
            "Unknown input format '{}'".format(format_name))
    elif not format_desc.ENABLED:
        return Response(status=status.HTTP_405_METHOD_NOT_ALLOWED)

    rq_id = request.query_params.get('rq_id')
    rq_id_should_be_checked = bool(rq_id)
    if not rq_id:
        rq_id = rq_id_template.format(db_obj.pk, request.user)

    queue = django_rq.get_queue(settings.CVAT_QUEUES.IMPORT_DATA.value)
    rq_job = queue.fetch_job(rq_id)

    if rq_id_should_be_checked and rq_id_template.format(db_obj.pk, request.user) != rq_id:
        return Response(status=status.HTTP_403_FORBIDDEN)

    if rq_job and request.method == 'POST':
        # If there is a previous job that has not been deleted
        if rq_job.is_finished or rq_job.is_failed:
            rq_job.delete()
            rq_job = queue.fetch_job(rq_id)
        else:
            return Response(status=status.HTTP_409_CONFLICT, data='Import job already exists')

    if not rq_job:
        # If filename is specified we consider that file was uploaded via TUS, so it exists in filesystem
        # Then we dont need to create temporary file
        # Or filename specify key in cloud storage so we need to download file
        dependent_job = None
        location = location_conf.get('location') if location_conf else Location.LOCAL

        db_storage = None

        if not filename or location == Location.CLOUD_STORAGE:
            if location != Location.CLOUD_STORAGE:
                serializer = AnnotationFileSerializer(data=request.data)
                if serializer.is_valid(raise_exception=True):
                    anno_file = serializer.validated_data['annotation_file']
                    with NamedTemporaryFile(
                        prefix='cvat_{}'.format(db_obj.pk),
                        dir=settings.TMP_FILES_ROOT,
                        delete=False) as tf:
                        filename = tf.name
                        for chunk in anno_file.chunks():
                            tf.write(chunk)
            else:
                assert filename, 'The filename was not specified'

                try:
                    storage_id = location_conf['storage_id']
                except KeyError:
                    raise serializers.ValidationError(
                        'Cloud storage location was selected as the source,'
                        ' but cloud storage id was not specified')
                db_storage = get_cloud_storage_for_import_or_export(
                    storage_id=storage_id, request=request,
                    is_default=location_conf['is_default'])

                key = filename
                with NamedTemporaryFile(
                    prefix='cvat_{}'.format(db_obj.pk),
                    dir=settings.TMP_FILES_ROOT,
                    delete=False) as tf:
                    filename = tf.name

                dependent_job = configure_dependent_job_to_download_from_cs(
                    queue=queue,
                    rq_id=rq_id,
                    rq_func=download_file_from_bucket,
                    db_storage=db_storage,
                    filename=filename,
                    key=key,
                    request=request,
                    result_ttl=settings.IMPORT_CACHE_SUCCESS_TTL.total_seconds(),
                    failure_ttl=settings.IMPORT_CACHE_FAILED_TTL.total_seconds()
                )

        av_scan_paths(filename)
        user_id = request.user.id

        with get_rq_lock_by_user(queue, user_id, additional_condition=not dependent_job):
            rq_job = queue.enqueue_call(
                func=import_resource_with_clean_up_after,
                args=(rq_func, filename, db_obj.pk, format_name, conv_mask_to_poly),
                job_id=rq_id,
                depends_on=dependent_job or define_dependent_job(queue, user_id, rq_id=rq_id),
                meta={
                    'tmp_file': filename,
                    **get_rq_job_meta(request=request, db_obj=db_obj),
                },
                result_ttl=settings.IMPORT_CACHE_SUCCESS_TTL.total_seconds(),
                failure_ttl=settings.IMPORT_CACHE_FAILED_TTL.total_seconds()
            )

        handle_dataset_import(db_obj, format_name=format_name, cloud_storage=db_storage)

        serializer = RqIdSerializer(data={'rq_id': rq_id})
        serializer.is_valid(raise_exception=True)

        return Response(serializer.data, status=status.HTTP_202_ACCEPTED)
    else:
        if rq_job.is_finished:
            if rq_job.dependency:
                rq_job.dependency.delete()
            rq_job.delete()
            return Response(status=status.HTTP_201_CREATED)
        elif rq_job.is_failed or \
                rq_job.is_deferred and rq_job.dependency and rq_job.dependency.is_failed:
            exc_info = process_failed_job(rq_job)

            import_error_prefix = f'{CvatImportError.__module__}.{CvatImportError.__name__}:'
            if exc_info.startswith("Traceback") and import_error_prefix in exc_info:
                exc_message = exc_info.split(import_error_prefix)[-1].strip()
                return Response(data=exc_message, status=status.HTTP_400_BAD_REQUEST)
            else:
                return Response(data=exc_info,
                    status=status.HTTP_500_INTERNAL_SERVER_ERROR)

    return Response(status=status.HTTP_202_ACCEPTED)

def _export_annotations(
    db_instance: models.Project | models.Task | models.Job,
    rq_id: str,
    request: HttpRequest,
    format_name: str,
    action: str,
    callback: Callable[[int, Optional[str], Optional[str]], str],
    filename: Optional[str],
    location_conf: Dict[str, Any]
):
    if action not in {"", "download"}:
        raise serializers.ValidationError(
            "Unexpected action specified for the request")

    format_desc = {f.DISPLAY_NAME: f
        for f in dm.views.get_export_formats()}.get(format_name)
    if format_desc is None:
        raise serializers.ValidationError(
            "Unknown format specified for the request")
    elif not format_desc.ENABLED:
        return Response(status=status.HTTP_405_METHOD_NOT_ALLOWED)

    queue = django_rq.get_queue(settings.CVAT_QUEUES.EXPORT_DATA.value)
    rq_job = queue.fetch_job(rq_id)

    location = location_conf.get('location')
    if location not in Location.list():
        raise serializers.ValidationError(
            f"Unexpected location {location} specified for the request"
        )

    last_instance_update_time = timezone.localtime(db_instance.updated_date)
    if isinstance(db_instance, Project):
        tasks_update = list(map(lambda db_task: timezone.localtime(db_task.updated_date), db_instance.tasks.all()))
        last_instance_update_time = max(tasks_update + [last_instance_update_time])

    timestamp = datetime.strftime(last_instance_update_time, "%Y_%m_%d_%H_%M_%S")
    is_annotation_file = rq_id.startswith('export:annotations')

    if rq_job:
        rq_request = rq_job.meta.get('request', None)
        request_time = rq_request.get('timestamp', None) if rq_request else None
        if request_time is None or request_time < last_instance_update_time:
            # in case the server is configured with ONE_RUNNING_JOB_IN_QUEUE_PER_USER
            # we have to enqueue dependent jobs after canceling one
            rq_job.cancel(enqueue_dependents=settings.ONE_RUNNING_JOB_IN_QUEUE_PER_USER)
            rq_job.delete()
        else:
            if rq_job.is_finished:
                if location == Location.CLOUD_STORAGE:
                    rq_job.delete()
                    return Response(status=status.HTTP_200_OK)

                elif location == Location.LOCAL:
                    file_path = rq_job.return_value()

                    if not file_path:
                        return Response('A result for exporting job was not found for finished RQ job', status=status.HTTP_500_INTERNAL_SERVER_ERROR)
                    elif not osp.exists(file_path):
                        return Response('The result file does not exist in export cache', status=status.HTTP_500_INTERNAL_SERVER_ERROR)

                    if action == "download":
                        filename = filename or \
                            build_annotations_file_name(
                                class_name=db_instance.__class__.__name__,
                                identifier=db_instance.name if isinstance(db_instance, (Task, Project)) else db_instance.id,
                                timestamp=timestamp,
                                format_name=format_name,
                                is_annotation_file=is_annotation_file,
                                extension=osp.splitext(file_path)[1]
                            )

                        rq_job.delete()
                        return sendfile(request, file_path, attachment=True, attachment_filename=filename)

                    return Response(status=status.HTTP_201_CREATED)
                else:
                    raise NotImplementedError(f"Export to {location} location is not implemented yet")
            elif rq_job.is_failed:
                exc_info = rq_job.meta.get('formatted_exception', str(rq_job.exc_info))
                rq_job.delete()
                return Response(exc_info,
                    status=status.HTTP_500_INTERNAL_SERVER_ERROR)
            else:
                return Response(status=status.HTTP_202_ACCEPTED)

    try:
        if request.scheme:
            server_address = request.scheme + '://'
        server_address += request.get_host()
    except Exception:
        server_address = None

    TTL_CONSTS = {
        'project': dm.views.PROJECT_CACHE_TTL,
        'task': dm.views.TASK_CACHE_TTL,
        'job': dm.views.JOB_CACHE_TTL,
    }
    ttl = TTL_CONSTS[db_instance.__class__.__name__.lower()].total_seconds()
    user_id = request.user.id

    func = callback if location == Location.LOCAL else export_resource_to_cloud_storage
    func_args = (db_instance.id, format_name, server_address)

    if location == Location.CLOUD_STORAGE:
        try:
            storage_id = location_conf['storage_id']
        except KeyError:
            raise serializers.ValidationError(
                'Cloud storage location was selected as the destination,'
                ' but cloud storage id was not specified')

        db_storage = get_cloud_storage_for_import_or_export(
            storage_id=storage_id, request=request,
            is_default=location_conf['is_default'])
        filename_pattern = build_annotations_file_name(
            class_name=db_instance.__class__.__name__,
            identifier=db_instance.name if isinstance(db_instance, (Task, Project)) else db_instance.id,
            timestamp=timestamp,
            format_name=format_name,
            is_annotation_file=is_annotation_file,
        )
        func_args = (db_storage, filename, filename_pattern, callback) + func_args
    else:
        db_storage = None

    with get_rq_lock_by_user(queue, user_id):
        queue.enqueue_call(
            func=func,
            args=func_args,
            job_id=rq_id,
            meta=get_rq_job_meta(request=request, db_obj=db_instance),
            depends_on=define_dependent_job(queue, user_id, rq_id=rq_id),
            result_ttl=ttl,
            failure_ttl=ttl,
        )

    handle_dataset_export(db_instance,
        format_name=format_name, cloud_storage=db_storage, save_images=not is_annotation_file)

    return Response(status=status.HTTP_202_ACCEPTED)

def _import_project_dataset(request, rq_id_template, rq_func, db_obj, format_name, filename=None, conv_mask_to_poly=True, location_conf=None):
    format_desc = {f.DISPLAY_NAME: f
        for f in dm.views.get_import_formats()}.get(format_name)
    if format_desc is None:
        raise serializers.ValidationError(
            "Unknown input format '{}'".format(format_name))
    elif not format_desc.ENABLED:
        return Response(status=status.HTTP_405_METHOD_NOT_ALLOWED)

    rq_id = rq_id_template.format(db_obj.pk, request.user)

    queue = django_rq.get_queue(settings.CVAT_QUEUES.IMPORT_DATA.value)
    rq_job = queue.fetch_job(rq_id)

    if not rq_job or rq_job.is_finished or rq_job.is_failed:
        if rq_job and (rq_job.is_finished or rq_job.is_failed):
            # for some reason the previous job has not been deleted
            # (e.g the user closed the browser tab when job has been created
            # but no one requests for checking status were not made)
            rq_job.delete()
        dependent_job = None
        location = location_conf.get('location') if location_conf else None
        db_storage = None

        if not filename and location != Location.CLOUD_STORAGE:
            serializer = DatasetFileSerializer(data=request.data)
            if serializer.is_valid(raise_exception=True):
                dataset_file = serializer.validated_data['dataset_file']
                with NamedTemporaryFile(
                    prefix='cvat_{}'.format(db_obj.pk),
                    dir=settings.TMP_FILES_ROOT,
                    delete=False) as tf:
                    filename = tf.name
                    for chunk in dataset_file.chunks():
                        tf.write(chunk)

        elif location == Location.CLOUD_STORAGE:
            assert filename, 'The filename was not specified'
            try:
                storage_id = location_conf['storage_id']
            except KeyError:
                raise serializers.ValidationError(
                    'Cloud storage location was selected as the source,'
                    ' but cloud storage id was not specified')
            db_storage = get_cloud_storage_for_import_or_export(
                storage_id=storage_id, request=request,
                is_default=location_conf['is_default'])

            key = filename
            with NamedTemporaryFile(
                prefix='cvat_{}'.format(db_obj.pk),
                dir=settings.TMP_FILES_ROOT,
                delete=False) as tf:
                filename = tf.name

            dependent_job = configure_dependent_job_to_download_from_cs(
                queue=queue,
                rq_id=rq_id,
                rq_func=download_file_from_bucket,
                db_storage=db_storage,
                filename=filename,
                key=key,
                request=request,
                result_ttl=settings.IMPORT_CACHE_SUCCESS_TTL.total_seconds(),
                failure_ttl=settings.IMPORT_CACHE_FAILED_TTL.total_seconds()
            )

        user_id = request.user.id

        with get_rq_lock_by_user(queue, user_id, additional_condition=not dependent_job):
            rq_job = queue.enqueue_call(
                func=import_resource_with_clean_up_after,
                args=(rq_func, filename, db_obj.pk, format_name, conv_mask_to_poly),
                job_id=rq_id,
                meta={
                    'tmp_file': filename,
                    **get_rq_job_meta(request=request, db_obj=db_obj),
                },
                depends_on=dependent_job or define_dependent_job(queue, user_id, rq_id=rq_id),
                result_ttl=settings.IMPORT_CACHE_SUCCESS_TTL.total_seconds(),
                failure_ttl=settings.IMPORT_CACHE_FAILED_TTL.total_seconds()
            )

        handle_dataset_import(db_obj, format_name=format_name, cloud_storage=db_storage)
    else:
        return Response(status=status.HTTP_409_CONFLICT, data='Import job already exists')

    serializer = RqIdSerializer(data={'rq_id': rq_id})
    serializer.is_valid(raise_exception=True)

    return Response(serializer.data, status=status.HTTP_202_ACCEPTED)<|MERGE_RESOLUTION|>--- conflicted
+++ resolved
@@ -67,7 +67,7 @@
     CloudStorageReadSerializer, DatasetFileSerializer,
     ProjectFileSerializer, TaskFileSerializer, RqIdSerializer, CloudStorageContentSerializer)
 from cvat.apps.engine.view_utils import (
-    get_cloud_storage_for_import_or_export, parse_mask_to_poly_request_param, tus_chunk_action
+    get_cloud_storage_for_import_or_export, tus_chunk_action
 )
 
 from utils.dataset_manifest import ImageManifestManager
@@ -421,11 +421,7 @@
         if self.action == 'dataset':
             format_name = request.query_params.get("format", "")
             filename = request.query_params.get("filename", "")
-<<<<<<< HEAD
-            conv_mask_to_poly = parse_mask_to_poly_request_param(request)
-=======
             conv_mask_to_poly = to_bool(request.query_params.get('conv_mask_to_poly', True))
->>>>>>> 7286d659
             tmp_dir = self._object.get_tmp_dirname()
             uploaded_file = None
             if os.path.isfile(os.path.join(tmp_dir, filename)):
@@ -1005,11 +1001,7 @@
         def _handle_upload_annotations(request):
             format_name = request.query_params.get("format", "")
             filename = request.query_params.get("filename", "")
-<<<<<<< HEAD
-            conv_mask_to_poly = parse_mask_to_poly_request_param(request)
-=======
             conv_mask_to_poly = to_bool(request.query_params.get('conv_mask_to_poly', True))
->>>>>>> 7286d659
             tmp_dir = self._object.get_tmp_dirname()
             if os.path.isfile(os.path.join(tmp_dir, filename)):
                 annotation_file = os.path.join(tmp_dir, filename)
@@ -1363,13 +1355,8 @@
             format_name = request.query_params.get('format', '')
             if format_name:
                 # NOTE: continue process of import annotations
-<<<<<<< HEAD
-                use_settings = strtobool(str(request.query_params.get('use_default_location', True)))
-                conv_mask_to_poly = parse_mask_to_poly_request_param(request)
-=======
                 use_settings = to_bool(request.query_params.get('use_default_location', True))
                 conv_mask_to_poly = to_bool(request.query_params.get('conv_mask_to_poly', True))
->>>>>>> 7286d659
                 obj = self._object if use_settings else request.query_params
                 location_conf = get_location_configuration(
                     obj=obj, use_settings=use_settings, field_name=StorageType.SOURCE
@@ -1654,11 +1641,7 @@
         if self.action == 'annotations':
             format_name = request.query_params.get("format", "")
             filename = request.query_params.get("filename", "")
-<<<<<<< HEAD
-            conv_mask_to_poly = parse_mask_to_poly_request_param(request)
-=======
             conv_mask_to_poly = to_bool(request.query_params.get('conv_mask_to_poly', True))
->>>>>>> 7286d659
             tmp_dir = self.get_upload_dir()
             if os.path.isfile(os.path.join(tmp_dir, filename)):
                 annotation_file = os.path.join(tmp_dir, filename)
@@ -1810,13 +1793,8 @@
         elif request.method == 'PUT':
             format_name = request.query_params.get('format', '')
             if format_name:
-<<<<<<< HEAD
-                use_settings = strtobool(str(request.query_params.get('use_default_location', True)))
-                conv_mask_to_poly = parse_mask_to_poly_request_param(request)
-=======
                 use_settings = to_bool(request.query_params.get('use_default_location', True))
                 conv_mask_to_poly = to_bool(request.query_params.get('conv_mask_to_poly', True))
->>>>>>> 7286d659
                 obj = self._object.segment.task if use_settings else request.query_params
                 location_conf = get_location_configuration(
                     obj=obj, use_settings=use_settings, field_name=StorageType.SOURCE
