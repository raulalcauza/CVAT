# Copyright (C) 2018-2020 Intel Corporation
#
# SPDX-License-Identifier: MIT

import io
import json
import os
import os.path as osp
import shutil
import traceback
from datetime import datetime
from distutils.util import strtobool
from tempfile import mkstemp, NamedTemporaryFile

import cv2
import django_rq
from django.apps import apps
from django.conf import settings
from django.contrib.auth.models import User
from django.db import IntegrityError
from django.http import HttpResponse, HttpResponseNotFound, HttpResponseBadRequest
from django.shortcuts import get_object_or_404
from django.utils import timezone
from django.utils.decorators import method_decorator
from django_filters import rest_framework as filters
from django_filters.rest_framework import DjangoFilterBackend
from drf_yasg import openapi
from drf_yasg.inspectors import CoreAPICompatInspector, NotHandled
from drf_yasg.utils import swagger_auto_schema
from rest_framework import mixins, serializers, status, viewsets
from rest_framework.decorators import action
from rest_framework.exceptions import APIException, NotFound, ValidationError
from rest_framework.permissions import SAFE_METHODS, IsAuthenticated
from rest_framework.renderers import JSONRenderer
from rest_framework.response import Response
from sendfile import sendfile

import cvat.apps.dataset_manager as dm
import cvat.apps.dataset_manager.views  # pylint: disable=unused-import
from cvat.apps.authentication import auth
from cvat.apps.engine.cloud_provider import get_cloud_storage_instance, Credentials
from cvat.apps.dataset_manager.bindings import CvatImportError
from cvat.apps.dataset_manager.serializers import DatasetFormatsSerializer
from cvat.apps.engine.frame_provider import FrameProvider
from cvat.apps.engine.models import (
    Job, StatusChoice, Task, Project, Review, Issue,
<<<<<<< HEAD
    Comment, StorageMethodChoice, ReviewStatus, StorageChoice, DimensionType, Image,
    CredentialsTypeChoice, CloudProviderChoice

=======
    Comment, StorageMethodChoice, ReviewStatus, StorageChoice, Image
>>>>>>> e0f10d7b
)
from cvat.apps.engine.models import CloudStorage as CloudStorageModel
from cvat.apps.engine.serializers import (
    AboutSerializer, AnnotationFileSerializer, BasicUserSerializer,
    DataMetaSerializer, DataSerializer, ExceptionSerializer,
    FileInfoSerializer, JobSerializer, LabeledDataSerializer,
    LogEventSerializer, ProjectSerializer, ProjectSearchSerializer, ProjectWithoutTaskSerializer,
    RqStatusSerializer, TaskSerializer, UserSerializer, PluginsSerializer, ReviewSerializer,
    CombinedReviewSerializer, IssueSerializer, CombinedIssueSerializer, CommentSerializer,
    CloudStorageSerializer, BaseCloudStorageSerializer
)
from cvat.apps.engine.utils import av_scan_paths

from utils.dataset_manifest import ImageManifestManager

from . import models, task
from .log import clogger, slogger

class ServerViewSet(viewsets.ViewSet):
    serializer_class = None

    # To get nice documentation about ServerViewSet actions it is necessary
    # to implement the method. By default, ViewSet doesn't provide it.
    def get_serializer(self, *args, **kwargs):
        pass

    @staticmethod
    @swagger_auto_schema(method='get', operation_summary='Method provides basic CVAT information',
        responses={'200': AboutSerializer})
    @action(detail=False, methods=['GET'], serializer_class=AboutSerializer)
    def about(request):
        from cvat import __version__ as cvat_version
        about = {
            "name": "Computer Vision Annotation Tool",
            "version": cvat_version,
            "description": "CVAT is completely re-designed and re-implemented " +
                "version of Video Annotation Tool from Irvine, California " +
                "tool. It is free, online, interactive video and image annotation " +
                "tool for computer vision. It is being used by our team to " +
                "annotate million of objects with different properties. Many UI " +
                "and UX decisions are based on feedbacks from professional data " +
                "annotation team."
        }
        serializer = AboutSerializer(data=about)
        if serializer.is_valid(raise_exception=True):
            return Response(data=serializer.data)

    @staticmethod
    @swagger_auto_schema(method='post', request_body=ExceptionSerializer)
    @action(detail=False, methods=['POST'], serializer_class=ExceptionSerializer)
    def exception(request):
        """
        Saves an exception from a client on the server

        Sends logs to the ELK if it is connected
        """
        serializer = ExceptionSerializer(data=request.data)
        if serializer.is_valid(raise_exception=True):
            additional_info = {
                "username": request.user.username,
                "name": "Send exception",
            }
            message = JSONRenderer().render({**serializer.data, **additional_info}).decode('UTF-8')
            jid = serializer.data.get("job_id")
            tid = serializer.data.get("task_id")
            if jid:
                clogger.job[jid].error(message)
            elif tid:
                clogger.task[tid].error(message)
            else:
                clogger.glob.error(message)

            return Response(serializer.data, status=status.HTTP_201_CREATED)

    @staticmethod
    @swagger_auto_schema(method='post', request_body=LogEventSerializer(many=True))
    @action(detail=False, methods=['POST'], serializer_class=LogEventSerializer)
    def logs(request):
        """
        Saves logs from a client on the server

        Sends logs to the ELK if it is connected
        """
        serializer = LogEventSerializer(many=True, data=request.data)
        if serializer.is_valid(raise_exception=True):
            user = { "username": request.user.username }
            for event in serializer.data:
                message = JSONRenderer().render({**event, **user}).decode('UTF-8')
                jid = event.get("job_id")
                tid = event.get("task_id")
                if jid:
                    clogger.job[jid].info(message)
                elif tid:
                    clogger.task[tid].info(message)
                else:
                    clogger.glob.info(message)
            return Response(serializer.data, status=status.HTTP_201_CREATED)

    @staticmethod
    @swagger_auto_schema(
        method='get', operation_summary='Returns all files and folders that are on the server along specified path',
        manual_parameters=[openapi.Parameter('directory', openapi.IN_QUERY, type=openapi.TYPE_STRING, description='Directory to browse')],
        responses={'200' : FileInfoSerializer(many=True)}
    )
    @action(detail=False, methods=['GET'], serializer_class=FileInfoSerializer)
    def share(request):
        param = request.query_params.get('directory', '/')
        if param.startswith("/"):
            param = param[1:]
        directory = os.path.abspath(os.path.join(settings.SHARE_ROOT, param))

        if directory.startswith(settings.SHARE_ROOT) and os.path.isdir(directory):
            data = []
            content = os.scandir(directory)
            for entry in content:
                entry_type = None
                if entry.is_file():
                    entry_type = "REG"
                elif entry.is_dir():
                    entry_type = "DIR"

                if entry_type:
                    data.append({"name": entry.name, "type": entry_type})

            serializer = FileInfoSerializer(many=True, data=data)
            if serializer.is_valid(raise_exception=True):
                return Response(serializer.data)
        else:
            return Response("{} is an invalid directory".format(param),
                status=status.HTTP_400_BAD_REQUEST)

    @staticmethod
    @swagger_auto_schema(method='get', operation_summary='Method provides the list of supported annotations formats',
        responses={'200': DatasetFormatsSerializer()})
    @action(detail=False, methods=['GET'], url_path='annotation/formats')
    def annotation_formats(request):
        data = dm.views.get_all_formats()
        return Response(DatasetFormatsSerializer(data).data)

    @staticmethod
    @swagger_auto_schema(method='get', operation_summary='Method provides allowed plugins.',
        responses={'200': PluginsSerializer()})
    @action(detail=False, methods=['GET'], url_path='plugins', serializer_class=PluginsSerializer)
    def plugins(request):
        response = {
            'GIT_INTEGRATION': apps.is_installed('cvat.apps.dataset_repo'),
            'ANALYTICS':       False,
            'MODELS':          False,
            'PREDICT':         apps.is_installed('cvat.apps.training')
        }
        if strtobool(os.environ.get("CVAT_ANALYTICS", '0')):
            response['ANALYTICS'] = True
        if strtobool(os.environ.get("CVAT_SERVERLESS", '0')):
            response['MODELS'] = True
        return Response(response)


class ProjectFilter(filters.FilterSet):
    name = filters.CharFilter(field_name="name", lookup_expr="icontains")
    owner = filters.CharFilter(field_name="owner__username", lookup_expr="icontains")
    status = filters.CharFilter(field_name="status", lookup_expr="icontains")

    class Meta:
        model = models.Project
        fields = ("id", "name", "owner", "status")

@method_decorator(name='list', decorator=swagger_auto_schema(
    operation_summary='Returns a paginated list of projects according to query parameters (12 projects per page)',
    manual_parameters=[
        openapi.Parameter('id', openapi.IN_QUERY, description="A unique number value identifying this project",
            type=openapi.TYPE_NUMBER),
        openapi.Parameter('name', openapi.IN_QUERY, description="Find all projects where name contains a parameter value",
            type=openapi.TYPE_STRING),
        openapi.Parameter('owner', openapi.IN_QUERY, description="Find all project where owner name contains a parameter value",
            type=openapi.TYPE_STRING),
        openapi.Parameter('status', openapi.IN_QUERY, description="Find all projects with a specific status",
            type=openapi.TYPE_STRING, enum=[str(i) for i in StatusChoice]),
        openapi.Parameter('names_only', openapi.IN_QUERY, description="Returns only names and id's of projects.",
            type=openapi.TYPE_BOOLEAN),
        openapi.Parameter('without_tasks', openapi.IN_QUERY, description="Returns only projects entities without related tasks",
            type=openapi.TYPE_BOOLEAN)],))
@method_decorator(name='create', decorator=swagger_auto_schema(operation_summary='Method creates a new project'))
@method_decorator(name='retrieve', decorator=swagger_auto_schema(operation_summary='Method returns details of a specific project'))
@method_decorator(name='destroy', decorator=swagger_auto_schema(operation_summary='Method deletes a specific project'))
@method_decorator(name='partial_update', decorator=swagger_auto_schema(operation_summary='Methods does a partial update of chosen fields in a project'))
class ProjectViewSet(auth.ProjectGetQuerySetMixin, viewsets.ModelViewSet):
    queryset = models.Project.objects.all().order_by('-id')
    search_fields = ("name", "owner__username", "status")
    filterset_class = ProjectFilter
    ordering_fields = ("id", "name", "owner", "status", "assignee")
    http_method_names = ['get', 'post', 'head', 'patch', 'delete']

    def get_serializer_class(self):
        if self.request.query_params and self.request.query_params.get("names_only") == "true":
            return ProjectSearchSerializer
        if self.request.query_params and self.request.query_params.get("without_tasks") == "true":
            return ProjectWithoutTaskSerializer
        else:
            return ProjectSerializer

    def get_permissions(self):
        http_method = self.request.method
        permissions = [IsAuthenticated]

        if http_method in SAFE_METHODS:
            permissions.append(auth.ProjectAccessPermission)
        elif http_method in ["POST"]:
            permissions.append(auth.ProjectCreatePermission)
        elif http_method in ["PATCH"]:
            permissions.append(auth.ProjectChangePermission)
        elif http_method in ["DELETE"]:
            permissions.append(auth.ProjectDeletePermission)
        else:
            permissions.append(auth.AdminRolePermission)

        return [perm() for perm in permissions]

    def perform_create(self, serializer):
        def validate_project_limit(owner):
            admin_perm = auth.AdminRolePermission()
            is_admin = admin_perm.has_permission(self.request, self)
            if not is_admin and settings.RESTRICTIONS['project_limit'] is not None and \
                Project.objects.filter(owner=owner).count() >= settings.RESTRICTIONS['project_limit']:
                raise serializers.ValidationError('The user has the maximum number of projects')

        owner = self.request.data.get('owner', None)
        if owner:
            validate_project_limit(owner)
            serializer.save()
        else:
            validate_project_limit(self.request.user)
            serializer.save(owner=self.request.user)

    @swagger_auto_schema(method='get', operation_summary='Returns information of the tasks of the project with the selected id',
        responses={'200': TaskSerializer(many=True)})
    @action(detail=True, methods=['GET'], serializer_class=TaskSerializer)
    def tasks(self, request, pk):
        self.get_object() # force to call check_object_permissions
        queryset = Task.objects.filter(project_id=pk).order_by('-id')
        queryset = auth.filter_task_queryset(queryset, request.user)

        page = self.paginate_queryset(queryset)
        if page is not None:
            serializer = self.get_serializer(page, many=True,
                context={"request": request})
            return self.get_paginated_response(serializer.data)

        serializer = self.get_serializer(queryset, many=True,
            context={"request": request})
        return Response(serializer.data)


class TaskFilter(filters.FilterSet):
    project = filters.CharFilter(field_name="project__name", lookup_expr="icontains")
    name = filters.CharFilter(field_name="name", lookup_expr="icontains")
    owner = filters.CharFilter(field_name="owner__username", lookup_expr="icontains")
    mode = filters.CharFilter(field_name="mode", lookup_expr="icontains")
    status = filters.CharFilter(field_name="status", lookup_expr="icontains")
    assignee = filters.CharFilter(field_name="assignee__username", lookup_expr="icontains")

    class Meta:
        model = Task
        fields = ("id", "project_id", "project", "name", "owner", "mode", "status",
            "assignee")

class DjangoFilterInspector(CoreAPICompatInspector):
    def get_filter_parameters(self, filter_backend):
        if isinstance(filter_backend, DjangoFilterBackend):
            result = super(DjangoFilterInspector, self).get_filter_parameters(filter_backend)
            res = result.copy()

            for param in result:
                if param.get('name') == 'project_id' or param.get('name') == 'project':
                    res.remove(param)
            return res

        return NotHandled

@method_decorator(name='list', decorator=swagger_auto_schema(
    operation_summary='Returns a paginated list of tasks according to query parameters (10 tasks per page)',
    manual_parameters=[
            openapi.Parameter('id',openapi.IN_QUERY,description="A unique number value identifying this task",type=openapi.TYPE_NUMBER),
            openapi.Parameter('name', openapi.IN_QUERY, description="Find all tasks where name contains a parameter value", type=openapi.TYPE_STRING),
            openapi.Parameter('owner', openapi.IN_QUERY, description="Find all tasks where owner name contains a parameter value", type=openapi.TYPE_STRING),
            openapi.Parameter('mode', openapi.IN_QUERY, description="Find all tasks with a specific mode", type=openapi.TYPE_STRING, enum=['annotation', 'interpolation']),
            openapi.Parameter('status', openapi.IN_QUERY, description="Find all tasks with a specific status", type=openapi.TYPE_STRING,enum=['annotation','validation','completed']),
            openapi.Parameter('assignee', openapi.IN_QUERY, description="Find all tasks where assignee name contains a parameter value", type=openapi.TYPE_STRING)
        ],
    filter_inspectors=[DjangoFilterInspector]))
@method_decorator(name='create', decorator=swagger_auto_schema(operation_summary='Method creates a new task in a database without any attached images and videos'))
@method_decorator(name='retrieve', decorator=swagger_auto_schema(operation_summary='Method returns details of a specific task'))
@method_decorator(name='update', decorator=swagger_auto_schema(operation_summary='Method updates a task by id'))
@method_decorator(name='destroy', decorator=swagger_auto_schema(operation_summary='Method deletes a specific task, all attached jobs, annotations, and data'))
@method_decorator(name='partial_update', decorator=swagger_auto_schema(operation_summary='Methods does a partial update of chosen fields in a task'))
class TaskViewSet(auth.TaskGetQuerySetMixin, viewsets.ModelViewSet):
    queryset = Task.objects.all().prefetch_related(
            "label_set__attributespec_set",
            "segment_set__job_set",
        ).order_by('-id')
    serializer_class = TaskSerializer
    search_fields = ("name", "owner__username", "mode", "status")
    filterset_class = TaskFilter
    ordering_fields = ("id", "name", "owner", "status", "assignee")

    def get_permissions(self):
        http_method = self.request.method
        permissions = [IsAuthenticated]

        if http_method in SAFE_METHODS:
            permissions.append(auth.TaskAccessPermission)
        elif http_method in ["POST"]:
            permissions.append(auth.TaskCreatePermission)
        elif self.action == 'annotations' or http_method in ["PATCH", "PUT"]:
            permissions.append(auth.TaskChangePermission)
        elif http_method in ["DELETE"]:
            permissions.append(auth.TaskDeletePermission)
        else:
            permissions.append(auth.AdminRolePermission)

        return [perm() for perm in permissions]

    def perform_create(self, serializer):
        def validate_task_limit(owner):
            admin_perm = auth.AdminRolePermission()
            is_admin = admin_perm.has_permission(self.request, self)
            if not is_admin and settings.RESTRICTIONS['task_limit'] is not None and \
                Task.objects.filter(owner=owner).count() >= settings.RESTRICTIONS['task_limit']:
                raise serializers.ValidationError('The user has the maximum number of tasks')

        owner = self.request.data.get('owner', None)
        if owner:
            validate_task_limit(owner)
            serializer.save()
        else:
            validate_task_limit(self.request.user)
            serializer.save(owner=self.request.user)

    def perform_destroy(self, instance):
        task_dirname = instance.get_task_dirname()
        super().perform_destroy(instance)
        shutil.rmtree(task_dirname, ignore_errors=True)
        if instance.data and not instance.data.tasks.all():
            shutil.rmtree(instance.data.get_data_dirname(), ignore_errors=True)
            instance.data.delete()

    @swagger_auto_schema(method='get', operation_summary='Returns a list of jobs for a specific task',
        responses={'200': JobSerializer(many=True)})
    @action(detail=True, methods=['GET'], serializer_class=JobSerializer)
    def jobs(self, request, pk):
        self.get_object() # force to call check_object_permissions
        queryset = Job.objects.filter(segment__task_id=pk)
        serializer = JobSerializer(queryset, many=True,
            context={"request": request})

        return Response(serializer.data)

    @swagger_auto_schema(method='post', operation_summary='Method permanently attaches images or video to a task',
        request_body=DataSerializer,
    )
    @swagger_auto_schema(method='get', operation_summary='Method returns data for a specific task',
        manual_parameters=[
            openapi.Parameter('type', in_=openapi.IN_QUERY, required=True, type=openapi.TYPE_STRING,
                enum=['chunk', 'frame', 'preview', 'context_image'],
                description="Specifies the type of the requested data"),
            openapi.Parameter('quality', in_=openapi.IN_QUERY, required=True, type=openapi.TYPE_STRING,
                enum=['compressed', 'original'],
                description="Specifies the quality level of the requested data, doesn't matter for 'preview' type"),
            openapi.Parameter('number', in_=openapi.IN_QUERY, required=True, type=openapi.TYPE_NUMBER,
                description="A unique number value identifying chunk or frame, doesn't matter for 'preview' type"),
            ]
    )
    @action(detail=True, methods=['POST', 'GET'])
    def data(self, request, pk):
        if request.method == 'POST':
            db_task = self.get_object() # call check_object_permissions as well
            serializer = DataSerializer(data=request.data)
            serializer.is_valid(raise_exception=True)
            db_data = serializer.save()
            db_task.data = db_data
            db_task.save()
            data = {k:v for k, v in serializer.data.items()}
            data['use_zip_chunks'] = serializer.validated_data['use_zip_chunks']
            data['use_cache'] = serializer.validated_data['use_cache']
            data['copy_data'] = serializer.validated_data['copy_data']
            if data['use_cache']:
                db_task.data.storage_method = StorageMethodChoice.CACHE
                db_task.data.save(update_fields=['storage_method'])
            if data['server_files'] and not data.get('copy_data'):
                db_task.data.storage = StorageChoice.SHARE
                db_task.data.save(update_fields=['storage'])
            if db_data.cloud_storage:
                db_task.data.storage = StorageChoice.CLOUD_STORAGE
                db_task.data.save(update_fields=['storage'])
            # if the value of stop_frame is 0, then inside the function we cannot know
            # the value specified by the user or it's default value from the database
            if 'stop_frame' not in serializer.validated_data:
                data['stop_frame'] = None
            task.create(db_task.id, data)
            return Response(serializer.data, status=status.HTTP_202_ACCEPTED)
        else:
            data_type = request.query_params.get('type', None)
            data_id = request.query_params.get('number', None)
            data_quality = request.query_params.get('quality', 'compressed')

            possible_data_type_values = ('chunk', 'frame', 'preview', 'context_image')
            possible_quality_values = ('compressed', 'original')

            try:
                if not data_type or data_type not in possible_data_type_values:
                    raise ValidationError(detail='Data type not specified or has wrong value')
                elif data_type == 'chunk' or data_type == 'frame':
                    if not data_id:
                        raise ValidationError(detail='Number is not specified')
                    elif data_quality not in possible_quality_values:
                        raise ValidationError(detail='Wrong quality value')

                db_task = self.get_object()
                db_data = db_task.data
                if not db_data:
                    raise NotFound(detail='Cannot find requested data for the task')

                frame_provider = FrameProvider(db_task.data, db_task.dimension)

                if data_type == 'chunk':
                    data_id = int(data_id)

                    data_quality = FrameProvider.Quality.COMPRESSED \
                        if data_quality == 'compressed' else FrameProvider.Quality.ORIGINAL

                    #TODO: av.FFmpegError processing
                    if settings.USE_CACHE and db_data.storage_method == StorageMethodChoice.CACHE:
                        buff, mime_type = frame_provider.get_chunk(data_id, data_quality)
                        return HttpResponse(buff.getvalue(), content_type=mime_type)

                    # Follow symbol links if the chunk is a link on a real image otherwise
                    # mimetype detection inside sendfile will work incorrectly.
                    path = os.path.realpath(frame_provider.get_chunk(data_id, data_quality))
                    return sendfile(request, path)

                elif data_type == 'frame':
                    data_id = int(data_id)
                    data_quality = FrameProvider.Quality.COMPRESSED \
                        if data_quality == 'compressed' else FrameProvider.Quality.ORIGINAL
                    buf, mime = frame_provider.get_frame(data_id, data_quality)

                    return HttpResponse(buf.getvalue(), content_type=mime)

                elif data_type == 'preview':
                    return sendfile(request, frame_provider.get_preview())

                elif data_type == 'context_image':
                    data_id = int(data_id)
                    image = Image.objects.get(data_id=db_data.id, frame=data_id)
                    for i in image.related_files.all():
                        path = os.path.realpath(str(i.path))
                        image = cv2.imread(path)
                        success, result = cv2.imencode('.JPEG', image)
                        if not success:
                            raise Exception('Failed to encode image to ".jpeg" format')
                        return HttpResponse(io.BytesIO(result.tobytes()), content_type='image/jpeg')
                    return Response(data='No context image related to the frame',
                                    status=status.HTTP_404_NOT_FOUND)
                else:
                    return Response(data='unknown data type {}.'.format(data_type), status=status.HTTP_400_BAD_REQUEST)
            except APIException as e:
                return Response(data=e.get_full_details(), status=e.status_code)
            except FileNotFoundError as ex:
                msg = f"{ex.strerror} {ex.filename}"
                slogger.task[pk].error(msg, exc_info=True)
                return Response(data=msg, status=status.HTTP_404_NOT_FOUND)
            except Exception as e:
                msg = 'cannot get requested data type: {}, number: {}, quality: {}'.format(data_type, data_id, data_quality)
                slogger.task[pk].error(msg, exc_info=True)
                return Response(data=msg + '\n' + str(e), status=status.HTTP_400_BAD_REQUEST)

    @swagger_auto_schema(method='get', operation_summary='Method allows to download task annotations',
        manual_parameters=[
            openapi.Parameter('format', openapi.IN_QUERY,
                description="Desired output format name\nYou can get the list of supported formats at:\n/server/annotation/formats",
                type=openapi.TYPE_STRING, required=False),
            openapi.Parameter('filename', openapi.IN_QUERY,
                description="Desired output file name",
                type=openapi.TYPE_STRING, required=False),
            openapi.Parameter('action', in_=openapi.IN_QUERY,
                description='Used to start downloading process after annotation file had been created',
                type=openapi.TYPE_STRING, required=False, enum=['download'])
        ],
        responses={
            '202': openapi.Response(description='Dump of annotations has been started'),
            '201': openapi.Response(description='Annotations file is ready to download'),
            '200': openapi.Response(description='Download of file started'),
            '405': openapi.Response(description='Format is not available'),
        }
    )
    @swagger_auto_schema(method='put', operation_summary='Method allows to upload task annotations',
        manual_parameters=[
            openapi.Parameter('format', openapi.IN_QUERY,
                description="Input format name\nYou can get the list of supported formats at:\n/server/annotation/formats",
                type=openapi.TYPE_STRING, required=False),
        ],
        responses={
            '202': openapi.Response(description='Uploading has been started'),
            '201': openapi.Response(description='Uploading has finished'),
            '405': openapi.Response(description='Format is not available'),
        }
    )
    @swagger_auto_schema(method='patch', operation_summary='Method performs a partial update of annotations in a specific task',
        manual_parameters=[openapi.Parameter('action', in_=openapi.IN_QUERY, required=True, type=openapi.TYPE_STRING,
            enum=['create', 'update', 'delete'])])
    @swagger_auto_schema(method='delete', operation_summary='Method deletes all annotations for a specific task')
    @action(detail=True, methods=['GET', 'DELETE', 'PUT', 'PATCH'],
        serializer_class=LabeledDataSerializer)
    def annotations(self, request, pk):
        db_task = self.get_object() # force to call check_object_permissions
        if request.method == 'GET':
            format_name = request.query_params.get('format')
            if format_name:
                return _export_annotations(db_task=db_task,
                    rq_id="/api/v1/tasks/{}/annotations/{}".format(pk, format_name),
                    request=request,
                    action=request.query_params.get("action", "").lower(),
                    callback=dm.views.export_task_annotations,
                    format_name=format_name,
                    filename=request.query_params.get("filename", "").lower(),
                )
            else:
                data = dm.task.get_task_data(pk)
                serializer = LabeledDataSerializer(data=data)
                if serializer.is_valid(raise_exception=True):
                    return Response(serializer.data)
        elif request.method == 'PUT':
            format_name = request.query_params.get('format')
            if format_name:
                return _import_annotations(
                    request=request,
                    rq_id="{}@/api/v1/tasks/{}/annotations/upload".format(request.user, pk),
                    rq_func=dm.task.import_task_annotations,
                    pk=pk,
                    format_name=format_name,
                )
            else:
                serializer = LabeledDataSerializer(data=request.data)
                if serializer.is_valid(raise_exception=True):
                    data = dm.task.put_task_data(pk, serializer.data)
                    return Response(data)
        elif request.method == 'DELETE':
            dm.task.delete_task_data(pk)
            return Response(status=status.HTTP_204_NO_CONTENT)
        elif request.method == 'PATCH':
            action = self.request.query_params.get("action", None)
            if action not in dm.task.PatchAction.values():
                raise serializers.ValidationError(
                    "Please specify a correct 'action' for the request")
            serializer = LabeledDataSerializer(data=request.data)
            if serializer.is_valid(raise_exception=True):
                try:
                    data = dm.task.patch_task_data(pk, serializer.data, action)
                except (AttributeError, IntegrityError) as e:
                    return Response(data=str(e), status=status.HTTP_400_BAD_REQUEST)
                return Response(data)

    @swagger_auto_schema(method='get', operation_summary='When task is being created the method returns information about a status of the creation process')
    @action(detail=True, methods=['GET'], serializer_class=RqStatusSerializer)
    def status(self, request, pk):
        self.get_object() # force to call check_object_permissions
        response = self._get_rq_response(queue="default",
            job_id="/api/{}/tasks/{}".format(request.version, pk))
        serializer = RqStatusSerializer(data=response)

        if serializer.is_valid(raise_exception=True):
            return Response(serializer.data)

    @staticmethod
    def _get_rq_response(queue, job_id):
        queue = django_rq.get_queue(queue)
        job = queue.fetch_job(job_id)
        response = {}
        if job is None or job.is_finished:
            response = { "state": "Finished" }
        elif job.is_queued:
            response = { "state": "Queued" }
        elif job.is_failed:
            response = { "state": "Failed", "message": job.exc_info }
        else:
            response = { "state": "Started" }
            if 'status' in job.meta:
                response['message'] = job.meta['status']

        return response

    @staticmethod
    @swagger_auto_schema(method='get', operation_summary='Method provides a meta information about media files which are related with the task',
        responses={'200': DataMetaSerializer()})
    @action(detail=True, methods=['GET'], serializer_class=DataMetaSerializer,
        url_path='data/meta')
    def data_info(request, pk):
        db_task = models.Task.objects.prefetch_related('data__images__related_files').select_related('data__video').get(pk=pk)

        if hasattr(db_task.data, 'video'):
            media = [db_task.data.video]
        else:
            media = list(db_task.data.images.order_by('frame'))

        frame_meta = [{
            'width': item.width,
            'height': item.height,
            'name': item.path,
            'has_related_context': hasattr(item, 'related_files') and bool(len(item.related_files.all()))
        } for item in media]

        db_data = db_task.data
        db_data.frames = frame_meta

        serializer = DataMetaSerializer(db_data)
        return Response(serializer.data)

    @swagger_auto_schema(method='get', operation_summary='Export task as a dataset in a specific format',
        manual_parameters=[
            openapi.Parameter('format', openapi.IN_QUERY,
                description="Desired output format name\nYou can get the list of supported formats at:\n/server/annotation/formats",
                type=openapi.TYPE_STRING, required=True),
            openapi.Parameter('filename', openapi.IN_QUERY,
                description="Desired output file name",
                type=openapi.TYPE_STRING, required=False),
            openapi.Parameter('action', in_=openapi.IN_QUERY,
                description='Used to start downloading process after annotation file had been created',
                type=openapi.TYPE_STRING, required=False, enum=['download'])
        ],
        responses={'202': openapi.Response(description='Exporting has been started'),
            '201': openapi.Response(description='Output file is ready for downloading'),
            '200': openapi.Response(description='Download of file started'),
            '405': openapi.Response(description='Format is not available'),
        }
    )
    @action(detail=True, methods=['GET'], serializer_class=None,
        url_path='dataset')
    def dataset_export(self, request, pk):
        db_task = self.get_object() # force to call check_object_permissions

        format_name = request.query_params.get("format", "")
        return _export_annotations(db_task=db_task,
            rq_id="/api/v1/tasks/{}/dataset/{}".format(pk, format_name),
            request=request,
            action=request.query_params.get("action", "").lower(),
            callback=dm.views.export_task_as_dataset,
            format_name=format_name,
            filename=request.query_params.get("filename", "").lower(),
        )

@method_decorator(name='retrieve', decorator=swagger_auto_schema(operation_summary='Method returns details of a job'))
@method_decorator(name='update', decorator=swagger_auto_schema(operation_summary='Method updates a job by id'))
@method_decorator(name='partial_update', decorator=swagger_auto_schema(
    operation_summary='Methods does a partial update of chosen fields in a job'))
class JobViewSet(viewsets.GenericViewSet,
    mixins.RetrieveModelMixin, mixins.UpdateModelMixin):
    queryset = Job.objects.all().order_by('id')
    serializer_class = JobSerializer

    def get_permissions(self):
        http_method = self.request.method
        permissions = [IsAuthenticated]

        if http_method in SAFE_METHODS:
            permissions.append(auth.JobAccessPermission)
        elif http_method in ['PATCH', 'PUT', 'DELETE']:
            permissions.append(auth.JobChangePermission)
        else:
            permissions.append(auth.AdminRolePermission)

        return [perm() for perm in permissions]

    @swagger_auto_schema(method='get', operation_summary='Method returns annotations for a specific job')
    @swagger_auto_schema(method='put', operation_summary='Method performs an update of all annotations in a specific job')
    @swagger_auto_schema(method='patch', manual_parameters=[
        openapi.Parameter('action', in_=openapi.IN_QUERY, type=openapi.TYPE_STRING, required=True,
            enum=['create', 'update', 'delete'])],
            operation_summary='Method performs a partial update of annotations in a specific job')
    @swagger_auto_schema(method='delete', operation_summary='Method deletes all annotations for a specific job')
    @action(detail=True, methods=['GET', 'DELETE', 'PUT', 'PATCH'],
        serializer_class=LabeledDataSerializer)
    def annotations(self, request, pk):
        self.get_object() # force to call check_object_permissions
        if request.method == 'GET':
            data = dm.task.get_job_data(pk)
            return Response(data)
        elif request.method == 'PUT':
            format_name = request.query_params.get("format", "")
            if format_name:
                return _import_annotations(
                    request=request,
                    rq_id="{}@/api/v1/jobs/{}/annotations/upload".format(request.user, pk),
                    rq_func=dm.task.import_job_annotations,
                    pk=pk,
                    format_name=format_name
                )
            else:
                serializer = LabeledDataSerializer(data=request.data)
                if serializer.is_valid(raise_exception=True):
                    try:
                        data = dm.task.put_job_data(pk, serializer.data)
                    except (AttributeError, IntegrityError) as e:
                        return Response(data=str(e), status=status.HTTP_400_BAD_REQUEST)
                    return Response(data)
        elif request.method == 'DELETE':
            dm.task.delete_job_data(pk)
            return Response(status=status.HTTP_204_NO_CONTENT)
        elif request.method == 'PATCH':
            action = self.request.query_params.get("action", None)
            if action not in dm.task.PatchAction.values():
                raise serializers.ValidationError(
                    "Please specify a correct 'action' for the request")
            serializer = LabeledDataSerializer(data=request.data)
            if serializer.is_valid(raise_exception=True):
                try:
                    data = dm.task.patch_job_data(pk, serializer.data, action)
                except (AttributeError, IntegrityError) as e:
                    return Response(data=str(e), status=status.HTTP_400_BAD_REQUEST)
                return Response(data)

    @swagger_auto_schema(method='get', operation_summary='Method returns list of reviews for the job',
        responses={'200': ReviewSerializer(many=True)}
    )
    @action(detail=True, methods=['GET'], serializer_class=ReviewSerializer)
    def reviews(self, request, pk):
        db_job = self.get_object()
        queryset = db_job.review_set
        serializer = ReviewSerializer(queryset, context={'request': request}, many=True)
        return Response(serializer.data)

    @swagger_auto_schema(method='get', operation_summary='Method returns list of issues for the job',
        responses={'200': CombinedIssueSerializer(many=True)}
    )
    @action(detail=True, methods=['GET'], serializer_class=CombinedIssueSerializer)
    def issues(self, request, pk):
        db_job = self.get_object()
        queryset = db_job.issue_set
        serializer = CombinedIssueSerializer(queryset, context={'request': request}, many=True)
        return Response(serializer.data)

@method_decorator(name='create', decorator=swagger_auto_schema(operation_summary='Submit a review for a job'))
@method_decorator(name='destroy', decorator=swagger_auto_schema(operation_summary='Method removes a review from a job'))
class ReviewViewSet(viewsets.GenericViewSet, mixins.DestroyModelMixin, mixins.CreateModelMixin):
    queryset = Review.objects.all().order_by('id')

    def get_serializer_class(self):
        if self.request.method == 'POST':
            return CombinedReviewSerializer
        else:
            return ReviewSerializer

    def get_permissions(self):
        permissions = [IsAuthenticated]
        if self.request.method == 'POST':
            permissions.append(auth.JobReviewPermission)
        else:
            permissions.append(auth.AdminRolePermission)

        return [perm() for perm in permissions]

    def create(self, request, *args, **kwargs):
        job_id = request.data['job']
        db_job = get_object_or_404(Job, pk=job_id)
        self.check_object_permissions(self.request, db_job)

        if request.data['status'] == ReviewStatus.REVIEW_FURTHER:
            if 'reviewer_id' not in request.data:
                return Response('Must provide a new reviewer', status=status.HTTP_400_BAD_REQUEST)
            reviewer_id = request.data['reviewer_id']
            reviewer = get_object_or_404(User, pk=reviewer_id)

        request.data.update({
            'reviewer_id': request.user.id,
        })
        if db_job.assignee:
            request.data.update({
                'assignee_id': db_job.assignee.id,
            })

        issue_set = request.data['issue_set']
        for issue in issue_set:
            issue['job'] = db_job.id
            issue['owner_id'] = request.user.id
            comment_set = issue['comment_set']
            for comment in comment_set:
                comment['author_id'] = request.user.id

        serializer = self.get_serializer(data=request.data, partial=True)
        serializer.is_valid(raise_exception=True)
        self.perform_create(serializer)
        headers = self.get_success_headers(serializer.data)

        if serializer.data['status'] == ReviewStatus.ACCEPTED:
            db_job.status = StatusChoice.COMPLETED
            db_job.save()
        elif serializer.data['status'] == ReviewStatus.REJECTED:
            db_job.status = StatusChoice.ANNOTATION
            db_job.save()
        else:
            db_job.reviewer = reviewer
            db_job.save()

        return Response(serializer.data, status=status.HTTP_201_CREATED, headers=headers)

@method_decorator(name='destroy', decorator=swagger_auto_schema(operation_summary='Method removes an issue from a job'))
@method_decorator(name='partial_update', decorator=swagger_auto_schema(operation_summary='Method updates an issue. It is used to resolve/reopen an issue'))
class IssueViewSet(viewsets.GenericViewSet,  mixins.DestroyModelMixin, mixins.UpdateModelMixin):
    queryset = Issue.objects.all().order_by('id')
    http_method_names = ['get', 'patch', 'delete', 'options']

    def get_serializer_class(self):
        return IssueSerializer

    def partial_update(self, request, *args, **kwargs):
        db_issue = self.get_object()
        if 'resolver_id' in request.data and request.data['resolver_id'] and db_issue.resolver is None:
            # resolve
            db_issue.resolver = request.user
            db_issue.resolved_date = datetime.now()
            db_issue.save(update_fields=['resolver', 'resolved_date'])
        elif 'resolver_id' in request.data and not request.data['resolver_id'] and db_issue.resolver is not None:
            # reopen
            db_issue.resolver = None
            db_issue.resolved_date = None
            db_issue.save(update_fields=['resolver', 'resolved_date'])
        serializer = self.get_serializer(db_issue)
        return Response(serializer.data)

    def get_permissions(self):
        http_method = self.request.method
        permissions = [IsAuthenticated]

        if http_method in SAFE_METHODS:
            permissions.append(auth.IssueAccessPermission)
        elif http_method in ['DELETE']:
            permissions.append(auth.IssueDestroyPermission)
        elif http_method in ['PATCH']:
            permissions.append(auth.IssueChangePermission)
        else:
            permissions.append(auth.AdminRolePermission)

        return [perm() for perm in permissions]

    @swagger_auto_schema(method='get', operation_summary='The action returns all comments of a specific issue',
        responses={'200': CommentSerializer(many=True)}
    )
    @action(detail=True, methods=['GET'], serializer_class=CommentSerializer)
    def comments(self, request, pk):
        db_issue = self.get_object()
        queryset = db_issue.comment_set
        serializer = CommentSerializer(queryset, context={'request': request}, many=True)
        return Response(serializer.data)

@method_decorator(name='partial_update', decorator=swagger_auto_schema(operation_summary='Method updates comment in an issue'))
@method_decorator(name='destroy', decorator=swagger_auto_schema(operation_summary='Method removes a comment from an issue'))
class CommentViewSet(viewsets.GenericViewSet,
    mixins.DestroyModelMixin, mixins.UpdateModelMixin, mixins.CreateModelMixin):
    queryset = Comment.objects.all().order_by('id')
    serializer_class = CommentSerializer
    http_method_names = ['get', 'post', 'patch', 'delete', 'options']

    def create(self, request, *args, **kwargs):
        request.data.update({
            'author_id': request.user.id,
        })
        issue_id = request.data['issue']
        db_issue = get_object_or_404(Issue, pk=issue_id)
        self.check_object_permissions(self.request, db_issue.job)
        return super().create(request, args, kwargs)

    def get_permissions(self):
        http_method = self.request.method
        permissions = [IsAuthenticated]

        if http_method in ['PATCH', 'DELETE']:
            permissions.append(auth.CommentChangePermission)
        elif http_method in ['POST']:
            permissions.append(auth.CommentCreatePermission)
        else:
            permissions.append(auth.AdminRolePermission)

        return [perm() for perm in permissions]

class UserFilter(filters.FilterSet):
    class Meta:
        model = User
        fields = ("id",)

@method_decorator(name='list', decorator=swagger_auto_schema(
    manual_parameters=[
            openapi.Parameter('id',openapi.IN_QUERY,description="A unique number value identifying this user",type=openapi.TYPE_NUMBER),
    ],
    operation_summary='Method provides a paginated list of users registered on the server'))
@method_decorator(name='retrieve', decorator=swagger_auto_schema(
    operation_summary='Method provides information of a specific user'))
@method_decorator(name='partial_update', decorator=swagger_auto_schema(
    operation_summary='Method updates chosen fields of a user'))
@method_decorator(name='destroy', decorator=swagger_auto_schema(
    operation_summary='Method deletes a specific user from the server'))
class UserViewSet(viewsets.GenericViewSet, mixins.ListModelMixin,
    mixins.RetrieveModelMixin, mixins.UpdateModelMixin, mixins.DestroyModelMixin):
    queryset = User.objects.prefetch_related('groups').all().order_by('id')
    http_method_names = ['get', 'post', 'head', 'patch', 'delete']
    search_fields = ('username', 'first_name', 'last_name')
    filterset_class = UserFilter

    def get_serializer_class(self):
        user = self.request.user
        if user.is_staff:
            return UserSerializer
        else:
            is_self = int(self.kwargs.get("pk", 0)) == user.id or \
                self.action == "self"
            if is_self and self.request.method in SAFE_METHODS:
                return UserSerializer
            else:
                return BasicUserSerializer

    def get_permissions(self):
        permissions = [IsAuthenticated]
        user = self.request.user

        if not self.request.method in SAFE_METHODS:
            is_self = int(self.kwargs.get("pk", 0)) == user.id
            if not is_self:
                permissions.append(auth.AdminRolePermission)

        return [perm() for perm in permissions]

    @swagger_auto_schema(method='get', operation_summary='Method returns an instance of a user who is currently authorized')
    @action(detail=False, methods=['GET'])
    def self(self, request):
        """
        Method returns an instance of a user who is currently authorized
        """
        serializer_class = self.get_serializer_class()
        serializer = serializer_class(request.user, context={ "request": request })
        return Response(serializer.data)

@method_decorator(
    name='retrieve',
    decorator=swagger_auto_schema(
        operation_summary='Method returns details of a specific cloud storage',
        responses={
            '200': openapi.Response(description='A details of a storage'),
        },
        tags=['cloud storages']
    )
)
@method_decorator(name='list', decorator=swagger_auto_schema(
        operation_summary='Returns a paginated list of storages according to query parameters',
        manual_parameters=[
                openapi.Parameter('provider_type', openapi.IN_QUERY, description="A supported provider of cloud storages",
                                type=openapi.TYPE_STRING, enum=CloudProviderChoice.list()),
                openapi.Parameter('display_name', openapi.IN_QUERY, description="A display name of storage", type=openapi.TYPE_STRING),
                openapi.Parameter('resource', openapi.IN_QUERY, description="A name of bucket or container", type=openapi.TYPE_STRING),
                openapi.Parameter('owner', openapi.IN_QUERY, description="A resource owner", type=openapi.TYPE_STRING),
                openapi.Parameter('credentials_type', openapi.IN_QUERY, description="A type of a granting access", type=openapi.TYPE_STRING, enum=CredentialsTypeChoice.list()),
            ],
        responses={'200': CloudStorageSerializer(many=True)},
        tags=['cloud storages']
    )
)
@method_decorator(name='destroy', decorator=swagger_auto_schema(
        operation_summary='Method deletes a specific cloud storage',
        tags=['cloud storages']
    )
)
@method_decorator(name='partial_update', decorator=swagger_auto_schema(
        operation_summary='Methods does a partial update of chosen fields in a cloud storage instance',
        tags=['cloud storages']
    )
)
class CloudStorageViewSet(auth.CloudStorageGetQuerySetMixin, viewsets.ModelViewSet):
    http_method_names = ['get', 'post', 'patch', 'delete']
    queryset = CloudStorageModel.objects.all().prefetch_related('data').order_by('-id')
    search_fields = ('provider_type', 'display_name', 'resource', 'owner__username')
    filterset_fields = ['provider_type', 'display_name', 'resource', 'credentials_type']

    def get_permissions(self):
        http_method = self.request.method
        permissions = [IsAuthenticated]

        if http_method in SAFE_METHODS:
            permissions.append(auth.CloudStorageAccessPermission)
        elif http_method in ("POST", "PATCH", "DELETE"):
            permissions.append(auth.CloudStorageChangePermission)
        else:
            permissions.append(auth.AdminRolePermission)
        return [perm() for perm in permissions]

    def get_serializer_class(self):
        if self.request.method in ("POST", "PATCH"):
            return CloudStorageSerializer
        else:
            return BaseCloudStorageSerializer

    def get_queryset(self):
        queryset = super().get_queryset()
        if (provider_type := self.request.query_params.get('provider_type', None)):
            if provider_type in CloudProviderChoice.list():
                return queryset.filter(provider_type=provider_type)
            raise ValidationError('Unsupported type of cloud provider')
        return queryset

    def perform_create(self, serializer):
        # check that instance of cloud storage exists
        provider_type = serializer.validated_data.get('provider_type')
        credentials = Credentials(
            session_token=serializer.validated_data.get('session_token', ''),
            account_name=serializer.validated_data.get('account_name', ''),
            key=serializer.validated_data.get('key', ''),
            secret_key=serializer.validated_data.get('secret_key', '')
        )
        details = {
            'resource': serializer.validated_data.get('resource'),
            'credentials': credentials,
            'specific_attributes': {
                    item.split('=')[0].strip(): item.split('=')[1].strip()
                        for item in serializer.validated_data.get('specific_attributes').split('&')
                    } if len(serializer.validated_data.get('specific_attributes', ''))
                        else dict()
        }
        storage = get_cloud_storage_instance(cloud_provider=provider_type, **details)
        try:
            storage.exists()
        except Exception as ex:
            message = str(ex)
            slogger.glob.error(message)
            raise serializers.ValidationError(message)

        owner = self.request.data.get('owner')
        if owner:
            serializer.save()
        else:
            serializer.save(owner=self.request.user)

    def perform_destroy(self, instance):
        cloud_storage_dirname = instance.get_storage_dirname()
        super().perform_destroy(instance)
        shutil.rmtree(cloud_storage_dirname, ignore_errors=True)

    @method_decorator(name='create', decorator=swagger_auto_schema(
            operation_summary='Method creates a cloud storage with a specified characteristics',
            responses={
                '201': openapi.Response(description='A storage has beed created')
            },
            tags=['cloud storages']
        )
    )
    def create(self, request, *args, **kwargs):
        try:
            response = super().create(request, *args, **kwargs)
        except IntegrityError:
            response = HttpResponseBadRequest('Same storage already exists')
        except APIException as ex:
                return Response(data=ex.get_full_details(), status=ex.status_code)
        except Exception as ex:
            response = HttpResponseBadRequest(str(ex))
        return response

    @swagger_auto_schema(
        method='get',
        operation_summary='Method returns a mapped names of an available files from a storage and a manifest content',
        manual_parameters=[
            openapi.Parameter('manifest_path', openapi.IN_QUERY,
                description="Path to the manifest file in a cloud storage",
                type=openapi.TYPE_STRING)
        ],
        responses={
            '200': openapi.Response(description='Mapped names of an available files from a storage and a manifest content'),
        },
        tags=['cloud storages']
    )
    @action(detail=True, methods=['GET'], url_path='content')
    def content(self, request, pk):
        try:
            db_storage = CloudStorageModel.objects.get(pk=pk)
            credentials = Credentials()
            credentials.convert_from_db({
                'type': db_storage.credentials_type,
                'value': db_storage.credentials,
            })
            details = {
                'resource': db_storage.resource,
                'credentials': credentials,
                'specific_attributes': db_storage.get_specific_attributes()
            }
            storage = get_cloud_storage_instance(cloud_provider=db_storage.provider_type, **details)
            storage.initialize_content()
            storage_files = storage.content

            manifest_path = request.query_params.get('manifest_path', 'manifest.jsonl')
            with NamedTemporaryFile(mode='w+b', suffix='manifest', prefix='cvat') as tmp_manifest:
                storage.download_file(manifest_path, tmp_manifest.name)
                manifest = ImageManifestManager(tmp_manifest.name)
                manifest.init_index()
                manifest_files = manifest.data
            content = {f:[] for f in set(storage_files) | set(manifest_files)}
            for key, _ in content.items():
                if key in storage_files: content[key].append('s') # storage
                if key in manifest_files: content[key].append('m') # manifest

            data = json.dumps(content)
            return Response(data=data, content_type="aplication/json")

        except CloudStorageModel.DoesNotExist:
            message = f"Storage {pk} does not exist"
            slogger.glob.error(message)
            return HttpResponseNotFound(message)
        except Exception as ex:
            return HttpResponseBadRequest(str(ex))

def rq_handler(job, exc_type, exc_value, tb):
    job.exc_info = "".join(
        traceback.format_exception_only(exc_type, exc_value))
    job.save()
    if "tasks" in job.id.split("/"):
        return task.rq_handler(job, exc_type, exc_value, tb)

    return True

# TODO: Method should be reimplemented as a separated view
# @swagger_auto_schema(method='put', manual_parameters=[openapi.Parameter('format', in_=openapi.IN_QUERY,
#         description='A name of a loader\nYou can get annotation loaders from this API:\n/server/annotation/formats',
#         required=True, type=openapi.TYPE_STRING)],
#     operation_summary='Method allows to upload annotations',
#     responses={'202': openapi.Response(description='Load of annotations has been started'),
#         '201': openapi.Response(description='Annotations have been uploaded')},
#     tags=['tasks'])
# @api_view(['PUT'])
def _import_annotations(request, rq_id, rq_func, pk, format_name):
    format_desc = {f.DISPLAY_NAME: f
        for f in dm.views.get_import_formats()}.get(format_name)
    if format_desc is None:
        raise serializers.ValidationError(
            "Unknown input format '{}'".format(format_name))
    elif not format_desc.ENABLED:
        return Response(status=status.HTTP_405_METHOD_NOT_ALLOWED)

    queue = django_rq.get_queue("default")
    rq_job = queue.fetch_job(rq_id)

    if not rq_job:
        serializer = AnnotationFileSerializer(data=request.data)
        if serializer.is_valid(raise_exception=True):
            anno_file = serializer.validated_data['annotation_file']
            fd, filename = mkstemp(prefix='cvat_{}'.format(pk))
            with open(filename, 'wb+') as f:
                for chunk in anno_file.chunks():
                    f.write(chunk)

            av_scan_paths(filename)
            rq_job = queue.enqueue_call(
                func=rq_func,
                args=(pk, filename, format_name),
                job_id=rq_id
            )
            rq_job.meta['tmp_file'] = filename
            rq_job.meta['tmp_file_descriptor'] = fd
            rq_job.save_meta()
    else:
        if rq_job.is_finished:
            os.close(rq_job.meta['tmp_file_descriptor'])
            os.remove(rq_job.meta['tmp_file'])
            rq_job.delete()
            return Response(status=status.HTTP_201_CREATED)
        elif rq_job.is_failed:
            os.close(rq_job.meta['tmp_file_descriptor'])
            os.remove(rq_job.meta['tmp_file'])
            exc_info = str(rq_job.exc_info)
            rq_job.delete()

            # RQ adds a prefix with exception class name
            import_error_prefix = '{}.{}'.format(
                CvatImportError.__module__, CvatImportError.__name__)
            if exc_info.startswith(import_error_prefix):
                exc_info = exc_info.replace(import_error_prefix + ': ', '')
                return Response(data=exc_info,
                    status=status.HTTP_400_BAD_REQUEST)
            else:
                return Response(data=exc_info,
                    status=status.HTTP_500_INTERNAL_SERVER_ERROR)

    return Response(status=status.HTTP_202_ACCEPTED)

def _export_annotations(db_task, rq_id, request, format_name, action, callback, filename):
    if action not in {"", "download"}:
        raise serializers.ValidationError(
            "Unexpected action specified for the request")

    format_desc = {f.DISPLAY_NAME: f
        for f in dm.views.get_export_formats()}.get(format_name)
    if format_desc is None:
        raise serializers.ValidationError(
            "Unknown format specified for the request")
    elif not format_desc.ENABLED:
        return Response(status=status.HTTP_405_METHOD_NOT_ALLOWED)

    queue = django_rq.get_queue("default")

    rq_job = queue.fetch_job(rq_id)
    if rq_job:
        last_task_update_time = timezone.localtime(db_task.updated_date)
        request_time = rq_job.meta.get('request_time', None)
        if request_time is None or request_time < last_task_update_time:
            rq_job.cancel()
            rq_job.delete()
        else:
            if rq_job.is_finished:
                file_path = rq_job.return_value
                if action == "download" and osp.exists(file_path):
                    rq_job.delete()

                    timestamp = datetime.strftime(last_task_update_time,
                        "%Y_%m_%d_%H_%M_%S")
                    filename = filename or \
                        "task_{}-{}-{}{}".format(
                        db_task.name, timestamp,
                        format_name, osp.splitext(file_path)[1])
                    return sendfile(request, file_path, attachment=True,
                        attachment_filename=filename.lower())
                else:
                    if osp.exists(file_path):
                        return Response(status=status.HTTP_201_CREATED)
            elif rq_job.is_failed:
                exc_info = str(rq_job.exc_info)
                rq_job.delete()
                return Response(exc_info,
                    status=status.HTTP_500_INTERNAL_SERVER_ERROR)
            else:
                return Response(status=status.HTTP_202_ACCEPTED)

    try:
        if request.scheme:
            server_address = request.scheme + '://'
        server_address += request.get_host()
    except Exception:
        server_address = None

    ttl = dm.views.CACHE_TTL.total_seconds()
    queue.enqueue_call(func=callback,
        args=(db_task.id, format_name, server_address), job_id=rq_id,
        meta={ 'request_time': timezone.localtime() },
        result_ttl=ttl, failure_ttl=ttl)
    return Response(status=status.HTTP_202_ACCEPTED)

<|MERGE_RESOLUTION|>--- conflicted
+++ resolved
@@ -44,13 +44,8 @@
 from cvat.apps.engine.frame_provider import FrameProvider
 from cvat.apps.engine.models import (
     Job, StatusChoice, Task, Project, Review, Issue,
-<<<<<<< HEAD
-    Comment, StorageMethodChoice, ReviewStatus, StorageChoice, DimensionType, Image,
+    Comment, StorageMethodChoice, ReviewStatus, StorageChoice, Image,
     CredentialsTypeChoice, CloudProviderChoice
-
-=======
-    Comment, StorageMethodChoice, ReviewStatus, StorageChoice, Image
->>>>>>> e0f10d7b
 )
 from cvat.apps.engine.models import CloudStorage as CloudStorageModel
 from cvat.apps.engine.serializers import (
