--- conflicted
+++ resolved
@@ -52,41 +52,13 @@
 )
 from cvat.apps.engine.models import CloudStorage as CloudStorageModel
 from cvat.apps.engine.serializers import (
-<<<<<<< HEAD
     AboutSerializer, AnnotationFileSerializer, BasicUserSerializer,
     DataMetaSerializer, DataSerializer, ExceptionSerializer,
     FileInfoSerializer, JobReadSerializer, JobWriteSerializer, LabeledDataSerializer,
     LogEventSerializer, ProjectSerializer, ProjectSearchSerializer,
     RqStatusSerializer, TaskSerializer, UserSerializer, PluginsSerializer, IssueReadSerializer,
     IssueWriteSerializer, CommentReadSerializer, CommentWriteSerializer, CloudStorageSerializer,
-    BaseCloudStorageSerializer, TaskFileSerializer, DatasetFileSerializer)
-=======
-    AboutSerializer,
-    AnnotationFileSerializer,
-    BaseCloudStorageSerializer,
-    CloudStorageSerializer,
-    BasicUserSerializer,
-    DataMetaSerializer,
-    DataSerializer,
-    DatasetFileSerializer,
-    ExceptionSerializer,
-    FileInfoSerializer,
-    LabeledDataSerializer,
-    LogEventSerializer,
-    PluginsSerializer,
-    ProjectSearchSerializer,
-    ProjectSerializer,
-    RqStatusSerializer,
-    TaskSerializer,
-    UserSerializer,
-    JobReadSerializer,
-    JobWriteSerializer,
-    IssueReadSerializer,
-    IssueWriteSerializer,
-    CommentReadSerializer,
-    CommentWriteSerializer,
-)
->>>>>>> 266dbcc7
+    BaseCloudStorageSerializer, DatasetFileSerializer)
 
 from utils.dataset_manifest import ImageManifestManager
 from cvat.apps.engine.utils import av_scan_paths
@@ -436,13 +408,8 @@
         db_project = self.get_object() # force to call check_object_permissions
         return backup.export(db_project, request)
 
-<<<<<<< HEAD
     @action(detail=False, methods=['POST'], url_path='backup')
     def import_backup(self, request, pk=None):
-=======
-    @action(detail=False, methods=['POST'])
-    def backup(self, request, pk=None):
->>>>>>> 266dbcc7
         return backup.import_project(request)
 
     @staticmethod
@@ -538,10 +505,6 @@
             return Response(data='unknown data type {}.'.format(self.type),
                 status=status.HTTP_400_BAD_REQUEST)
 
-<<<<<<< HEAD
-=======
-
->>>>>>> 266dbcc7
 class TaskFilter(filters.FilterSet):
     project = filters.CharFilter(field_name="project__name", lookup_expr="icontains")
     name = filters.CharFilter(field_name="name", lookup_expr="icontains")
