# Copyright (C) 2018-2021 Intel Corporation
#
# SPDX-License-Identifier: MIT

import errno
import io
import os
import os.path as osp
import pytz
import shutil
import traceback
import uuid
from datetime import datetime
from distutils.util import strtobool
from tempfile import mkstemp, NamedTemporaryFile

import cv2
from django.db.models.query import Prefetch
import django_rq
from django.apps import apps
from django.conf import settings
from django.contrib.auth.models import User
from django.db import IntegrityError
from django.http import HttpResponse, HttpResponseNotFound, HttpResponseBadRequest
from django.shortcuts import get_object_or_404
from django.utils import timezone
from django.utils.decorators import method_decorator
from django_filters import rest_framework as filters
from django_filters.rest_framework import DjangoFilterBackend
from drf_yasg import openapi
from drf_yasg.inspectors import CoreAPICompatInspector, NotHandled, FieldInspector
from drf_yasg.utils import swagger_auto_schema
from rest_framework import mixins, serializers, status, viewsets
from rest_framework.decorators import action
from rest_framework.exceptions import APIException, NotFound, ValidationError
from rest_framework.permissions import SAFE_METHODS
from rest_framework.renderers import JSONRenderer
from rest_framework.response import Response
from rest_framework.exceptions import PermissionDenied
from sendfile import sendfile

import cvat.apps.dataset_manager as dm
import cvat.apps.dataset_manager.views  # pylint: disable=unused-import
from cvat.apps.engine.cloud_provider import get_cloud_storage_instance, Credentials, Status
from cvat.apps.dataset_manager.bindings import CvatImportError
from cvat.apps.dataset_manager.serializers import DatasetFormatsSerializer
from cvat.apps.engine.frame_provider import FrameProvider
from cvat.apps.engine.media_extractors import ImageListReader
from cvat.apps.engine.mime_types import mimetypes
from cvat.apps.engine.models import (
    Job, StatusChoice, Task, Project, Review, Issue,
    Comment, StorageMethodChoice, ReviewStatus, StorageChoice, Image,
    CredentialsTypeChoice, CloudProviderChoice
)
from cvat.apps.engine.models import CloudStorage as CloudStorageModel
from cvat.apps.engine.serializers import (
    AboutSerializer, AnnotationFileSerializer, BasicUserSerializer,
    DataMetaSerializer, DataSerializer, ExceptionSerializer,
    FileInfoSerializer, JobReadSerializer, JobWriteSerializer, LabeledDataSerializer,
    LogEventSerializer, ProjectSerializer, ProjectSearchSerializer, ProjectWithoutTaskSerializer,
    RqStatusSerializer, TaskSerializer, UserSerializer, PluginsSerializer, ReviewSerializer,
    CombinedReviewSerializer, IssueSerializer, CombinedIssueSerializer, CommentSerializer,
    CloudStorageSerializer, BaseCloudStorageSerializer, TaskFileSerializer,)
from utils.dataset_manifest import ImageManifestManager
from cvat.apps.engine.utils import av_scan_paths
from cvat.apps.engine.backup import import_task
from . import models, task
from .log import clogger, slogger
from cvat.apps.iam.permissions import (CloudStoragePermission, CommentPermission,
    IssuePermission, JobPermission, ProjectPermission, ServerPermission,
    TaskPermission, UserPermission)

class ServerViewSet(viewsets.ViewSet):
    serializer_class = None

    # To get nice documentation about ServerViewSet actions it is necessary
    # to implement the method. By default, ViewSet doesn't provide it.
    def get_serializer(self, *args, **kwargs):
        pass

    @staticmethod
    @swagger_auto_schema(method='get', operation_summary='Method provides basic CVAT information',
        responses={'200': AboutSerializer})
    @action(detail=False, methods=['GET'], serializer_class=AboutSerializer)
    def about(request):
        from cvat import __version__ as cvat_version
        about = {
            "name": "Computer Vision Annotation Tool",
            "version": cvat_version,
            "description": "CVAT is completely re-designed and re-implemented " +
                "version of Video Annotation Tool from Irvine, California " +
                "tool. It is free, online, interactive video and image annotation " +
                "tool for computer vision. It is being used by our team to " +
                "annotate million of objects with different properties. Many UI " +
                "and UX decisions are based on feedbacks from professional data " +
                "annotation team."
        }
        serializer = AboutSerializer(data=about)
        if serializer.is_valid(raise_exception=True):
            return Response(data=serializer.data)

    @staticmethod
    @swagger_auto_schema(method='post', request_body=ExceptionSerializer)
    @action(detail=False, methods=['POST'], serializer_class=ExceptionSerializer)
    def exception(request):
        """
        Saves an exception from a client on the server

        Sends logs to the ELK if it is connected
        """
        serializer = ExceptionSerializer(data=request.data)
        if serializer.is_valid(raise_exception=True):
            additional_info = {
                "username": request.user.username,
                "name": "Send exception",
            }
            message = JSONRenderer().render({**serializer.data, **additional_info}).decode('UTF-8')
            jid = serializer.data.get("job_id")
            tid = serializer.data.get("task_id")
            if jid:
                clogger.job[jid].error(message)
            elif tid:
                clogger.task[tid].error(message)
            else:
                clogger.glob.error(message)

            return Response(serializer.data, status=status.HTTP_201_CREATED)

    @staticmethod
    @swagger_auto_schema(method='post', request_body=LogEventSerializer(many=True))
    @action(detail=False, methods=['POST'], serializer_class=LogEventSerializer)
    def logs(request):
        """
        Saves logs from a client on the server

        Sends logs to the ELK if it is connected
        """
        serializer = LogEventSerializer(many=True, data=request.data)
        if serializer.is_valid(raise_exception=True):
            user = { "username": request.user.username }
            for event in serializer.data:
                message = JSONRenderer().render({**event, **user}).decode('UTF-8')
                jid = event.get("job_id")
                tid = event.get("task_id")
                if jid:
                    clogger.job[jid].info(message)
                elif tid:
                    clogger.task[tid].info(message)
                else:
                    clogger.glob.info(message)
            return Response(serializer.data, status=status.HTTP_201_CREATED)

    @staticmethod
    @swagger_auto_schema(
        method='get', operation_summary='Returns all files and folders that are on the server along specified path',
        manual_parameters=[openapi.Parameter('directory', openapi.IN_QUERY, type=openapi.TYPE_STRING, description='Directory to browse')],
        responses={'200' : FileInfoSerializer(many=True)}
    )
    @action(detail=False, methods=['GET'], serializer_class=FileInfoSerializer)
    def share(request):
        param = request.query_params.get('directory', '/')
        if param.startswith("/"):
            param = param[1:]
        directory = os.path.abspath(os.path.join(settings.SHARE_ROOT, param))

        if directory.startswith(settings.SHARE_ROOT) and os.path.isdir(directory):
            data = []
            content = os.scandir(directory)
            for entry in content:
                entry_type = None
                if entry.is_file():
                    entry_type = "REG"
                elif entry.is_dir():
                    entry_type = "DIR"

                if entry_type:
                    data.append({"name": entry.name, "type": entry_type})

            serializer = FileInfoSerializer(many=True, data=data)
            if serializer.is_valid(raise_exception=True):
                return Response(serializer.data)
        else:
            return Response("{} is an invalid directory".format(param),
                status=status.HTTP_400_BAD_REQUEST)

    @staticmethod
    @swagger_auto_schema(method='get', operation_summary='Method provides the list of supported annotations formats',
        responses={'200': DatasetFormatsSerializer()})
    @action(detail=False, methods=['GET'], url_path='annotation/formats')
    def annotation_formats(request):
        data = dm.views.get_all_formats()
        return Response(DatasetFormatsSerializer(data).data)

    @staticmethod
    @swagger_auto_schema(method='get', operation_summary='Method provides allowed plugins.',
        responses={'200': PluginsSerializer()})
    @action(detail=False, methods=['GET'], url_path='plugins', serializer_class=PluginsSerializer)
    def plugins(request):
        response = {
            'GIT_INTEGRATION': apps.is_installed('cvat.apps.dataset_repo'),
            'ANALYTICS':       False,
            'MODELS':          False,
            'PREDICT':         apps.is_installed('cvat.apps.training')
        }
        if strtobool(os.environ.get("CVAT_ANALYTICS", '0')):
            response['ANALYTICS'] = True
        if strtobool(os.environ.get("CVAT_SERVERLESS", '0')):
            response['MODELS'] = True
        return Response(response)


class ProjectFilter(filters.FilterSet):
    name = filters.CharFilter(field_name="name", lookup_expr="icontains")
    owner = filters.CharFilter(field_name="owner__username", lookup_expr="icontains")
    assignee = filters.CharFilter(field_name="assignee__username", lookup_expr="icontains")
    status = filters.CharFilter(field_name="status", lookup_expr="icontains")

    class Meta:
        model = models.Project
        fields = ("id", "name", "owner", "status")

@method_decorator(name='list', decorator=swagger_auto_schema(
    operation_summary='Returns a paginated list of projects according to query parameters (12 projects per page)',
    manual_parameters=[
        openapi.Parameter('id', openapi.IN_QUERY, description="A unique number value identifying this project",
            type=openapi.TYPE_NUMBER),
        openapi.Parameter('name', openapi.IN_QUERY, description="Find all projects where name contains a parameter value",
            type=openapi.TYPE_STRING),
        openapi.Parameter('owner', openapi.IN_QUERY, description="Find all project where owner name contains a parameter value",
            type=openapi.TYPE_STRING),
        openapi.Parameter('status', openapi.IN_QUERY, description="Find all projects with a specific status",
            type=openapi.TYPE_STRING, enum=[str(i) for i in StatusChoice]),
        openapi.Parameter('names_only', openapi.IN_QUERY, description="Returns only names and id's of projects.",
            type=openapi.TYPE_BOOLEAN),
        openapi.Parameter('without_tasks', openapi.IN_QUERY, description="Returns only projects entities without related tasks",
            type=openapi.TYPE_BOOLEAN)],))
@method_decorator(name='create', decorator=swagger_auto_schema(operation_summary='Method creates a new project'))
@method_decorator(name='retrieve', decorator=swagger_auto_schema(operation_summary='Method returns details of a specific project'))
@method_decorator(name='destroy', decorator=swagger_auto_schema(operation_summary='Method deletes a specific project'))
@method_decorator(name='partial_update', decorator=swagger_auto_schema(operation_summary='Methods does a partial update of chosen fields in a project'))
class ProjectViewSet(viewsets.ModelViewSet):
    queryset = models.Project.objects.all().order_by('-id')
    search_fields = ("name", "owner__username", "assignee__username", "status")
    filterset_class = ProjectFilter
    ordering_fields = ("id", "name", "owner", "status", "assignee")
    http_method_names = ['get', 'post', 'head', 'patch', 'delete']

    def get_serializer_class(self):
        if self.request.path.endswith('tasks'):
            return TaskSerializer
        if self.request.query_params and self.request.query_params.get("names_only") == "true":
            return ProjectSearchSerializer
        if self.request.query_params and self.request.query_params.get("without_tasks") == "true":
            return ProjectWithoutTaskSerializer
        else:
            return ProjectSerializer

    def get_queryset(self):
        queryset = super().get_queryset()
        perm = ProjectPermission('list', self.request, self)
        return perm.filter(queryset)

    def perform_create(self, serializer):
        serializer.save(owner=self.request.user,
            organization=self.request.iam_context['organization'])

    @swagger_auto_schema(method='get', operation_summary='Returns information of the tasks of the project with the selected id',
        responses={'200': TaskSerializer(many=True)})
    @action(detail=True, methods=['GET'], serializer_class=TaskSerializer)
    def tasks(self, request, pk):
        self.get_object() # force to call check_object_permissions
        queryset = Task.objects.filter(project_id=pk).order_by('-id')
        perm = TaskPermission.create_list(request)
        queryset = perm.filter(queryset)

        page = self.paginate_queryset(queryset)
        if page is not None:
            serializer = self.get_serializer(page, many=True,
                context={"request": request})
            return self.get_paginated_response(serializer.data)

        serializer = self.get_serializer(queryset, many=True,
            context={"request": request})
        return Response(serializer.data)


    @swagger_auto_schema(method='get', operation_summary='Export project as a dataset in a specific format',
        manual_parameters=[
            openapi.Parameter('format', openapi.IN_QUERY,
                description="Desired output format name\nYou can get the list of supported formats at:\n/server/annotation/formats",
                type=openapi.TYPE_STRING, required=True),
            openapi.Parameter('filename', openapi.IN_QUERY,
                description="Desired output file name",
                type=openapi.TYPE_STRING, required=False),
            openapi.Parameter('action', in_=openapi.IN_QUERY,
                description='Used to start downloading process after annotation file had been created',
                type=openapi.TYPE_STRING, required=False, enum=['download'])
        ],
        responses={'202': openapi.Response(description='Exporting has been started'),
            '201': openapi.Response(description='Output file is ready for downloading'),
            '200': openapi.Response(description='Download of file started'),
            '405': openapi.Response(description='Format is not available'),
        }
    )
    @action(detail=True, methods=['GET'], serializer_class=None,
        url_path='dataset')
    def dataset_export(self, request, pk):
        db_project = self.get_object() # force to call check_object_permissions

        format_name = request.query_params.get("format", "")
        return _export_annotations(db_instance=db_project,
            rq_id="/api/v1/project/{}/dataset/{}".format(pk, format_name),
            request=request,
            action=request.query_params.get("action", "").lower(),
            callback=dm.views.export_project_as_dataset,
            format_name=format_name,
            filename=request.query_params.get("filename", "").lower(),
        )

    @swagger_auto_schema(method='get', operation_summary='Method allows to download project annotations',
        manual_parameters=[
            openapi.Parameter('format', openapi.IN_QUERY,
                description="Desired output format name\nYou can get the list of supported formats at:\n/server/annotation/formats",
                type=openapi.TYPE_STRING, required=True),
            openapi.Parameter('filename', openapi.IN_QUERY,
                description="Desired output file name",
                type=openapi.TYPE_STRING, required=False),
            openapi.Parameter('action', in_=openapi.IN_QUERY,
                description='Used to start downloading process after annotation file had been created',
                type=openapi.TYPE_STRING, required=False, enum=['download'])
        ],
        responses={
            '202': openapi.Response(description='Dump of annotations has been started'),
            '201': openapi.Response(description='Annotations file is ready to download'),
            '200': openapi.Response(description='Download of file started'),
            '405': openapi.Response(description='Format is not available'),
            '401': openapi.Response(description='Format is not specified'),
        }
    )
    @action(detail=True, methods=['GET'],
        serializer_class=LabeledDataSerializer)
    def annotations(self, request, pk):
        db_project = self.get_object() # force to call check_object_permissions
        format_name = request.query_params.get('format')
        if format_name:
            return _export_annotations(db_instance=db_project,
                rq_id="/api/v1/projects/{}/annotations/{}".format(pk, format_name),
                request=request,
                action=request.query_params.get("action", "").lower(),
                callback=dm.views.export_project_annotations,
                format_name=format_name,
                filename=request.query_params.get("filename", "").lower(),
            )
        else:
            return Response("Format is not specified",status=status.HTTP_400_BAD_REQUEST)

class TaskFilter(filters.FilterSet):
    project = filters.CharFilter(field_name="project__name", lookup_expr="icontains")
    name = filters.CharFilter(field_name="name", lookup_expr="icontains")
    owner = filters.CharFilter(field_name="owner__username", lookup_expr="icontains")
    mode = filters.CharFilter(field_name="mode", lookup_expr="icontains")
    status = filters.CharFilter(field_name="status", lookup_expr="icontains")
    assignee = filters.CharFilter(field_name="assignee__username", lookup_expr="icontains")

    class Meta:
        model = Task
        fields = ("id", "project_id", "project", "name", "owner", "mode", "status",
            "assignee")

class DjangoFilterInspector(CoreAPICompatInspector):
    def get_filter_parameters(self, filter_backend):
        if isinstance(filter_backend, DjangoFilterBackend):
            result = super(DjangoFilterInspector, self).get_filter_parameters(filter_backend)
            res = result.copy()

            for param in result:
                if param.get('name') == 'project_id' or param.get('name') == 'project':
                    res.remove(param)
            return res

        return NotHandled

@method_decorator(name='list', decorator=swagger_auto_schema(
    operation_summary='Returns a paginated list of tasks according to query parameters (10 tasks per page)',
    manual_parameters=[
            openapi.Parameter('id',openapi.IN_QUERY,description="A unique number value identifying this task",type=openapi.TYPE_NUMBER),
            openapi.Parameter('name', openapi.IN_QUERY, description="Find all tasks where name contains a parameter value", type=openapi.TYPE_STRING),
            openapi.Parameter('owner', openapi.IN_QUERY, description="Find all tasks where owner name contains a parameter value", type=openapi.TYPE_STRING),
            openapi.Parameter('mode', openapi.IN_QUERY, description="Find all tasks with a specific mode", type=openapi.TYPE_STRING, enum=['annotation', 'interpolation']),
            openapi.Parameter('status', openapi.IN_QUERY, description="Find all tasks with a specific status", type=openapi.TYPE_STRING,enum=['annotation','validation','completed']),
            openapi.Parameter('assignee', openapi.IN_QUERY, description="Find all tasks where assignee name contains a parameter value", type=openapi.TYPE_STRING)
        ],
    filter_inspectors=[DjangoFilterInspector]))
@method_decorator(name='create', decorator=swagger_auto_schema(operation_summary='Method creates a new task in a database without any attached images and videos'))
@method_decorator(name='retrieve', decorator=swagger_auto_schema(operation_summary='Method returns details of a specific task'))
@method_decorator(name='update', decorator=swagger_auto_schema(operation_summary='Method updates a task by id'))
@method_decorator(name='destroy', decorator=swagger_auto_schema(operation_summary='Method deletes a specific task, all attached jobs, annotations, and data'))
@method_decorator(name='partial_update', decorator=swagger_auto_schema(operation_summary='Methods does a partial update of chosen fields in a task'))
class TaskViewSet(viewsets.ModelViewSet):
    queryset = Task.objects.all().prefetch_related(
            "label_set__attributespec_set",
            "segment_set__job_set",
        ).order_by('-id')
    serializer_class = TaskSerializer
    search_fields = ("name", "owner__username", "mode", "status")
    filterset_class = TaskFilter
    ordering_fields = ("id", "name", "owner", "status", "assignee")

    def get_queryset(self):
        queryset = super().get_queryset()
        perm = TaskPermission('list', self.request, self)
        return perm.filter(queryset)

    def create(self, request):
        action = self.request.query_params.get('action', None)
        if action is None:
            return super().create(request)
        elif action == 'import':
            if 'rq_id' in request.data:
                rq_id = request.data['rq_id']
            else:
                rq_id = "{}@/api/v1/tasks/{}/import".format(request.user, uuid.uuid4())

            queue = django_rq.get_queue("default")
            rq_job = queue.fetch_job(rq_id)

            if not rq_job:
                serializer = TaskFileSerializer(data=request.data)
                serializer.is_valid(raise_exception=True)
                task_file = serializer.validated_data['task_file']
                fd, filename = mkstemp(prefix='cvat_')
                with open(filename, 'wb+') as f:
                    for chunk in task_file.chunks():
                        f.write(chunk)
                rq_job = queue.enqueue_call(
                    func=import_task,
                    args=(filename, request.user.id),
                    job_id=rq_id,
                    meta={
                        'tmp_file': filename,
                        'tmp_file_descriptor': fd,
                    },
                )

            else:
                if rq_job.is_finished:
                    task_id = rq_job.return_value
                    os.close(rq_job.meta['tmp_file_descriptor'])
                    os.remove(rq_job.meta['tmp_file'])
                    rq_job.delete()
                    return Response({'id': task_id}, status=status.HTTP_201_CREATED)
                elif rq_job.is_failed:
                    os.close(rq_job.meta['tmp_file_descriptor'])
                    os.remove(rq_job.meta['tmp_file'])
                    exc_info = str(rq_job.exc_info)
                    rq_job.delete()

                    # RQ adds a prefix with exception class name
                    import_error_prefix = '{}.{}'.format(
                        CvatImportError.__module__, CvatImportError.__name__)
                    if exc_info.startswith(import_error_prefix):
                        exc_info = exc_info.replace(import_error_prefix + ': ', '')
                        return Response(data=exc_info,
                            status=status.HTTP_400_BAD_REQUEST)
                    else:
                        return Response(data=exc_info,
                            status=status.HTTP_500_INTERNAL_SERVER_ERROR)

            return Response({'rq_id': rq_id}, status=status.HTTP_202_ACCEPTED)
        else:
            raise serializers.ValidationError(
                "Unexpected action specified for the request")

    def retrieve(self, request, pk=None):
        db_task = self.get_object() # force to call check_object_permissions
        action = self.request.query_params.get('action', None)
        if action is None:
            return super().retrieve(request, pk)
        elif action in ('export', 'download'):
            queue = django_rq.get_queue("default")
            rq_id = "/api/v1/tasks/{}/export".format(pk)

            rq_job = queue.fetch_job(rq_id)
            if rq_job:
                last_task_update_time = timezone.localtime(db_task.updated_date)
                request_time = rq_job.meta.get('request_time', None)
                if request_time is None or request_time < last_task_update_time:
                    rq_job.cancel()
                    rq_job.delete()
                else:
                    if rq_job.is_finished:
                        file_path = rq_job.return_value
                        if action == "download" and osp.exists(file_path):
                            rq_job.delete()

                            timestamp = datetime.strftime(last_task_update_time,
                                "%Y_%m_%d_%H_%M_%S")
                            filename = "task_{}_backup_{}{}".format(
                                db_task.name, timestamp,
                                osp.splitext(file_path)[1])
                            return sendfile(request, file_path, attachment=True,
                                attachment_filename=filename.lower())
                        else:
                            if osp.exists(file_path):
                                return Response(status=status.HTTP_201_CREATED)
                    elif rq_job.is_failed:
                        exc_info = str(rq_job.exc_info)
                        rq_job.delete()
                        return Response(exc_info,
                            status=status.HTTP_500_INTERNAL_SERVER_ERROR)
                    else:
                        return Response(status=status.HTTP_202_ACCEPTED)

            ttl = dm.views.TASK_CACHE_TTL.total_seconds()
            queue.enqueue_call(
                func=dm.views.backup_task,
                args=(pk, 'task_dump.zip'),
                job_id=rq_id,
                meta={ 'request_time': timezone.localtime() },
                result_ttl=ttl, failure_ttl=ttl)
            return Response(status=status.HTTP_202_ACCEPTED)

        else:
            raise serializers.ValidationError(
                "Unexpected action specified for the request")

    def perform_update(self, serializer):
        instance = serializer.instance
        project_id = instance.project_id
        updated_instance = serializer.save()
        if project_id != updated_instance.project_id:
            if project_id is not None:
                Project.objects.get(id=project_id).save()
            if updated_instance.project_id is not None:
                Project.objects.get(id=updated_instance.project_id).save()


    def perform_create(self, serializer):
<<<<<<< HEAD
        serializer.save(owner=self.request.user,
            organization=self.request.iam_context['organization'])
=======
        owner = self.request.data.get('owner', None)
        if owner:
            self._validate_task_limit(owner)
            instance = serializer.save()
        else:
            self._validate_task_limit(self.request.user)
            instance = serializer.save(owner=self.request.user)
        if instance.project:
            db_project = instance.project
            db_project.save()
>>>>>>> 2cbe1d5c

    def perform_destroy(self, instance):
        task_dirname = instance.get_task_dirname()
        super().perform_destroy(instance)
        shutil.rmtree(task_dirname, ignore_errors=True)
        if instance.data and not instance.data.tasks.all():
            shutil.rmtree(instance.data.get_data_dirname(), ignore_errors=True)
            instance.data.delete()
        if instance.project:
            db_project = instance.project
            db_project.save()

    @swagger_auto_schema(method='get', operation_summary='Returns a list of jobs for a specific task',
        responses={'200': JobReadSerializer(many=True)})
    @action(detail=True, methods=['GET'], serializer_class=JobReadSerializer)
    def jobs(self, request, pk):
        self.get_object() # force to call check_object_permissions
        queryset = Job.objects.filter(segment__task_id=pk)
        perm = JobPermission.create_list(request)
        queryset = perm.filter(queryset)
        serializer = JobReadSerializer(queryset, many=True,
            context={"request": request})

        return Response(serializer.data)

    @swagger_auto_schema(method='post', operation_summary='Method permanently attaches images or video to a task',
        request_body=DataSerializer,
    )
    @swagger_auto_schema(method='get', operation_summary='Method returns data for a specific task',
        manual_parameters=[
            openapi.Parameter('type', in_=openapi.IN_QUERY, required=True, type=openapi.TYPE_STRING,
                enum=['chunk', 'frame', 'preview', 'context_image'],
                description="Specifies the type of the requested data"),
            openapi.Parameter('quality', in_=openapi.IN_QUERY, required=True, type=openapi.TYPE_STRING,
                enum=['compressed', 'original'],
                description="Specifies the quality level of the requested data, doesn't matter for 'preview' type"),
            openapi.Parameter('number', in_=openapi.IN_QUERY, required=True, type=openapi.TYPE_NUMBER,
                description="A unique number value identifying chunk or frame, doesn't matter for 'preview' type"),
            ]
    )
    @action(detail=True, methods=['POST', 'GET'])
    def data(self, request, pk):
        db_task = self.get_object() # call check_object_permissions as well
        if request.method == 'POST':
            if db_task.data:
                return Response(data='Adding more data is not supported',
                    status=status.HTTP_400_BAD_REQUEST)
            serializer = DataSerializer(data=request.data)
            serializer.is_valid(raise_exception=True)
            db_data = serializer.save()
            db_task.data = db_data
            db_task.save()
            data = {k:v for k, v in serializer.data.items()}
            data['use_zip_chunks'] = serializer.validated_data['use_zip_chunks']
            data['use_cache'] = serializer.validated_data['use_cache']
            data['copy_data'] = serializer.validated_data['copy_data']
            if data['use_cache']:
                db_task.data.storage_method = StorageMethodChoice.CACHE
                db_task.data.save(update_fields=['storage_method'])
            if data['server_files'] and not data.get('copy_data'):
                db_task.data.storage = StorageChoice.SHARE
                db_task.data.save(update_fields=['storage'])
            if db_data.cloud_storage:
                db_task.data.storage = StorageChoice.CLOUD_STORAGE
                db_task.data.save(update_fields=['storage'])
            # if the value of stop_frame is 0, then inside the function we cannot know
            # the value specified by the user or it's default value from the database
            if 'stop_frame' not in serializer.validated_data:
                data['stop_frame'] = None
            task.create(db_task.id, data)
            return Response(serializer.data, status=status.HTTP_202_ACCEPTED)
        else:
            data_type = request.query_params.get('type', None)
            data_id = request.query_params.get('number', None)
            data_quality = request.query_params.get('quality', 'compressed')

            possible_data_type_values = ('chunk', 'frame', 'preview', 'context_image')
            possible_quality_values = ('compressed', 'original')

            try:
                if not data_type or data_type not in possible_data_type_values:
                    raise ValidationError(detail='Data type not specified or has wrong value')
                elif data_type == 'chunk' or data_type == 'frame':
                    if not data_id:
                        raise ValidationError(detail='Number is not specified')
                    elif data_quality not in possible_quality_values:
                        raise ValidationError(detail='Wrong quality value')

                db_data = db_task.data
                if not db_data:
                    raise NotFound(detail='Cannot find requested data for the task')

                frame_provider = FrameProvider(db_task.data, db_task.dimension)

                if data_type == 'chunk':
                    data_id = int(data_id)

                    data_quality = FrameProvider.Quality.COMPRESSED \
                        if data_quality == 'compressed' else FrameProvider.Quality.ORIGINAL

                    #TODO: av.FFmpegError processing
                    if settings.USE_CACHE and db_data.storage_method == StorageMethodChoice.CACHE:
                        buff, mime_type = frame_provider.get_chunk(data_id, data_quality)
                        return HttpResponse(buff.getvalue(), content_type=mime_type)

                    # Follow symbol links if the chunk is a link on a real image otherwise
                    # mimetype detection inside sendfile will work incorrectly.
                    path = os.path.realpath(frame_provider.get_chunk(data_id, data_quality))
                    return sendfile(request, path)

                elif data_type == 'frame':
                    data_id = int(data_id)
                    data_quality = FrameProvider.Quality.COMPRESSED \
                        if data_quality == 'compressed' else FrameProvider.Quality.ORIGINAL
                    buf, mime = frame_provider.get_frame(data_id, data_quality)

                    return HttpResponse(buf.getvalue(), content_type=mime)

                elif data_type == 'preview':
                    return sendfile(request, frame_provider.get_preview())

                elif data_type == 'context_image':
                    data_id = int(data_id)
                    image = Image.objects.get(data_id=db_data.id, frame=data_id)
                    for i in image.related_files.all():
                        path = os.path.realpath(str(i.path))
                        image = cv2.imread(path)
                        success, result = cv2.imencode('.JPEG', image)
                        if not success:
                            raise Exception('Failed to encode image to ".jpeg" format')
                        return HttpResponse(io.BytesIO(result.tobytes()), content_type='image/jpeg')
                    return Response(data='No context image related to the frame',
                                    status=status.HTTP_404_NOT_FOUND)
                else:
                    return Response(data='unknown data type {}.'.format(data_type), status=status.HTTP_400_BAD_REQUEST)
            except APIException as e:
                return Response(data=e.get_full_details(), status=e.status_code)
            except FileNotFoundError as ex:
                msg = f"{ex.strerror} {ex.filename}"
                slogger.task[pk].error(msg, exc_info=True)
                return Response(data=msg, status=status.HTTP_404_NOT_FOUND)
            except Exception as e:
                msg = 'cannot get requested data type: {}, number: {}, quality: {}'.format(data_type, data_id, data_quality)
                slogger.task[pk].error(msg, exc_info=True)
                return Response(data=msg + '\n' + str(e), status=status.HTTP_400_BAD_REQUEST)

    @swagger_auto_schema(method='get', operation_summary='Method allows to download task annotations',
        manual_parameters=[
            openapi.Parameter('format', openapi.IN_QUERY,
                description="Desired output format name\nYou can get the list of supported formats at:\n/server/annotation/formats",
                type=openapi.TYPE_STRING, required=False),
            openapi.Parameter('filename', openapi.IN_QUERY,
                description="Desired output file name",
                type=openapi.TYPE_STRING, required=False),
            openapi.Parameter('action', in_=openapi.IN_QUERY,
                description='Used to start downloading process after annotation file had been created',
                type=openapi.TYPE_STRING, required=False, enum=['download'])
        ],
        responses={
            '202': openapi.Response(description='Dump of annotations has been started'),
            '201': openapi.Response(description='Annotations file is ready to download'),
            '200': openapi.Response(description='Download of file started'),
            '405': openapi.Response(description='Format is not available'),
        }
    )
    @swagger_auto_schema(method='put', operation_summary='Method allows to upload task annotations',
        manual_parameters=[
            openapi.Parameter('format', openapi.IN_QUERY,
                description="Input format name\nYou can get the list of supported formats at:\n/server/annotation/formats",
                type=openapi.TYPE_STRING, required=False),
        ],
        responses={
            '202': openapi.Response(description='Uploading has been started'),
            '201': openapi.Response(description='Uploading has finished'),
            '405': openapi.Response(description='Format is not available'),
        }
    )
    @swagger_auto_schema(method='patch', operation_summary='Method performs a partial update of annotations in a specific task',
        manual_parameters=[openapi.Parameter('action', in_=openapi.IN_QUERY, required=True, type=openapi.TYPE_STRING,
            enum=['create', 'update', 'delete'])])
    @swagger_auto_schema(method='delete', operation_summary='Method deletes all annotations for a specific task')
    @action(detail=True, methods=['GET', 'DELETE', 'PUT', 'PATCH'],
        serializer_class=LabeledDataSerializer)
    def annotations(self, request, pk):
        db_task = self.get_object() # force to call check_object_permissions
        if request.method == 'GET':
            format_name = request.query_params.get('format')
            if format_name:
                return _export_annotations(db_instance=db_task,
                    rq_id="/api/v1/tasks/{}/annotations/{}".format(pk, format_name),
                    request=request,
                    action=request.query_params.get("action", "").lower(),
                    callback=dm.views.export_task_annotations,
                    format_name=format_name,
                    filename=request.query_params.get("filename", "").lower(),
                )
            else:
                data = dm.task.get_task_data(pk)
                serializer = LabeledDataSerializer(data=data)
                if serializer.is_valid(raise_exception=True):
                    return Response(serializer.data)
        elif request.method == 'PUT':
            format_name = request.query_params.get('format')
            if format_name:
                return _import_annotations(
                    request=request,
                    rq_id="{}@/api/v1/tasks/{}/annotations/upload".format(request.user, pk),
                    rq_func=dm.task.import_task_annotations,
                    pk=pk,
                    format_name=format_name,
                )
            else:
                serializer = LabeledDataSerializer(data=request.data)
                if serializer.is_valid(raise_exception=True):
                    data = dm.task.put_task_data(pk, serializer.data)
                    return Response(data)
        elif request.method == 'DELETE':
            dm.task.delete_task_data(pk)
            return Response(status=status.HTTP_204_NO_CONTENT)
        elif request.method == 'PATCH':
            action = self.request.query_params.get("action", None)
            if action not in dm.task.PatchAction.values():
                raise serializers.ValidationError(
                    "Please specify a correct 'action' for the request")
            serializer = LabeledDataSerializer(data=request.data)
            if serializer.is_valid(raise_exception=True):
                try:
                    data = dm.task.patch_task_data(pk, serializer.data, action)
                except (AttributeError, IntegrityError) as e:
                    return Response(data=str(e), status=status.HTTP_400_BAD_REQUEST)
                return Response(data)

    @swagger_auto_schema(method='get', operation_summary='When task is being created the method returns information about a status of the creation process')
    @action(detail=True, methods=['GET'], serializer_class=RqStatusSerializer)
    def status(self, request, pk):
        self.get_object() # force to call check_object_permissions
        response = self._get_rq_response(queue="default",
            job_id="/api/{}/tasks/{}".format(request.version, pk))
        serializer = RqStatusSerializer(data=response)

        if serializer.is_valid(raise_exception=True):
            return Response(serializer.data)

    @staticmethod
    def _get_rq_response(queue, job_id):
        queue = django_rq.get_queue(queue)
        job = queue.fetch_job(job_id)
        response = {}
        if job is None or job.is_finished:
            response = { "state": "Finished" }
        elif job.is_queued:
            response = { "state": "Queued" }
        elif job.is_failed:
            response = { "state": "Failed", "message": job.exc_info }
        else:
            response = { "state": "Started" }
            if 'status' in job.meta:
                response['message'] = job.meta['status']

        return response

    @staticmethod
    @swagger_auto_schema(method='get', operation_summary='Method provides a meta information about media files which are related with the task',
        responses={'200': DataMetaSerializer()})
    @action(detail=True, methods=['GET'], serializer_class=DataMetaSerializer,
        url_path='data/meta')
    def data_info(request, pk):
        db_task = models.Task.objects.prefetch_related(
            Prefetch('data', queryset=models.Data.objects.select_related('video').prefetch_related(
                Prefetch('images', queryset=models.Image.objects.prefetch_related('related_files').order_by('frame'))
            ))
        ).get(pk=pk)

        if hasattr(db_task.data, 'video'):
            media = [db_task.data.video]
        else:
            media = list(db_task.data.images.all())

        frame_meta = [{
            'width': item.width,
            'height': item.height,
            'name': item.path,
            'has_related_context': hasattr(item, 'related_files') and item.related_files.exists()
        } for item in media]

        db_data = db_task.data
        db_data.frames = frame_meta

        serializer = DataMetaSerializer(db_data)
        return Response(serializer.data)

    @swagger_auto_schema(method='get', operation_summary='Export task as a dataset in a specific format',
        manual_parameters=[
            openapi.Parameter('format', openapi.IN_QUERY,
                description="Desired output format name\nYou can get the list of supported formats at:\n/server/annotation/formats",
                type=openapi.TYPE_STRING, required=True),
            openapi.Parameter('filename', openapi.IN_QUERY,
                description="Desired output file name",
                type=openapi.TYPE_STRING, required=False),
            openapi.Parameter('action', in_=openapi.IN_QUERY,
                description='Used to start downloading process after annotation file had been created',
                type=openapi.TYPE_STRING, required=False, enum=['download'])
        ],
        responses={'202': openapi.Response(description='Exporting has been started'),
            '201': openapi.Response(description='Output file is ready for downloading'),
            '200': openapi.Response(description='Download of file started'),
            '405': openapi.Response(description='Format is not available'),
        }
    )
    @action(detail=True, methods=['GET'], serializer_class=None,
        url_path='dataset')
    def dataset_export(self, request, pk):
        db_task = self.get_object() # force to call check_object_permissions

        format_name = request.query_params.get("format", "")
        return _export_annotations(db_instance=db_task,
            rq_id="/api/v1/tasks/{}/dataset/{}".format(pk, format_name),
            request=request,
            action=request.query_params.get("action", "").lower(),
            callback=dm.views.export_task_as_dataset,
            format_name=format_name,
            filename=request.query_params.get("filename", "").lower(),
        )

@method_decorator(name='retrieve', decorator=swagger_auto_schema(operation_summary='Method returns details of a job'))
@method_decorator(name='update', decorator=swagger_auto_schema(operation_summary='Method updates a job by id'))
@method_decorator(name='partial_update', decorator=swagger_auto_schema(
    operation_summary='Methods does a partial update of chosen fields in a job'))
class JobViewSet(viewsets.GenericViewSet,
    mixins.RetrieveModelMixin, mixins.UpdateModelMixin):
    queryset = Job.objects.all().order_by('id')

    def get_queryset(self):
        queryset = super().get_queryset()
        perm = JobPermission.create_list(self.request)
        return perm.filter(queryset)

    def get_serializer_class(self):
        if self.request.method in SAFE_METHODS:
            return JobReadSerializer
        else:
            return JobWriteSerializer

    @swagger_auto_schema(method='get', operation_summary='Method returns annotations for a specific job')
    @swagger_auto_schema(method='put', operation_summary='Method performs an update of all annotations in a specific job')
    @swagger_auto_schema(method='patch', manual_parameters=[
        openapi.Parameter('action', in_=openapi.IN_QUERY, type=openapi.TYPE_STRING, required=True,
            enum=['create', 'update', 'delete'])],
            operation_summary='Method performs a partial update of annotations in a specific job')
    @swagger_auto_schema(method='delete', operation_summary='Method deletes all annotations for a specific job')
    @action(detail=True, methods=['GET', 'DELETE', 'PUT', 'PATCH'],
        serializer_class=LabeledDataSerializer)
    def annotations(self, request, pk):
        self.get_object() # force to call check_object_permissions
        if request.method == 'GET':
            data = dm.task.get_job_data(pk)
            return Response(data)
        elif request.method == 'PUT':
            format_name = request.query_params.get("format", "")
            if format_name:
                return _import_annotations(
                    request=request,
                    rq_id="{}@/api/v1/jobs/{}/annotations/upload".format(request.user, pk),
                    rq_func=dm.task.import_job_annotations,
                    pk=pk,
                    format_name=format_name
                )
            else:
                serializer = LabeledDataSerializer(data=request.data)
                if serializer.is_valid(raise_exception=True):
                    try:
                        data = dm.task.put_job_data(pk, serializer.data)
                    except (AttributeError, IntegrityError) as e:
                        return Response(data=str(e), status=status.HTTP_400_BAD_REQUEST)
                    return Response(data)
        elif request.method == 'DELETE':
            dm.task.delete_job_data(pk)
            return Response(status=status.HTTP_204_NO_CONTENT)
        elif request.method == 'PATCH':
            action = self.request.query_params.get("action", None)
            if action not in dm.task.PatchAction.values():
                raise serializers.ValidationError(
                    "Please specify a correct 'action' for the request")
            serializer = LabeledDataSerializer(data=request.data)
            if serializer.is_valid(raise_exception=True):
                try:
                    data = dm.task.patch_job_data(pk, serializer.data, action)
                except (AttributeError, IntegrityError) as e:
                    return Response(data=str(e), status=status.HTTP_400_BAD_REQUEST)
                return Response(data)

    @swagger_auto_schema(method='get', operation_summary='Method returns list of reviews for the job',
        responses={'200': ReviewSerializer(many=True)}
    )
    @action(detail=True, methods=['GET'], serializer_class=ReviewSerializer)
    def reviews(self, request, pk):
        db_job = self.get_object()
        queryset = db_job.review_set
        serializer = ReviewSerializer(queryset, context={'request': request}, many=True)
        return Response(serializer.data)

    @swagger_auto_schema(method='get', operation_summary='Method returns list of issues for the job',
        responses={'200': CombinedIssueSerializer(many=True)}
    )
    @action(detail=True, methods=['GET'], serializer_class=CombinedIssueSerializer)
    def issues(self, request, pk):
        db_job = self.get_object()
        queryset = db_job.issue_set
        serializer = CombinedIssueSerializer(queryset, context={'request': request}, many=True)
        return Response(serializer.data)

@method_decorator(name='create', decorator=swagger_auto_schema(operation_summary='Submit a review for a job'))
@method_decorator(name='destroy', decorator=swagger_auto_schema(operation_summary='Method removes a review from a job'))
class ReviewViewSet(viewsets.GenericViewSet, mixins.DestroyModelMixin, mixins.CreateModelMixin):
    queryset = Review.objects.all().order_by('id')

    def get_serializer_class(self):
        if self.request.method == 'POST':
            return CombinedReviewSerializer
        else:
            return ReviewSerializer

    def get_permissions(self):
        return super().get_permissions()

    def create(self, request, *args, **kwargs):
        job_id = request.data['job']
        db_job = get_object_or_404(Job, pk=job_id)
        self.check_object_permissions(self.request, db_job)

        if request.data['status'] == ReviewStatus.REVIEW_FURTHER:
            if 'reviewer_id' not in request.data:
                return Response('Must provide a new reviewer', status=status.HTTP_400_BAD_REQUEST)
            reviewer_id = request.data['reviewer_id']
            reviewer = get_object_or_404(User, pk=reviewer_id)

        request.data.update({
            'reviewer_id': request.user.id,
        })
        if db_job.assignee:
            request.data.update({
                'assignee_id': db_job.assignee.id,
            })

        issue_set = request.data['issue_set']
        for issue in issue_set:
            issue['job'] = db_job.id
            issue['owner_id'] = request.user.id
            comment_set = issue['comment_set']
            for comment in comment_set:
                comment['author_id'] = request.user.id

        serializer = self.get_serializer(data=request.data, partial=True)
        serializer.is_valid(raise_exception=True)
        self.perform_create(serializer)
        headers = self.get_success_headers(serializer.data)

        if serializer.data['status'] == ReviewStatus.ACCEPTED:
            db_job.status = StatusChoice.COMPLETED
            db_job.save()
        elif serializer.data['status'] == ReviewStatus.REJECTED:
            db_job.status = StatusChoice.ANNOTATION
            db_job.save()
        else:
            db_job.reviewer = reviewer
            db_job.save()

        return Response(serializer.data, status=status.HTTP_201_CREATED, headers=headers)

@method_decorator(name='destroy', decorator=swagger_auto_schema(operation_summary='Method removes an issue from a job'))
@method_decorator(name='partial_update', decorator=swagger_auto_schema(operation_summary='Method updates an issue. It is used to resolve/reopen an issue'))
class IssueViewSet(viewsets.GenericViewSet,  mixins.DestroyModelMixin, mixins.UpdateModelMixin):
    queryset = Issue.objects.all().order_by('id')
    http_method_names = ['get', 'patch', 'delete', 'options']

    def get_serializer_class(self):
        return IssueSerializer

    def partial_update(self, request, *args, **kwargs):
        db_issue = self.get_object()
        if 'resolver_id' in request.data and request.data['resolver_id'] and db_issue.resolver is None:
            # resolve
            db_issue.resolver = request.user
            db_issue.resolved_date = datetime.now()
            db_issue.save(update_fields=['resolver', 'resolved_date'])
        elif 'resolver_id' in request.data and not request.data['resolver_id'] and db_issue.resolver is not None:
            # reopen
            db_issue.resolver = None
            db_issue.resolved_date = None
            db_issue.save(update_fields=['resolver', 'resolved_date'])
        serializer = self.get_serializer(db_issue)
        return Response(serializer.data)

    @swagger_auto_schema(method='get', operation_summary='The action returns all comments of a specific issue',
        responses={'200': CommentSerializer(many=True)}
    )
    @action(detail=True, methods=['GET'], serializer_class=CommentSerializer)
    def comments(self, request, pk):
        db_issue = self.get_object()
        queryset = db_issue.comment_set
        serializer = CommentSerializer(queryset, context={'request': request}, many=True)
        return Response(serializer.data)

@method_decorator(name='partial_update', decorator=swagger_auto_schema(operation_summary='Method updates comment in an issue'))
@method_decorator(name='destroy', decorator=swagger_auto_schema(operation_summary='Method removes a comment from an issue'))
class CommentViewSet(viewsets.GenericViewSet,
    mixins.DestroyModelMixin, mixins.UpdateModelMixin, mixins.CreateModelMixin):
    queryset = Comment.objects.all().order_by('id')
    serializer_class = CommentSerializer
    http_method_names = ['get', 'post', 'patch', 'delete', 'options']

    def create(self, request, *args, **kwargs):
        request.data.update({
            'author_id': request.user.id,
        })
        issue_id = request.data['issue']
        db_issue = get_object_or_404(Issue, pk=issue_id)
        self.check_object_permissions(self.request, db_issue.job)
        return super().create(request, args, kwargs)

class UserFilter(filters.FilterSet):
    class Meta:
        model = User
        fields = ("id", "is_active")

@method_decorator(name='list', decorator=swagger_auto_schema(
    manual_parameters=[
            openapi.Parameter('id',openapi.IN_QUERY,description="A unique number value identifying this user",type=openapi.TYPE_NUMBER),
            openapi.Parameter('is_active',openapi.IN_QUERY,description="Returns only active users",type=openapi.TYPE_BOOLEAN),
    ],
    operation_summary='Method provides a paginated list of users registered on the server'))
@method_decorator(name='retrieve', decorator=swagger_auto_schema(
    operation_summary='Method provides information of a specific user'))
@method_decorator(name='partial_update', decorator=swagger_auto_schema(
    operation_summary='Method updates chosen fields of a user'))
@method_decorator(name='destroy', decorator=swagger_auto_schema(
    operation_summary='Method deletes a specific user from the server'))
class UserViewSet(viewsets.GenericViewSet, mixins.ListModelMixin,
    mixins.RetrieveModelMixin, mixins.UpdateModelMixin, mixins.DestroyModelMixin):
    queryset = User.objects.prefetch_related('groups').all().order_by('id')
    http_method_names = ['get', 'post', 'head', 'patch', 'delete']
    search_fields = ('username', 'first_name', 'last_name')
    filterset_class = UserFilter

    def get_queryset(self):
        queryset = super().get_queryset()
        perm = UserPermission(self.request, self)
        return perm.filter(queryset)

    def get_serializer_class(self):
        user = self.request.user
        if user.is_staff:
            return UserSerializer
        else:
            is_self = int(self.kwargs.get("pk", 0)) == user.id or \
                self.action == "self"
            if is_self and self.request.method in SAFE_METHODS:
                return UserSerializer
            else:
                return BasicUserSerializer

    @swagger_auto_schema(method='get', operation_summary='Method returns an instance of a user who is currently authorized')
    @action(detail=False, methods=['GET'])
    def self(self, request):
        """
        Method returns an instance of a user who is currently authorized
        """
        serializer_class = self.get_serializer_class()
        serializer = serializer_class(request.user, context={ "request": request })
        return Response(serializer.data)

class RedefineDescriptionField(FieldInspector):
    # pylint: disable=no-self-use
    def process_result(self, result, method_name, obj, **kwargs):
        if isinstance(result, openapi.Schema):
            if hasattr(result, 'title') and result.title == 'Specific attributes':
                result.description = 'structure like key1=value1&key2=value2\n' \
                    'supported: range=aws_range'
        return result

class CloudStorageFilter(filters.FilterSet):
    display_name = filters.CharFilter(field_name='display_name', lookup_expr='icontains')
    provider_type = filters.CharFilter(field_name='provider_type', lookup_expr='icontains')
    resource = filters.CharFilter(field_name='resource', lookup_expr='icontains')
    credentials_type = filters.CharFilter(field_name='credentials_type', lookup_expr='icontains')
    description = filters.CharFilter(field_name='description', lookup_expr='icontains')
    owner = filters.CharFilter(field_name='owner__username', lookup_expr='icontains')

    class Meta:
        model = models.CloudStorage
        fields = ('id', 'display_name', 'provider_type', 'resource', 'credentials_type', 'description', 'owner')

@method_decorator(
    name='retrieve',
    decorator=swagger_auto_schema(
        operation_summary='Method returns details of a specific cloud storage',
        responses={
            '200': openapi.Response(description='A details of a storage'),
        },
        tags=['cloud storages']
    )
)
@method_decorator(name='list', decorator=swagger_auto_schema(
        operation_summary='Returns a paginated list of storages according to query parameters',
        manual_parameters=[
                openapi.Parameter('provider_type', openapi.IN_QUERY, description="A supported provider of cloud storages",
                                type=openapi.TYPE_STRING, enum=CloudProviderChoice.list()),
                openapi.Parameter('display_name', openapi.IN_QUERY, description="A display name of storage", type=openapi.TYPE_STRING),
                openapi.Parameter('resource', openapi.IN_QUERY, description="A name of bucket or container", type=openapi.TYPE_STRING),
                openapi.Parameter('owner', openapi.IN_QUERY, description="A resource owner", type=openapi.TYPE_STRING),
                openapi.Parameter('credentials_type', openapi.IN_QUERY, description="A type of a granting access", type=openapi.TYPE_STRING, enum=CredentialsTypeChoice.list()),
            ],
        responses={'200': BaseCloudStorageSerializer(many=True)},
        tags=['cloud storages'],
        field_inspectors=[RedefineDescriptionField]
    )
)
@method_decorator(name='destroy', decorator=swagger_auto_schema(
        operation_summary='Method deletes a specific cloud storage',
        tags=['cloud storages']
    )
)
@method_decorator(name='partial_update', decorator=swagger_auto_schema(
        operation_summary='Methods does a partial update of chosen fields in a cloud storage instance',
        tags=['cloud storages'],
        field_inspectors=[RedefineDescriptionField]
    )
)
class CloudStorageViewSet(viewsets.ModelViewSet):
    http_method_names = ['get', 'post', 'patch', 'delete']
    queryset = CloudStorageModel.objects.all().prefetch_related('data').order_by('-id')
    search_fields = ('provider_type', 'display_name', 'resource', 'credentials_type', 'owner__username', 'description')
    filterset_class = CloudStorageFilter

    def get_serializer_class(self):
        if self.request.method in ("POST", "PATCH"):
            return CloudStorageSerializer
        else:
            return BaseCloudStorageSerializer

    def get_queryset(self):
        provider_type = self.request.query_params.get('provider_type', None)
        perm = CloudStoragePermission(self.request, self)
        queryset = perm.filter(super().get_queryset())
        if provider_type:
            if provider_type in CloudProviderChoice.list():
                return queryset.filter(provider_type=provider_type)
            raise ValidationError('Unsupported type of cloud provider')
        return queryset

    def perform_create(self, serializer):
        serializer.save(
            owner=self.request.user,
            organization=self.request.iam_context['organization'])

    def perform_destroy(self, instance):
        cloud_storage_dirname = instance.get_storage_dirname()
        super().perform_destroy(instance)
        shutil.rmtree(cloud_storage_dirname, ignore_errors=True)

    @method_decorator(name='create', decorator=swagger_auto_schema(
            operation_summary='Method creates a cloud storage with a specified characteristics',
            responses={
                '201': openapi.Response(description='A storage has beed created')
            },
            tags=['cloud storages'],
            field_inspectors=[RedefineDescriptionField],
        )
    )
    def create(self, request, *args, **kwargs):
        try:
            response = super().create(request, *args, **kwargs)
        except IntegrityError:
            response = HttpResponseBadRequest('Same storage already exists')
        except ValidationError as exceptions:
                msg_body = ""
                for ex in exceptions.args:
                    for field, ex_msg in ex.items():
                        msg_body += ': '.join([field, ex_msg if isinstance(ex_msg, str) else str(ex_msg[0])])
                        msg_body += '\n'
                return HttpResponseBadRequest(msg_body)
        except APIException as ex:
            return Response(data=ex.get_full_details(), status=ex.status_code)
        except Exception as ex:
            response = HttpResponseBadRequest(str(ex))
        return response

    @swagger_auto_schema(
        method='get',
        operation_summary='Method returns a manifest content',
        manual_parameters=[
            openapi.Parameter('manifest_path', openapi.IN_QUERY,
                description="Path to the manifest file in a cloud storage",
                type=openapi.TYPE_STRING)
        ],
        responses={
            '200': openapi.Response(description='A manifest content'),
        },
        tags=['cloud storages']
    )
    @action(detail=True, methods=['GET'], url_path='content')
    def content(self, request, pk):
        try:
            db_storage = self.get_object()
            credentials = Credentials()
            credentials.convert_from_db({
                'type': db_storage.credentials_type,
                'value': db_storage.credentials,
            })
            details = {
                'resource': db_storage.resource,
                'credentials': credentials,
                'specific_attributes': db_storage.get_specific_attributes()
            }
            storage = get_cloud_storage_instance(cloud_provider=db_storage.provider_type, **details)
            if not db_storage.manifests.count():
                raise Exception('There is no manifest file')
            manifest_path = request.query_params.get('manifest_path', 'manifest.jsonl')
            file_status = storage.get_file_status(manifest_path)
            if file_status == Status.NOT_FOUND:
                raise FileNotFoundError(errno.ENOENT,
                    "Not found on the cloud storage {}".format(db_storage.display_name), manifest_path)
            elif file_status == Status.FORBIDDEN:
                raise PermissionError(errno.EACCES,
                    "Access to the file on the '{}' cloud storage is denied".format(db_storage.display_name), manifest_path)

            full_manifest_path = os.path.join(db_storage.get_storage_dirname(), manifest_path)
            if not os.path.exists(full_manifest_path) or \
                    datetime.utcfromtimestamp(os.path.getmtime(full_manifest_path)).replace(tzinfo=pytz.UTC) < storage.get_file_last_modified(manifest_path):
                storage.download_file(manifest_path, full_manifest_path)
            manifest = ImageManifestManager(full_manifest_path, db_storage.get_storage_dirname())
            # need to update index
            manifest.set_index()
            manifest_files = manifest.data
            return Response(data=manifest_files, content_type="text/plain")

        except CloudStorageModel.DoesNotExist:
            message = f"Storage {pk} does not exist"
            slogger.glob.error(message)
            return HttpResponseNotFound(message)
        except FileNotFoundError as ex:
            msg = f"{ex.strerror} {ex.filename}"
            slogger.cloud_storage[pk].info(msg)
            return Response(data=msg, status=status.HTTP_404_NOT_FOUND)
        except Exception as ex:
            # check that cloud storage was not deleted
            storage_status = storage.get_status()
            if storage_status == Status.FORBIDDEN:
                msg = 'The resource {} is no longer available. Access forbidden.'.format(storage.name)
            elif storage_status == Status.NOT_FOUND:
                msg = 'The resource {} not found. It may have been deleted.'.format(storage.name)
            else:
                msg = str(ex)
            return HttpResponseBadRequest(msg)

    @swagger_auto_schema(
        method='get',
        operation_summary='Method returns a preview image from a cloud storage',
        responses={
            '200': openapi.Response(description='Preview'),
        },
        tags=['cloud storages']
    )
    @action(detail=True, methods=['GET'], url_path='preview')
    def preview(self, request, pk):
        try:
            db_storage = self.get_object()
            if not os.path.exists(db_storage.get_preview_path()):
                credentials = Credentials()
                credentials.convert_from_db({
                    'type': db_storage.credentials_type,
                    'value': db_storage.credentials,
                })
                details = {
                    'resource': db_storage.resource,
                    'credentials': credentials,
                    'specific_attributes': db_storage.get_specific_attributes()
                }
                storage = get_cloud_storage_instance(cloud_provider=db_storage.provider_type, **details)
                if not db_storage.manifests.count():
                    raise Exception('Cannot get the cloud storage preview. There is no manifest file')
                preview_path = None
                for manifest_model in db_storage.manifests.all():
                    full_manifest_path = os.path.join(db_storage.get_storage_dirname(), manifest_model.filename)
                    if not os.path.exists(full_manifest_path) or \
                            datetime.utcfromtimestamp(os.path.getmtime(full_manifest_path)).replace(tzinfo=pytz.UTC) < storage.get_file_last_modified(manifest_model.filename):
                        storage.download_file(manifest_model.filename, full_manifest_path)
                    manifest = ImageManifestManager(
                        os.path.join(db_storage.get_storage_dirname(), manifest_model.filename),
                        db_storage.get_storage_dirname()
                    )
                    # need to update index
                    manifest.set_index()
                    if not len(manifest):
                        continue
                    preview_info = manifest[0]
                    preview_path = ''.join([preview_info['name'], preview_info['extension']])
                    break
                if not preview_path:
                    msg = 'Cloud storage {} does not contain any images'.format(pk)
                    slogger.cloud_storage[pk].info(msg)
                    return HttpResponseBadRequest(msg)

                file_status = storage.get_file_status(preview_path)
                if file_status == Status.NOT_FOUND:
                    raise FileNotFoundError(errno.ENOENT,
                        "Not found on the cloud storage {}".format(db_storage.display_name), preview_path)
                elif file_status == Status.FORBIDDEN:
                    raise PermissionError(errno.EACCES,
                        "Access to the file on the '{}' cloud storage is denied".format(db_storage.display_name), preview_path)
                with NamedTemporaryFile() as temp_image:
                    storage.download_file(preview_path, temp_image.name)
                    reader = ImageListReader([temp_image.name])
                    preview = reader.get_preview()
                    preview.save(db_storage.get_preview_path())
            content_type = mimetypes.guess_type(db_storage.get_preview_path())[0]
            return HttpResponse(open(db_storage.get_preview_path(), 'rb').read(), content_type)
        except CloudStorageModel.DoesNotExist:
            message = f"Storage {pk} does not exist"
            slogger.glob.error(message)
            return HttpResponseNotFound(message)
        except PermissionDenied:
            raise
        except Exception as ex:
            # check that cloud storage was not deleted
            storage_status = storage.get_status()
            if storage_status == Status.FORBIDDEN:
                msg = 'The resource {} is no longer available. Access forbidden.'.format(storage.name)
            elif storage_status == Status.NOT_FOUND:
                msg = 'The resource {} not found. It may have been deleted.'.format(storage.name)
            else:
                msg = str(ex)
            return HttpResponseBadRequest(msg)

    @swagger_auto_schema(
        method='get',
        operation_summary='Method returns a cloud storage status',
        responses={
            '200': openapi.Response(description='Status'),
        },
        tags=['cloud storages']
    )
    @action(detail=True, methods=['GET'], url_path='status')
    def status(self, request, pk):
        try:
            db_storage = self.get_object()
            credentials = Credentials()
            credentials.convert_from_db({
                'type': db_storage.credentials_type,
                'value': db_storage.credentials,
            })
            details = {
                'resource': db_storage.resource,
                'credentials': credentials,
                'specific_attributes': db_storage.get_specific_attributes()
            }
            storage = get_cloud_storage_instance(cloud_provider=db_storage.provider_type, **details)
            storage_status = storage.get_status()
            return HttpResponse(storage_status)
        except CloudStorageModel.DoesNotExist:
            message = f"Storage {pk} does not exist"
            slogger.glob.error(message)
            return HttpResponseNotFound(message)
        except Exception as ex:
            msg = str(ex)
            return HttpResponseBadRequest(msg)

def rq_handler(job, exc_type, exc_value, tb):
    job.exc_info = "".join(
        traceback.format_exception_only(exc_type, exc_value))
    job.save()
    if "tasks" in job.id.split("/"):
        return task.rq_handler(job, exc_type, exc_value, tb)

    return True

# TODO: Method should be reimplemented as a separated view
# @swagger_auto_schema(method='put', manual_parameters=[openapi.Parameter('format', in_=openapi.IN_QUERY,
#         description='A name of a loader\nYou can get annotation loaders from this API:\n/server/annotation/formats',
#         required=True, type=openapi.TYPE_STRING)],
#     operation_summary='Method allows to upload annotations',
#     responses={'202': openapi.Response(description='Load of annotations has been started'),
#         '201': openapi.Response(description='Annotations have been uploaded')},
#     tags=['tasks'])
# @api_view(['PUT'])
def _import_annotations(request, rq_id, rq_func, pk, format_name):
    format_desc = {f.DISPLAY_NAME: f
        for f in dm.views.get_import_formats()}.get(format_name)
    if format_desc is None:
        raise serializers.ValidationError(
            "Unknown input format '{}'".format(format_name))
    elif not format_desc.ENABLED:
        return Response(status=status.HTTP_405_METHOD_NOT_ALLOWED)

    queue = django_rq.get_queue("default")
    rq_job = queue.fetch_job(rq_id)

    if not rq_job:
        serializer = AnnotationFileSerializer(data=request.data)
        if serializer.is_valid(raise_exception=True):
            anno_file = serializer.validated_data['annotation_file']
            fd, filename = mkstemp(prefix='cvat_{}'.format(pk))
            with open(filename, 'wb+') as f:
                for chunk in anno_file.chunks():
                    f.write(chunk)

            av_scan_paths(filename)
            rq_job = queue.enqueue_call(
                func=rq_func,
                args=(pk, filename, format_name),
                job_id=rq_id
            )
            rq_job.meta['tmp_file'] = filename
            rq_job.meta['tmp_file_descriptor'] = fd
            rq_job.save_meta()
    else:
        if rq_job.is_finished:
            os.close(rq_job.meta['tmp_file_descriptor'])
            os.remove(rq_job.meta['tmp_file'])
            rq_job.delete()
            return Response(status=status.HTTP_201_CREATED)
        elif rq_job.is_failed:
            os.close(rq_job.meta['tmp_file_descriptor'])
            os.remove(rq_job.meta['tmp_file'])
            exc_info = str(rq_job.exc_info)
            rq_job.delete()

            # RQ adds a prefix with exception class name
            import_error_prefix = '{}.{}'.format(
                CvatImportError.__module__, CvatImportError.__name__)
            if exc_info.startswith(import_error_prefix):
                exc_info = exc_info.replace(import_error_prefix + ': ', '')
                return Response(data=exc_info,
                    status=status.HTTP_400_BAD_REQUEST)
            else:
                return Response(data=exc_info,
                    status=status.HTTP_500_INTERNAL_SERVER_ERROR)

    return Response(status=status.HTTP_202_ACCEPTED)

def _export_annotations(db_instance, rq_id, request, format_name, action, callback, filename):
    if action not in {"", "download"}:
        raise serializers.ValidationError(
            "Unexpected action specified for the request")

    format_desc = {f.DISPLAY_NAME: f
        for f in dm.views.get_export_formats()}.get(format_name)
    if format_desc is None:
        raise serializers.ValidationError(
            "Unknown format specified for the request")
    elif not format_desc.ENABLED:
        return Response(status=status.HTTP_405_METHOD_NOT_ALLOWED)

    queue = django_rq.get_queue("default")

    rq_job = queue.fetch_job(rq_id)
    if rq_job:
        last_instance_update_time = timezone.localtime(db_instance.updated_date)
        if isinstance(db_instance, Project):
            tasks_update = list(map(lambda db_task: timezone.localtime(db_task.updated_date), db_instance.tasks.all()))
            last_instance_update_time = max(tasks_update + [last_instance_update_time])
        request_time = rq_job.meta.get('request_time', None)
        if request_time is None or request_time < last_instance_update_time:
            rq_job.cancel()
            rq_job.delete()
        else:
            if rq_job.is_finished:
                file_path = rq_job.return_value
                if action == "download" and osp.exists(file_path):
                    rq_job.delete()

                    timestamp = datetime.strftime(last_instance_update_time,
                        "%Y_%m_%d_%H_%M_%S")
                    filename = filename or \
                        "{}_{}-{}-{}{}".format(
                            "project" if isinstance(db_instance, models.Project) else "task",
                            db_instance.name, timestamp,
                            format_name, osp.splitext(file_path)[1]
                        )
                    return sendfile(request, file_path, attachment=True,
                        attachment_filename=filename.lower())
                else:
                    if osp.exists(file_path):
                        return Response(status=status.HTTP_201_CREATED)
            elif rq_job.is_failed:
                exc_info = str(rq_job.exc_info)
                rq_job.delete()
                return Response(exc_info,
                    status=status.HTTP_500_INTERNAL_SERVER_ERROR)
            else:
                return Response(status=status.HTTP_202_ACCEPTED)

    try:
        if request.scheme:
            server_address = request.scheme + '://'
        server_address += request.get_host()
    except Exception:
        server_address = None

    ttl = (dm.views.PROJECT_CACHE_TTL if isinstance(db_instance, Project) else dm.views.TASK_CACHE_TTL).total_seconds()
    queue.enqueue_call(func=callback,
        args=(db_instance.id, format_name, server_address), job_id=rq_id,
        meta={ 'request_time': timezone.localtime() },
        result_ttl=ttl, failure_ttl=ttl)
    return Response(status=status.HTTP_202_ACCEPTED)<|MERGE_RESOLUTION|>--- conflicted
+++ resolved
@@ -536,21 +536,11 @@
 
 
     def perform_create(self, serializer):
-<<<<<<< HEAD
-        serializer.save(owner=self.request.user,
+        instance = serializer.save(owner=self.request.user,
             organization=self.request.iam_context['organization'])
-=======
-        owner = self.request.data.get('owner', None)
-        if owner:
-            self._validate_task_limit(owner)
-            instance = serializer.save()
-        else:
-            self._validate_task_limit(self.request.user)
-            instance = serializer.save(owner=self.request.user)
         if instance.project:
             db_project = instance.project
             db_project.save()
->>>>>>> 2cbe1d5c
 
     def perform_destroy(self, instance):
         task_dirname = instance.get_task_dirname()
