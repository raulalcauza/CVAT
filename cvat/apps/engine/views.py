# Copyright (C) 2018-2022 Intel Corporation
# Copyright (C) 2022-2023 CVAT.ai Corporation
#
# SPDX-License-Identifier: MIT

import io
import os
import os.path as osp
import pytz
import shutil
import traceback
from datetime import datetime
from distutils.util import strtobool
from tempfile import mkstemp

from django.db.models.query import Prefetch
from django.shortcuts import get_object_or_404
import django_rq
from django.apps import apps
from django.conf import settings
from django.contrib.auth.models import User
from django.db import IntegrityError
from django.http import HttpResponse, HttpResponseNotFound, HttpResponseBadRequest
from django.utils import timezone

from drf_spectacular.types import OpenApiTypes
from drf_spectacular.utils import (
    OpenApiParameter, OpenApiResponse, PolymorphicProxySerializer,
    extend_schema_view, extend_schema
)
from drf_spectacular.plumbing import build_array_type, build_basic_type

from rest_framework import mixins, serializers, status, viewsets
from rest_framework.decorators import action
from rest_framework.exceptions import APIException, NotFound, ValidationError, PermissionDenied
from rest_framework.permissions import SAFE_METHODS
from rest_framework.renderers import JSONRenderer
from rest_framework.response import Response
from django_sendfile import sendfile

import cvat.apps.dataset_manager as dm
import cvat.apps.dataset_manager.views  # pylint: disable=unused-import
from cvat.apps.engine.cloud_provider import db_storage_to_storage_instance
from cvat.apps.dataset_manager.bindings import CvatImportError
from cvat.apps.dataset_manager.serializers import DatasetFormatsSerializer
from cvat.apps.engine.frame_provider import FrameProvider
from cvat.apps.engine.media_extractors import get_mime
from cvat.apps.engine.models import (
<<<<<<< HEAD
    Job, JobCommit, Task, Project, Issue, Data,
    Comment, StorageMethodChoice, StorageChoice, Image,
=======
    Job, Task, Project, Issue, Data,
    Comment, StorageMethodChoice, StorageChoice,
>>>>>>> 330f1237
    CloudProviderChoice, Location
)
from cvat.apps.engine.models import CloudStorage as CloudStorageModel
from cvat.apps.engine.serializers import (
    AboutSerializer, AnnotationFileSerializer, BasicUserSerializer,
    DataMetaReadSerializer, DataMetaWriteSerializer, DataSerializer, ExceptionSerializer,
    FileInfoSerializer, JobReadSerializer, JobWriteSerializer, LabeledDataSerializer,
    LogEventSerializer, ProjectReadSerializer, ProjectWriteSerializer, ProjectSearchSerializer,
    RqStatusSerializer, TaskReadSerializer, TaskWriteSerializer, UserSerializer, PluginsSerializer, IssueReadSerializer,
    IssueWriteSerializer, CommentReadSerializer, CommentWriteSerializer, CloudStorageWriteSerializer,
    CloudStorageReadSerializer, DatasetFileSerializer, JobCommitSerializer,
    ProjectFileSerializer, TaskFileSerializer)

from utils.dataset_manifest import ImageManifestManager
from cvat.apps.engine.view_utils import make_paginated_response
from cvat.apps.engine.utils import (
    av_scan_paths, process_failed_job, configure_dependent_job, parse_exception_message
)
from cvat.apps.engine import backup
from cvat.apps.engine.mixins import PartialUpdateModelMixin, UploadMixin, AnnotationMixin, SerializeMixin, DestroyModelMixin, CreateModelMixin
from cvat.apps.engine.location import get_location_configuration, StorageType

from . import models, task
from .log import clogger, slogger
from cvat.apps.iam.permissions import (CloudStoragePermission,
    CommentPermission, IssuePermission, JobPermission, ProjectPermission,
    TaskPermission, UserPermission)
from cvat.apps.engine.cache import MediaCache


@extend_schema(tags=['server'])
class ServerViewSet(viewsets.ViewSet):
    serializer_class = None
    iam_organization_field = None

    # To get nice documentation about ServerViewSet actions it is necessary
    # to implement the method. By default, ViewSet doesn't provide it.
    def get_serializer(self, *args, **kwargs):
        pass

    @staticmethod
    @extend_schema(summary='Method provides basic CVAT information',
        responses={
            '200': AboutSerializer,
        })
    @action(detail=False, methods=['GET'], serializer_class=AboutSerializer,
        permission_classes=[] # This endpoint is available for everyone
    )
    def about(request):
        from cvat import __version__ as cvat_version
        about = {
            "name": "Computer Vision Annotation Tool",
            "version": cvat_version,
            "description": "CVAT is completely re-designed and re-implemented " +
                "version of Video Annotation Tool from Irvine, California " +
                "tool. It is free, online, interactive video and image annotation " +
                "tool for computer vision. It is being used by our team to " +
                "annotate million of objects with different properties. Many UI " +
                "and UX decisions are based on feedbacks from professional data " +
                "annotation team."
        }
        serializer = AboutSerializer(data=about)
        if serializer.is_valid(raise_exception=True):
            return Response(data=serializer.data)

    @staticmethod
    @extend_schema(summary='Method saves an exception from a client on the server',
        description='Sends logs to the ELK if it is connected',
        request=ExceptionSerializer, responses={
            '201': ExceptionSerializer,
        })
    @action(detail=False, methods=['POST'], serializer_class=ExceptionSerializer)
    def exception(request):
        serializer = ExceptionSerializer(data=request.data)
        if serializer.is_valid(raise_exception=True):
            additional_info = {
                "username": request.user.username,
                "name": "Send exception",
            }
            message = JSONRenderer().render({**serializer.data, **additional_info}).decode('UTF-8')
            jid = serializer.data.get("job_id")
            tid = serializer.data.get("task_id")
            if jid:
                clogger.job[jid].error(message)
            elif tid:
                clogger.task[tid].error(message)
            else:
                clogger.glob.error(message)

            return Response(serializer.data, status=status.HTTP_201_CREATED)

    @staticmethod
    @extend_schema(summary='Method saves logs from a client on the server',
        description='Sends logs to the ELK if it is connected',
        request=LogEventSerializer(many=True),
        responses={
            '201': LogEventSerializer(many=True),
        })
    @action(detail=False, methods=['POST'], serializer_class=LogEventSerializer)
    def logs(request):
        serializer = LogEventSerializer(many=True, data=request.data)
        if serializer.is_valid(raise_exception=True):
            user = { "username": request.user.username }
            for event in serializer.data:
                message = JSONRenderer().render({**event, **user}).decode('UTF-8')
                jid = event.get("job_id")
                tid = event.get("task_id")
                if jid:
                    clogger.job[jid].info(message)
                elif tid:
                    clogger.task[tid].info(message)
                else:
                    clogger.glob.info(message)
            return Response(serializer.data, status=status.HTTP_201_CREATED)

    @staticmethod
    @extend_schema(
        summary='Returns all files and folders that are on the server along specified path',
        parameters=[
            OpenApiParameter('directory', description='Directory to browse',
                location=OpenApiParameter.QUERY, type=OpenApiTypes.STR)
        ],
        responses={
            '200' : FileInfoSerializer(many=True)
        })
    @action(detail=False, methods=['GET'], serializer_class=FileInfoSerializer)
    def share(request):
        param = request.query_params.get('directory', '/')
        if param.startswith("/"):
            param = param[1:]
        directory = os.path.abspath(os.path.join(settings.SHARE_ROOT, param))

        if directory.startswith(settings.SHARE_ROOT) and os.path.isdir(directory):
            data = []
            content = os.scandir(directory)
            for entry in content:
                entry_type = None
                entry_mime_type = None
                if entry.is_file():
                    entry_type = "REG"
                    entry_mime_type = get_mime(os.path.join(settings.SHARE_ROOT, entry))
                elif entry.is_dir():
                    entry_type = "DIR"
                    entry_mime_type = "DIR"

                if entry_type:
                    data.append({
                        "name": entry.name,
                        "type": entry_type,
                        "mime_type": entry_mime_type,
                    })

            serializer = FileInfoSerializer(many=True, data=data)
            if serializer.is_valid(raise_exception=True):
                return Response(serializer.data)
        else:
            return Response("{} is an invalid directory".format(param),
                status=status.HTTP_400_BAD_REQUEST)

    @staticmethod
    @extend_schema(
        summary='Method provides the list of supported annotations formats',
        responses={
            '200': DatasetFormatsSerializer,
        })
    @action(detail=False, methods=['GET'], url_path='annotation/formats')
    def annotation_formats(request):
        data = dm.views.get_all_formats()
        return Response(DatasetFormatsSerializer(data).data)

    @staticmethod
    @extend_schema(
        summary='Method provides allowed plugins',
        responses={
            '200': PluginsSerializer,
        })
    @action(detail=False, methods=['GET'], url_path='plugins', serializer_class=PluginsSerializer)
    def plugins(request):
        response = {
            'GIT_INTEGRATION': apps.is_installed('cvat.apps.dataset_repo'),
            'ANALYTICS': strtobool(os.environ.get("CVAT_ANALYTICS", '0')),
            'MODELS': strtobool(os.environ.get("CVAT_SERVERLESS", '0')),
            'PREDICT': False, # FIXME: it is unused anymore (for UI only)
        }
        return Response(response)

@extend_schema(tags=['projects'])
@extend_schema_view(
    list=extend_schema(
        summary='Returns a paginated list of projects according to query parameters (12 projects per page)',
        responses={
            '200': PolymorphicProxySerializer(component_name='PolymorphicProject',
                serializers=[
                    ProjectReadSerializer, ProjectSearchSerializer,
                ], resource_type_field_name=None, many=True),
        }),
    create=extend_schema(
        summary='Method creates a new project',
        # request=ProjectWriteSerializer,
        responses={
            '201': ProjectReadSerializer, # check ProjectWriteSerializer.to_representation
        }),
    retrieve=extend_schema(
        summary='Method returns details of a specific project',
        responses={
            '200': ProjectReadSerializer,
        }),
    destroy=extend_schema(
        summary='Method deletes a specific project',
        responses={
            '204': OpenApiResponse(description='The project has been deleted'),
        }),
    partial_update=extend_schema(
        summary='Methods does a partial update of chosen fields in a project',
        # request=ProjectWriteSerializer,
        responses={
            '200': ProjectReadSerializer, # check ProjectWriteSerializer.to_representation
        })
)
class ProjectViewSet(viewsets.GenericViewSet, mixins.ListModelMixin,
    mixins.RetrieveModelMixin, CreateModelMixin, DestroyModelMixin,
    PartialUpdateModelMixin, UploadMixin, AnnotationMixin, SerializeMixin
):
    queryset = models.Project.objects.select_related('assignee', 'owner',
        'target_storage', 'source_storage').prefetch_related(
        'tasks', 'label_set__sublabels__attributespec_set',
        'label_set__attributespec_set')

    # NOTE: The search_fields attribute should be a list of names of text
    # type fields on the model,such as CharField or TextField
    search_fields = ('name', 'owner', 'assignee', 'status')
    filter_fields = list(search_fields) + ['id', 'updated_date']
    ordering_fields = filter_fields
    ordering = "-id"
    lookup_fields = {'owner': 'owner__username', 'assignee': 'assignee__username'}
    iam_organization_field = 'organization'

    def get_serializer_class(self):
        if self.request.path.endswith('tasks'):
            return TaskReadSerializer
        else:
            if self.request.method in SAFE_METHODS:
                return ProjectReadSerializer
            else:
                return ProjectWriteSerializer

    def get_queryset(self):
        queryset = super().get_queryset()
        if self.action == 'list':
            perm = ProjectPermission.create_scope_list(self.request)
            queryset = perm.filter(queryset)
        return queryset

    def perform_create(self, serializer, **kwargs):
        super().perform_create(
            serializer,
            owner=self.request.user,
            organization=self.request.iam_context['organization']
        )

    @extend_schema(
        summary='Method returns information of the tasks of the project with the selected id',
        responses=TaskReadSerializer(many=True)) # Duplicate to still get 'list' op. nam
    @action(detail=True, methods=['GET'], serializer_class=TaskReadSerializer,
        pagination_class=viewsets.GenericViewSet.pagination_class,
        # Remove regular list() parameters from the swagger schema.
        # Unset, they would be taken from the enclosing class, which is wrong.
        # https://drf-spectacular.readthedocs.io/en/latest/faq.html#my-action-is-erroneously-paginated-or-has-filter-parameters-that-i-do-not-want
        filter_fields=None, search_fields=None, ordering_fields=None)
    def tasks(self, request, pk):
        self.get_object() # force to call check_object_permissions
        return make_paginated_response(Task.objects.filter(project_id=pk).order_by('-id'),
            viewset=self, serializer_type=self.serializer_class) # from @action


    @extend_schema(methods=['GET'], summary='Export project as a dataset in a specific format',
        parameters=[
            OpenApiParameter('format', description='Desired output format name\n'
                'You can get the list of supported formats at:\n/server/annotation/formats',
                location=OpenApiParameter.QUERY, type=OpenApiTypes.STR, required=False),
            OpenApiParameter('filename', description='Desired output file name',
                location=OpenApiParameter.QUERY, type=OpenApiTypes.STR, required=False),
            OpenApiParameter('action', description='Used to start downloading process after annotation file had been created',
                location=OpenApiParameter.QUERY, type=OpenApiTypes.STR, required=False, enum=['download', 'import_status']),
            OpenApiParameter('location', description='Where need to save downloaded dataset',
                location=OpenApiParameter.QUERY, type=OpenApiTypes.STR, required=False,
                enum=Location.list()),
            OpenApiParameter('cloud_storage_id', description='Storage id',
                location=OpenApiParameter.QUERY, type=OpenApiTypes.NUMBER, required=False),
            OpenApiParameter('use_default_location', description='Use the location that was configured in project to import dataset',
                location=OpenApiParameter.QUERY, type=OpenApiTypes.BOOL, required=False,
                default=True),
        ],
        responses={
            '200': OpenApiResponse(OpenApiTypes.BINARY, description='Download of file started'),
            '201': OpenApiResponse(description='Output file is ready for downloading'),
            '202': OpenApiResponse(description='Exporting has been started'),
            '405': OpenApiResponse(description='Format is not available'),
        })
    @extend_schema(methods=['POST'], summary='Import dataset in specific format as a project',
        parameters=[
            OpenApiParameter('format', description='Desired dataset format name\n'
                'You can get the list of supported formats at:\n/server/annotation/formats',
                location=OpenApiParameter.QUERY, type=OpenApiTypes.STR, required=False),
            OpenApiParameter('location', description='Where to import the dataset from',
                location=OpenApiParameter.QUERY, type=OpenApiTypes.STR, required=False,
                enum=Location.list()),
            OpenApiParameter('cloud_storage_id', description='Storage id',
                location=OpenApiParameter.QUERY, type=OpenApiTypes.NUMBER, required=False),
            OpenApiParameter('use_default_location', description='Use the location that was configured in the project to import annotations',
                location=OpenApiParameter.QUERY, type=OpenApiTypes.BOOL, required=False,
                default=True),
            OpenApiParameter('filename', description='Dataset file name',
                location=OpenApiParameter.QUERY, type=OpenApiTypes.STR, required=False),
        ],
        request=PolymorphicProxySerializer('DatasetWrite',
            serializers=[DatasetFileSerializer, OpenApiTypes.NONE],
            resource_type_field_name=None
        ),
        responses={
            '202': OpenApiResponse(description='Importing has been started'),
            '400': OpenApiResponse(description='Failed to import dataset'),
            '405': OpenApiResponse(description='Format is not available'),
        })
    @action(detail=True, methods=['GET', 'POST', 'OPTIONS'], serializer_class=None,
        url_path=r'dataset/?$')
    def dataset(self, request, pk):
        self._object = self.get_object() # force to call check_object_permissions
        rq_id = f"import:dataset-for-project.id{pk}-by-{request.user}"

        if request.method in {'POST', 'OPTIONS'}:
            return self.import_annotations(
                request=request,
                pk=pk,
                db_obj=self._object,
                import_func=_import_project_dataset,
                rq_func=dm.project.import_dataset_as_project,
                rq_id=rq_id,
            )
        else:
            action = request.query_params.get("action", "").lower()
            if action in ("import_status",):
                queue = django_rq.get_queue(settings.CVAT_QUEUES.IMPORT_DATA.value)
                rq_job = queue.fetch_job(rq_id)
                if rq_job is None:
                    return Response(status=status.HTTP_404_NOT_FOUND)
                elif rq_job.is_finished:
                    if rq_job.meta['tmp_file_descriptor']: os.close(rq_job.meta['tmp_file_descriptor'])
                    os.remove(rq_job.meta['tmp_file'])
                    if rq_job.dependency:
                        rq_job.dependency.delete()
                    rq_job.delete()
                    return Response(status=status.HTTP_201_CREATED)
                elif rq_job.is_failed or \
                        rq_job.is_deferred and rq_job.dependency and rq_job.dependency.is_failed:
                    exc_info = process_failed_job(rq_job)

                    return Response(
                        data=str(exc_info),
                        status=status.HTTP_500_INTERNAL_SERVER_ERROR
                    )
                else:
                    return Response(
                        data=self._get_rq_response(
                            settings.CVAT_QUEUES.IMPORT_DATA.value,
                            rq_id,
                        ),
                        status=status.HTTP_202_ACCEPTED
                    )
            else:
                return self.export_annotations(
                    request=request,
                    pk=pk,
                    db_obj=self._object,
                    export_func=_export_annotations,
                    callback=dm.views.export_project_as_dataset
                )

    @extend_schema(methods=['PATCH'],
        operation_id='projects_partial_update_dataset_file',
        summary="Allows to upload a file chunk. "
            "Implements TUS file uploading protocol.",
        request=OpenApiTypes.BINARY,
        responses={}
    )
    @extend_schema(methods=['HEAD'],
        summary="Implements TUS file uploading protocol."
    )
    @action(detail=True, methods=['HEAD', 'PATCH'], url_path='dataset/'+UploadMixin.file_id_regex)
    def append_dataset_chunk(self, request, pk, file_id):
        self._object = self.get_object()
        return self.append_tus_chunk(request, file_id)

    def get_upload_dir(self):
        if 'dataset' in self.action:
            return self._object.get_tmp_dirname()
        elif 'backup' in self.action:
            return backup.get_backup_dirname()
        return ""

    def upload_finished(self, request):
        if self.action == 'dataset':
            format_name = request.query_params.get("format", "")
            filename = request.query_params.get("filename", "")
            conv_mask_to_poly = strtobool(request.query_params.get('conv_mask_to_poly', 'True'))
            tmp_dir = self._object.get_tmp_dirname()
            uploaded_file = None
            if os.path.isfile(os.path.join(tmp_dir, filename)):
                uploaded_file = os.path.join(tmp_dir, filename)
            return _import_project_dataset(
                request=request,
                filename=uploaded_file,
                rq_id=f"import:dataset-for-project.id{self._object.pk}-by-{request.user}",
                rq_func=dm.project.import_dataset_as_project,
                pk=self._object.pk,
                format_name=format_name,
                conv_mask_to_poly=conv_mask_to_poly
            )
        elif self.action == 'import_backup':
            filename = request.query_params.get("filename", "")
            if filename:
                tmp_dir = backup.get_backup_dirname()
                backup_file = os.path.join(tmp_dir, filename)
                if os.path.isfile(backup_file):
                    return backup.import_project(
                        request,
                        settings.CVAT_QUEUES.IMPORT_DATA.value,
                        filename=backup_file,
                    )
                return Response(data='No such file were uploaded',
                        status=status.HTTP_400_BAD_REQUEST)
            return backup.import_project(request, settings.CVAT_QUEUES.IMPORT_DATA.value)
        return Response(data='Unknown upload was finished',
                        status=status.HTTP_400_BAD_REQUEST)

    @extend_schema(summary='Method allows to download project annotations',
        parameters=[
            OpenApiParameter('format', description='Desired output format name\n'
                'You can get the list of supported formats at:\n/server/annotation/formats',
                location=OpenApiParameter.QUERY, type=OpenApiTypes.STR, required=True),
            OpenApiParameter('filename', description='Desired output file name',
                location=OpenApiParameter.QUERY, type=OpenApiTypes.STR, required=False),
            OpenApiParameter('action', description='Used to start downloading process after annotation file had been created',
                location=OpenApiParameter.QUERY, type=OpenApiTypes.STR, required=False, enum=['download']),
            OpenApiParameter('location', description='Where need to save downloaded dataset',
                location=OpenApiParameter.QUERY, type=OpenApiTypes.STR, required=False,
                enum=Location.list()),
            OpenApiParameter('cloud_storage_id', description='Storage id',
                location=OpenApiParameter.QUERY, type=OpenApiTypes.NUMBER, required=False),
            OpenApiParameter('use_default_location', description='Use the location that was configured in project to export annotation',
                location=OpenApiParameter.QUERY, type=OpenApiTypes.BOOL, required=False,
                default=True),
        ],
        responses={
            '200': OpenApiResponse(PolymorphicProxySerializer(
                component_name='AnnotationsRead',
                serializers=[LabeledDataSerializer, OpenApiTypes.BINARY],
                resource_type_field_name=None
            ), description='Download of file started'),
            '201': OpenApiResponse(description='Annotations file is ready to download'),
            '202': OpenApiResponse(description='Dump of annotations has been started'),
            '401': OpenApiResponse(description='Format is not specified'),
            '405': OpenApiResponse(description='Format is not available'),
        })
    @action(detail=True, methods=['GET'],
        serializer_class=LabeledDataSerializer)
    def annotations(self, request, pk):
        self._object = self.get_object() # force to call check_object_permissions
        return self.export_annotations(
            request=request,
            pk=pk,
            db_obj=self._object,
            export_func=_export_annotations,
            callback=dm.views.export_project_annotations,
            get_data=dm.task.get_job_data,
        )

    @extend_schema(summary='Methods creates a backup copy of a project',
        parameters=[
            OpenApiParameter('action', location=OpenApiParameter.QUERY,
                description='Used to start downloading process after backup file had been created',
                type=OpenApiTypes.STR, required=False, enum=['download']),
            OpenApiParameter('filename', description='Backup file name',
                location=OpenApiParameter.QUERY, type=OpenApiTypes.STR, required=False),
            OpenApiParameter('location', description='Where need to save downloaded backup',
                location=OpenApiParameter.QUERY, type=OpenApiTypes.STR, required=False,
                enum=Location.list()),
            OpenApiParameter('cloud_storage_id', description='Storage id',
                location=OpenApiParameter.QUERY, type=OpenApiTypes.NUMBER, required=False),
            OpenApiParameter('use_default_location', description='Use the location that was configured in project to export backup',
                location=OpenApiParameter.QUERY, type=OpenApiTypes.BOOL, required=False,
                default=True),
        ],
        responses={
            '200': OpenApiResponse(description='Download of file started'),
            '201': OpenApiResponse(description='Output backup file is ready for downloading'),
            '202': OpenApiResponse(description='Creating a backup file has been started'),
        })
    @action(methods=['GET'], detail=True, url_path='backup')
    def export_backup(self, request, pk=None):
        return self.serialize(request, backup.export)

    @extend_schema(summary='Methods create a project from a backup',
        parameters=[
            OpenApiParameter('location', description='Where to import the backup file from',
                location=OpenApiParameter.QUERY, type=OpenApiTypes.STR, required=False,
                enum=Location.list(), default=Location.LOCAL),
            OpenApiParameter('cloud_storage_id', description='Storage id',
                location=OpenApiParameter.QUERY, type=OpenApiTypes.NUMBER, required=False),
            OpenApiParameter('filename', description='Backup file name',
                location=OpenApiParameter.QUERY, type=OpenApiTypes.STR, required=False),
        ],
        request=PolymorphicProxySerializer('BackupWrite',
            serializers=[ProjectFileSerializer, OpenApiTypes.NONE],
            resource_type_field_name=None
        ),
        responses={
            '201': OpenApiResponse(description='The project has been imported'), # or better specify {id: project_id}
            '202': OpenApiResponse(description='Importing a backup file has been started'),
        })
    @action(detail=False, methods=['OPTIONS', 'POST'], url_path=r'backup/?$',
        serializer_class=ProjectFileSerializer(required=False))
    def import_backup(self, request, pk=None):
        return self.deserialize(request, backup.import_project)

    @extend_schema(methods=['PATCH'],
        operation_id='projects_partial_update_backup_file',
        summary="Allows to upload a file chunk. "
            "Implements TUS file uploading protocol.",
        request=OpenApiTypes.BINARY,
        responses={}
    )
    @extend_schema(methods=['HEAD'],
        summary="Implements TUS file uploading protocol."
    )
    @action(detail=False, methods=['HEAD', 'PATCH'], url_path='backup/'+UploadMixin.file_id_regex,
        serializer_class=None)
    def append_backup_chunk(self, request, file_id):
        return self.append_tus_chunk(request, file_id)

    @extend_schema(summary='Method returns a preview image for the project',
        responses={
            '200': OpenApiResponse(description='Project image preview'),
            '404': OpenApiResponse(description='Project image preview not found'),

        })
    @action(detail=True, methods=['GET'], url_path='preview')
    def preview(self, request, pk):
        self._object = self.get_object() # call check_object_permissions as well

        first_task = self._object.tasks.order_by('-id').first()
        if not first_task:
            return HttpResponseNotFound('Project image preview not found')

        data_getter = DataChunkGetter(
            data_type='preview',
            data_quality='compressed',
            data_num=first_task.data.start_frame,
            task_dim=first_task.dimension
        )

        return data_getter(request, first_task.data.start_frame,
           first_task.data.stop_frame, first_task.data)

    @staticmethod
    def _get_rq_response(queue, job_id):
        queue = django_rq.get_queue(queue)
        job = queue.fetch_job(job_id)
        response = {}
        if job is None or job.is_finished:
            response = { "state": "Finished" }
        elif job.is_queued:
            response = { "state": "Queued" }
        elif job.is_failed:
            response = { "state": "Failed", "message": job.exc_info }
        else:
            response = { "state": "Started" }
            response['message'] = job.meta.get('status', '')
            response['progress'] = job.meta.get('progress', 0.)

        return response

class DataChunkGetter:
    def __init__(self, data_type, data_num, data_quality, task_dim):
        possible_data_type_values = ('chunk', 'frame', 'preview', 'context_image')
        possible_quality_values = ('compressed', 'original')

        if not data_type or data_type not in possible_data_type_values:
            raise ValidationError('Data type not specified or has wrong value')
        elif data_type == 'chunk' or data_type == 'frame' or data_type == 'preview':
            if data_num is None:
                raise ValidationError('Number is not specified')
            elif data_quality not in possible_quality_values:
                raise ValidationError('Wrong quality value')

        self.type = data_type
        self.number = int(data_num) if data_num is not None else None
        self.quality = FrameProvider.Quality.COMPRESSED \
            if data_quality == 'compressed' else FrameProvider.Quality.ORIGINAL

        self.dimension = task_dim

    def __call__(self, request, start, stop, db_data):
        if not db_data:
            raise NotFound(detail='Cannot find requested data')

        frame_provider = FrameProvider(db_data, self.dimension)

        try:
            if self.type == 'chunk':
                start_chunk = frame_provider.get_chunk_number(start)
                stop_chunk = frame_provider.get_chunk_number(stop)
                # pylint: disable=superfluous-parens
                if not (start_chunk <= self.number <= stop_chunk):
                    raise ValidationError('The chunk number should be in ' +
                        f'[{start_chunk}, {stop_chunk}] range')

                # TODO: av.FFmpegError processing
                if settings.USE_CACHE and db_data.storage_method == StorageMethodChoice.CACHE:
                    buff, mime_type = frame_provider.get_chunk(self.number, self.quality)
                    return HttpResponse(buff.getvalue(), content_type=mime_type)

                # Follow symbol links if the chunk is a link on a real image otherwise
                # mimetype detection inside sendfile will work incorrectly.
                path = os.path.realpath(frame_provider.get_chunk(self.number, self.quality))
                return sendfile(request, path)

            elif self.type == 'frame' or self.type == 'preview':
                if not (start <= self.number <= stop):
                    raise ValidationError('The frame number should be in ' +
                        f'[{start}, {stop}] range')

                if self.type == 'preview':
                    cache = MediaCache(self.dimension)
                    buf, mime = cache.get_local_preview_with_mime(self.number, db_data)
                else:
                    buf, mime = frame_provider.get_frame(self.number, self.quality)

                return HttpResponse(buf.getvalue(), content_type=mime)

            elif self.type == 'context_image':
                if start <= self.number <= stop:
                    cache = MediaCache(self.dimension)
                    buff, mime = cache.get_frame_context_images(db_data, self.number)
                    if not buff:
                        return HttpResponseNotFound()
                    return HttpResponse(io.BytesIO(buff), content_type=mime)
                raise ValidationError('The frame number should be in ' +
                    f'[{start}, {stop}] range')
            else:
                return Response(data='unknown data type {}.'.format(self.type),
                    status=status.HTTP_400_BAD_REQUEST)
        except (ValidationError, PermissionDenied, NotFound) as ex:
            msg = str(ex) if not isinstance(ex, ValidationError) else \
                '\n'.join([str(d) for d in ex.detail])
            return Response(data=msg, status=ex.status_code)

@extend_schema(tags=['tasks'])
@extend_schema_view(
    list=extend_schema(
        summary='Returns a paginated list of tasks according to query parameters (10 tasks per page)',
        responses={
            '200': TaskReadSerializer(many=True),
        }),
    create=extend_schema(
        summary='Method creates a new task in a database without any attached images and videos',
        request=TaskWriteSerializer,
        responses={
            '201': TaskReadSerializer, # check TaskWriteSerializer.to_representation
        }),
    retrieve=extend_schema(
        summary='Method returns details of a specific task',
        responses={
            '200': TaskReadSerializer
        }),
    destroy=extend_schema(
        summary='Method deletes a specific task, all attached jobs, annotations, and data',
        responses={
            '204': OpenApiResponse(description='The task has been deleted'),
        }),
    partial_update=extend_schema(
        summary='Methods does a partial update of chosen fields in a task',
        request=TaskWriteSerializer(partial=True),
        responses={
            '200': TaskReadSerializer, # check TaskWriteSerializer.to_representation
        })
)
class TaskViewSet(viewsets.GenericViewSet, mixins.ListModelMixin,
    mixins.RetrieveModelMixin, CreateModelMixin, DestroyModelMixin,
    PartialUpdateModelMixin, UploadMixin, AnnotationMixin, SerializeMixin
):
    queryset = Task.objects.all().select_related('data', 'assignee', 'owner',
        'target_storage', 'source_storage').prefetch_related(
        'segment_set__job_set__assignee', 'label_set__attributespec_set',
        'project__label_set__attributespec_set',
        'label_set__sublabels__attributespec_set',
        'project__label_set__sublabels__attributespec_set')
    lookup_fields = {'project_name': 'project__name', 'owner': 'owner__username', 'assignee': 'assignee__username'}
    search_fields = ('project_name', 'name', 'owner', 'status', 'assignee', 'subset', 'mode', 'dimension')
    filter_fields = list(search_fields) + ['id', 'project_id', 'updated_date']
    ordering_fields = filter_fields
    ordering = "-id"
    iam_organization_field = 'organization'

    def get_serializer_class(self):
        if self.request.method in SAFE_METHODS:
            return TaskReadSerializer
        else:
            return TaskWriteSerializer

    def get_queryset(self):
        queryset = super().get_queryset()
        if self.action == 'list':
            perm = TaskPermission.create_scope_list(self.request)
            queryset = perm.filter(queryset)

        return queryset

    @extend_schema(summary='Method recreates a task from an attached task backup file',
        parameters=[
            OpenApiParameter('location', description='Where to import the backup file from',
                location=OpenApiParameter.QUERY, type=OpenApiTypes.STR, required=False,
                enum=Location.list(), default=Location.LOCAL),
            OpenApiParameter('cloud_storage_id', description='Storage id',
                location=OpenApiParameter.QUERY, type=OpenApiTypes.NUMBER, required=False),
            OpenApiParameter('filename', description='Backup file name',
                location=OpenApiParameter.QUERY, type=OpenApiTypes.STR, required=False),
        ],
        request=TaskFileSerializer(required=False),
        responses={
            '201': OpenApiResponse(description='The task has been imported'), # or better specify {id: task_id}
            '202': OpenApiResponse(description='Importing a backup file has been started'),
        })
    @action(detail=False, methods=['OPTIONS', 'POST'], url_path=r'backup/?$', serializer_class=TaskFileSerializer(required=False))
    def import_backup(self, request, pk=None):
        return self.deserialize(request, backup.import_task)

    @extend_schema(methods=['PATCH'],
        operation_id='tasks_partial_update_backup_file',
        summary="Allows to upload a file chunk. "
            "Implements TUS file uploading protocol.",
        request=OpenApiTypes.BINARY,
        responses={}
    )
    @extend_schema(methods=['HEAD'],
        summary="Implements TUS file uploading protocol."
    )
    @action(detail=False, methods=['HEAD', 'PATCH'], url_path='backup/'+UploadMixin.file_id_regex)
    def append_backup_chunk(self, request, file_id):
        return self.append_tus_chunk(request, file_id)

    @extend_schema(summary='Method backup a specified task',
        parameters=[
            OpenApiParameter('action', location=OpenApiParameter.QUERY,
                description='Used to start downloading process after backup file had been created',
                type=OpenApiTypes.STR, required=False, enum=['download']),
            OpenApiParameter('filename', description='Backup file name',
                location=OpenApiParameter.QUERY, type=OpenApiTypes.STR, required=False),
            OpenApiParameter('location', description='Where need to save downloaded backup',
                location=OpenApiParameter.QUERY, type=OpenApiTypes.STR, required=False,
                enum=Location.list()),
            OpenApiParameter('cloud_storage_id', description='Storage id',
                location=OpenApiParameter.QUERY, type=OpenApiTypes.NUMBER, required=False),
            OpenApiParameter('use_default_location', description='Use the location that was configured in the task to export backup',
                location=OpenApiParameter.QUERY, type=OpenApiTypes.BOOL, required=False,
                default=True),
        ],
        responses={
            '200': OpenApiResponse(description='Download of file started'),
            '201': OpenApiResponse(description='Output backup file is ready for downloading'),
            '202': OpenApiResponse(description='Creating a backup file has been started'),
        })
    @action(methods=['GET'], detail=True, url_path='backup')
    def export_backup(self, request, pk=None):
        return self.serialize(request, backup.export)

    def perform_update(self, serializer):
        instance = serializer.instance

        super().perform_update(serializer)

        updated_instance = serializer.instance

        if instance.project:
            instance.project.save()
        if updated_instance.project:
            updated_instance.project.save()

    def perform_create(self, serializer, **kwargs):
        super().perform_create(
            serializer,
            owner=self.request.user,
            organization=self.request.iam_context['organization']
        )
        if serializer.instance.project:
            db_project = serializer.instance.project
            db_project.save()
            assert serializer.instance.organization == db_project.organization

    def perform_destroy(self, instance):
        task_dirname = instance.get_dirname()
        super().perform_destroy(instance)
        shutil.rmtree(task_dirname, ignore_errors=True)
        if instance.data and not instance.data.tasks.all():
            shutil.rmtree(instance.data.get_data_dirname(), ignore_errors=True)
            instance.data.delete()
        if instance.project:
            db_project = instance.project
            db_project.save()


    @extend_schema(summary='Method returns a list of jobs for a specific task',
        responses=JobReadSerializer(many=True)) # Duplicate to still get 'list' op. name
    @action(detail=True, methods=['GET'], serializer_class=JobReadSerializer,
        pagination_class=viewsets.GenericViewSet.pagination_class,
        # Remove regular list() parameters from the swagger schema.
        # Unset, they would be taken from the enclosing class, which is wrong.
        # https://drf-spectacular.readthedocs.io/en/latest/faq.html#my-action-is-erroneously-paginated-or-has-filter-parameters-that-i-do-not-want
        filter_fields=None, search_fields=None, ordering_fields=None)
    def jobs(self, request, pk):
        self.get_object() # force to call check_object_permissions
        return make_paginated_response(Job.objects.filter(segment__task_id=pk).order_by('id'),
            viewset=self, serializer_type=self.serializer_class) # from @action

    # UploadMixin method
    def get_upload_dir(self):
        if 'annotations' in self.action:
            return self._object.get_tmp_dirname()
        elif 'data' in self.action:
            return self._object.data.get_upload_dirname()
        elif 'backup' in self.action:
            return backup.get_backup_dirname()
        return ""

    # UploadMixin method
    def upload_finished(self, request):
        if self.action == 'annotations':
            format_name = request.query_params.get("format", "")
            filename = request.query_params.get("filename", "")
            conv_mask_to_poly = strtobool(request.query_params.get('conv_mask_to_poly', 'True'))
            tmp_dir = self._object.get_tmp_dirname()
            if os.path.isfile(os.path.join(tmp_dir, filename)):
                annotation_file = os.path.join(tmp_dir, filename)
                return _import_annotations(
                        request=request,
                        filename=annotation_file,
                        rq_id=(f"import:annotations-for-task.id{self._object.pk}-"
                            f"in-{format_name.replace(' ', '_')}-by-{request.user}"),
                        rq_func=dm.task.import_task_annotations,
                        pk=self._object.pk,
                        format_name=format_name,
                        conv_mask_to_poly=conv_mask_to_poly,
                    )
            else:
                return Response(data='No such file were uploaded',
                        status=status.HTTP_400_BAD_REQUEST)
        elif self.action == 'data':
            task_data = self._object.data
            serializer = DataSerializer(task_data, data=request.data)
            serializer.is_valid(raise_exception=True)
            data = dict(serializer.validated_data.items())
            uploaded_files = task_data.get_uploaded_files()
            uploaded_files.extend(data.get('client_files'))
            serializer.validated_data.update({'client_files': uploaded_files})

            db_data = serializer.save()
            self._object.data = db_data
            self._object.save()
            data = {k: v for k, v in serializer.data.items()}

            if 'job_file_mapping' in serializer.validated_data:
                data['job_file_mapping'] = serializer.validated_data['job_file_mapping']

            data['use_zip_chunks'] = serializer.validated_data['use_zip_chunks']
            data['use_cache'] = serializer.validated_data['use_cache']
            data['copy_data'] = serializer.validated_data['copy_data']
            if data['use_cache']:
                self._object.data.storage_method = StorageMethodChoice.CACHE
                self._object.data.save(update_fields=['storage_method'])
            if data['server_files'] and not data.get('copy_data'):
                self._object.data.storage = StorageChoice.SHARE
                self._object.data.save(update_fields=['storage'])
            if db_data.cloud_storage:
                self._object.data.storage = StorageChoice.CLOUD_STORAGE
                self._object.data.save(update_fields=['storage'])
                # if the value of stop_frame is 0, then inside the function we cannot know
                # the value specified by the user or it's default value from the database
            if 'stop_frame' not in serializer.validated_data:
                data['stop_frame'] = None
            task.create(self._object.id, data, request.user)
            return Response(serializer.data, status=status.HTTP_202_ACCEPTED)
        elif self.action == 'import_backup':
            filename = request.query_params.get("filename", "")
            if filename:
                tmp_dir = backup.get_backup_dirname()
                backup_file = os.path.join(tmp_dir, filename)
                if os.path.isfile(backup_file):
                    return backup.import_task(
                        request,
                        settings.CVAT_QUEUES.IMPORT_DATA.value,
                        filename=backup_file,
                    )
                return Response(data='No such file were uploaded',
                        status=status.HTTP_400_BAD_REQUEST)
            return backup.import_task(request, settings.CVAT_QUEUES.IMPORT_DATA.value)
        return Response(data='Unknown upload was finished',
                        status=status.HTTP_400_BAD_REQUEST)

    @extend_schema(methods=['POST'],
        summary='Method permanently attaches images or video to a task. Supports tus uploads, see more https://tus.io/',
        request=DataSerializer,
        parameters=[
            OpenApiParameter('Upload-Start', location=OpenApiParameter.HEADER, type=OpenApiTypes.BOOL,
                description='Initializes data upload. No data should be sent with this header'),
            OpenApiParameter('Upload-Multiple', location=OpenApiParameter.HEADER, type=OpenApiTypes.BOOL,
                description='Indicates that data with this request are single or multiple files that should be attached to a task'),
            OpenApiParameter('Upload-Finish', location=OpenApiParameter.HEADER, type=OpenApiTypes.BOOL,
                description='Finishes data upload. Can be combined with Upload-Start header to create task data with one request'),
        ],
        responses={
            '202': OpenApiResponse(description=''),
        })
    @extend_schema(methods=['GET'], summary='Method returns data for a specific task',
        parameters=[
            OpenApiParameter('type', location=OpenApiParameter.QUERY, required=False,
                type=OpenApiTypes.STR, enum=['chunk', 'frame', 'context_image'],
                description='Specifies the type of the requested data'),
            OpenApiParameter('quality', location=OpenApiParameter.QUERY, required=False,
                type=OpenApiTypes.STR, enum=['compressed', 'original'],
                description="Specifies the quality level of the requested data"),
            OpenApiParameter('number', location=OpenApiParameter.QUERY, required=False, type=OpenApiTypes.INT,
                description="A unique number value identifying chunk or frame"),
        ],
        responses={
            '200': OpenApiResponse(description='Data of a specific type'),
        })
    @action(detail=True, methods=['OPTIONS', 'POST', 'GET'], url_path=r'data/?$')
    def data(self, request, pk):
        self._object = self.get_object() # call check_object_permissions as well
        if request.method == 'POST' or request.method == 'OPTIONS':
            task_data = self._object.data
            if not task_data:
                task_data = Data.objects.create()
                task_data.make_dirs()
                self._object.data = task_data
                self._object.save()
            elif task_data.size != 0:
                return Response(data='Adding more data is not supported',
                    status=status.HTTP_400_BAD_REQUEST)
            return self.upload_data(request)

        else:
            data_type = request.query_params.get('type', None)
            data_num = request.query_params.get('number', None)
            data_quality = request.query_params.get('quality', 'compressed')

            data_getter = DataChunkGetter(data_type, data_num, data_quality,
                self._object.dimension)

            return data_getter(request, self._object.data.start_frame,
                self._object.data.stop_frame, self._object.data)

    @extend_schema(methods=['PATCH'],
        operation_id='tasks_partial_update_data_file',
        summary="Allows to upload a file chunk. "
            "Implements TUS file uploading protocol.",
        request=OpenApiTypes.BINARY,
        responses={}
    )
    @extend_schema(methods=['HEAD'],
        summary="Implements TUS file uploading protocol."
    )
    @action(detail=True, methods=['HEAD', 'PATCH'], url_path='data/'+UploadMixin.file_id_regex)
    def append_data_chunk(self, request, pk, file_id):
        self._object = self.get_object()
        return self.append_tus_chunk(request, file_id)

    @extend_schema(methods=['GET'], summary='Method allows to download task annotations',
        parameters=[
            OpenApiParameter('format', location=OpenApiParameter.QUERY, type=OpenApiTypes.STR, required=False,
                description="Desired output format name\nYou can get the list of supported formats at:\n/server/annotation/formats"),
            OpenApiParameter('filename', description='Desired output file name',
                location=OpenApiParameter.QUERY, type=OpenApiTypes.STR, required=False),
            OpenApiParameter('action', location=OpenApiParameter.QUERY,
                description='Used to start downloading process after annotation file had been created',
                type=OpenApiTypes.STR, required=False, enum=['download']),
            OpenApiParameter('location', description='Where need to save downloaded dataset',
                location=OpenApiParameter.QUERY, type=OpenApiTypes.STR, required=False,
                enum=Location.list()),
            OpenApiParameter('cloud_storage_id', description='Storage id',
                location=OpenApiParameter.QUERY, type=OpenApiTypes.NUMBER, required=False),
            OpenApiParameter('use_default_location', description='Use the location that was configured in the task to export annotation',
                location=OpenApiParameter.QUERY, type=OpenApiTypes.BOOL, required=False,
                default=True),
        ],
        responses={
            '200': OpenApiResponse(PolymorphicProxySerializer(
                component_name='AnnotationsRead',
                serializers=[LabeledDataSerializer, OpenApiTypes.BINARY],
                resource_type_field_name=None
            ), description='Download of file started'),
            '201': OpenApiResponse(description='Annotations file is ready to download'),
            '202': OpenApiResponse(description='Dump of annotations has been started'),
            '400': OpenApiResponse(description='Exporting without data is not allowed'),
            '405': OpenApiResponse(description='Format is not available'),
        })
    @extend_schema(methods=['PUT'], summary='Method allows to upload task annotations',
        parameters=[
            OpenApiParameter('format', location=OpenApiParameter.QUERY, type=OpenApiTypes.STR, required=False,
                description='Input format name\nYou can get the list of supported formats at:\n/server/annotation/formats'),
        ],
        request=PolymorphicProxySerializer('TaskAnnotationsUpdate',
            serializers=[LabeledDataSerializer, AnnotationFileSerializer, OpenApiTypes.NONE],
            resource_type_field_name=None
        ),
        responses={
            '201': OpenApiResponse(description='Uploading has finished'),
            '202': OpenApiResponse(description='Uploading has been started'),
            '405': OpenApiResponse(description='Format is not available'),
        })
    @extend_schema(methods=['POST'],
        summary="Method allows to upload task annotations from a local file or a cloud storage",
        parameters=[
            OpenApiParameter('format', location=OpenApiParameter.QUERY, type=OpenApiTypes.STR, required=False,
                description='Input format name\nYou can get the list of supported formats at:\n/server/annotation/formats'),
            OpenApiParameter('location', description='where to import the annotation from',
                location=OpenApiParameter.QUERY, type=OpenApiTypes.STR, required=False,
                enum=Location.list()),
            OpenApiParameter('cloud_storage_id', description='Storage id',
                location=OpenApiParameter.QUERY, type=OpenApiTypes.NUMBER, required=False),
            OpenApiParameter('use_default_location', description='Use the location that was configured in task to import annotations',
                location=OpenApiParameter.QUERY, type=OpenApiTypes.BOOL, required=False,
                default=True),
            OpenApiParameter('filename', description='Annotation file name',
                location=OpenApiParameter.QUERY, type=OpenApiTypes.STR, required=False),
        ],
        request=PolymorphicProxySerializer('TaskAnnotationsWrite',
            serializers=[AnnotationFileSerializer, OpenApiTypes.NONE],
            resource_type_field_name=None
        ),
        responses={
            '201': OpenApiResponse(description='Uploading has finished'),
            '202': OpenApiResponse(description='Uploading has been started'),
            '405': OpenApiResponse(description='Format is not available'),
        })
    @extend_schema(methods=['PATCH'], summary='Method performs a partial update of annotations in a specific task',
        parameters=[
            OpenApiParameter('action', location=OpenApiParameter.QUERY, required=True,
                type=OpenApiTypes.STR, enum=['create', 'update', 'delete']),
        ],
        request=LabeledDataSerializer,
        responses={
            '200': LabeledDataSerializer,
        })
    @extend_schema(methods=['DELETE'], summary='Method deletes all annotations for a specific task',
        responses={
            '204': OpenApiResponse(description='The annotation has been deleted'),
        })
    @action(detail=True, methods=['GET', 'DELETE', 'PUT', 'PATCH', 'POST', 'OPTIONS'], url_path=r'annotations/?$',
        serializer_class=None)
    def annotations(self, request, pk):
        self._object = self.get_object() # force to call check_object_permissions
        if request.method == 'GET':
            if self._object.data:
                return self.export_annotations(
                    request=request,
                    pk=pk,
                    db_obj=self._object,
                    export_func=_export_annotations,
                    callback=dm.views.export_task_annotations,
                    get_data=dm.task.get_task_data,
                )
            else:
                return Response(data="Exporting annotations from a task without data is not allowed",
                    status=status.HTTP_400_BAD_REQUEST)
        elif request.method == 'POST' or request.method == 'OPTIONS':
            format_name = request.query_params.get('format', '')
            return self.import_annotations(
                request=request,
                pk=pk,
                db_obj=self._object,
                import_func=_import_annotations,
                rq_func=dm.task.import_task_annotations,
                rq_id = f"import:annotations-for-task.id{pk}-in-{format_name.replace(' ', '_')}-by-{request.user}"
            )
        elif request.method == 'PUT':
            format_name = request.query_params.get('format', '')
            if format_name:
                use_settings = strtobool(str(request.query_params.get('use_default_location', True)))
                conv_mask_to_poly = strtobool(request.query_params.get('conv_mask_to_poly', 'True'))
                obj = self._object if use_settings else request.query_params
                location_conf = get_location_configuration(
                    obj=obj, use_settings=use_settings, field_name=StorageType.SOURCE
                )
                return _import_annotations(
                    request=request,
                    rq_id = f"import:annotations-for-task.id{pk}-in-{format_name.replace(' ', '_')}-by-{request.user}",
                    rq_func=dm.task.import_task_annotations,
                    pk=pk,
                    format_name=format_name,
                    location_conf=location_conf,
                    conv_mask_to_poly=conv_mask_to_poly
                )
            else:
                serializer = LabeledDataSerializer(data=request.data)
                if serializer.is_valid(raise_exception=True):
                    data = dm.task.put_task_data(pk, serializer.data)
                    return Response(data)
        elif request.method == 'DELETE':
            dm.task.delete_task_data(pk)
            return Response(status=status.HTTP_204_NO_CONTENT)
        elif request.method == 'PATCH':
            action = self.request.query_params.get("action", None)
            if action not in dm.task.PatchAction.values():
                raise serializers.ValidationError(
                    "Please specify a correct 'action' for the request")
            serializer = LabeledDataSerializer(data=request.data)
            if serializer.is_valid(raise_exception=True):
                try:
                    data = dm.task.patch_task_data(pk, serializer.data, action)
                except (AttributeError, IntegrityError) as e:
                    return Response(data=str(e), status=status.HTTP_400_BAD_REQUEST)
                return Response(data)

    @extend_schema(methods=['PATCH'],
        operation_id='tasks_partial_update_annotations_file',
        summary="Allows to upload an annotation file chunk. "
            "Implements TUS file uploading protocol.",
        request=OpenApiTypes.BINARY,
        responses={}
    )
    @extend_schema(methods=['HEAD'],
        operation_id='tasks_annotations_file_retrieve_status',
        summary="Implements TUS file uploading protocol."
    )
    @action(detail=True, methods=['HEAD', 'PATCH'], url_path='annotations/'+UploadMixin.file_id_regex)
    def append_annotations_chunk(self, request, pk, file_id):
        self._object = self.get_object()
        return self.append_tus_chunk(request, file_id)

    @extend_schema(
        summary='When task is being created the method returns information about a status of the creation process',
        responses={
            '200': RqStatusSerializer,
        })
    @action(detail=True, methods=['GET'], serializer_class=RqStatusSerializer)
    def status(self, request, pk):
        self.get_object() # force to call check_object_permissions
        response = self._get_rq_response(
            queue=settings.CVAT_QUEUES.IMPORT_DATA.value,
            job_id=f"create:task.id{pk}-by-{request.user}"
        )
        serializer = RqStatusSerializer(data=response)

        if serializer.is_valid(raise_exception=True):
            return Response(serializer.data)

    @staticmethod
    def _get_rq_response(queue, job_id):
        queue = django_rq.get_queue(queue)
        job = queue.fetch_job(job_id)
        response = {}
        if job is None or job.is_finished:
            response = { "state": "Finished" }
        elif job.is_queued:
            response = { "state": "Queued" }
        elif job.is_failed:
            # FIXME: It seems that in some cases exc_info can be None.
            # It's not really clear how it is possible, but it can
            # lead to an error in serializing the response
            # https://github.com/opencv/cvat/issues/5215
            response = { "state": "Failed", "message": parse_exception_message(job.exc_info or "Unknown error") }
        else:
            response = { "state": "Started" }
            if job.meta.get('status'):
                response['message'] = job.meta['status']
            response['progress'] = job.meta.get('task_progress', 0.)

        return response

    @extend_schema(summary='Method provides a meta information about media files which are related with the task',
        responses={
            '200': DataMetaReadSerializer,
        })
    @extend_schema(methods=['PATCH'], summary='Method performs an update of data meta fields (deleted frames)',
        request=DataMetaWriteSerializer,
        responses={
            '200': DataMetaReadSerializer,
        })
    @action(detail=True, methods=['GET', 'PATCH'], serializer_class=DataMetaReadSerializer,
        url_path='data/meta')
    def metadata(self, request, pk):
        self.get_object() #force to call check_object_permissions
        db_task = models.Task.objects.prefetch_related(
            Prefetch('data', queryset=models.Data.objects.select_related('video').prefetch_related(
                Prefetch('images', queryset=models.Image.objects.prefetch_related('related_files').order_by('frame'))
            ))
        ).get(pk=pk)

        if request.method == 'PATCH':
            serializer = DataMetaWriteSerializer(instance=db_task.data, data=request.data)
            if serializer.is_valid(raise_exception=True):
                db_task.data = serializer.save()

        if hasattr(db_task.data, 'video'):
            media = [db_task.data.video]
        else:
            media = list(db_task.data.images.all())

        frame_meta = [{
            'width': item.width,
            'height': item.height,
            'name': item.path,
            'related_files': item.related_files.count() if hasattr(item, 'related_files') else 0
        } for item in media]

        db_data = db_task.data
        db_data.frames = frame_meta

        serializer = DataMetaReadSerializer(db_data)
        return Response(serializer.data)

    @extend_schema(summary='Export task as a dataset in a specific format',
        parameters=[
            OpenApiParameter('format', location=OpenApiParameter.QUERY,
                description='Desired output format name\nYou can get the list of supported formats at:\n/server/annotation/formats',
                type=OpenApiTypes.STR, required=True),
            OpenApiParameter('filename', description='Desired output file name',
                location=OpenApiParameter.QUERY, type=OpenApiTypes.STR, required=False),
            OpenApiParameter('action', location=OpenApiParameter.QUERY,
                description='Used to start downloading process after annotation file had been created',
                type=OpenApiTypes.STR, required=False, enum=['download']),
            OpenApiParameter('use_default_location', description='Use the location that was configured in task to export annotations',
                location=OpenApiParameter.QUERY, type=OpenApiTypes.BOOL, required=False,
                default=True),
            OpenApiParameter('location', description='Where need to save downloaded dataset',
                location=OpenApiParameter.QUERY, type=OpenApiTypes.STR, required=False,
                enum=Location.list()),
            OpenApiParameter('cloud_storage_id', description='Storage id',
                location=OpenApiParameter.QUERY, type=OpenApiTypes.NUMBER, required=False),
        ],
        responses={
            '200': OpenApiResponse(OpenApiTypes.BINARY, description='Download of file started'),
            '201': OpenApiResponse(description='Output file is ready for downloading'),
            '202': OpenApiResponse(description='Exporting has been started'),
            '400': OpenApiResponse(description='Exporting without data is not allowed'),
            '405': OpenApiResponse(description='Format is not available'),
        })
    @action(detail=True, methods=['GET'], serializer_class=None,
        url_path='dataset')
    def dataset_export(self, request, pk):
        self._object = self.get_object() # force to call check_object_permissions

        if self._object.data:
            return self.export_annotations(
                request=request,
                pk=pk,
                db_obj=self._object,
                export_func=_export_annotations,
                callback=dm.views.export_task_as_dataset)
        else:
            return Response(data="Exporting a dataset from a task without data is not allowed",
                status=status.HTTP_400_BAD_REQUEST)

    @extend_schema(summary='Method returns a preview image for the task',
        responses={
            '200': OpenApiResponse(description='Task image preview'),
            '404': OpenApiResponse(description='Task image preview not found'),
        })
    @action(detail=True, methods=['GET'], url_path='preview')
    def preview(self, request, pk):
        self._object = self.get_object() # call check_object_permissions as well

        if not self._object.data:
            return HttpResponseNotFound('Task image preview not found')

        data_getter = DataChunkGetter(
            data_type='preview',
            data_quality='compressed',
            data_num=self._object.data.start_frame,
            task_dim=self._object.dimension
        )

        return data_getter(request, self._object.data.start_frame,
            self._object.data.stop_frame, self._object.data)

@extend_schema(tags=['jobs'])
@extend_schema_view(
    retrieve=extend_schema(
        summary='Method returns details of a job',
        responses={
            '200': JobReadSerializer,
        }),
    list=extend_schema(
        summary='Method returns a paginated list of jobs according to query parameters',
        responses={
            '200': JobReadSerializer(many=True),
        }),
    partial_update=extend_schema(
        summary='Methods does a partial update of chosen fields in a job',
        request=JobWriteSerializer,
        responses={
            '200': JobReadSerializer, # check JobWriteSerializer.to_representation
        })
)

class JobViewSet(viewsets.GenericViewSet, mixins.ListModelMixin,
    mixins.RetrieveModelMixin, PartialUpdateModelMixin, UploadMixin, AnnotationMixin
):
    queryset = Job.objects.all().select_related('segment__task__data').prefetch_related(
        'segment__task__label_set', 'segment__task__project__label_set',
        'segment__task__label_set__sublabels__attributespec_set',
        'segment__task__project__label_set__sublabels__attributespec_set',
        'segment__task__label_set__attributespec_set',
        'segment__task__project__label_set__attributespec_set')
    iam_organization_field = 'segment__task__organization'
    search_fields = ('task_name', 'project_name', 'assignee', 'state', 'stage')
    filter_fields = list(search_fields) + ['id', 'task_id', 'project_id', 'updated_date']
    ordering_fields = filter_fields
    ordering = "-id"
    lookup_fields = {
        'dimension': 'segment__task__dimension',
        'task_id': 'segment__task_id',
        'project_id': 'segment__task__project_id',
        'task_name': 'segment__task__name',
        'project_name': 'segment__task__project__name',
        'assignee': 'assignee__username'
    }

    def get_queryset(self):
        queryset = super().get_queryset()

        if self.action == 'list':
            perm = JobPermission.create_scope_list(self.request)
            queryset = perm.filter(queryset)

        return queryset

    def get_serializer_class(self):
        if self.request.method in SAFE_METHODS:
            return JobReadSerializer
        else:
            return JobWriteSerializer

    # UploadMixin method
    def get_upload_dir(self):
        task = self._object.segment.task
        return task.get_tmp_dirname()

    # UploadMixin method
    def upload_finished(self, request):
        task = self._object.segment.task
        if self.action == 'annotations':
            format_name = request.query_params.get("format", "")
            filename = request.query_params.get("filename", "")
            conv_mask_to_poly = strtobool(request.query_params.get('conv_mask_to_poly', 'True'))
            tmp_dir = task.get_tmp_dirname()
            if os.path.isfile(os.path.join(tmp_dir, filename)):
                annotation_file = os.path.join(tmp_dir, filename)
                return _import_annotations(
                        request=request,
                        filename=annotation_file,
                        rq_id=(f"import:annotations-for-job.id{self._object.pk}-"
                            f"in-{format_name.replace(' ', '_')}-by-{request.user}"),
                        rq_func=dm.task.import_job_annotations,
                        pk=self._object.pk,
                        format_name=format_name,
                        conv_mask_to_poly=conv_mask_to_poly,
                    )
            else:
                return Response(data='No such file were uploaded',
                        status=status.HTTP_400_BAD_REQUEST)
        return Response(data='Unknown upload was finished',
                        status=status.HTTP_400_BAD_REQUEST)

    @extend_schema(methods=['GET'],
        summary="Method returns annotations for a specific job as a JSON document. "
            "If format is specified, a zip archive is returned.",
        parameters=[
            OpenApiParameter('format', location=OpenApiParameter.QUERY,
                description='Desired output format name\nYou can get the list of supported formats at:\n/server/annotation/formats',
                type=OpenApiTypes.STR, required=False),
            OpenApiParameter('filename', description='Desired output file name',
                location=OpenApiParameter.QUERY, type=OpenApiTypes.STR, required=False),
            OpenApiParameter('action', location=OpenApiParameter.QUERY,
                description='Used to start downloading process after annotation file had been created',
                type=OpenApiTypes.STR, required=False, enum=['download']),
            OpenApiParameter('location', description='Where need to save downloaded annotation',
                location=OpenApiParameter.QUERY, type=OpenApiTypes.STR, required=False,
                enum=Location.list()),
            OpenApiParameter('cloud_storage_id', description='Storage id',
                location=OpenApiParameter.QUERY, type=OpenApiTypes.NUMBER, required=False),
            OpenApiParameter('use_default_location', description='Use the location that was configured in the task to export annotation',
                location=OpenApiParameter.QUERY, type=OpenApiTypes.BOOL, required=False,
                default=True),
        ],
        responses={
            '200': OpenApiResponse(PolymorphicProxySerializer(
                component_name='AnnotationsRead',
                serializers=[LabeledDataSerializer, OpenApiTypes.BINARY],
                resource_type_field_name=None
            ), description='Download of file started'),
            '201': OpenApiResponse(description='Output file is ready for downloading'),
            '202': OpenApiResponse(description='Exporting has been started'),
            '405': OpenApiResponse(description='Format is not available'),
        })
    @extend_schema(methods=['POST'], summary='Method allows to upload job annotations',
        parameters=[
            OpenApiParameter('format', location=OpenApiParameter.QUERY, type=OpenApiTypes.STR, required=False,
                description='Input format name\nYou can get the list of supported formats at:\n/server/annotation/formats'),
            OpenApiParameter('location', description='where to import the annotation from',
                location=OpenApiParameter.QUERY, type=OpenApiTypes.STR, required=False,
                enum=Location.list()),
            OpenApiParameter('cloud_storage_id', description='Storage id',
                location=OpenApiParameter.QUERY, type=OpenApiTypes.NUMBER, required=False),
            OpenApiParameter('use_default_location', description='Use the location that was configured in the task to import annotation',
                location=OpenApiParameter.QUERY, type=OpenApiTypes.BOOL, required=False,
                default=True),
            OpenApiParameter('filename', description='Annotation file name',
                location=OpenApiParameter.QUERY, type=OpenApiTypes.STR, required=False),
        ],
        request=AnnotationFileSerializer,
        responses={
            '201': OpenApiResponse(description='Uploading has finished'),
            '202': OpenApiResponse(description='Uploading has been started'),
            '405': OpenApiResponse(description='Format is not available'),
        })
    @extend_schema(methods=['PUT'], summary='Method performs an update of all annotations in a specific job',
        parameters=[
            OpenApiParameter('format', location=OpenApiParameter.QUERY, type=OpenApiTypes.STR, required=False,
                description='Input format name\nYou can get the list of supported formats at:\n/server/annotation/formats'),
        ],
        request=PolymorphicProxySerializer(
            component_name='JobAnnotationsUpdate',
            serializers=[LabeledDataSerializer, AnnotationFileSerializer],
            resource_type_field_name=None
        ),
        responses={
            '201': OpenApiResponse(description='Uploading has finished'),
            '202': OpenApiResponse(description='Uploading has been started'),
            '405': OpenApiResponse(description='Format is not available'),
        })
    @extend_schema(methods=['PATCH'], summary='Method performs a partial update of annotations in a specific job',
        parameters=[
            OpenApiParameter('action', location=OpenApiParameter.QUERY, type=OpenApiTypes.STR,
                required=True, enum=['create', 'update', 'delete'])
        ],
        request=LabeledDataSerializer,
        responses={
            '200': OpenApiResponse(description='Annotations successfully uploaded'),
        })
    @extend_schema(methods=['DELETE'], summary='Method deletes all annotations for a specific job',
        responses={
            '204': OpenApiResponse(description='The annotation has been deleted'),
        })
    @action(detail=True, methods=['GET', 'DELETE', 'PUT', 'PATCH', 'POST', 'OPTIONS'], url_path=r'annotations/?$',
        serializer_class=LabeledDataSerializer)
    def annotations(self, request, pk):
        self._object = self.get_object() # force to call check_object_permissions
        if request.method == 'GET':
            return self.export_annotations(
                request=request,
                pk=pk,
                db_obj=self._object.segment.task,
                export_func=_export_annotations,
                callback=dm.views.export_job_annotations,
                get_data=dm.task.get_job_data,
            )

        elif request.method == 'POST' or request.method == 'OPTIONS':
            format_name = request.query_params.get('format', '')
            return self.import_annotations(
                request=request,
                pk=pk,
                db_obj=self._object.segment.task,
                import_func=_import_annotations,
                rq_func=dm.task.import_job_annotations,
                rq_id=(f"import:annotations-for-job.id{self._object.pk}-"
                            f"in-{format_name.replace(' ', '_')}-by-{request.user}"),
            )

        elif request.method == 'PUT':
            format_name = request.query_params.get('format', '')
            if format_name:
                use_settings = strtobool(str(request.query_params.get('use_default_location', True)))
                conv_mask_to_poly = strtobool(request.query_params.get('conv_mask_to_poly', 'True'))
                obj = self._object.segment.task if use_settings else request.query_params
                location_conf = get_location_configuration(
                    obj=obj, use_settings=use_settings, field_name=StorageType.SOURCE
                )
                return _import_annotations(
                    request=request,
                    rq_id=(f"import:annotations-for-job.id{pk}-"
                            f"in-{format_name.replace(' ', '_')}-by-{request.user}"),
                    rq_func=dm.task.import_job_annotations,
                    pk=pk,
                    format_name=format_name,
                    location_conf=location_conf,
                    conv_mask_to_poly=conv_mask_to_poly
                )
            else:
                serializer = LabeledDataSerializer(data=request.data)
                if serializer.is_valid(raise_exception=True):
                    try:
                        data = dm.task.put_job_data(pk, serializer.data)
                    except (AttributeError, IntegrityError) as e:
                        return Response(data=str(e), status=status.HTTP_400_BAD_REQUEST)
                    return Response(data)
        elif request.method == 'DELETE':
            dm.task.delete_job_data(pk)
            return Response(status=status.HTTP_204_NO_CONTENT)
        elif request.method == 'PATCH':
            action = self.request.query_params.get("action", None)
            if action not in dm.task.PatchAction.values():
                raise serializers.ValidationError(
                    "Please specify a correct 'action' for the request")
            serializer = LabeledDataSerializer(data=request.data)
            if serializer.is_valid(raise_exception=True):
                try:
                    data = dm.task.patch_job_data(pk, serializer.data, action)
                except (AttributeError, IntegrityError) as e:
                    return Response(data=str(e), status=status.HTTP_400_BAD_REQUEST)
                return Response(data)


    @extend_schema(methods=['PATCH'],
        operation_id='jobs_partial_update_annotations_file',
        summary="Allows to upload an annotation file chunk. "
            "Implements TUS file uploading protocol.",
        request=OpenApiTypes.BINARY,
        responses={}
    )
    @extend_schema(methods=['HEAD'],
        summary="Implements TUS file uploading protocol."
    )
    @action(detail=True, methods=['HEAD', 'PATCH'], url_path='annotations/'+UploadMixin.file_id_regex)
    def append_annotations_chunk(self, request, pk, file_id):
        self._object = self.get_object()
        return self.append_tus_chunk(request, file_id)


    @extend_schema(summary='Export job as a dataset in a specific format',
        parameters=[
            OpenApiParameter('format', location=OpenApiParameter.QUERY,
                description='Desired output format name\nYou can get the list of supported formats at:\n/server/annotation/formats',
                type=OpenApiTypes.STR, required=True),
            OpenApiParameter('filename', description='Desired output file name',
                location=OpenApiParameter.QUERY, type=OpenApiTypes.STR, required=False),
            OpenApiParameter('action', location=OpenApiParameter.QUERY,
                description='Used to start downloading process after annotation file had been created',
                type=OpenApiTypes.STR, required=False, enum=['download']),
            OpenApiParameter('use_default_location', description='Use the location that was configured in the task to export dataset',
                location=OpenApiParameter.QUERY, type=OpenApiTypes.BOOL, required=False,
                default=True),
            OpenApiParameter('location', description='Where need to save downloaded dataset',
                location=OpenApiParameter.QUERY, type=OpenApiTypes.STR, required=False,
                enum=Location.list()),
            OpenApiParameter('cloud_storage_id', description='Storage id',
                location=OpenApiParameter.QUERY, type=OpenApiTypes.NUMBER, required=False),
        ],
        responses={
            '200': OpenApiResponse(OpenApiTypes.BINARY, description='Download of file started'),
            '201': OpenApiResponse(description='Output file is ready for downloading'),
            '202': OpenApiResponse(description='Exporting has been started'),
            '405': OpenApiResponse(description='Format is not available'),
        })
    @action(detail=True, methods=['GET'], serializer_class=None,
        url_path='dataset')
    def dataset_export(self, request, pk):
        self._object = self.get_object() # force to call check_object_permissions

        return self.export_annotations(
            request=request,
            pk=pk,
            db_obj=self._object.segment.task,
            export_func=_export_annotations,
            callback=dm.views.export_job_as_dataset
        )

    @extend_schema(summary='Method returns list of issues for the job',
        responses=IssueReadSerializer(many=True)) # Duplicate to still get 'list' op. name
    @action(detail=True, methods=['GET'], serializer_class=IssueReadSerializer,
        pagination_class=viewsets.GenericViewSet.pagination_class,
        # Remove regular list() parameters from the swagger schema.
        # Unset, they would be taken from the enclosing class, which is wrong.
        # https://drf-spectacular.readthedocs.io/en/latest/faq.html#my-action-is-erroneously-paginated-or-has-filter-parameters-that-i-do-not-want
        filter_fields=None, search_fields=None, ordering_fields=None)
    def issues(self, request, pk):
        self.get_object() # force to call check_object_permissions
        return make_paginated_response(Issue.objects.filter(job_id=pk).order_by('id'),
            viewset=self, serializer_type=self.serializer_class) # from @action

    @extend_schema(summary='Method returns data for a specific job',
        parameters=[
            OpenApiParameter('type', description='Specifies the type of the requested data',
                location=OpenApiParameter.QUERY, required=False, type=OpenApiTypes.STR,
                enum=['chunk', 'frame', 'context_image']),
            OpenApiParameter('quality', location=OpenApiParameter.QUERY, required=False,
                type=OpenApiTypes.STR, enum=['compressed', 'original'],
                description="Specifies the quality level of the requested data"),
            OpenApiParameter('number', location=OpenApiParameter.QUERY, required=False, type=OpenApiTypes.INT,
                description="A unique number value identifying chunk or frame"),
            ],
        responses={
            '200': OpenApiResponse(OpenApiTypes.BINARY, description='Data of a specific type'),
        })
    @action(detail=True, methods=['GET'])
    def data(self, request, pk):
        db_job = self.get_object() # call check_object_permissions as well
        data_type = request.query_params.get('type', None)
        data_num = request.query_params.get('number', None)
        data_quality = request.query_params.get('quality', 'compressed')

        data_getter = DataChunkGetter(data_type, data_num, data_quality,
            db_job.segment.task.dimension)

        return data_getter(request, db_job.segment.start_frame,
            db_job.segment.stop_frame, db_job.segment.task.data)


    @extend_schema(summary='Method provides a meta information about media files which are related with the job',
        responses={
            '200': DataMetaReadSerializer,
        })
    @extend_schema(methods=['PATCH'], summary='Method performs an update of data meta fields (deleted frames)',
        request=DataMetaWriteSerializer,
        responses={
            '200': DataMetaReadSerializer,
        }, tags=['tasks'], versions=['2.0'])
    @action(detail=True, methods=['GET', 'PATCH'], serializer_class=DataMetaReadSerializer,
        url_path='data/meta')
    def metadata(self, request, pk):
        self.get_object() # force to call check_object_permissions
        db_job = models.Job.objects.prefetch_related(
            'segment',
            'segment__task',
            Prefetch('segment__task__data', queryset=models.Data.objects.select_related('video').prefetch_related(
                Prefetch('images', queryset=models.Image.objects.prefetch_related('related_files').order_by('frame'))
            ))
        ).get(pk=pk)

        db_data = db_job.segment.task.data
        start_frame = db_job.segment.start_frame
        stop_frame = db_job.segment.stop_frame
        data_start_frame = db_data.start_frame + start_frame * db_data.get_frame_step()
        data_stop_frame = db_data.start_frame + stop_frame * db_data.get_frame_step()

        if request.method == 'PATCH':
            serializer = DataMetaWriteSerializer(instance=db_data, data=request.data)
            if serializer.is_valid(raise_exception=True):
                serializer.validated_data['deleted_frames'] = list(filter(
                    lambda frame: frame >= start_frame and frame <= stop_frame,
                    serializer.validated_data['deleted_frames']
                )) + list(filter(
                    lambda frame: frame < start_frame or frame > stop_frame,
                    db_data.deleted_frames,
                ))
                db_data = serializer.save()
                db_job.segment.task.save()
                if db_job.segment.task.project:
                    db_job.segment.task.project.save()

        if hasattr(db_data, 'video'):
            media = [db_data.video]
        else:
            media = list(db_data.images.filter(
                frame__gte=data_start_frame,
                frame__lte=data_stop_frame,
            ).all())

        # Filter data with segment size
        # Should data.size also be cropped by segment size?
        db_data.deleted_frames = filter(
            lambda frame: frame >= start_frame and frame <= stop_frame,
            db_data.deleted_frames,
        )
        db_data.start_frame = data_start_frame
        db_data.stop_frame = data_stop_frame

        frame_meta = [{
            'width': item.width,
            'height': item.height,
            'name': item.path,
            'related_files': item.related_files.count() if hasattr(item, 'related_files') else 0
        } for item in media]

        db_data.frames = frame_meta

        serializer = DataMetaReadSerializer(db_data)
        return Response(serializer.data)

    @extend_schema(summary='The action returns the list of tracked changes for the job',
        responses=JobCommitSerializer(many=True)) # Duplicate to still get 'list' op. name
    @action(detail=True, methods=['GET'], serializer_class=JobCommitSerializer,
        pagination_class=viewsets.GenericViewSet.pagination_class,
        # Remove regular list() parameters from the swagger schema.
        # Unset, they would be taken from the enclosing class, which is wrong.
        # https://drf-spectacular.readthedocs.io/en/latest/faq.html#my-action-is-erroneously-paginated-or-has-filter-parameters-that-i-do-not-want
        filter_fields=None, search_fields=None, ordering_fields=None)
    def commits(self, request, pk):
        self.get_object() # force to call check_object_permissions
        return make_paginated_response(JobCommit.objects.filter(job_id=pk).order_by('-id'),
            viewset=self, serializer_type=self.serializer_class) # from @action

    @extend_schema(summary='Method returns a preview image for the job',
        responses={
            '200': OpenApiResponse(description='Job image preview'),
        })
    @action(detail=True, methods=['GET'], url_path='preview')
    def preview(self, request, pk):
        self._object = self.get_object() # call check_object_permissions as well

        data_getter = DataChunkGetter(
            data_type='preview',
            data_quality='compressed',
            data_num=self._object.segment.start_frame,
            task_dim=self._object.segment.task.dimension
        )

        return data_getter(request, self._object.segment.start_frame,
           self._object.segment.stop_frame, self._object.segment.task.data)

@extend_schema(tags=['issues'])
@extend_schema_view(
    retrieve=extend_schema(
        summary='Method returns details of an issue',
        responses={
            '200': IssueReadSerializer,
        }),
    list=extend_schema(
        summary='Method returns a paginated list of issues according to query parameters',
        responses={
            '200': IssueReadSerializer(many=True),
        }),
    partial_update=extend_schema(
        summary='Methods does a partial update of chosen fields in an issue',
        request=IssueWriteSerializer,
        responses={
            '200': IssueReadSerializer, # check IssueWriteSerializer.to_representation
        }),
    create=extend_schema(
        summary='Method creates an issue',
        request=IssueWriteSerializer,
        responses={
            '201': IssueReadSerializer, # check IssueWriteSerializer.to_representation
        }),
    destroy=extend_schema(
        summary='Method deletes an issue',
        responses={
            '204': OpenApiResponse(description='The issue has been deleted'),
        })
)
class IssueViewSet(viewsets.GenericViewSet, mixins.ListModelMixin,
    mixins.RetrieveModelMixin, CreateModelMixin, DestroyModelMixin,
    PartialUpdateModelMixin
):
    queryset = Issue.objects.all().order_by('-id')
    iam_organization_field = 'job__segment__task__organization'
    search_fields = ('owner', 'assignee')
    filter_fields = list(search_fields) + ['id', 'job_id', 'task_id', 'resolved']
    lookup_fields = {
        'owner': 'owner__username',
        'assignee': 'assignee__username',
        'job_id': 'job__id',
        'task_id': 'job__segment__task__id',
    }
    ordering_fields = filter_fields
    ordering = '-id'

    def get_queryset(self):
        queryset = super().get_queryset()
        if self.action == 'list':
            perm = IssuePermission.create_scope_list(self.request)
            queryset = perm.filter(queryset)

        return queryset

    def get_serializer_class(self):
        if self.request.method in SAFE_METHODS:
            return IssueReadSerializer
        else:
            return IssueWriteSerializer

    def perform_create(self, serializer, **kwargs):
        super().perform_create(serializer, owner=self.request.user)

    @extend_schema(summary='The action returns all comments of a specific issue',
        responses=CommentReadSerializer(many=True)) # Duplicate to still get 'list' op. name
    @action(detail=True, methods=['GET'], serializer_class=CommentReadSerializer,
        pagination_class=viewsets.GenericViewSet.pagination_class,
        # Remove regular list() parameters from the swagger schema.
        # Unset, they would be taken from the enclosing class, which is wrong.
        # https://drf-spectacular.readthedocs.io/en/latest/faq.html#my-action-is-erroneously-paginated-or-has-filter-parameters-that-i-do-not-want
        filter_fields=None, search_fields=None, ordering_fields=None)
    def comments(self, request, pk):
        self.get_object() # force to call check_object_permissions
        return make_paginated_response(Comment.objects.filter(issue_id=pk).order_by('-id'),
            viewset=self, serializer_type=self.serializer_class) # from @action

@extend_schema(tags=['comments'])
@extend_schema_view(
    retrieve=extend_schema(
        summary='Method returns details of a comment',
        responses={
            '200': CommentReadSerializer,
        }),
    list=extend_schema(
        summary='Method returns a paginated list of comments according to query parameters',
        responses={
            '200':CommentReadSerializer(many=True),
        }),
    partial_update=extend_schema(
        summary='Methods does a partial update of chosen fields in a comment',
        request=CommentWriteSerializer,
        responses={
            '200': CommentReadSerializer, # check CommentWriteSerializer.to_representation
        }),
    create=extend_schema(
        summary='Method creates a comment',
        request=CommentWriteSerializer,
        responses={
            '201': CommentReadSerializer, # check CommentWriteSerializer.to_representation
        }),
    destroy=extend_schema(
        summary='Method deletes a comment',
        responses={
            '204': OpenApiResponse(description='The comment has been deleted'),
        })
)
class CommentViewSet(viewsets.GenericViewSet, mixins.ListModelMixin,
    mixins.RetrieveModelMixin, CreateModelMixin, DestroyModelMixin,
    PartialUpdateModelMixin
):
    queryset = Comment.objects.all().order_by('-id')
    iam_organization_field = 'issue__job__segment__task__organization'
    search_fields = ('owner',)
    filter_fields = list(search_fields) + ['id', 'issue_id']
    ordering_fields = filter_fields
    ordering = '-id'
    lookup_fields = {'owner': 'owner__username', 'issue_id': 'issue__id'}

    def get_queryset(self):
        queryset = super().get_queryset()
        if self.action == 'list':
            perm = CommentPermission.create_scope_list(self.request)
            queryset = perm.filter(queryset)

        return queryset

    def get_serializer_class(self):
        if self.request.method in SAFE_METHODS:
            return CommentReadSerializer
        else:
            return CommentWriteSerializer

    def perform_create(self, serializer, **kwargs):
        super().perform_create(serializer, owner=self.request.user)

@extend_schema(tags=['users'])
@extend_schema_view(
    list=extend_schema(
        summary='Method provides a paginated list of users registered on the server',
        responses={
            '200': PolymorphicProxySerializer(component_name='MetaUser',
                serializers=[
                    UserSerializer, BasicUserSerializer,
                ], resource_type_field_name=None),
        }),
    retrieve=extend_schema(
        summary='Method provides information of a specific user',
        responses={
            '200': PolymorphicProxySerializer(component_name='MetaUser',
                serializers=[
                    UserSerializer, BasicUserSerializer,
                ], resource_type_field_name=None),
        }),
    partial_update=extend_schema(
        summary='Method updates chosen fields of a user',
        responses={
            '200': PolymorphicProxySerializer(component_name='MetaUser',
                serializers=[
                    UserSerializer, BasicUserSerializer,
                ], resource_type_field_name=None),
        }),
    destroy=extend_schema(
        summary='Method deletes a specific user from the server',
        responses={
            '204': OpenApiResponse(description='The user has been deleted'),
        })
)
class UserViewSet(viewsets.GenericViewSet, mixins.ListModelMixin,
    mixins.RetrieveModelMixin, PartialUpdateModelMixin, mixins.DestroyModelMixin):
    queryset = User.objects.prefetch_related('groups').all()
    search_fields = ('username', 'first_name', 'last_name')
    iam_organization_field = 'memberships__organization'

    filter_fields = ('id', 'is_active', 'username')
    ordering_fields = filter_fields
    ordering = "-id"

    def get_queryset(self):
        queryset = super().get_queryset()
        if self.action == 'list':
            perm = UserPermission.create_scope_list(self.request)
            queryset = perm.filter(queryset)

        return queryset

    def get_serializer_class(self):
        # Early exit for drf-spectacular compatibility
        if getattr(self, 'swagger_fake_view', False):
            return UserSerializer

        user = self.request.user
        is_self = int(self.kwargs.get("pk", 0)) == user.id or \
            self.action == "self"
        if user.is_staff:
            return UserSerializer if not is_self else UserSerializer
        else:
            if is_self and self.request.method in SAFE_METHODS:
                return UserSerializer
            else:
                return BasicUserSerializer

    @extend_schema(summary='Method returns an instance of a user who is currently authorized',
        responses={
            '200': PolymorphicProxySerializer(component_name='MetaUser',
                serializers=[
                    UserSerializer, BasicUserSerializer,
                ], resource_type_field_name=None),
        })
    @action(detail=False, methods=['GET'])
    def self(self, request):
        """
        Method returns an instance of a user who is currently authorized
        """
        serializer_class = self.get_serializer_class()
        serializer = serializer_class(request.user, context={ "request": request })
        return Response(serializer.data)

@extend_schema(tags=['cloudstorages'])
@extend_schema_view(
    retrieve=extend_schema(
        summary='Method returns details of a specific cloud storage',
        responses={
            '200': CloudStorageReadSerializer,
        }),
    list=extend_schema(
        summary='Returns a paginated list of storages according to query parameters',
        responses={
            '200': CloudStorageReadSerializer(many=True),
        }),
    destroy=extend_schema(
        summary='Method deletes a specific cloud storage',
        responses={
            '204': OpenApiResponse(description='The cloud storage has been removed'),
        }),
    partial_update=extend_schema(
        summary='Methods does a partial update of chosen fields in a cloud storage instance',
        request=CloudStorageWriteSerializer,
        responses={
            '200': CloudStorageReadSerializer, # check CloudStorageWriteSerializer.to_representation
        }),
    create=extend_schema(
        summary='Method creates a cloud storage with a specified characteristics',
        request=CloudStorageWriteSerializer,
        responses={
            '201': CloudStorageReadSerializer, # check CloudStorageWriteSerializer.to_representation
        })
)
class CloudStorageViewSet(viewsets.GenericViewSet, mixins.ListModelMixin,
    mixins.RetrieveModelMixin, mixins.CreateModelMixin, mixins.DestroyModelMixin,
    PartialUpdateModelMixin
):
    queryset = CloudStorageModel.objects.all().prefetch_related('data')

    search_fields = ('provider_type', 'display_name', 'resource',
                    'credentials_type', 'owner', 'description')
    filter_fields = list(search_fields) + ['id']
    ordering_fields = filter_fields
    ordering = "-id"
    lookup_fields = {'owner': 'owner__username'}
    iam_organization_field = 'organization'

    def get_serializer_class(self):
        if self.request.method in ('POST', 'PATCH'):
            return CloudStorageWriteSerializer
        else:
            return CloudStorageReadSerializer

    def get_queryset(self):
        queryset = super().get_queryset()
        if self.action == 'list':
            perm = CloudStoragePermission.create_scope_list(self.request)
            queryset = perm.filter(queryset)

        provider_type = self.request.query_params.get('provider_type', None)
        if provider_type:
            if provider_type in CloudProviderChoice.list():
                return queryset.filter(provider_type=provider_type)
            raise ValidationError('Unsupported type of cloud provider')
        return queryset

    def perform_create(self, serializer):
        serializer.save(
            owner=self.request.user,
            organization=self.request.iam_context['organization'])

    def perform_destroy(self, instance):
        cloud_storage_dirname = instance.get_storage_dirname()
        super().perform_destroy(instance)
        shutil.rmtree(cloud_storage_dirname, ignore_errors=True)

    def create(self, request, *args, **kwargs):
        try:
            response = super().create(request, *args, **kwargs)
        except IntegrityError:
            response = HttpResponseBadRequest('Same storage already exists')
        except ValidationError as exceptions:
            msg_body = ""
            for ex in exceptions.args:
                for field, ex_msg in ex.items():
                    msg_body += ': '.join([field, ex_msg if isinstance(ex_msg, str) else str(ex_msg[0])])
                    msg_body += '\n'
            return HttpResponseBadRequest(msg_body)
        except APIException as ex:
            return Response(data=ex.get_full_details(), status=ex.status_code)
        except Exception as ex:
            response = HttpResponseBadRequest(str(ex))
        return response

    @extend_schema(summary='Method returns a manifest content',
        parameters=[
            OpenApiParameter('manifest_path', description='Path to the manifest file in a cloud storage',
                location=OpenApiParameter.QUERY, type=OpenApiTypes.STR),
        ],
        responses={
            '200': OpenApiResponse(response=build_array_type(build_basic_type(OpenApiTypes.STR)), description='A manifest content'),
        })
    @action(detail=True, methods=['GET'], url_path='content')
    def content(self, request, pk):
        storage = None
        try:
            db_storage = self.get_object()
            storage = db_storage_to_storage_instance(db_storage)
            if not db_storage.manifests.count():
                raise ValidationError('There is no manifest file')
            manifest_path = request.query_params.get('manifest_path', db_storage.manifests.first().filename)
            manifest_prefix = os.path.dirname(manifest_path)

            full_manifest_path = os.path.join(db_storage.get_storage_dirname(), manifest_path)
            if not os.path.exists(full_manifest_path) or \
                    datetime.utcfromtimestamp(os.path.getmtime(full_manifest_path)).replace(tzinfo=pytz.UTC) < storage.get_file_last_modified(manifest_path):
                storage.download_file(manifest_path, full_manifest_path)
            manifest = ImageManifestManager(full_manifest_path, db_storage.get_storage_dirname())
            # need to update index
            manifest.set_index()
            manifest_files = [os.path.join(manifest_prefix, f) for f in manifest.data]
            return Response(data=manifest_files, content_type="text/plain")

        except CloudStorageModel.DoesNotExist:
            message = f"Storage {pk} does not exist"
            slogger.glob.error(message)
            return HttpResponseNotFound(message)
        except (ValidationError, PermissionDenied, NotFound) as ex:
            msg = str(ex) if not isinstance(ex, ValidationError) else \
                '\n'.join([str(d) for d in ex.detail])
            slogger.cloud_storage[pk].info(msg)
            return Response(data=msg, status=ex.status_code)
        except Exception as ex:
            slogger.glob.error(str(ex))
            return Response("An internal error has occurred",
                status=status.HTTP_500_INTERNAL_SERVER_ERROR)

    @extend_schema(summary='Method returns a preview image from a cloud storage',
        responses={
            '200': OpenApiResponse(description='Cloud Storage preview'),
            '400': OpenApiResponse(description='Failed to get cloud storage preview'),
            '404': OpenApiResponse(description='Cloud Storage preview not found'),
        })
    @action(detail=True, methods=['GET'], url_path='preview')
    def preview(self, request, pk):
        try:
            db_storage = self.get_object()
            cache = MediaCache()
            preview, mime = cache.get_cloud_preview_with_mime(db_storage)
            return HttpResponse(preview, mime)
        except CloudStorageModel.DoesNotExist:
            message = f"Storage {pk} does not exist"
            slogger.glob.error(message)
            return HttpResponseNotFound(message)
        except (ValidationError, PermissionDenied, NotFound) as ex:
            msg = str(ex) if not isinstance(ex, ValidationError) else \
                '\n'.join([str(d) for d in ex.detail])
            slogger.cloud_storage[pk].info(msg)
            return Response(data=msg, status=ex.status_code)
        except Exception as ex:
            slogger.glob.error(str(ex))
            return Response("An internal error has occurred",
                status=status.HTTP_500_INTERNAL_SERVER_ERROR)

    @extend_schema(summary='Method returns a cloud storage status',
        responses={
            '200': OpenApiResponse(response=OpenApiTypes.STR, description='Cloud Storage status (AVAILABLE | NOT_FOUND | FORBIDDEN)'),
        })
    @action(detail=True, methods=['GET'], url_path='status')
    def status(self, request, pk):
        try:
            db_storage = self.get_object()
            storage = db_storage_to_storage_instance(db_storage)
            storage_status = storage.get_status()
            return Response(storage_status)
        except CloudStorageModel.DoesNotExist:
            message = f"Storage {pk} does not exist"
            slogger.glob.error(message)
            return HttpResponseNotFound(message)
        except Exception as ex:
            msg = str(ex)
            return HttpResponseBadRequest(msg)

    @extend_schema(summary='Method returns allowed actions for the cloud storage',
        responses={
            '200': OpenApiResponse(response=OpenApiTypes.STR, description='Cloud Storage actions (GET | PUT | DELETE)'),
        })
    @action(detail=True, methods=['GET'], url_path='actions')
    def actions(self, request, pk):
        '''
        Method return allowed actions for cloud storage. It's required for reading/writing
        '''
        try:
            db_storage = self.get_object()
            storage = db_storage_to_storage_instance(db_storage)
            actions = storage.supported_actions
            return Response(actions, content_type="text/plain")
        except CloudStorageModel.DoesNotExist:
            message = f"Storage {pk} does not exist"
            slogger.glob.error(message)
            return HttpResponseNotFound(message)
        except Exception as ex:
            msg = str(ex)
            return HttpResponseBadRequest(msg)

def rq_handler(job, exc_type, exc_value, tb):
    job.exc_info = "".join(
        traceback.format_exception_only(exc_type, exc_value))
    job.save()
    if "tasks" in job.id.split("/"):
        return task.rq_handler(job, exc_type, exc_value, tb)

    return True

def _download_file_from_bucket(db_storage, filename, key):
    storage = db_storage_to_storage_instance(db_storage)

    data = storage.download_fileobj(key)
    with open(filename, 'wb+') as f:
        f.write(data.getbuffer())

def _import_annotations(request, rq_id, rq_func, pk, format_name,
                        filename=None, location_conf=None, conv_mask_to_poly=True):
    format_desc = {f.DISPLAY_NAME: f
        for f in dm.views.get_import_formats()}.get(format_name)
    if format_desc is None:
        raise serializers.ValidationError(
            "Unknown input format '{}'".format(format_name))
    elif not format_desc.ENABLED:
        return Response(status=status.HTTP_405_METHOD_NOT_ALLOWED)

    queue = django_rq.get_queue(settings.CVAT_QUEUES.IMPORT_DATA.value)
    rq_job = queue.fetch_job(rq_id)

    if not rq_job:
        # If filename is specified we consider that file was uploaded via TUS, so it exists in filesystem
        # Then we dont need to create temporary file
        # Or filename specify key in cloud storage so we need to download file
        fd = None
        dependent_job = None
        location = location_conf.get('location') if location_conf else Location.LOCAL

        if not filename or location == Location.CLOUD_STORAGE:
            if location != Location.CLOUD_STORAGE:
                serializer = AnnotationFileSerializer(data=request.data)
                if serializer.is_valid(raise_exception=True):
                    anno_file = serializer.validated_data['annotation_file']
                    fd, filename = mkstemp(prefix='cvat_{}'.format(pk), dir=settings.TMP_FILES_ROOT)
                    with open(filename, 'wb+') as f:
                        for chunk in anno_file.chunks():
                            f.write(chunk)
            else:
                assert filename, 'The filename was not spesified'
                try:
                    storage_id = location_conf['storage_id']
                except KeyError:
                    raise serializers.ValidationError(
                        'Cloud storage location was selected for destination'
                        ' but cloud storage id was not specified')
                db_storage = get_object_or_404(CloudStorageModel, pk=storage_id)
                key = filename
                fd, filename = mkstemp(prefix='cvat_{}'.format(pk), dir=settings.TMP_FILES_ROOT)
                dependent_job = configure_dependent_job(
                    queue, rq_id, _download_file_from_bucket,
                    db_storage, filename, key)

        av_scan_paths(filename)
        rq_job = queue.enqueue_call(
            func=rq_func,
            args=(pk, filename, format_name, conv_mask_to_poly),
            job_id=rq_id,
            depends_on=dependent_job
        )
        rq_job.meta['tmp_file'] = filename
        rq_job.meta['tmp_file_descriptor'] = fd
        rq_job.save_meta()
    else:
        if rq_job.is_finished:
            if rq_job.meta['tmp_file_descriptor']: os.close(rq_job.meta['tmp_file_descriptor'])
            os.remove(rq_job.meta['tmp_file'])
            rq_job.delete()
            return Response(status=status.HTTP_201_CREATED)
        elif rq_job.is_failed or \
                rq_job.is_deferred and rq_job.dependency and rq_job.dependency.is_failed:
            exc_info = process_failed_job(rq_job)
            # RQ adds a prefix with exception class name
            import_error_prefix = '{}.{}'.format(
                CvatImportError.__module__, CvatImportError.__name__)
            if exc_info.startswith(import_error_prefix):
                exc_info = exc_info.replace(import_error_prefix + ': ', '')
                return Response(data=exc_info,
                    status=status.HTTP_400_BAD_REQUEST)
            else:
                return Response(data=exc_info,
                    status=status.HTTP_500_INTERNAL_SERVER_ERROR)

    return Response(status=status.HTTP_202_ACCEPTED)

def _export_annotations(db_instance, rq_id, request, format_name, action, callback,
                        filename, location_conf):
    if action not in {"", "download"}:
        raise serializers.ValidationError(
            "Unexpected action specified for the request")

    format_desc = {f.DISPLAY_NAME: f
        for f in dm.views.get_export_formats()}.get(format_name)
    if format_desc is None:
        raise serializers.ValidationError(
            "Unknown format specified for the request")
    elif not format_desc.ENABLED:
        return Response(status=status.HTTP_405_METHOD_NOT_ALLOWED)

    queue = django_rq.get_queue(settings.CVAT_QUEUES.EXPORT_DATA.value)
    rq_job = queue.fetch_job(rq_id)

    if rq_job:
        last_instance_update_time = timezone.localtime(db_instance.updated_date)
        if isinstance(db_instance, Project):
            tasks_update = list(map(lambda db_task: timezone.localtime(db_task.updated_date), db_instance.tasks.all()))
            last_instance_update_time = max(tasks_update + [last_instance_update_time])
        request_time = rq_job.meta.get('request_time', None)
        if request_time is None or request_time < last_instance_update_time:
            rq_job.cancel()
            rq_job.delete()
        else:
            if rq_job.is_finished:
                file_path = rq_job.return_value
                if action == "download" and osp.exists(file_path):
                    rq_job.delete()

                    timestamp = datetime.strftime(last_instance_update_time,
                        "%Y_%m_%d_%H_%M_%S")
                    filename = filename or \
                        "{}_{}-{}-{}{}".format(
                            db_instance.__class__.__name__.lower(),
                            db_instance.name if isinstance(db_instance, (Task, Project)) else db_instance.id,
                            timestamp, format_name, osp.splitext(file_path)[1]
                        ).lower()

                    # save annotation to specified location
                    location = location_conf.get('location')
                    if location == Location.LOCAL:
                        return sendfile(request, file_path, attachment=True,
                            attachment_filename=filename)
                    elif location == Location.CLOUD_STORAGE:
                        try:
                            storage_id = location_conf['storage_id']
                        except KeyError:
                            return HttpResponseBadRequest(
                                'Cloud storage location was selected for destination'
                                ' but cloud storage id was not specified')

                        db_storage = get_object_or_404(CloudStorageModel, pk=storage_id)
                        storage = db_storage_to_storage_instance(db_storage)

                        try:
                            storage.upload_file(file_path, filename)
                        except (ValidationError, PermissionDenied, NotFound) as ex:
                            msg = str(ex) if not isinstance(ex, ValidationError) else \
                                '\n'.join([str(d) for d in ex.detail])
                            return Response(data=msg, status=ex.status_code)
                        return Response(status=status.HTTP_200_OK)
                    else:
                        raise NotImplementedError()
                else:
                    if osp.exists(file_path):
                        return Response(status=status.HTTP_201_CREATED)
            elif rq_job.is_failed:
                exc_info = str(rq_job.exc_info)
                rq_job.delete()
                return Response(exc_info,
                    status=status.HTTP_500_INTERNAL_SERVER_ERROR)
            else:
                return Response(status=status.HTTP_202_ACCEPTED)

    try:
        if request.scheme:
            server_address = request.scheme + '://'
        server_address += request.get_host()
    except Exception:
        server_address = None

    TTL_CONSTS = {
        'project': dm.views.PROJECT_CACHE_TTL,
        'task': dm.views.TASK_CACHE_TTL,
        'job': dm.views.JOB_CACHE_TTL,
    }
    ttl = TTL_CONSTS[db_instance.__class__.__name__.lower()].total_seconds()
    queue.enqueue_call(func=callback,
        args=(db_instance.id, format_name, server_address), job_id=rq_id,
        meta={ 'request_time': timezone.localtime() },
        result_ttl=ttl, failure_ttl=ttl)
    return Response(status=status.HTTP_202_ACCEPTED)

def _import_project_dataset(request, rq_id, rq_func, pk, format_name, filename=None, conv_mask_to_poly=True, location_conf=None):
    format_desc = {f.DISPLAY_NAME: f
        for f in dm.views.get_import_formats()}.get(format_name)
    if format_desc is None:
        raise serializers.ValidationError(
            "Unknown input format '{}'".format(format_name))
    elif not format_desc.ENABLED:
        return Response(status=status.HTTP_405_METHOD_NOT_ALLOWED)

    queue = django_rq.get_queue(settings.CVAT_QUEUES.IMPORT_DATA.value)
    rq_job = queue.fetch_job(rq_id)

    if not rq_job:
        fd = None
        dependent_job = None
        location = location_conf.get('location') if location_conf else None
        if not filename and location != Location.CLOUD_STORAGE:
            serializer = DatasetFileSerializer(data=request.data)
            if serializer.is_valid(raise_exception=True):
                dataset_file = serializer.validated_data['dataset_file']
                fd, filename = mkstemp(prefix='cvat_{}'.format(pk), dir=settings.TMP_FILES_ROOT)
                with open(filename, 'wb+') as f:
                    for chunk in dataset_file.chunks():
                        f.write(chunk)
        elif location == Location.CLOUD_STORAGE:
            assert filename, 'The filename was not spesified'
            try:
                storage_id = location_conf['storage_id']
            except KeyError:
                raise serializers.ValidationError(
                    'Cloud storage location was selected for destination'
                    ' but cloud storage id was not specified')
            db_storage = get_object_or_404(CloudStorageModel, pk=storage_id)
            key = filename
            fd, filename = mkstemp(prefix='cvat_{}'.format(pk), dir=settings.TMP_FILES_ROOT)
            dependent_job = configure_dependent_job(
                queue, rq_id, _download_file_from_bucket,
                db_storage, filename, key)

        rq_job = queue.enqueue_call(
            func=rq_func,
            args=(pk, filename, format_name, conv_mask_to_poly),
            job_id=rq_id,
            meta={
                'tmp_file': filename,
                'tmp_file_descriptor': fd,
            },
            depends_on=dependent_job
        )
    else:
        return Response(status=status.HTTP_409_CONFLICT, data='Import job already exists')

    return Response(status=status.HTTP_202_ACCEPTED)<|MERGE_RESOLUTION|>--- conflicted
+++ resolved
@@ -46,13 +46,8 @@
 from cvat.apps.engine.frame_provider import FrameProvider
 from cvat.apps.engine.media_extractors import get_mime
 from cvat.apps.engine.models import (
-<<<<<<< HEAD
-    Job, JobCommit, Task, Project, Issue, Data,
-    Comment, StorageMethodChoice, StorageChoice, Image,
-=======
     Job, Task, Project, Issue, Data,
     Comment, StorageMethodChoice, StorageChoice,
->>>>>>> 330f1237
     CloudProviderChoice, Location
 )
 from cvat.apps.engine.models import CloudStorage as CloudStorageModel
