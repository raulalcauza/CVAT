--- conflicted
+++ resolved
@@ -1,5 +1,5 @@
 # Copyright (C) 2018-2022 Intel Corporation
-# Copyright (C) 2022-2024 CVAT.ai Corporation
+# Copyright (C) 2022-2023 CVAT.ai Corporation
 #
 # SPDX-License-Identifier: MIT
 
@@ -14,11 +14,8 @@
 from datetime import datetime
 from tempfile import NamedTemporaryFile
 from textwrap import dedent
-from contextlib import suppress
 
 import django_rq
-from rq.command import send_stop_job_command
-from rq.exceptions import InvalidJobOperation
 from attr.converters import to_bool
 from django.conf import settings
 from django.contrib.auth.models import User
@@ -2969,12 +2966,7 @@
         tasks_update = list(map(lambda db_task: timezone.localtime(db_task.updated_date), db_instance.tasks.all()))
         instance_update_time = max(tasks_update + [instance_update_time])
 
-<<<<<<< HEAD
-
-    timestamp = datetime.strftime(last_instance_update_time, "%Y_%m_%d_%H_%M_%S")
-=======
     instance_timestamp = datetime.strftime(instance_update_time, "%Y_%m_%d_%H_%M_%S")
->>>>>>> f531cbb6
     is_annotation_file = rq_id.startswith('export:annotations')
 
     if rq_job:
@@ -2987,8 +2979,6 @@
             # In the case the server is configured with ONE_RUNNING_JOB_IN_QUEUE_PER_USER
             # we have to enqueue dependent jobs after canceling one.
             rq_job.cancel(enqueue_dependents=settings.ONE_RUNNING_JOB_IN_QUEUE_PER_USER)
-            with suppress(InvalidJobOperation):
-                send_stop_job_command(rq_job.connection, rq_job.id)
             rq_job.delete()
         else:
             if rq_job.is_finished:
