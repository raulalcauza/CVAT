--- conflicted
+++ resolved
@@ -3145,18 +3145,14 @@
             result_ttl=ttl,
             failure_ttl=ttl,
         )
-<<<<<<< HEAD
+
+    handle_dataset_export(db_instance,
+        format_name=format_name, cloud_storage=db_storage, save_images=not is_annotation_file)
+
     serializer = RqIdSerializer(data={'rq_id': rq_id})
     serializer.is_valid(raise_exception=True)
 
     return Response(serializer.data, status=status.HTTP_202_ACCEPTED)
-=======
-
-    handle_dataset_export(db_instance,
-        format_name=format_name, cloud_storage=db_storage, save_images=not is_annotation_file)
-
-    return Response(status=status.HTTP_202_ACCEPTED)
->>>>>>> 7286d659
 
 def _import_project_dataset(request, rq_id_template, rq_func, db_obj, format_name, filename=None, conv_mask_to_poly=True, location_conf=None):
     format_desc = {f.DISPLAY_NAME: f
