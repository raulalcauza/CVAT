# Copyright (C) 2021-2022 Intel Corporation
#
# SPDX-License-Identifier: MIT

import io
import os
from enum import Enum
import re
import shutil
import tempfile
import uuid
from zipfile import ZipFile
from datetime import datetime
from tempfile import mkstemp

import django_rq
from django.conf import settings
from django.db import transaction
from django.utils import timezone
from django.shortcuts import get_object_or_404
from rest_framework import serializers, status
from rest_framework.parsers import JSONParser
from rest_framework.renderers import JSONRenderer
from rest_framework.response import Response
from django_sendfile import sendfile
from distutils.util import strtobool

import cvat.apps.dataset_manager as dm
from cvat.apps.engine import models
from cvat.apps.engine.log import slogger
from cvat.apps.engine.serializers import (AttributeSerializer, DataSerializer,
    LabeledDataSerializer, SegmentSerializer, SimpleJobSerializer, TaskReadSerializer,
    ProjectReadSerializer, ProjectFileSerializer, TaskFileSerializer)
from cvat.apps.engine.utils import av_scan_paths
from cvat.apps.engine.models import (
    StorageChoice, StorageMethodChoice, DataChoice, Task, Project, Location,
    CloudStorage as CloudStorageModel)
from cvat.apps.engine.task import _create_thread
from cvat.apps.dataset_manager.views import TASK_CACHE_TTL, PROJECT_CACHE_TTL, get_export_cache_dir, clear_export_cache, log_exception
from cvat.apps.dataset_manager.bindings import CvatImportError
from cvat.apps.engine.cloud_provider import (
    db_storage_to_storage_instance, validate_bucket_status
)

from cvat.apps.engine.location import StorageType, get_location_configuration

class Version(Enum):
    V1 = '1.0'


def _get_label_mapping(db_labels):
    label_mapping = {db_label.id: db_label.name for db_label in db_labels}
    for db_label in db_labels:
        label_mapping[db_label.id] = {
            'value': db_label.name,
            'attributes': {},
        }
        for db_attribute in db_label.attributespec_set.all():
            label_mapping[db_label.id]['attributes'][db_attribute.id] = db_attribute.name

    return label_mapping

class _BackupBase():
    def __init__(self, *args, logger=None, **kwargs):
        super().__init__(*args, **kwargs)
        self._logger = logger

    def _prepare_meta(self, allowed_keys, meta):
        keys_to_drop = set(meta.keys()) - allowed_keys
        if keys_to_drop:
            if self._logger:
                self._logger.warning('the following keys are dropped {}'.format(keys_to_drop))
            for key in keys_to_drop:
                del meta[key]

        return meta

    def _prepare_label_meta(self, label):
        allowed_fields = {
            'name',
            'color',
            'attributes',
            'type',
            'svg',
            'sublabels',
        }
        self._prepare_meta(allowed_fields, label)
        for sublabel in label['sublabels']:
            sublabel_id = sublabel['id']
            sublabel_name = sublabel['name']
            label['svg'] = label['svg'].replace(f'data-label-id="{sublabel_id}"', f'data-label-name="{sublabel_name}"')

            self._prepare_meta(allowed_fields, sublabel)
            sublabel['attributes'] = [self._prepare_attribute_meta(a) for a in sublabel['attributes']]
        return label

    def _prepare_attribute_meta(self, attribute):
        allowed_fields = {
            'name',
            'mutable',
            'input_type',
            'default_value',
            'values',
        }
        return self._prepare_meta(allowed_fields, attribute)

class _TaskBackupBase(_BackupBase):
    MANIFEST_FILENAME = 'task.json'
    ANNOTATIONS_FILENAME = 'annotations.json'
    DATA_DIRNAME = 'data'
    TASK_DIRNAME = 'task'

    def _prepare_task_meta(self, task):
        allowed_fields = {
            'name',
            'bug_tracker',
            'status',
            'subset',
            'labels',
        }

        return self._prepare_meta(allowed_fields, task)

    def _prepare_data_meta(self, data):
        allowed_fields = {
            'chunk_size',
            'image_quality',
            'start_frame',
            'stop_frame',
            'frame_filter',
            'chunk_type',
            'storage_method',
            'storage',
            'sorting_method',
<<<<<<< HEAD
            'use_zip_chunks',
=======
            'deleted_frames',
>>>>>>> 4f6e81ea
        }

        self._prepare_meta(allowed_fields, data)
        if 'frame_filter' in data and not data['frame_filter']:
            data.pop('frame_filter')

        return data

    def _prepare_job_meta(self, job):
        allowed_fields = {
            'status',
        }
        return self._prepare_meta(allowed_fields, job)

    def _prepare_annotations(self, annotations, label_mapping):
        allowed_fields = {
            'label',
            'label_id',
            'type',
            'occluded',
            'outside',
            'z_order',
            'points',
            'rotation',
            'frame',
            'group',
            'source',
            'attributes',
            'shapes',
            'elements',
        }

        def _update_attribute(attribute, label):
            if 'name' in attribute:
                source, dest = attribute.pop('name'), 'spec_id'
            else:
                source, dest = attribute.pop('spec_id'), 'name'
            attribute[dest] = label_mapping[label]['attributes'][source]

        def _update_label(shape):
            if 'label_id' in shape:
                source, dest = shape.pop('label_id'), 'label'
            elif 'label' in shape:
                source, dest = shape.pop('label'), 'label_id'
            shape[dest] = label_mapping[source]['value']

            return source

        def _prepare_shapes(shapes):
            for shape in shapes:
                label = _update_label(shape)
                for attr in shape['attributes']:
                    _update_attribute(attr, label)

                _prepare_shapes(shape.get('elements', []))

                self._prepare_meta(allowed_fields, shape)

        def _prepare_tracks(tracks):
            for track in tracks:
                label = _update_label(track)
                for shape in track['shapes']:
                    for attr in shape['attributes']:
                        _update_attribute(attr, label)
                    self._prepare_meta(allowed_fields, shape)

                _prepare_tracks(track.get('elements', []))

                for attr in track['attributes']:
                    _update_attribute(attr, label)
                self._prepare_meta(allowed_fields, track)

        for tag in annotations['tags']:
            label = _update_label(tag)
            for attr in tag['attributes']:
                _update_attribute(attr, label)
            self._prepare_meta(allowed_fields, tag)

        _prepare_shapes(annotations['shapes'])
        _prepare_tracks(annotations['tracks'])

        return annotations

    def _get_db_jobs(self):
        if self._db_task:
            db_segments = list(self._db_task.segment_set.all().prefetch_related('job_set'))
            db_segments.sort(key=lambda i: i.job_set.first().id)
            db_jobs = (s.job_set.first() for s in db_segments)
            return db_jobs
        return ()

class _ExporterBase():
    def __init__(self, *args, **kwargs):
        super().__init__(*args, **kwargs)

    @staticmethod
    def _write_files(source_dir, zip_object, files, target_dir):
        for filename in files:
            arcname = os.path.normpath(
                os.path.join(
                    target_dir,
                    os.path.relpath(filename, source_dir),
                )
            )
            zip_object.write(filename=filename, arcname=arcname)

    def _write_directory(self, source_dir, zip_object, target_dir, recursive=True, exclude_files=None):
        for root, dirs, files in os.walk(source_dir, topdown=True):
            if not recursive:
                dirs.clear()

            if files:
                self._write_files(
                    source_dir=source_dir,
                    zip_object=zip_object,
                    files=(os.path.join(root, f) for f in files if not exclude_files or f not in exclude_files),
                    target_dir=target_dir,
                )

class TaskExporter(_ExporterBase, _TaskBackupBase):
    def __init__(self, pk, version=Version.V1):
        super().__init__(logger=slogger.task[pk])
        self._db_task = models.Task.objects.prefetch_related('data__images').select_related('data__video').get(pk=pk)
        self._db_data = self._db_task.data
        self._version = version

        db_labels = (self._db_task.project if self._db_task.project_id else self._db_task).label_set.all().prefetch_related(
            'attributespec_set')
        self._label_mapping = _get_label_mapping(db_labels)

    def _write_data(self, zip_object, target_dir=None):
        target_data_dir = os.path.join(target_dir, self.DATA_DIRNAME) if target_dir else self.DATA_DIRNAME
        if self._db_data.storage == StorageChoice.LOCAL:
            self._write_directory(
                source_dir=self._db_data.get_upload_dirname(),
                zip_object=zip_object,
                target_dir=target_data_dir,
            )
        elif self._db_data.storage == StorageChoice.SHARE:
            data_dir = settings.SHARE_ROOT
            if hasattr(self._db_data, 'video'):
                media_files = (os.path.join(data_dir, self._db_data.video.path), )
            else:
                media_files = (os.path.join(data_dir, im.path) for im in self._db_data.images.all().order_by('frame'))

            self._write_files(
                source_dir=data_dir,
                zip_object=zip_object,
                files=media_files,
                target_dir=target_data_dir,
            )

            upload_dir = self._db_data.get_upload_dirname()
            self._write_files(
                source_dir=upload_dir,
                zip_object=zip_object,
                files=(os.path.join(upload_dir, f) for f in ('manifest.jsonl',)),
                target_dir=target_data_dir,
            )
        else:
            raise NotImplementedError()

    def _write_task(self, zip_object, target_dir=None):
        task_dir = self._db_task.get_dirname()
        target_task_dir = os.path.join(target_dir, self.TASK_DIRNAME) if target_dir else self.TASK_DIRNAME
        self._write_directory(
            source_dir=task_dir,
            zip_object=zip_object,
            target_dir=target_task_dir,
            recursive=False,
        )

    def _write_manifest(self, zip_object, target_dir=None):
        def serialize_task():
            task_serializer = TaskReadSerializer(self._db_task)
            for field in ('url', 'owner', 'assignee', 'segments'):
                task_serializer.fields.pop(field)

            task = self._prepare_task_meta(task_serializer.data)
            task['labels'] = [self._prepare_label_meta(l) for l in task['labels'] if not l['has_parent']]
            for label in task['labels']:
                label['attributes'] = [self._prepare_attribute_meta(a) for a in label['attributes']]

            return task

        def serialize_segment(db_segment):
            db_job = db_segment.job_set.first()
            job_serializer = SimpleJobSerializer(db_job)
            for field in ('url', 'assignee'):
                job_serializer.fields.pop(field)
            job_data = self._prepare_job_meta(job_serializer.data)

            segment_serailizer = SegmentSerializer(db_segment)
            segment_serailizer.fields.pop('jobs')
            segment = segment_serailizer.data
            segment.update(job_data)

            return segment

        def serialize_jobs():
            db_segments = list(self._db_task.segment_set.all())
            db_segments.sort(key=lambda i: i.job_set.first().id)
            return (serialize_segment(s) for s in db_segments)

        def serialize_data():
            data_serializer = DataSerializer(self._db_data)
            data = data_serializer.data
            data['chunk_type'] = data.pop('compressed_chunk_type')
            # There are no deleted frames in DataSerializer so we need to pick it
            data['deleted_frames'] = self._db_data.deleted_frames
            return self._prepare_data_meta(data)

        task = serialize_task()
        task['version'] = self._version.value
        task['data'] = serialize_data()
        task['jobs'] = serialize_jobs()

        target_manifest_file = os.path.join(target_dir, self.MANIFEST_FILENAME) if target_dir else self.MANIFEST_FILENAME
        zip_object.writestr(target_manifest_file, data=JSONRenderer().render(task))

    def _write_annotations(self, zip_object, target_dir=None):
        def serialize_annotations():
            job_annotations = []
            db_jobs = self._get_db_jobs()
            db_job_ids = (j.id for j in db_jobs)
            for db_job_id in db_job_ids:
                annotations = dm.task.get_job_data(db_job_id)
                annotations_serializer = LabeledDataSerializer(data=annotations)
                annotations_serializer.is_valid(raise_exception=True)
                job_annotations.append(self._prepare_annotations(annotations_serializer.data, self._label_mapping))

            return job_annotations

        annotations = serialize_annotations()
        target_annotations_file = os.path.join(target_dir, self.ANNOTATIONS_FILENAME) if target_dir else self.ANNOTATIONS_FILENAME
        zip_object.writestr(target_annotations_file, data=JSONRenderer().render(annotations))

    def _export_task(self, zip_obj, target_dir=None):
        self._write_data(zip_obj, target_dir)
        self._write_task(zip_obj, target_dir)
        self._write_manifest(zip_obj, target_dir)
        self._write_annotations(zip_obj, target_dir)

    def export_to(self, file, target_dir=None):
        if self._db_task.data.storage_method == StorageMethodChoice.FILE_SYSTEM and \
                self._db_task.data.storage == StorageChoice.SHARE:
            raise Exception('The task cannot be exported because it does not contain any raw data')

        if isinstance(file, str):
            with ZipFile(file, 'w') as zf:
                self._export_task(zip_obj=zf, target_dir=target_dir)
        elif isinstance(file, ZipFile):
            self._export_task(zip_obj=file, target_dir=target_dir)
        else:
            raise ValueError('Unsuported type of file argument')

class _ImporterBase():
    def __init__(self, *args, **kwargs):
        super().__init__(*args, **kwargs)

    @staticmethod
    def _read_version(manifest):
        version = manifest.pop('version')
        try:
            return Version(version)
        except ValueError:
            raise ValueError('{} version is not supported'.format(version))

    @staticmethod
    def _prepare_dirs(filepath):
        target_dir = os.path.dirname(filepath)
        if not os.path.exists(target_dir):
            os.makedirs(target_dir)

    def _create_labels(self, labels, db_task=None, db_project=None, parent_label=None):
        label_mapping = {}
        if db_task:
            label_relation = {
                'task': db_task
            }
        else:
            label_relation = {
                'project': db_project
            }


        for label in labels:
            label_name = label['name']
            attributes = label.pop('attributes', [])
            svg = label.pop('svg', '')
            sublabels  = label.pop('sublabels', [])

            db_label = models.Label.objects.create(**label_relation, parent=parent_label, **label)
            label_mapping[label_name] = {
                'value': db_label.id,
                'attributes': {},
            }

            label_mapping.update(self._create_labels(sublabels, db_task, db_project, db_label))

            if db_label.type == str(models.LabelType.SKELETON):
                for db_sublabel in list(db_label.sublabels.all()):
                    svg = svg.replace(f'data-label-name="{db_sublabel.name}"', f'data-label-id="{db_sublabel.id}"')
                models.Skeleton.objects.create(root=db_label, svg=svg)

            for attribute in attributes:
                attribute_name = attribute['name']
                attribute_serializer = AttributeSerializer(data=attribute)
                attribute_serializer.is_valid(raise_exception=True)
                db_attribute = attribute_serializer.save(label=db_label)
                label_mapping[label_name]['attributes'][attribute_name] = db_attribute.id

        return label_mapping

class TaskImporter(_ImporterBase, _TaskBackupBase):
    def __init__(self, file, user_id, org_id=None, project_id=None, subdir=None, label_mapping=None):
        super().__init__(logger=slogger.glob)
        self._file = file
        self._subdir = subdir
        self._user_id = user_id
        self._org_id = org_id
        self._manifest, self._annotations = self._read_meta()
        self._version = self._read_version(self._manifest)
        self._labels_mapping = label_mapping
        self._db_task = None
        self._project_id=project_id

    def _read_meta(self):
        def read(zip_object):
            manifest_filename = os.path.join(self._subdir, self.MANIFEST_FILENAME) if self._subdir else self.MANIFEST_FILENAME
            annotations_filename = os.path.join(self._subdir, self.ANNOTATIONS_FILENAME) if self._subdir else self.ANNOTATIONS_FILENAME
            manifest = JSONParser().parse(io.BytesIO(zip_object.read(manifest_filename)))
            annotations = JSONParser().parse(io.BytesIO(zip_object.read(annotations_filename)))
            return manifest, annotations

        if isinstance(self._file, str):
            with ZipFile(self._file, 'r') as input_file:
                return read(input_file)
        elif isinstance(self._file, ZipFile):
            return read(self._file)

        raise ValueError('Unsuported type of file argument')

    def _create_annotations(self, db_job, annotations):
        self._prepare_annotations(annotations, self._labels_mapping)

        serializer = LabeledDataSerializer(data=annotations)
        serializer.is_valid(raise_exception=True)
        dm.task.put_job_data(db_job.id, serializer.data)

    @staticmethod
    def _calculate_segment_size(jobs):
        segment_size = jobs[0]['stop_frame'] - jobs[0]['start_frame'] + 1
        overlap = 0 if len(jobs) == 1 else jobs[0]['stop_frame'] - jobs[1]['start_frame'] + 1

        return segment_size, overlap

    def _import_task(self):
        def _write_data(zip_object):
            data_path = self._db_task.data.get_upload_dirname()
            task_dirname = os.path.join(self._subdir, self.TASK_DIRNAME) if self._subdir else self.TASK_DIRNAME
            data_dirname = os.path.join(self._subdir, self.DATA_DIRNAME) if self._subdir else self.DATA_DIRNAME
            uploaded_files = []
            for f in zip_object.namelist():
                if f.endswith(os.path.sep):
                    continue
                if f.startswith(data_dirname + os.path.sep):
                    target_file = os.path.join(data_path, os.path.relpath(f, data_dirname))
                    self._prepare_dirs(target_file)
                    with open(target_file, "wb") as out:
                        out.write(zip_object.read(f))
                    uploaded_files.append(os.path.relpath(f, data_dirname))
                elif f.startswith(task_dirname + os.path.sep):
                    target_file = os.path.join(task_path, os.path.relpath(f, task_dirname))
                    self._prepare_dirs(target_file)
                    with open(target_file, "wb") as out:
                        out.write(zip_object.read(f))

            return uploaded_files

        data = self._manifest.pop('data')
        labels = self._manifest.pop('labels')
        jobs = self._manifest.pop('jobs')

        self._prepare_task_meta(self._manifest)
        self._manifest['segment_size'], self._manifest['overlap'] = self._calculate_segment_size(jobs)
        self._manifest['owner_id'] = self._user_id
        self._manifest['project_id'] = self._project_id

        self._db_task = models.Task.objects.create(**self._manifest, organization_id=self._org_id)
        task_path = self._db_task.get_dirname()
        if os.path.isdir(task_path):
            shutil.rmtree(task_path)

        os.makedirs(self._db_task.get_task_logs_dirname())
        os.makedirs(self._db_task.get_task_artifacts_dirname())

        if not self._labels_mapping:
            self._labels_mapping = self._create_labels(db_task=self._db_task, labels=labels)

        self._prepare_data_meta(data)
        data_serializer = DataSerializer(data=data)
        data_serializer.is_valid(raise_exception=True)
        db_data = data_serializer.save()
        self._db_task.data = db_data
        self._db_task.save()

        if isinstance(self._file, str):
            with ZipFile(self._file, 'r') as zf:
                uploaded_files = _write_data(zf)
        else:
            uploaded_files = _write_data(self._file)

        use_zip_chunks = data.pop('chunk_type') == DataChoice.IMAGESET
        data = data_serializer.data
        data['use_zip_chunks'] = use_zip_chunks
        data['client_files'] = uploaded_files
        _create_thread(self._db_task.pk, data.copy(), True)
        db_data.start_frame = data['start_frame']
        db_data.stop_frame = data['stop_frame']
        db_data.frame_filter = data['frame_filter']
        db_data.deleted_frames = data_serializer.initial_data.get('deleted_frames', [])
        db_data.storage = StorageChoice.LOCAL
        db_data.save(update_fields=['start_frame', 'stop_frame', 'frame_filter', 'storage', 'deleted_frames'])

        for db_job, job in zip(self._get_db_jobs(), jobs):
            db_job.status = job['status']
            db_job.save()

    def _import_annotations(self):
        db_jobs = self._get_db_jobs()
        for db_job, annotations in zip(db_jobs, self._annotations):
            self._create_annotations(db_job, annotations)

    def import_task(self):
        self._import_task()
        self._import_annotations()
        return self._db_task

@transaction.atomic
def _import_task(filename, user, org_id):
    av_scan_paths(filename)
    task_importer = TaskImporter(filename, user, org_id)
    db_task = task_importer.import_task()
    return db_task.id

class _ProjectBackupBase(_BackupBase):
    MANIFEST_FILENAME = 'project.json'
    TASKNAME_TEMPLATE = 'task_{}'

    def _prepare_project_meta(self, project):
        allowed_fields = {
            'bug_tracker',
            'deimension',
            'labels',
            'name',
            'status',
        }

        return self._prepare_meta(allowed_fields, project)

class ProjectExporter(_ExporterBase, _ProjectBackupBase):
    def __init__(self, pk, version=Version.V1):
        super().__init__(logger=slogger.project[pk])
        self._db_project = models.Project.objects.prefetch_related('tasks').get(pk=pk)
        self._version = version

        db_labels = self._db_project.label_set.all().prefetch_related('attributespec_set')
        self._label_mapping = _get_label_mapping(db_labels)

    def _write_tasks(self, zip_object):
        for idx, db_task in enumerate(self._db_project.tasks.all().order_by('id')):
            TaskExporter(db_task.id, self._version).export_to(zip_object, self.TASKNAME_TEMPLATE.format(idx))

    def _write_manifest(self, zip_object):
        def serialize_project():
            project_serializer = ProjectReadSerializer(self._db_project)
            for field in ('assignee', 'owner', 'tasks', 'url'):
                project_serializer.fields.pop(field)

            project = self._prepare_project_meta(project_serializer.data)
            project['labels'] = [self._prepare_label_meta(l) for l in project['labels'] if not l['has_parent']]
            for label in project['labels']:
                label['attributes'] = [self._prepare_attribute_meta(a) for a in label['attributes']]

            return project

        project = serialize_project()
        project['version'] = self._version.value

        zip_object.writestr(self.MANIFEST_FILENAME, data=JSONRenderer().render(project))

    def export_to(self, filename):
        with ZipFile(filename, 'w') as output_file:
            self._write_tasks(output_file)
            self._write_manifest(output_file)

class ProjectImporter(_ImporterBase, _ProjectBackupBase):
    TASKNAME_RE = r'task_(\d+)/'

    def __init__(self, filename, user_id, org_id=None):
        super().__init__(logger=slogger.glob)
        self._filename = filename
        self._user_id = user_id
        self._org_id = org_id
        self._manifest = self._read_meta()
        self._version = self._read_version(self._manifest)
        self._db_project = None
        self._labels_mapping = {}

    def _read_meta(self):
        with ZipFile(self._filename, 'r') as input_file:
            manifest = JSONParser().parse(io.BytesIO(input_file.read(self.MANIFEST_FILENAME)))

        return manifest

    def _import_project(self):
        labels = self._manifest.pop('labels')

        self._prepare_project_meta(self._manifest)
        self._manifest["owner_id"] = self._user_id

        self._db_project = models.Project.objects.create(**self._manifest, organization_id=self._org_id)
        project_path = self._db_project.get_dirname()
        if os.path.isdir(project_path):
            shutil.rmtree(project_path)
        os.makedirs(self._db_project.get_project_logs_dirname())

        self._labels_mapping = self._create_labels(db_project=self._db_project, labels=labels)

    def _import_tasks(self):
        def get_tasks(zip_object):
            tasks = {}
            for fname in zip_object.namelist():
                m = re.match(self.TASKNAME_RE, fname)
                if m:
                    tasks[int(m.group(1))] = m.group(0)
            return [v for _, v in sorted(tasks.items())]

        with ZipFile(self._filename, 'r') as zf:
            task_dirs = get_tasks(zf)
            for task_dir in task_dirs:
                TaskImporter(
                    file=zf,
                    user_id=self._user_id,
                    org_id=self._org_id,
                    project_id=self._db_project.id,
                    subdir=task_dir,
                    label_mapping=self._labels_mapping).import_task()

    def import_project(self):
        self._import_project()
        self._import_tasks()

        return self._db_project

@transaction.atomic
def _import_project(filename, user, org_id):
    av_scan_paths(filename)
    project_importer = ProjectImporter(filename, user, org_id)
    db_project = project_importer.import_project()
    return db_project.id

def _create_backup(db_instance, Exporter, output_path, logger, cache_ttl):
    try:
        cache_dir = get_export_cache_dir(db_instance)
        output_path = os.path.join(cache_dir, output_path)

        instance_time = timezone.localtime(db_instance.updated_date).timestamp()
        if not (os.path.exists(output_path) and \
                instance_time <= os.path.getmtime(output_path)):
            os.makedirs(cache_dir, exist_ok=True)
            with tempfile.TemporaryDirectory(dir=cache_dir) as temp_dir:
                temp_file = os.path.join(temp_dir, 'dump')
                exporter = Exporter(db_instance.id)
                exporter.export_to(temp_file)
                os.replace(temp_file, output_path)

            archive_ctime = os.path.getctime(output_path)
            scheduler = django_rq.get_scheduler()
            cleaning_job = scheduler.enqueue_in(time_delta=cache_ttl,
                func=clear_export_cache,
                file_path=output_path,
                file_ctime=archive_ctime,
                logger=logger)
            logger.info(
                "The {} '{}' is backuped at '{}' "
                "and available for downloading for the next {}. "
                "Export cache cleaning job is enqueued, id '{}'".format(
                    "project" if isinstance(db_instance, Project) else 'task',
                    db_instance.name, output_path, cache_ttl,
                    cleaning_job.id))

        return output_path
    except Exception:
        log_exception(logger)
        raise

def export(db_instance, request):
    action = request.query_params.get('action', None)
    filename = request.query_params.get('filename', None)

    if action not in (None, 'download'):
        raise serializers.ValidationError(
            "Unexpected action specified for the request")

    if isinstance(db_instance, Task):
        filename_prefix = 'task'
        logger = slogger.task[db_instance.pk]
        Exporter = TaskExporter
        cache_ttl = TASK_CACHE_TTL
        use_target_storage_conf = request.query_params.get('use_default_location', True)
    elif isinstance(db_instance, Project):
        filename_prefix = 'project'
        logger = slogger.project[db_instance.pk]
        Exporter = ProjectExporter
        cache_ttl = PROJECT_CACHE_TTL
        use_target_storage_conf = request.query_params.get('use_default_location', True)
    else:
        raise Exception(
            "Unexpected type of db_isntance: {}".format(type(db_instance)))
    use_settings = strtobool(str(use_target_storage_conf))
    obj = db_instance if use_settings else request.query_params
    location_conf = get_location_configuration(
        obj=obj,
        use_settings=use_settings,
        field_name=StorageType.TARGET
    )

    queue = django_rq.get_queue("default")
    rq_id = "/api/{}s/{}/backup".format(filename_prefix, db_instance.pk)
    rq_job = queue.fetch_job(rq_id)
    if rq_job:
        last_project_update_time = timezone.localtime(db_instance.updated_date)
        request_time = rq_job.meta.get('request_time', None)
        if request_time is None or request_time < last_project_update_time:
            rq_job.cancel()
            rq_job.delete()
        else:
            if rq_job.is_finished:
                file_path = rq_job.return_value
                if action == "download" and os.path.exists(file_path):
                    rq_job.delete()

                    timestamp = datetime.strftime(last_project_update_time,
                        "%Y_%m_%d_%H_%M_%S")
                    filename = filename or "{}_{}_backup_{}{}".format(
                        filename_prefix, db_instance.name, timestamp,
                        os.path.splitext(file_path)[1]).lower()

                    location = location_conf.get('location')
                    if location == Location.LOCAL:
                        return sendfile(request, file_path, attachment=True,
                            attachment_filename=filename)
                    elif location == Location.CLOUD_STORAGE:

                        @validate_bucket_status
                        def _export_to_cloud_storage(storage, file_path, file_name):
                            storage.upload_file(file_path, file_name)

                        try:
                            storage_id = location_conf['storage_id']
                        except KeyError:
                            raise serializers.ValidationError(
                                'Cloud storage location was selected for destination'
                                ' but cloud storage id was not specified')
                        db_storage = get_object_or_404(CloudStorageModel, pk=storage_id)
                        storage = db_storage_to_storage_instance(db_storage)

                        _export_to_cloud_storage(storage, file_path, filename)
                        return Response(status=status.HTTP_200_OK)
                    else:
                        raise NotImplementedError()
                else:
                    if os.path.exists(file_path):
                        return Response(status=status.HTTP_201_CREATED)
            elif rq_job.is_failed:
                exc_info = str(rq_job.exc_info)
                rq_job.delete()
                return Response(exc_info,
                    status=status.HTTP_500_INTERNAL_SERVER_ERROR)
            else:
                return Response(status=status.HTTP_202_ACCEPTED)

    ttl = dm.views.PROJECT_CACHE_TTL.total_seconds()
    queue.enqueue_call(
        func=_create_backup,
        args=(db_instance, Exporter, '{}_backup.zip'.format(filename_prefix), logger, cache_ttl),
        job_id=rq_id,
        meta={ 'request_time': timezone.localtime() },
        result_ttl=ttl, failure_ttl=ttl)
    return Response(status=status.HTTP_202_ACCEPTED)

def _import(importer, request, rq_id, Serializer, file_field_name, location_conf, filename=None):
    queue = django_rq.get_queue("default")
    rq_job = queue.fetch_job(rq_id)

    if not rq_job:
        org_id = getattr(request.iam_context['organization'], 'id', None)
        fd = None

        location = location_conf.get('location')
        if location == Location.LOCAL:
            if not filename:
                serializer = Serializer(data=request.data)
                serializer.is_valid(raise_exception=True)
                payload_file = serializer.validated_data[file_field_name]
                fd, filename = mkstemp(prefix='cvat_', dir=settings.TMP_FILES_ROOT)
                with open(filename, 'wb+') as f:
                    for chunk in payload_file.chunks():
                        f.write(chunk)
        else:
            @validate_bucket_status
            def _import_from_cloud_storage(storage, file_name):
                return storage.download_fileobj(file_name)

            file_name = request.query_params.get('filename')
            assert file_name

            # download file from cloud storage
            try:
                storage_id = location_conf['storage_id']
            except KeyError:
                raise serializers.ValidationError(
                    'Cloud storage location was selected for destination'
                    ' but cloud storage id was not specified')
            db_storage = get_object_or_404(CloudStorageModel, pk=storage_id)
            storage = db_storage_to_storage_instance(db_storage)

            data = _import_from_cloud_storage(storage, file_name)

            fd, filename = mkstemp(prefix='cvat_', dir=settings.TMP_FILES_ROOT)
            with open(filename, 'wb+') as f:
                f.write(data.getbuffer())

        rq_job = queue.enqueue_call(
            func=importer,
            args=(filename, request.user.id, org_id),
            job_id=rq_id,
            meta={
                'tmp_file': filename,
                'tmp_file_descriptor': fd,
            },
        )
    else:
        if rq_job.is_finished:
            project_id = rq_job.return_value
            if rq_job.meta['tmp_file_descriptor']: os.close(rq_job.meta['tmp_file_descriptor'])
            os.remove(rq_job.meta['tmp_file'])
            rq_job.delete()
            return Response({'id': project_id}, status=status.HTTP_201_CREATED)
        elif rq_job.is_failed:
            if rq_job.meta['tmp_file_descriptor']: os.close(rq_job.meta['tmp_file_descriptor'])
            os.remove(rq_job.meta['tmp_file'])
            exc_info = str(rq_job.exc_info)
            rq_job.delete()

            # RQ adds a prefix with exception class name
            import_error_prefix = '{}.{}'.format(
                CvatImportError.__module__, CvatImportError.__name__)
            if exc_info.startswith(import_error_prefix):
                exc_info = exc_info.replace(import_error_prefix + ': ', '')
                return Response(data=exc_info,
                    status=status.HTTP_400_BAD_REQUEST)
            else:
                return Response(data=exc_info,
                    status=status.HTTP_500_INTERNAL_SERVER_ERROR)

    return Response({'rq_id': rq_id}, status=status.HTTP_202_ACCEPTED)

def get_backup_dirname():
    return settings.TMP_FILES_ROOT

def import_project(request, filename=None):
    if 'rq_id' in request.data:
        rq_id = request.data['rq_id']
    else:
        rq_id = "{}@/api/projects/{}/import".format(request.user, uuid.uuid4())
    Serializer = ProjectFileSerializer
    file_field_name = 'project_file'

    location_conf = get_location_configuration(
        obj=request.query_params,
        field_name=StorageType.SOURCE,
    )

    return _import(
        importer=_import_project,
        request=request,
        rq_id=rq_id,
        Serializer=Serializer,
        file_field_name=file_field_name,
        location_conf=location_conf,
        filename=filename
    )

def import_task(request, filename=None):
    if 'rq_id' in request.data:
        rq_id = request.data['rq_id']
    else:
        rq_id = "{}@/api/tasks/{}/import".format(request.user, uuid.uuid4())
    Serializer = TaskFileSerializer
    file_field_name = 'task_file'

    location_conf = get_location_configuration(
        obj=request.query_params,
        field_name=StorageType.SOURCE
    )

    return _import(
        importer=_import_task,
        request=request,
        rq_id=rq_id,
        Serializer=Serializer,
        file_field_name=file_field_name,
        location_conf=location_conf,
        filename=filename
    )<|MERGE_RESOLUTION|>--- conflicted
+++ resolved
@@ -132,11 +132,7 @@
             'storage_method',
             'storage',
             'sorting_method',
-<<<<<<< HEAD
-            'use_zip_chunks',
-=======
             'deleted_frames',
->>>>>>> 4f6e81ea
         }
 
         self._prepare_meta(allowed_fields, data)
