# Copyright (C) 2019 Intel Corporation
#
# SPDX-License-Identifier: MIT

import os
import re
import shutil

from rest_framework import serializers
from django.contrib.auth.models import User, Group

from cvat.apps.engine import models
from cvat.apps.engine.log import slogger


class AttributeSerializer(serializers.ModelSerializer):
    class Meta:
        model = models.AttributeSpec
        fields = ('id', 'name', 'mutable', 'input_type', 'default_value',
            'values')

    # pylint: disable=no-self-use
    def to_internal_value(self, data):
        attribute = data.copy()
        attribute['values'] = '\n'.join(data.get('values', []))
        return attribute

    def to_representation(self, instance):
        attribute = super().to_representation(instance)
        attribute['values'] = attribute['values'].split('\n')
        return attribute

class LabelSerializer(serializers.ModelSerializer):
    attributes = AttributeSerializer(many=True, source='attributespec_set',
        default=[])
    class Meta:
        model = models.Label
        fields = ('id', 'name', 'attributes')

class JobCommitSerializer(serializers.ModelSerializer):
    class Meta:
        model = models.JobCommit
        fields = ('id', 'version', 'author', 'message', 'timestamp')

class JobSerializer(serializers.ModelSerializer):
    task_id = serializers.ReadOnlyField(source="segment.task.id")
    start_frame = serializers.ReadOnlyField(source="segment.start_frame")
    stop_frame = serializers.ReadOnlyField(source="segment.stop_frame")

    class Meta:
        model = models.Job
        fields = ('url', 'id', 'assignee', 'status', 'start_frame',
            'stop_frame', 'task_id')

class SimpleJobSerializer(serializers.ModelSerializer):
    class Meta:
        model = models.Job
        fields = ('url', 'id', 'assignee', 'status')

class SegmentSerializer(serializers.ModelSerializer):
    jobs = SimpleJobSerializer(many=True, source='job_set')

    class Meta:
        model = models.Segment
        fields = ('start_frame', 'stop_frame', 'jobs')

class ClientFileSerializer(serializers.ModelSerializer):
    class Meta:
        model = models.ClientFile
        fields = ('file', )

    # pylint: disable=no-self-use
    def to_internal_value(self, data):
        return {'file': data}

    # pylint: disable=no-self-use
    def to_representation(self, instance):
        upload_dir = instance.task.get_upload_dirname()
        return instance.file.path[len(upload_dir) + 1:]

class ServerFileSerializer(serializers.ModelSerializer):
    class Meta:
        model = models.ServerFile
        fields = ('file', )

    # pylint: disable=no-self-use
    def to_internal_value(self, data):
        return {'file': data}

    # pylint: disable=no-self-use
    def to_representation(self, instance):
        return instance.file

class RemoteFileSerializer(serializers.ModelSerializer):
    class Meta:
        model = models.RemoteFile
        fields = ('file', )

class RqStatusSerializer(serializers.Serializer):
    state = serializers.ChoiceField(choices=[
        "Queued", "Started", "Finished", "Failed"])
    message = serializers.CharField(allow_blank=True, default="")

class TaskDataSerializer(serializers.ModelSerializer):
    client_files = ClientFileSerializer(many=True, source='clientfile_set',
        default=[])
    server_files = ServerFileSerializer(many=True, source='serverfile_set',
        default=[])
    remote_files = RemoteFileSerializer(many=True, source='remotefile_set',
        default=[])

    class Meta:
        model = models.Task
        fields = ('client_files', 'server_files', 'remote_files')

    # pylint: disable=no-self-use
    def update(self, instance, validated_data):
        client_files = validated_data.pop('clientfile_set')
        server_files = validated_data.pop('serverfile_set')
        remote_files = validated_data.pop('remotefile_set')

        for file in client_files:
            client_file = models.ClientFile(task=instance, **file)
            client_file.save()

        for file in server_files:
            server_file = models.ServerFile(task=instance, **file)
            server_file.save()

        for file in remote_files:
            remote_file = models.RemoteFile(task=instance, **file)
            remote_file.save()

        return instance

class WriteOnceMixin:
    """Adds support for write once fields to serializers.

    To use it, specify a list of fields as `write_once_fields` on the
    serializer's Meta:
    ```
    class Meta:
        model = SomeModel
        fields = '__all__'
        write_once_fields = ('collection', )
    ```

    Now the fields in `write_once_fields` can be set during POST (create),
    but cannot be changed afterwards via PUT or PATCH (update).
    Inspired by http://stackoverflow.com/a/37487134/627411.
    """

    def get_extra_kwargs(self):
        extra_kwargs = super().get_extra_kwargs()

        # We're only interested in PATCH/PUT.
        if 'update' in getattr(self.context.get('view'), 'action', ''):
            return self._set_write_once_fields(extra_kwargs)

        return extra_kwargs

    def _set_write_once_fields(self, extra_kwargs):
        """Set all fields in `Meta.write_once_fields` to read_only."""
        write_once_fields = getattr(self.Meta, 'write_once_fields', None)
        if not write_once_fields:
            return extra_kwargs

        if not isinstance(write_once_fields, (list, tuple)):
            raise TypeError(
                'The `write_once_fields` option must be a list or tuple. '
                'Got {}.'.format(type(write_once_fields).__name__)
            )

        for field_name in write_once_fields:
            kwargs = extra_kwargs.get(field_name, {})
            kwargs['read_only'] = True
            extra_kwargs[field_name] = kwargs

        return extra_kwargs

class TaskSerializer(WriteOnceMixin, serializers.ModelSerializer):
    labels = LabelSerializer(many=True, source='label_set', partial=True)
    segments = SegmentSerializer(many=True, source='segment_set', read_only=True)
    image_quality = serializers.IntegerField(min_value=0, max_value=100)

    class Meta:
        model = models.Task
        fields = ('url', 'id', 'name', 'size', 'mode', 'owner', 'assignee',
            'bug_tracker', 'created_date', 'updated_date', 'overlap',
<<<<<<< HEAD
            'segment_size', 'z_order', 'status', 'labels', 'segments',
            'image_quality')
=======
            'segment_size', 'z_order', 'flipped', 'status', 'labels', 'segments',
            'image_quality', 'start_frame', 'stop_frame', 'frame_filter')
>>>>>>> e4435fc7
        read_only_fields = ('size', 'mode', 'created_date', 'updated_date',
            'status')
        write_once_fields = ('overlap', 'segment_size', 'image_quality')
        ordering = ['-id']

    def validate_frame_filter(self, value):
        match = re.search("step\s*=\s*([1-9]\d*)", value)
        if not match:
            raise serializers.ValidationError("Invalid frame filter expression")
        return value

    # pylint: disable=no-self-use
    def create(self, validated_data):
        labels = validated_data.pop('label_set')
        db_task = models.Task.objects.create(size=0, **validated_data)
        db_task.start_frame = validated_data.get('start_frame', 0)
        db_task.stop_frame = validated_data.get('stop_frame', 0)
        db_task.frame_filter = validated_data.get('frame_filter', '')
        for label in labels:
            attributes = label.pop('attributespec_set')
            db_label = models.Label.objects.create(task=db_task, **label)
            for attr in attributes:
                models.AttributeSpec.objects.create(label=db_label, **attr)

        task_path = db_task.get_task_dirname()
        if os.path.isdir(task_path):
            shutil.rmtree(task_path)

        upload_dir = db_task.get_upload_dirname()
        os.makedirs(upload_dir)
        output_dir = db_task.get_data_dirname()
        os.makedirs(output_dir)

        return db_task

    # pylint: disable=no-self-use
    def update(self, instance, validated_data):
        instance.name = validated_data.get('name', instance.name)
        instance.owner = validated_data.get('owner', instance.owner)
        instance.assignee = validated_data.get('assignee', instance.assignee)
        instance.bug_tracker = validated_data.get('bug_tracker',
            instance.bug_tracker)
        instance.z_order = validated_data.get('z_order', instance.z_order)
        instance.image_quality = validated_data.get('image_quality',
            instance.image_quality)
        instance.start_frame = validated_data.get('start_frame', instance.start_frame)
        instance.stop_frame = validated_data.get('stop_frame', instance.stop_frame)
        instance.frame_filter = validated_data.get('frame_filter', instance.frame_filter)
        labels = validated_data.get('label_set', [])
        for label in labels:
            attributes = label.pop('attributespec_set', [])
            (db_label, created) = models.Label.objects.get_or_create(task=instance,
                name=label['name'])
            if created:
                slogger.task[instance.id].info("New {} label was created"
                    .format(db_label.name))
            else:
                slogger.task[instance.id].info("{} label was updated"
                    .format(db_label.name))
            for attr in attributes:
                (db_attr, created) = models.AttributeSpec.objects.get_or_create(
                    label=db_label, name=attr['name'], defaults=attr)
                if created:
                    slogger.task[instance.id].info("New {} attribute for {} label was created"
                        .format(db_attr.name, db_label.name))
                else:
                    slogger.task[instance.id].info("{} attribute for {} label was updated"
                        .format(db_attr.name, db_label.name))

                    # FIXME: need to update only "safe" fields
                    db_attr.default_value = attr.get('default_value', db_attr.default_value)
                    db_attr.mutable = attr.get('mutable', db_attr.mutable)
                    db_attr.input_type = attr.get('input_type', db_attr.input_type)
                    db_attr.values = attr.get('values', db_attr.values)
                    db_attr.save()

        return instance

class UserSerializer(serializers.ModelSerializer):
    groups = serializers.SlugRelatedField(many=True,
        slug_field='name', queryset=Group.objects.all())

    class Meta:
        model = User
        fields = ('url', 'id', 'username', 'first_name', 'last_name', 'email',
            'groups', 'is_staff', 'is_superuser', 'is_active', 'last_login',
            'date_joined', 'groups')
        read_only_fields = ('last_login', 'date_joined')
        write_only_fields = ('password', )
        ordering = ['-id']

class ExceptionSerializer(serializers.Serializer):
    system = serializers.CharField(max_length=255)
    client = serializers.CharField(max_length=255)
    time = serializers.DateTimeField()

    job_id = serializers.IntegerField(required=False)
    task_id = serializers.IntegerField(required=False)
    proj_id = serializers.IntegerField(required=False)
    client_id = serializers.IntegerField()

    message = serializers.CharField(max_length=4096)
    filename = serializers.URLField()
    line = serializers.IntegerField()
    column = serializers.IntegerField()
    stack = serializers.CharField(max_length=8192,
        style={'base_template': 'textarea.html'}, allow_blank=True)

class AboutSerializer(serializers.Serializer):
    name = serializers.CharField(max_length=128)
    description = serializers.CharField(max_length=2048)
    version = serializers.CharField(max_length=64)

class ImageMetaSerializer(serializers.Serializer):
    width = serializers.IntegerField()
    height = serializers.IntegerField()

class AttributeValSerializer(serializers.Serializer):
    spec_id = serializers.IntegerField()
    value = serializers.CharField(max_length=64, allow_blank=True)

    def to_internal_value(self, data):
        data['value'] = str(data['value'])
        return super().to_internal_value(data)

class AnnotationSerializer(serializers.Serializer):
    id = serializers.IntegerField(default=None, allow_null=True)
    frame = serializers.IntegerField(min_value=0)
    label_id = serializers.IntegerField(min_value=0)
    group = serializers.IntegerField(min_value=0, allow_null=True)

class LabeledImageSerializer(AnnotationSerializer):
    attributes = AttributeValSerializer(many=True,
        source="labeledimageattributeval_set")

class ShapeSerializer(serializers.Serializer):
    type = serializers.ChoiceField(choices=models.ShapeType.choices())
    occluded = serializers.BooleanField()
    z_order = serializers.IntegerField(default=0)
    points = serializers.ListField(
        child=serializers.FloatField(min_value=0)
    )

class LabeledShapeSerializer(ShapeSerializer, AnnotationSerializer):
    attributes = AttributeValSerializer(many=True,
        source="labeledshapeattributeval_set")

class TrackedShapeSerializer(ShapeSerializer):
    id = serializers.IntegerField(default=None, allow_null=True)
    frame = serializers.IntegerField(min_value=0)
    outside = serializers.BooleanField()
    attributes = AttributeValSerializer(many=True,
        source="trackedshapeattributeval_set")

class LabeledTrackSerializer(AnnotationSerializer):
    shapes = TrackedShapeSerializer(many=True, allow_empty=False,
        source="trackedshape_set")
    attributes = AttributeValSerializer(many=True,
        source="labeledtrackattributeval_set")

class LabeledDataSerializer(serializers.Serializer):
    version = serializers.IntegerField()
    tags   = LabeledImageSerializer(many=True)
    shapes = LabeledShapeSerializer(many=True)
    tracks = LabeledTrackSerializer(many=True)

class FileInfoSerializer(serializers.Serializer):
    name = serializers.CharField(max_length=1024)
    type = serializers.ChoiceField(choices=["REG", "DIR"])

class PluginSerializer(serializers.ModelSerializer):
    class Meta:
        model = models.Plugin
        fields = ('name', 'description', 'maintainer', 'created_at',
            'updated_at')

class LogEventSerializer(serializers.Serializer):
    job_id = serializers.IntegerField(required=False)
    task_id = serializers.IntegerField(required=False)
    proj_id = serializers.IntegerField(required=False)
    client_id = serializers.IntegerField()

    name = serializers.CharField(max_length=64)
    time = serializers.DateTimeField()
    message = serializers.CharField(max_length=4096, required=False)
    payload = serializers.DictField(required=False)
    is_active = serializers.BooleanField()<|MERGE_RESOLUTION|>--- conflicted
+++ resolved
@@ -187,13 +187,8 @@
         model = models.Task
         fields = ('url', 'id', 'name', 'size', 'mode', 'owner', 'assignee',
             'bug_tracker', 'created_date', 'updated_date', 'overlap',
-<<<<<<< HEAD
             'segment_size', 'z_order', 'status', 'labels', 'segments',
-            'image_quality')
-=======
-            'segment_size', 'z_order', 'flipped', 'status', 'labels', 'segments',
             'image_quality', 'start_frame', 'stop_frame', 'frame_filter')
->>>>>>> e4435fc7
         read_only_fields = ('size', 'mode', 'created_date', 'updated_date',
             'status')
         write_once_fields = ('overlap', 'segment_size', 'image_quality')
