--- conflicted
+++ resolved
@@ -816,11 +816,7 @@
         fields = (
             'provider_type', 'resource', 'display_name', 'owner', 'credentials_type',
             'created_date', 'updated_date', 'session_token', 'account_name', 'key',
-<<<<<<< HEAD
-            'secret_key', 'specific_attributes', 'description', 'id', 'manifests',
-=======
-            'secret_key', 'key_file_path', 'specific_attributes', 'description'
->>>>>>> 741d3974
+            'secret_key', 'key_file_path', 'specific_attributes', 'description', 'id', 'manifests',
         )
         read_only_fields = ('created_date', 'updated_date', 'owner')
 
