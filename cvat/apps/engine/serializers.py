# Copyright (C) 2019-2022 Intel Corporation
# Copyright (C) 2022-2023 CVAT.ai Corporation
#
# SPDX-License-Identifier: MIT

from copy import copy
from inspect import isclass
import os
import re
import shutil
import string

from tempfile import NamedTemporaryFile
import textwrap
from typing import Any, Dict, Iterable, Optional, OrderedDict, Union

from rest_framework import serializers, exceptions
from django.contrib.auth.models import User, Group
from django.db import transaction

from cvat.apps.dataset_manager.formats.utils import get_label_color
from cvat.apps.engine import models
from cvat.apps.engine.cloud_provider import get_cloud_storage_instance, Credentials, Status
from cvat.apps.engine.log import ServerLogManager
from cvat.apps.engine.utils import parse_specific_attributes, build_field_filter_params, get_list_view_name, reverse
from cvat.apps.iam.permissions import TaskPermission

from drf_spectacular.utils import OpenApiExample, extend_schema_field, extend_schema_serializer

slogger = ServerLogManager(__name__)

class WriteOnceMixin:
    """
    Adds support for write once fields to serializers.

    To use it, specify a list of fields as `write_once_fields` on the
    serializer's Meta:
    ```
    class Meta:
        model = SomeModel
        fields = '__all__'
        write_once_fields = ('collection', )
    ```

    Now the fields in `write_once_fields` can be set during POST (create),
    but cannot be changed afterwards via PUT or PATCH (update).
    Inspired by http://stackoverflow.com/a/37487134/627411.
    """

    def get_fields(self):
        fields = super().get_fields()

        # We're only interested in PATCH and PUT.
        if 'update' in getattr(self.context.get('view'), 'action', ''):
            fields = self._update_write_once_fields(fields)

        return fields

    def _update_write_once_fields(self, fields):
        """
        Set all fields in `Meta.write_once_fields` to read_only.
        """

        write_once_fields = getattr(self.Meta, 'write_once_fields', None)
        if not write_once_fields:
            return fields

        if not isinstance(write_once_fields, (list, tuple)):
            raise TypeError(
                'The `write_once_fields` option must be a list or tuple. '
                'Got {}.'.format(type(write_once_fields).__name__)
            )

        for field_name in write_once_fields:
            fields[field_name].read_only = True

        return fields


@extend_schema_field(serializers.URLField)
class HyperlinkedEndpointSerializer(serializers.Serializer):
    key_field = 'pk'

    def __init__(self, view_name=None, *, filter_key=None, **kwargs):
        if isclass(view_name) and issubclass(view_name, models.models.Model):
            view_name = get_list_view_name(view_name)
        elif not isinstance(view_name, str):
            raise TypeError(view_name)

        kwargs['read_only'] = True
        super().__init__(**kwargs)

        self.view_name = view_name
        self.filter_key = filter_key

    def get_attribute(self, instance):
        return instance

    def to_representation(self, instance):
        request = self.context.get('request')
        if not request:
            return None

        return serializers.Hyperlink(
            reverse(self.view_name, request=request,
                query_params=build_field_filter_params(
                    self.filter_key, getattr(instance, self.key_field)
            )),
            instance
        )


class _CollectionSummarySerializer(serializers.Serializer):
    # This class isn't recommended for direct use in public serializers
    # because it produces too generic description in the schema.
    # Consider creating a dedicated inherited class instead.

    count = serializers.IntegerField(default=0)

    def __init__(self, model, *, url_filter_key, **kwargs):
        super().__init__(**kwargs)
        self._collection_key = self.source
        self._model = model
        self._url_filter_key = url_filter_key

    def bind(self, field_name, parent):
        super().bind(field_name, parent)
        self._collection_key = self._collection_key or self.source
        self._model = self._model or type(self.parent)

    def get_fields(self):
        fields = super().get_fields()
        fields['url'] = HyperlinkedEndpointSerializer(self._model, filter_key=self._url_filter_key)
        fields['count'].source = self._collection_key + '.count'
        return fields

    def get_attribute(self, instance):
        return instance

class JobsSummarySerializer(_CollectionSummarySerializer):
    completed = serializers.IntegerField(source='completed_jobs_count', allow_null=True)
    validation = serializers.IntegerField(source='validation_jobs_count', allow_null=True)

    def __init__(self, *, model=models.Job, url_filter_key, **kwargs):
        super().__init__(model=model, url_filter_key=url_filter_key, **kwargs)


class TasksSummarySerializer(_CollectionSummarySerializer):
    pass


class CommentsSummarySerializer(_CollectionSummarySerializer):
    pass

class LabelsSummarySerializer(serializers.Serializer):
    url = serializers.URLField(read_only=True)

    def get_url(self, request, instance):
        filter_key = instance.__class__.__name__.lower() + '_id'
        return reverse('label-list', request=request,
            query_params={ filter_key: instance.id })

    def to_representation(self, instance):
        request = self.context.get('request')
        if not request:
            return None

        return {
            'url': self.get_url(request, instance),
        }

class IssuesSummarySerializer(serializers.Serializer):
    url = serializers.URLField(read_only=True)
    count = serializers.IntegerField(read_only=True)

    def get_url(self, request, instance):
        return reverse('issue-list', request=request,
            query_params={ 'job_id': instance.id })

    def get_count(self, instance):
        return getattr(instance, 'issues__count', 0)

    def to_representation(self, instance):
        request = self.context.get('request')
        if not request:
            return None

        return {
            'url': self.get_url(request, instance),
            'count': self.get_count(instance)
        }


class BasicUserSerializer(serializers.ModelSerializer):
    def validate(self, attrs):
        if hasattr(self, 'initial_data'):
            unknown_keys = set(self.initial_data.keys()) - set(self.fields.keys())
            if unknown_keys:
                if set(['is_staff', 'is_superuser', 'groups']) & unknown_keys:
                    message = 'You do not have permissions to access some of' + \
                        ' these fields: {}'.format(unknown_keys)
                else:
                    message = 'Got unknown fields: {}'.format(unknown_keys)
                raise serializers.ValidationError(message)
        return attrs

    class Meta:
        model = User
        fields = ('url', 'id', 'username', 'first_name', 'last_name')

class UserSerializer(serializers.ModelSerializer):
    groups = serializers.SlugRelatedField(many=True,
        slug_field='name', queryset=Group.objects.all())

    class Meta:
        model = User
        fields = ('url', 'id', 'username', 'first_name', 'last_name', 'email',
            'groups', 'is_staff', 'is_superuser', 'is_active', 'last_login',
            'date_joined')
        read_only_fields = ('last_login', 'date_joined')
        write_only_fields = ('password', )
        extra_kwargs = {
            'last_login': { 'allow_null': True }
        }

class DelimitedStringListField(serializers.ListField):
    def to_representation(self, value):
        return super().to_representation(value.split('\n'))

    def to_internal_value(self, data):
        return '\n'.join(super().to_internal_value(data))

class AttributeSerializer(serializers.ModelSerializer):
    values = DelimitedStringListField(allow_empty=True,
        child=serializers.CharField(allow_blank=True, max_length=200),
    )

    class Meta:
        model = models.AttributeSpec
        fields = ('id', 'name', 'mutable', 'input_type', 'default_value', 'values')

class SublabelSerializer(serializers.ModelSerializer):
    id = serializers.IntegerField(required=False)
    attributes = AttributeSerializer(many=True, source='attributespec_set', default=[],
        help_text="The list of attributes. "
        "If you want to remove an attribute, you need to recreate the label "
        "and specify the remaining attributes.")
    color = serializers.CharField(allow_blank=True, required=False,
        help_text="The hex value for the RGB color. "
        "Will be generated automatically, unless specified explicitly.")
    type = serializers.CharField(allow_blank=True, required=False,
        help_text="Associated annotation type for this label")
    has_parent = serializers.BooleanField(source='has_parent_label', required=False)

    class Meta:
        model = models.Label
        fields = ('id', 'name', 'color', 'attributes', 'type', 'has_parent', )
        read_only_fields = ('parent',)

class SkeletonSerializer(serializers.ModelSerializer):
    id = serializers.IntegerField(required=False)
    svg = serializers.CharField(allow_blank=True, required=False)

    class Meta:
        model = models.Skeleton
        fields = ('id', 'svg',)

class LabelSerializer(SublabelSerializer):
    deleted = serializers.BooleanField(required=False, write_only=True,
        help_text='Delete the label. Only applicable in the PATCH methods of a project or a task.')
    sublabels = SublabelSerializer(many=True, required=False)
    svg = serializers.CharField(allow_blank=True, required=False)
    has_parent = serializers.BooleanField(read_only=True, source='has_parent_label', required=False)

    class Meta:
        model = models.Label
        fields = (
            'id', 'name', 'color', 'attributes', 'deleted', 'type', 'svg',
            'sublabels', 'project_id', 'task_id', 'parent_id', 'has_parent'
        )
        read_only_fields = ('id', 'svg', 'project_id', 'task_id')
        extra_kwargs = {
            'project_id': { 'required': False, 'allow_null': False },
            'task_id': { 'required': False, 'allow_null': False },
            'parent_id': { 'required': False, },
        }

    def to_representation(self, instance):
        label = super().to_representation(instance)
        if label['type'] == str(models.LabelType.SKELETON):
            label['svg'] = instance.skeleton.svg

        # Clean mutually exclusive fields
        if not label.get('task_id'):
            label.pop('task_id', None)
        if not label.get('project_id'):
            label.pop('project_id', None)

        return label

    def __init__(self, *args, **kwargs):
        self._local = kwargs.pop('local', False)
        """
        Indicates that the operation is called from the dedicated ViewSet
        and not from the parent entity, i.e. a project or task.
        """

        super().__init__(*args, **kwargs)

    def validate(self, attrs):
        if self._local and attrs.get('deleted'):
            # NOTE: Navigate clients to the right method
            raise serializers.ValidationError(
                'Labels cannot be deleted by updating in this endpoint. '
                'Please use the DELETE method instead.'
            )

        if attrs.get('deleted') and attrs.get('id') is None:
            raise serializers.ValidationError('Deleted label must have an ID')

        return attrs

    @classmethod
    @transaction.atomic
    def update_label(
        cls,
        validated_data: Dict[str, Any],
        svg: str,
        sublabels: Iterable[Dict[str, Any]],
        *,
        parent_instance: Union[models.Project, models.Task],
        parent_label: Optional[models.Label] = None
    ) -> Optional[models.Label]:
        parent_info, logger = cls._get_parent_info(parent_instance)

        attributes = validated_data.pop('attributespec_set', [])

        if validated_data.get('id') is not None:
            try:
                db_label = models.Label.objects.get(id=validated_data['id'], **parent_info)
            except models.Label.DoesNotExist as exc:
                raise exceptions.NotFound(
                    detail='Not found label with id #{} to change'.format(validated_data['id'])
                ) from exc

            updated_type = validated_data.get('type') or db_label.type
            if str(models.LabelType.SKELETON) in [db_label.type, updated_type]:
                # do not permit changing types from/to skeleton
                logger.warning("Label id {} ({}): an attempt to change label type from {} to {}. "
                    "Changing from or to '{}' is not allowed, the type won't be changed.".format(
                    db_label.id,
                    db_label.name,
                    db_label.type,
                    updated_type,
                    str(models.LabelType.SKELETON),
                ))
            else:
                db_label.type = updated_type

            db_label.name = validated_data.get('name') or db_label.name

            logger.info("Label id {} ({}) was updated".format(db_label.id, db_label.name))
        else:
            try:
                db_label = models.Label.create(
                    name=validated_data.get('name'),
                    type=validated_data.get('type'),
                    parent=parent_label,
                    **parent_info
                )
            except models.InvalidLabel as exc:
                raise exceptions.ValidationError(str(exc)) from exc
            logger.info("New {} label was created".format(db_label.name))

            cls.update_labels(sublabels, parent_instance=parent_instance, parent_label=db_label)

            if db_label.type == str(models.LabelType.SKELETON):
                for db_sublabel in list(db_label.sublabels.all()):
                    svg = svg.replace(
                        f'data-label-name="{db_sublabel.name}"',
                        f'data-label-id="{db_sublabel.id}"'
                    )
                db_skeleton = models.Skeleton.objects.create(root=db_label, svg=svg)
                logger.info(
                    f'label:update Skeleton id:{db_skeleton.id} for label_id:{db_label.id}'
                )

        if validated_data.get('deleted'):
            assert validated_data['id'] # must be checked in the validate()
            db_label.delete()
            return None

        if not validated_data.get('color', None):
            other_label_colors = [
                label.color for label in
                parent_instance.label_set.exclude(id=db_label.id).order_by('id')
            ]
            db_label.color = get_label_color(db_label.name, other_label_colors)
        else:
            db_label.color = validated_data.get('color', db_label.color)

        try:
            db_label.save()
        except models.InvalidLabel as exc:
            raise exceptions.ValidationError(str(exc)) from exc

        for attr in attributes:
            (db_attr, created) = models.AttributeSpec.objects.get_or_create(
                label=db_label, name=attr['name'], defaults=attr
            )
            if created:
                logger.info("New {} attribute for {} label was created"
                    .format(db_attr.name, db_label.name))
            else:
                logger.info("{} attribute for {} label was updated"
                    .format(db_attr.name, db_label.name))

                # FIXME: need to update only "safe" fields
                db_attr.default_value = attr.get('default_value', db_attr.default_value)
                db_attr.mutable = attr.get('mutable', db_attr.mutable)
                db_attr.input_type = attr.get('input_type', db_attr.input_type)
                db_attr.values = attr.get('values', db_attr.values)
                db_attr.save()

        return db_label

    @classmethod
    @transaction.atomic
    def create_labels(cls,
        labels: Iterable[Dict[str, Any]],
        *,
        parent_instance: Union[models.Project, models.Task],
        parent_label: Optional[models.Label] = None
    ):
        parent_info, logger = cls._get_parent_info(parent_instance)

        label_colors = list()

        for label in labels:
            attributes = label.pop('attributespec_set')

            if label.get('id', None):
                del label['id']

            if not label.get('color', None):
                label['color'] = get_label_color(label['name'], label_colors)
            label_colors.append(label['color'])

            sublabels = label.pop('sublabels', [])
            svg = label.pop('svg', '')
            try:
                db_label = models.Label.create(**label, **parent_info, parent=parent_label)
            except models.InvalidLabel as exc:
                raise exceptions.ValidationError(str(exc)) from exc
            logger.info(
                f'label:create Label id:{db_label.id} for spec:{label} '
                f'with sublabels:{sublabels}, parent_label:{parent_label}'
            )

            cls.create_labels(sublabels, parent_instance=parent_instance, parent_label=db_label)

            if db_label.type == str(models.LabelType.SKELETON):
                for db_sublabel in list(db_label.sublabels.all()):
                    svg = svg.replace(
                        f'data-label-name="{db_sublabel.name}"',
                        f'data-label-id="{db_sublabel.id}"'
                    )
                db_skeleton = models.Skeleton.objects.create(root=db_label, svg=svg)
                logger.info(f'label:create Skeleton id:{db_skeleton.id} for label_id:{db_label.id}')

            for attr in attributes:
                if attr.get('id', None):
                    del attr['id']
                models.AttributeSpec.objects.create(label=db_label, **attr)

    @classmethod
    @transaction.atomic
    def update_labels(cls,
        labels: Iterable[Dict[str, Any]],
        *,
        parent_instance: Union[models.Project, models.Task],
        parent_label: Optional[models.Label] = None
    ):
        _, logger = cls._get_parent_info(parent_instance)

        for label in labels:
            sublabels = label.pop('sublabels', [])
            svg = label.pop('svg', '')
            db_label = cls.update_label(label, svg, sublabels,
                parent_instance=parent_instance, parent_label=parent_label
            )
            if db_label:
                logger.info(
                    f'label:update Label id:{db_label.id} for spec:{label} '
                    f'with sublabels:{sublabels}, parent_label:{parent_label}'
                )
            else:
                logger.info(
                    f'label:delete label:{label} with '
                    f'sublabels:{sublabels}, parent_label:{parent_label}'
                )

    @classmethod
    def _get_parent_info(cls, parent_instance: Union[models.Project, models.Task]):
        parent_info = {}
        if isinstance(parent_instance, models.Project):
            parent_info['project'] = parent_instance
            logger = slogger.project[parent_instance.id]
        elif isinstance(parent_instance, models.Task):
            parent_info['task'] = parent_instance
            logger = slogger.task[parent_instance.id]
        else:
            raise TypeError(f"Unexpected parent instance type {type(parent_instance).__name__}")

        return parent_info, logger

    def update(self, instance, validated_data):
        if not self._local:
            return super().update(instance, validated_data)

        # Here we reuse the parent entity logic to make sure everything is done
        # like these entities expect. Initial data (unprocessed) is used to
        # avoid introducing premature changes.
        data = copy(self.initial_data)
        data['id'] = instance.id
        data.setdefault('name', instance.name)
        parent_query = { 'labels': [data] }

        if isinstance(instance.project, models.Project):
            parent_serializer = ProjectWriteSerializer(
                instance=instance.project, data=parent_query, partial=True,
            )
        elif isinstance(instance.task, models.Task):
            parent_serializer = TaskWriteSerializer(
                instance=instance.task, data=parent_query, partial=True,
            )

        parent_serializer.is_valid(raise_exception=True)
        parent_serializer.save()

        self.instance = models.Label.objects.get(pk=instance.pk)
        return self.instance

class StorageSerializer(serializers.ModelSerializer):
    class Meta:
        model = models.Storage
        fields = ('id', 'location', 'cloud_storage_id')

class JobReadSerializer(serializers.ModelSerializer):
    task_id = serializers.ReadOnlyField(source="segment.task.id")
    project_id = serializers.ReadOnlyField(source="get_project_id", allow_null=True)
    guide_id = serializers.ReadOnlyField(source="get_guide_id", allow_null=True)
    start_frame = serializers.ReadOnlyField(source="segment.start_frame")
    stop_frame = serializers.ReadOnlyField(source="segment.stop_frame")
    frame_count = serializers.ReadOnlyField(source="segment.frame_count")
    assignee = BasicUserSerializer(allow_null=True, read_only=True)
    dimension = serializers.CharField(max_length=2, source='segment.task.dimension', read_only=True)
    data_chunk_size = serializers.ReadOnlyField(source='segment.task.data.chunk_size')
    organization = serializers.ReadOnlyField(source='segment.task.organization.id', allow_null=True)
    data_compressed_chunk_type = serializers.ReadOnlyField(source='segment.task.data.compressed_chunk_type')
    mode = serializers.ReadOnlyField(source='segment.task.mode')
    bug_tracker = serializers.CharField(max_length=2000, source='get_bug_tracker',
        allow_null=True, read_only=True)
    labels = LabelsSummarySerializer(source='*')
    issues = IssuesSummarySerializer(source='*')
    target_storage = StorageSerializer(required=False, allow_null=True)
    source_storage = StorageSerializer(required=False, allow_null=True)

    class Meta:
        model = models.Job
        fields = ('url', 'id', 'task_id', 'project_id', 'assignee', 'guide_id',
            'dimension', 'bug_tracker', 'status', 'stage', 'state', 'mode', 'frame_count',
            'start_frame', 'stop_frame', 'data_chunk_size', 'data_compressed_chunk_type',
            'created_date', 'updated_date', 'issues', 'labels', 'type', 'organization',
            'target_storage', 'source_storage')
        read_only_fields = fields

    def to_representation(self, instance):
        data = super().to_representation(instance)
        if instance.segment.type == models.SegmentType.SPECIFIC_FRAMES:
            data['data_compressed_chunk_type'] = models.DataChoice.IMAGESET

        if request := self.context.get('request'):
            perm = TaskPermission.create_scope_view(request, instance.segment.task)
            result = perm.check_access()
            if result.allow:
                data['source_storage'] = StorageSerializer(instance.get_source_storage()).data
                data['target_storage'] = StorageSerializer(instance.get_target_storage()).data

        return data


class JobWriteSerializer(WriteOnceMixin, serializers.ModelSerializer):
    assignee = serializers.IntegerField(allow_null=True, required=False)

    # NOTE: Field variations can be expressed using serializer inheritance, but it is
    # harder to use then: we need to make a manual switch in get_serializer_class()
    # and create an extra serializer type in the API schema.
    # Need to investigate how it can be simplified.
    type = serializers.ChoiceField(choices=models.JobType.choices())

    task_id = serializers.IntegerField()
    frame_selection_method = serializers.ChoiceField(
        choices=models.JobFrameSelectionMethod.choices(), required=False)

    frame_count = serializers.IntegerField(min_value=0, required=False,
        help_text=textwrap.dedent("""\
            The number of frames included in the job.
            Applicable only to the random frame selection
        """))
    seed = serializers.IntegerField(min_value=0, required=False,
        help_text=textwrap.dedent("""\
            The seed value for the random number generator.
            The same value will produce the same frame sets.
            Applicable only to the random frame selection.
            By default, a random value is used.
        """))

    frames = serializers.ListField(child=serializers.IntegerField(min_value=0),
        required=False, help_text=textwrap.dedent("""\
            The list of frame ids. Applicable only to the manual frame selection
        """))

    class Meta:
        model = models.Job
        random_selection_params = ('frame_count', 'seed',)
        manual_selection_params = ('frames',)
        write_once_fields = ('type', 'task_id', 'frame_selection_method',) \
            + random_selection_params + manual_selection_params
        fields = ('assignee', 'stage', 'state', ) + write_once_fields

    def to_representation(self, instance):
        serializer = JobReadSerializer(instance, context=self.context)
        return serializer.data

    @transaction.atomic
    def create(self, validated_data):
        task_id = validated_data.pop('task_id')
        task = models.Task.objects.select_for_update().get(pk=task_id)

        if validated_data["type"] == models.JobType.GROUND_TRUTH:
            if not task.data:
                raise serializers.ValidationError(
                    "This task has no data attached yet. Please set up task data and try again"
                )
            if task.dimension != models.DimensionType.DIM_2D:
                raise serializers.ValidationError(
                    "Ground Truth jobs can only be added in 2d tasks"
                )

            size = task.data.size
            valid_frame_ids = task.data.get_valid_frame_indices()

            frame_selection_method = validated_data.pop("frame_selection_method", None)
            if frame_selection_method == models.JobFrameSelectionMethod.RANDOM_UNIFORM:
                frame_count = validated_data.pop("frame_count")
                if size <= frame_count:
                    raise serializers.ValidationError(
                        f"The number of frames requested ({frame_count}) must be lesser than "
                        f"the number of the task frames ({size})"
                    )

                seed = validated_data.pop("seed", None)

                # The RNG backend must not change to yield reproducible results,
                # so here we specify it explicitly
                from numpy import random
                rng = random.Generator(random.MT19937(seed=seed))
                frames = rng.choice(
                    list(valid_frame_ids), size=frame_count, shuffle=False, replace=False
                ).tolist()
            elif frame_selection_method == models.JobFrameSelectionMethod.MANUAL:
                frames = validated_data.pop("frames")

                if not frames:
                    raise serializers.ValidationError("The list of frames cannot be empty")

                unique_frames = set(frames)
                if len(unique_frames) != len(frames):
                    raise serializers.ValidationError(f"Frames must not repeat")

                invalid_ids = unique_frames.difference(valid_frame_ids)
                if invalid_ids:
                    raise serializers.ValidationError(
                        "The following frames are not included "
                        f"in the task: {','.join(map(str, invalid_ids))}"
                    )
            else:
                raise serializers.ValidationError(
                    f"Unexpected frame selection method '{frame_selection_method}'"
                )

            segment = models.Segment.objects.create(
                start_frame=0,
                stop_frame=task.data.size - 1,
                frames=frames,
                task=task,
                type=models.SegmentType.SPECIFIC_FRAMES,
            )
        else:
            raise serializers.ValidationError(f"Unexpected job type '{validated_data['type']}'")

        validated_data['segment'] = segment

        try:
            job = super().create(validated_data)
        except models.TaskGroundTruthJobsLimitError as ex:
            raise serializers.ValidationError(ex.message) from ex

        job.make_dirs()
        return job

    def update(self, instance, validated_data):
        state = validated_data.get('state')
        stage = validated_data.get('stage')
        if stage:
            if stage == models.StageChoice.ANNOTATION:
                status = models.StatusChoice.ANNOTATION
            elif stage == models.StageChoice.ACCEPTANCE and state == models.StateChoice.COMPLETED:
                status = models.StatusChoice.COMPLETED
            else:
                status = models.StatusChoice.VALIDATION

            validated_data['status'] = status
            if stage != instance.stage and not state:
                validated_data['state'] = models.StateChoice.NEW

        assignee = validated_data.get('assignee')
        if assignee is not None:
            validated_data['assignee'] = User.objects.get(id=assignee)

        instance = super().update(instance, validated_data)

        return instance

class SimpleJobSerializer(serializers.ModelSerializer):
    assignee = BasicUserSerializer(allow_null=True)

    class Meta:
        model = models.Job
        fields = ('url', 'id', 'assignee', 'status', 'stage', 'state', 'type')
        read_only_fields = fields

class SegmentSerializer(serializers.ModelSerializer):
    jobs = SimpleJobSerializer(many=True, source='job_set')
    frames = serializers.ListSerializer(child=serializers.IntegerField(), allow_empty=True)

    class Meta:
        model = models.Segment
        fields = ('start_frame', 'stop_frame', 'jobs', 'type', 'frames')
        read_only_fields = fields

class ClientFileSerializer(serializers.ModelSerializer):
    class Meta:
        model = models.ClientFile
        fields = ('file', )

    # pylint: disable=no-self-use
    def to_internal_value(self, data):
        return {'file': data}

    # pylint: disable=no-self-use
    def to_representation(self, instance):
        if instance:
            upload_dir = instance.data.get_upload_dirname()
            return instance.file.path[len(upload_dir) + 1:]
        else:
            return instance

class ServerFileSerializer(serializers.ModelSerializer):
    class Meta:
        model = models.ServerFile
        fields = ('file', )

    # pylint: disable=no-self-use
    def to_internal_value(self, data):
        return {'file': data}

    # pylint: disable=no-self-use
    def to_representation(self, instance):
        return instance.file if instance else instance

class RemoteFileSerializer(serializers.ModelSerializer):
    class Meta:
        model = models.RemoteFile
        fields = ('file', )

    # pylint: disable=no-self-use
    def to_internal_value(self, data):
        return {'file': data}

    # pylint: disable=no-self-use
    def to_representation(self, instance):
        return instance.file if instance else instance

class RqStatusSerializer(serializers.Serializer):
    state = serializers.ChoiceField(choices=[
        "Queued", "Started", "Finished", "Failed"])
    message = serializers.CharField(allow_blank=True, default="")
    progress = serializers.FloatField(max_value=100, default=0)

class RqIdSerializer(serializers.Serializer):
    rq_id = serializers.CharField(help_text="Request id")


class JobFiles(serializers.ListField):
    """
    Read JobFileMapping docs for more info.
    """

    def __init__(self, *args, **kwargs):
        kwargs.setdefault('child', serializers.CharField(allow_blank=False, max_length=1024))
        kwargs.setdefault('allow_empty', False)
        super().__init__(*args, **kwargs)


class JobFileMapping(serializers.ListField):
    """
    Represents a file-to-job mapping.
    Useful to specify a custom job configuration during task creation.
    This option is not compatible with most other job split-related options.
    Files in the jobs must not overlap or repeat.
    Job file mapping files must be a subset of the input files.
    If directories are specified in server_files, all files obtained by recursive search
    in the specified directories will be used as input files.
    In case of missing items in the input files, an error will be raised.

    Example:
    [

        ["file1.jpg", "file2.jpg"], # job #1 files
        ["file3.png"], # job #2 files
        ["file4.jpg", "file5.png", "file6.bmp"], # job #3 files
    ]
    """

    def __init__(self, *args, **kwargs):
        kwargs.setdefault('child', JobFiles())
        kwargs.setdefault('allow_empty', False)
        kwargs.setdefault('help_text', textwrap.dedent(__class__.__doc__))
        super().__init__(*args, **kwargs)


class DataSerializer(serializers.ModelSerializer):
    """
    Read more about parameters here:
    https://opencv.github.io/cvat/docs/manual/basics/create_an_annotation_task/#advanced-configuration
    """

    image_quality = serializers.IntegerField(min_value=0, max_value=100,
        help_text="Image quality to use during annotation")
    use_zip_chunks = serializers.BooleanField(default=False,
        help_text=textwrap.dedent("""\
            When true, video chunks will be represented as zip archives with decoded video frames.
            When false, video chunks are represented as video segments
        """))
    client_files = ClientFileSerializer(many=True, default=[],
        help_text=textwrap.dedent("""
            Uploaded files.
            Must contain all files from job_file_mapping if job_file_mapping is not empty.
        """))
    server_files = ServerFileSerializer(many=True, default=[],
        help_text=textwrap.dedent("""
            Paths to files from a file share mounted on the server, or from a cloud storage.
            Must contain all files from job_file_mapping if job_file_mapping is not empty.
        """))
    server_files_exclude = serializers.ListField(required=False, default=[],
        child=serializers.CharField(max_length=1024),
        help_text=textwrap.dedent("""\
            Paths to files and directories from a file share mounted on the server, or from a cloud storage
            that should be excluded from the directories specified in server_files.
            This option cannot be used together with filename_pattern.
            The server_files_exclude parameter cannot be used to exclude a part of dataset from an archive.

            Examples:

            Exclude all files from subfolder 'sub/sub_1/sub_2'and single file 'sub/image.jpg' from specified folder:
            server_files = ['sub/'], server_files_exclude = ['sub/sub_1/sub_2/', 'sub/image.jpg']

            Exclude all cloud storage files with prefix 'sub' from the content of manifest file:
            server_files = ['manifest.jsonl'], server_files_exclude = ['sub/']
        """)
    )
    remote_files = RemoteFileSerializer(many=True, default=[],
        help_text=textwrap.dedent("""
            Direct download URLs for files.
            Must contain all files from job_file_mapping if job_file_mapping is not empty.
        """))
    use_cache = serializers.BooleanField(default=False,
        help_text=textwrap.dedent("""\
            Enable or disable task data chunk caching for the task.
            Read more: https://opencv.github.io/cvat/docs/manual/advanced/data_on_fly/
        """))
    copy_data = serializers.BooleanField(default=False, help_text=textwrap.dedent("""\
            Copy data from the server file share to CVAT during the task creation.
            This will create a copy of the data, making the server independent from
            the file share availability
        """))
    cloud_storage_id = serializers.IntegerField(write_only=True, allow_null=True, required=False,
        help_text=textwrap.dedent("""\
            If not null, the files referenced by server_files will be retrieved
            from the cloud storage with the specified ID.
            The cloud storages applicable depend on the context.
            In the user sandbox, only the user sandbox cloud storages can be used.
            In an organization, only the organization cloud storages can be used.
        """))
    filename_pattern = serializers.CharField(allow_null=True, required=False,
        help_text=textwrap.dedent("""\
            A filename filter for cloud storage files
            listed in the manifest. Supports fnmatch wildcards.
            Read more: https://docs.python.org/3/library/fnmatch.html
        """))
    job_file_mapping = JobFileMapping(required=False, write_only=True)

    upload_file_order = serializers.ListField(
        child=serializers.CharField(max_length=1024),
        default=list, allow_empty=True, write_only=True,
        help_text=textwrap.dedent("""\
            Allows to specify file order for client_file uploads.
            Only valid with the "{}" sorting method selected.

            To state that the input files are sent in the correct order,
            pass an empty list.

            If you want to send files in an arbitrary order
            and reorder them afterwards on the server,
            pass the list of file names in the required order.
        """.format(models.SortingMethod.PREDEFINED))
    )

    class Meta:
        model = models.Data
        fields = (
            'chunk_size', 'size', 'image_quality', 'start_frame', 'stop_frame', 'frame_filter',
            'compressed_chunk_type', 'original_chunk_type',
            'client_files', 'server_files', 'remote_files',
            'use_zip_chunks', 'server_files_exclude',
            'cloud_storage_id', 'use_cache', 'copy_data', 'storage_method',
            'storage', 'sorting_method', 'filename_pattern',
            'job_file_mapping', 'upload_file_order',
        )
        extra_kwargs = {
            'chunk_size': { 'help_text': "Maximum number of frames per chunk" },
            'size': { 'help_text': "The number of frames" },
            'start_frame': { 'help_text': "First frame index" },
            'stop_frame': { 'help_text': "Last frame index" },
            'frame_filter': { 'help_text': "Frame filter. The only supported syntax is: 'step=N'" },
        }

    def __init__(self, *args, **kwargs):
        kwargs.setdefault('help_text', self.__doc__)
        super().__init__(*args, **kwargs)

    # pylint: disable=no-self-use
    def validate_frame_filter(self, value):
        match = re.search(r"step\s*=\s*([1-9]\d*)", value)
        if not match:
            raise serializers.ValidationError("Invalid frame filter expression")
        return value

    # pylint: disable=no-self-use
    def validate_chunk_size(self, value):
        if not value > 0:
            raise serializers.ValidationError('Chunk size must be a positive integer')
        return value

    def validate_job_file_mapping(self, value):
        existing_files = set()

        for job_files in value:
            for filename in job_files:
                if filename in existing_files:
                    raise serializers.ValidationError(
                        f"The same file '{filename}' cannot be used multiple "
                        "times in the job file mapping"
                    )

                existing_files.add(filename)

        return value

    # pylint: disable=no-self-use
    def validate(self, attrs):
        if 'start_frame' in attrs and 'stop_frame' in attrs \
            and attrs['start_frame'] > attrs['stop_frame']:
            raise serializers.ValidationError('Stop frame must be more or equal start frame')

        filename_pattern = attrs.get('filename_pattern')
        server_files_exclude = attrs.get('server_files_exclude')
        server_files = attrs.get('server_files', [])

        if filename_pattern and len(list(filter(lambda x: not x['file'].endswith('.jsonl'), server_files))):
            raise serializers.ValidationError('The filename_pattern can only be used with specified manifest or without server_files')

        if filename_pattern and server_files_exclude:
            raise serializers.ValidationError('The filename_pattern and server_files_exclude cannot be used together')

        return attrs

    def create(self, validated_data):
        files = self._pop_data(validated_data)

        db_data = models.Data.objects.create(**validated_data)
        db_data.make_dirs()

        self._create_files(db_data, files)

        db_data.save()
        return db_data

    def update(self, instance, validated_data):
        files = self._pop_data(validated_data)
        for key, value in validated_data.items():
            setattr(instance, key, value)
        self._create_files(instance, files)
        instance.save()
        return instance

    # pylint: disable=no-self-use
    def _pop_data(self, validated_data):
        client_files = validated_data.pop('client_files')
        server_files = validated_data.pop('server_files')
        remote_files = validated_data.pop('remote_files')

        validated_data.pop('job_file_mapping', None) # optional, not present in Data
        validated_data.pop('upload_file_order', None) # optional, not present in Data
        validated_data.pop('server_files_exclude', None) # optional, not present in Data

        for extra_key in { 'use_zip_chunks', 'use_cache', 'copy_data' }:
            validated_data.pop(extra_key)

        files = {'client_files': client_files, 'server_files': server_files, 'remote_files': remote_files}
        return files


    # pylint: disable=no-self-use
    @transaction.atomic
    def _create_files(self, instance, files):
        for files_type, files_model in zip(
            ('client_files', 'server_files', 'remote_files'),
            (models.ClientFile, models.ServerFile, models.RemoteFile),
        ):
            if files_type in files:
                files_model.objects.bulk_create(
                    files_model(data=instance, **f) for f in files[files_type]
                )

<<<<<<< HEAD
=======
class StorageSerializer(serializers.ModelSerializer):
    cloud_storage_id = serializers.IntegerField(required=False, allow_null=True)

    class Meta:
        model = models.Storage
        fields = ('id', 'location', 'cloud_storage_id')

>>>>>>> 3bf88c53
class TaskReadSerializer(serializers.ModelSerializer):
    data_chunk_size = serializers.ReadOnlyField(source='data.chunk_size', required=False)
    data_compressed_chunk_type = serializers.ReadOnlyField(source='data.compressed_chunk_type', required=False)
    data_original_chunk_type = serializers.ReadOnlyField(source='data.original_chunk_type', required=False)
    size = serializers.ReadOnlyField(source='data.size', required=False)
    image_quality = serializers.ReadOnlyField(source='data.image_quality', required=False)
    data = serializers.ReadOnlyField(source='data.id', required=False)
    owner = BasicUserSerializer(required=False, allow_null=True)
    assignee = BasicUserSerializer(allow_null=True, required=False)
    project_id = serializers.IntegerField(required=False, allow_null=True)
    guide_id = serializers.IntegerField(source='annotation_guide.id', required=False, allow_null=True)
    dimension = serializers.CharField(allow_blank=True, required=False)
    target_storage = StorageSerializer(required=False, allow_null=True)
    source_storage = StorageSerializer(required=False, allow_null=True)
    jobs = JobsSummarySerializer(url_filter_key='task_id', source='segment_set')
    labels = LabelsSummarySerializer(source='*')

    class Meta:
        model = models.Task
        fields = ('url', 'id', 'name', 'project_id', 'mode', 'owner', 'assignee',
            'bug_tracker', 'created_date', 'updated_date', 'overlap', 'segment_size',
            'status', 'data_chunk_size', 'data_compressed_chunk_type', 'guide_id',
            'data_original_chunk_type', 'size', 'image_quality', 'data', 'dimension',
            'subset', 'organization', 'target_storage', 'source_storage', 'jobs', 'labels',
        )
        read_only_fields = fields
        extra_kwargs = {
            'organization': { 'allow_null': True },
            'overlap': { 'allow_null': True },
        }


class TaskWriteSerializer(WriteOnceMixin, serializers.ModelSerializer):
    labels = LabelSerializer(many=True, source='label_set', partial=True, required=False)
    owner_id = serializers.IntegerField(write_only=True, allow_null=True, required=False)
    assignee_id = serializers.IntegerField(write_only=True, allow_null=True, required=False)
    project_id = serializers.IntegerField(required=False, allow_null=True)
    target_storage = StorageSerializer(required=False, allow_null=True)
    source_storage = StorageSerializer(required=False, allow_null=True)

    class Meta:
        model = models.Task
        fields = ('url', 'id', 'name', 'project_id', 'owner_id', 'assignee_id',
            'bug_tracker', 'overlap', 'segment_size', 'labels', 'subset',
            'target_storage', 'source_storage',
        )
        write_once_fields = ('overlap', 'segment_size')

    def to_representation(self, instance):
        serializer = TaskReadSerializer(instance, context=self.context)
        return serializer.data

    # pylint: disable=no-self-use
    @transaction.atomic
    def create(self, validated_data):
        project_id = validated_data.get("project_id")
        if not (validated_data.get("label_set") or project_id):
            raise serializers.ValidationError('Label set or project_id must be present')
        if validated_data.get("label_set") and project_id:
            raise serializers.ValidationError('Project must have only one of Label set or project_id')

        project = None
        if project_id:
            try:
                project = models.Project.objects.get(id=project_id)
            except models.Project.DoesNotExist:
                raise serializers.ValidationError(f'The specified project #{project_id} does not exist.')

            if project.organization != validated_data.get('organization'):
                raise serializers.ValidationError(f'The task and its project should be in the same organization.')

        labels = validated_data.pop('label_set', [])

        # configure source/target storages for import/export
        storages = _configure_related_storages({
            'source_storage': validated_data.pop('source_storage', None),
            'target_storage': validated_data.pop('target_storage', None),
        })

        db_task = models.Task.objects.create(
            **storages,
            **validated_data)

        task_path = db_task.get_dirname()
        if os.path.isdir(task_path):
            shutil.rmtree(task_path)

        os.makedirs(db_task.get_task_artifacts_dirname())

        LabelSerializer.create_labels(labels, parent_instance=db_task)

        db_task.save()
        return db_task

    # pylint: disable=no-self-use
    @transaction.atomic
    def update(self, instance, validated_data):
        instance.name = validated_data.get('name', instance.name)
        instance.owner_id = validated_data.get('owner_id', instance.owner_id)
        instance.assignee_id = validated_data.get('assignee_id', instance.assignee_id)
        instance.bug_tracker = validated_data.get('bug_tracker',
            instance.bug_tracker)
        instance.subset = validated_data.get('subset', instance.subset)
        labels = validated_data.get('label_set', [])

        if instance.project_id is None:
            LabelSerializer.update_labels(labels, parent_instance=instance)

        validated_project_id = validated_data.get('project_id')
        if validated_project_id is not None and validated_project_id != instance.project_id:
            project = models.Project.objects.get(id=validated_project_id)
            if project.tasks.count() and project.tasks.first().dimension != instance.dimension:
                raise serializers.ValidationError(f'Dimension ({instance.dimension}) of the task must be the same as other tasks in project ({project.tasks.first().dimension})')

            if instance.project_id is None:
                label_set = instance.label_set.all()
            else:
                label_set = instance.project.label_set.all()

            for old_label in label_set:
                new_label_for_name = list(filter(lambda x: x.get('id', None) == old_label.id, labels))
                if len(new_label_for_name):
                    old_label.name = new_label_for_name[0].get('name', old_label.name)
                try:
                    if old_label.parent:
                        new_label = project.label_set.filter(name=old_label.name, parent__name=old_label.parent.name).first()
                    else:
                        new_label = project.label_set.filter(name=old_label.name).first()
                except ValueError:
                    raise serializers.ValidationError(f'Target project does not have label with name "{old_label.name}"')

                for old_attr in old_label.attributespec_set.all():
                    new_attr = new_label.attributespec_set.filter(name=old_attr.name,
                                                                  values=old_attr.values,
                                                                  input_type=old_attr.input_type).first()
                    if new_attr is None:
                        raise serializers.ValidationError('Target project does not have ' \
                            f'"{old_label.name}" label with "{old_attr.name}" attribute')

                    for (model, model_name) in (
                        (models.LabeledTrackAttributeVal, 'track'),
                        (models.LabeledShapeAttributeVal, 'shape'),
                        (models.LabeledImageAttributeVal, 'image')
                    ):
                        model.objects.filter(**{
                            f'{model_name}__job__segment__task': instance,
                            f'{model_name}__label': old_label,
                            'spec': old_attr
                        }).update(spec=new_attr)

                for model in (models.LabeledTrack, models.LabeledShape, models.LabeledImage):
                    model.objects.filter(job__segment__task=instance, label=old_label).update(
                        label=new_label
                    )

            if instance.project_id is None:
                instance.label_set.all().delete()

            instance.project = project

        # update source and target storages
        _update_related_storages(instance, validated_data)

        instance.save()

        if 'label_set' in validated_data and not instance.project_id:
            self.update_child_objects_on_labels_update(instance)

        return instance

    def update_child_objects_on_labels_update(self, instance: models.Task):
        models.Job.objects.filter(
            updated_date__lt=instance.updated_date, segment__task=instance
        ).update(updated_date=instance.updated_date)

    def validate(self, attrs):
        # When moving task labels can be mapped to one, but when not names must be unique
        if 'project_id' in attrs.keys() and self.instance is not None:
            project_id = attrs.get('project_id')
            if project_id is not None:
                project = models.Project.objects.filter(id=project_id).first()
                if project is None:
                    raise serializers.ValidationError(f'Cannot find project with ID {project_id}')

            # Check that all labels can be mapped
            new_label_names = set()
            old_labels = self.instance.project.label_set.all() if self.instance.project_id else self.instance.label_set.all()
            new_sublabel_names = {}
            for old_label in old_labels:
                new_labels = tuple(filter(lambda x: x.get('id') == old_label.id, attrs.get('label_set', [])))
                if len(new_labels):
                    parent = new_labels[0].get('parent', old_label.parent)
                    if parent:
                        if parent.name not in new_sublabel_names:
                            new_sublabel_names[parent.name] = set()
                        new_sublabel_names[parent.name].add(new_labels[0].get('name', old_label.name))
                    else:
                        new_label_names.add(new_labels[0].get('name', old_label.name))
                else:
                    parent = old_label.parent
                    if parent:
                        if parent.name not in new_sublabel_names:
                            new_sublabel_names[parent.name] = set()
                        new_sublabel_names[parent.name].add(old_label.name)
                    else:
                        new_label_names.add(old_label.name)
            target_project = models.Project.objects.get(id=project_id)
            target_project_label_names = set()
            target_project_sublabel_names = {}
            for label in target_project.label_set.all():
                parent = label.parent
                if parent:
                    if parent.name not in target_project_sublabel_names:
                        target_project_sublabel_names[parent.name] = set()
                    target_project_sublabel_names[parent.name].add(label.name)
                else:
                    target_project_label_names.add(label.name)
            if not new_label_names.issubset(target_project_label_names):
                raise serializers.ValidationError('All task or project label names must be mapped to the target project')

            for label, sublabels in new_sublabel_names.items():
                if sublabels != target_project_sublabel_names.get(label):
                    raise serializers.ValidationError('All task or project label names must be mapped to the target project')

        return attrs

class ProjectReadSerializer(serializers.ModelSerializer):
    owner = BasicUserSerializer(allow_null=True, required=False, read_only=True)
    assignee = BasicUserSerializer(allow_null=True, required=False, read_only=True)
    guide_id = serializers.IntegerField(source='annotation_guide.id', required=False, allow_null=True)
    task_subsets = serializers.ListField(child=serializers.CharField(), required=False, read_only=True)
    dimension = serializers.CharField(max_length=16, required=False, read_only=True, allow_null=True)
    target_storage = StorageSerializer(required=False, allow_null=True, read_only=True)
    source_storage = StorageSerializer(required=False, allow_null=True, read_only=True)
    tasks = TasksSummarySerializer(models.Task, url_filter_key='project_id')
    labels = LabelsSummarySerializer(source='*')

    class Meta:
        model = models.Project
        fields = ('url', 'id', 'name', 'owner', 'assignee', 'guide_id',
            'bug_tracker', 'task_subsets', 'created_date', 'updated_date', 'status',
            'dimension', 'organization', 'target_storage', 'source_storage',
            'tasks', 'labels',
        )
        read_only_fields = fields
        extra_kwargs = { 'organization': { 'allow_null': True } }

    def to_representation(self, instance):
        response = super().to_representation(instance)
        task_subsets = set(instance.tasks.values_list('subset', flat=True))
        task_subsets.discard('')
        response['task_subsets'] = list(task_subsets)
        response['dimension'] = instance.tasks.first().dimension if instance.tasks.count() else None
        return response

class ProjectWriteSerializer(serializers.ModelSerializer):
    labels = LabelSerializer(write_only=True, many=True, source='label_set', partial=True, default=[])
    owner_id = serializers.IntegerField(write_only=True, allow_null=True, required=False)
    assignee_id = serializers.IntegerField(write_only=True, allow_null=True, required=False)
    task_subsets = serializers.ListField(write_only=True, child=serializers.CharField(), required=False)

    target_storage = StorageSerializer(write_only=True, required=False)
    source_storage = StorageSerializer(write_only=True, required=False)

    class Meta:
        model = models.Project
        fields = ('name', 'labels', 'owner_id', 'assignee_id', 'bug_tracker',
            'target_storage', 'source_storage', 'task_subsets',
        )

    def to_representation(self, instance):
        serializer = ProjectReadSerializer(instance, context=self.context)
        return serializer.data

    # pylint: disable=no-self-use
    @transaction.atomic
    def create(self, validated_data):
        labels = validated_data.pop('label_set')

        # configure source/target storages for import/export
        storages = _configure_related_storages({
            'source_storage': validated_data.pop('source_storage', None),
            'target_storage': validated_data.pop('target_storage', None),
        })

        db_project = models.Project.objects.create(
            **storages,
            **validated_data)

        project_path = db_project.get_dirname()
        if os.path.isdir(project_path):
            shutil.rmtree(project_path)
        os.makedirs(project_path)

        LabelSerializer.create_labels(labels, parent_instance=db_project)

        return db_project

    # pylint: disable=no-self-use
    @transaction.atomic
    def update(self, instance, validated_data):
        instance.name = validated_data.get('name', instance.name)
        instance.owner_id = validated_data.get('owner_id', instance.owner_id)
        instance.assignee_id = validated_data.get('assignee_id', instance.assignee_id)
        instance.bug_tracker = validated_data.get('bug_tracker', instance.bug_tracker)
        labels = validated_data.get('label_set', [])

        LabelSerializer.update_labels(labels, parent_instance=instance)

        # update source and target storages
        _update_related_storages(instance, validated_data)

        instance.save()

        if 'label_set' in validated_data:
            self.update_child_objects_on_labels_update(instance)

        return instance

    @transaction.atomic
    def update_child_objects_on_labels_update(self, instance: models.Project):
        models.Task.objects.filter(
            updated_date__lt=instance.updated_date, project=instance
        ).update(updated_date=instance.updated_date)

        models.Job.objects.filter(
            updated_date__lt=instance.updated_date, segment__task__project=instance
        ).update(updated_date=instance.updated_date)


class AboutSerializer(serializers.Serializer):
    name = serializers.CharField(max_length=128)
    description = serializers.CharField(max_length=2048)
    version = serializers.CharField(max_length=64)

class FrameMetaSerializer(serializers.Serializer):
    width = serializers.IntegerField()
    height = serializers.IntegerField()
    name = serializers.CharField(max_length=1024)
    related_files = serializers.IntegerField()

    # for compatibility with version 2.3.0
    has_related_context = serializers.SerializerMethodField()

    @extend_schema_field(serializers.BooleanField)
    def get_has_related_context(self, obj: dict) -> bool:
        return obj['related_files'] != 0

class PluginsSerializer(serializers.Serializer):
    GIT_INTEGRATION = serializers.BooleanField()
    ANALYTICS = serializers.BooleanField()
    MODELS = serializers.BooleanField()
    PREDICT = serializers.BooleanField()

class DataMetaReadSerializer(serializers.ModelSerializer):
    frames = FrameMetaSerializer(many=True, allow_null=True)
    image_quality = serializers.IntegerField(min_value=0, max_value=100)
    deleted_frames = serializers.ListField(child=serializers.IntegerField(min_value=0))
    included_frames = serializers.ListField(
        child=serializers.IntegerField(min_value=0), allow_null=True, required=False,
        help_text=textwrap.dedent("""\
        A list of valid frame ids. The None value means all frames are included.
        """))

    class Meta:
        model = models.Data
        fields = (
            'chunk_size',
            'size',
            'image_quality',
            'start_frame',
            'stop_frame',
            'frame_filter',
            'frames',
            'deleted_frames',
            'included_frames',
        )
        read_only_fields = fields
        extra_kwargs = {
            'size': {
                'help_text': textwrap.dedent("""\
                    The number of frames included. Deleted frames do not affect this value.
                """)
            }
        }

class DataMetaWriteSerializer(serializers.ModelSerializer):
    deleted_frames = serializers.ListField(child=serializers.IntegerField(min_value=0))

    class Meta:
        model = models.Data
        fields = ('deleted_frames',)

class AttributeValSerializer(serializers.Serializer):
    spec_id = serializers.IntegerField()
    value = serializers.CharField(max_length=4096, allow_blank=True)

    def to_internal_value(self, data):
        data['value'] = str(data['value'])
        return super().to_internal_value(data)

class AnnotationSerializer(serializers.Serializer):
    id = serializers.IntegerField(default=None, allow_null=True)
    frame = serializers.IntegerField(min_value=0)
    label_id = serializers.IntegerField(min_value=0)
    group = serializers.IntegerField(min_value=0, allow_null=True, default=None)
    source = serializers.CharField(default='manual')

class LabeledImageSerializer(AnnotationSerializer):
    attributes = AttributeValSerializer(many=True,
        source="labeledimageattributeval_set", default=[])

class OptimizedFloatListField(serializers.ListField):
    '''Default ListField is extremely slow when try to process long lists of points'''

    def __init__(self, *args, **kwargs):
        super().__init__(*args, **kwargs, child=serializers.FloatField())

    def to_internal_value(self, data):
        return self.run_child_validation(data)

    def to_representation(self, data):
        return data

    def run_child_validation(self, data):
        errors = OrderedDict()
        for idx, item in enumerate(data):
            if type(item) not in [int, float]:
                errors[idx] = exceptions.ValidationError('Value must be a float or an integer')

        if not errors:
            return data

        raise exceptions.ValidationError(errors)

class ShapeSerializer(serializers.Serializer):
    type = serializers.ChoiceField(choices=models.ShapeType.choices())
    occluded = serializers.BooleanField(default=False)
    outside = serializers.BooleanField(default=False, required=False)
    z_order = serializers.IntegerField(default=0)
    rotation = serializers.FloatField(default=0, min_value=0, max_value=360)
    points = OptimizedFloatListField(
        allow_empty=True, required=False
    )

class SubLabeledShapeSerializer(ShapeSerializer, AnnotationSerializer):
    attributes = AttributeValSerializer(many=True,
        source="labeledshapeattributeval_set", default=[])

class LabeledShapeSerializer(SubLabeledShapeSerializer):
    elements = SubLabeledShapeSerializer(many=True, required=False)

def _convert_annotation(obj, keys):
    return OrderedDict([(key, obj[key]) for key in keys])

def _convert_attributes(attr_set):
    attr_keys = ['spec_id', 'value']
    return [
        OrderedDict([(key, attr[key]) for key in attr_keys]) for attr in attr_set
    ]

class LabeledImageSerializerFromDB(serializers.BaseSerializer):
    # Use this serializer to export data from the database
    # Because default DRF serializer is too slow on huge collections
    def to_representation(self, instance):
        def convert_tag(tag):
            result = _convert_annotation(tag, ['id', 'label_id', 'frame', 'group', 'source'])
            result['attributes'] = _convert_attributes(tag['labeledimageattributeval_set'])
            return result

        return convert_tag(instance)

class LabeledShapeSerializerFromDB(serializers.BaseSerializer):
    # Use this serializer to export data from the database
    # Because default DRF serializer is too slow on huge collections
    def to_representation(self, instance):
        def convert_shape(shape):
            result = _convert_annotation(shape, [
                'id', 'label_id', 'type', 'frame', 'group', 'source',
                'occluded', 'outside', 'z_order', 'rotation', 'points',
            ])
            result['attributes'] = _convert_attributes(shape['labeledshapeattributeval_set'])
            if shape.get('elements', None) is not None and shape['parent'] is None:
                result['elements'] = [convert_shape(element) for element in shape['elements']]
            return result

        return convert_shape(instance)

class LabeledTrackSerializerFromDB(serializers.BaseSerializer):
    # Use this serializer to export data from the database
    # Because default DRF serializer is too slow on huge collections
    def to_representation(self, instance):
        def convert_track(track):
            shape_keys = [
                'id', 'type', 'frame', 'occluded', 'outside', 'z_order',
                'rotation', 'points', 'trackedshapeattributeval_set',
            ]
            result = _convert_annotation(track, ['id', 'label_id', 'frame', 'group', 'source'])
            result['shapes'] = [_convert_annotation(shape, shape_keys) for shape in track['trackedshape_set']]
            result['attributes'] = _convert_attributes(track['labeledtrackattributeval_set'])
            for shape in result['shapes']:
                shape['attributes'] = _convert_attributes(shape['trackedshapeattributeval_set'])
                shape.pop('trackedshapeattributeval_set', None)
            if track.get('elements', None) is not None and track['parent'] is None:
                result['elements'] = [convert_track(element) for element in track['elements']]
            return result

        return convert_track(instance)

class TrackedShapeSerializer(ShapeSerializer):
    id = serializers.IntegerField(default=None, allow_null=True)
    frame = serializers.IntegerField(min_value=0)
    attributes = AttributeValSerializer(many=True,
        source="trackedshapeattributeval_set", default=[])

class SubLabeledTrackSerializer(AnnotationSerializer):
    shapes = TrackedShapeSerializer(many=True, allow_empty=True,
        source="trackedshape_set")
    attributes = AttributeValSerializer(many=True,
        source="labeledtrackattributeval_set", default=[])

class LabeledTrackSerializer(SubLabeledTrackSerializer):
    elements = SubLabeledTrackSerializer(many=True, required=False)

class LabeledDataSerializer(serializers.Serializer):
    version = serializers.IntegerField(default=0) # TODO: remove
    tags   = LabeledImageSerializer(many=True, default=[])
    shapes = LabeledShapeSerializer(many=True, default=[])
    tracks = LabeledTrackSerializer(many=True, default=[])

class FileInfoSerializer(serializers.Serializer):
    name = serializers.CharField(max_length=1024)
    type = serializers.ChoiceField(choices=["REG", "DIR"])
    mime_type = serializers.CharField(max_length=255)

class AnnotationFileSerializer(serializers.Serializer):
    annotation_file = serializers.FileField()

class DatasetFileSerializer(serializers.Serializer):
    dataset_file = serializers.FileField()

    @staticmethod
    def validate_dataset_file(value):
        if os.path.splitext(value.name)[1] != '.zip':
            raise serializers.ValidationError('Dataset file should be zip archive')
        return value

class TaskFileSerializer(serializers.Serializer):
    task_file = serializers.FileField()

class ProjectFileSerializer(serializers.Serializer):
    project_file = serializers.FileField()

class CommentReadSerializer(serializers.ModelSerializer):
    owner = BasicUserSerializer(allow_null=True, required=False)

    class Meta:
        model = models.Comment
        fields = ('id', 'issue', 'owner', 'message', 'created_date',
            'updated_date')
        read_only_fields = fields

class CommentWriteSerializer(WriteOnceMixin, serializers.ModelSerializer):
    def to_representation(self, instance):
        serializer = CommentReadSerializer(instance, context=self.context)
        return serializer.data

    class Meta:
        model = models.Comment
        fields = ('issue', 'message')
        write_once_fields = ('issue', )


class IssueReadSerializer(serializers.ModelSerializer):
    owner = BasicUserSerializer(allow_null=True, required=False)
    assignee = BasicUserSerializer(allow_null=True, required=False)
    position = serializers.ListField(
        child=serializers.FloatField(), allow_empty=False
    )
    comments = CommentsSummarySerializer(models.Comment, url_filter_key='issue_id')

    class Meta:
        model = models.Issue
        fields = ('id', 'frame', 'position', 'job', 'owner', 'assignee',
            'created_date', 'updated_date', 'resolved', 'comments')
        read_only_fields = fields
        extra_kwargs = {
            'created_date': { 'allow_null': True },
            'updated_date': { 'allow_null': True },
        }


class IssueWriteSerializer(WriteOnceMixin, serializers.ModelSerializer):
    position = serializers.ListField(
        child=serializers.FloatField(), allow_empty=False,
    )
    message = serializers.CharField(style={'base_template': 'textarea.html'})

    def to_representation(self, instance):
        serializer = IssueReadSerializer(instance, context=self.context)
        return serializer.data

    def create(self, validated_data):
        message = validated_data.pop('message')
        db_issue = super().create(validated_data)
        models.Comment.objects.create(issue=db_issue,
            message=message, owner=db_issue.owner)
        return db_issue

    class Meta:
        model = models.Issue
        fields = ('frame', 'position', 'job', 'assignee', 'message', 'resolved')
        write_once_fields = ('frame', 'job', 'message')

class ManifestSerializer(serializers.ModelSerializer):
    class Meta:
        model = models.Manifest
        fields = ('filename', )

    # pylint: disable=no-self-use
    def to_internal_value(self, data):
        return {'filename': data }

    # pylint: disable=no-self-use
    def to_representation(self, instance):
        return instance.filename if instance else instance

class CloudStorageReadSerializer(serializers.ModelSerializer):
    owner = BasicUserSerializer(required=False, allow_null=True)
    manifests = ManifestSerializer(many=True, default=[])
    class Meta:
        model = models.CloudStorage
        exclude = ['credentials']
        read_only_fields = ('created_date', 'updated_date', 'owner', 'organization')
        extra_kwargs = { 'organization': { 'allow_null': True } }

@extend_schema_serializer(
    examples=[
        OpenApiExample(
            'Create AWS S3 cloud storage with credentials',
            description='',
            value={
                'provider_type': models.CloudProviderChoice.AWS_S3,
                'resource': 'somebucket',
                'display_name': 'Bucket',
                'credentials_type': models.CredentialsTypeChoice.KEY_SECRET_KEY_PAIR,
                'key': 'XXX',
                'secret_key': 'XXX',
                'specific_attributes': 'region=eu-central-1',
                'description': 'Some description',
                'manifests': [
                    'manifest.jsonl'
                ],

            },
            request_only=True,
        ),
        OpenApiExample(
            'Create AWS S3 cloud storage without credentials',
            value={
                'provider_type': models.CloudProviderChoice.AWS_S3,
                'resource': 'somebucket',
                'display_name': 'Bucket',
                'credentials_type': models.CredentialsTypeChoice.ANONYMOUS_ACCESS,
                'manifests': [
                    'manifest.jsonl'
                ],
            },
            request_only=True,
        ),
        OpenApiExample(
            'Create Azure cloud storage',
            value={
                'provider_type': models.CloudProviderChoice.AZURE_CONTAINER,
                'resource': 'sonecontainer',
                'display_name': 'Container',
                'credentials_type': models.CredentialsTypeChoice.ACCOUNT_NAME_TOKEN_PAIR,
                'account_name': 'someaccount',
                'session_token': 'xxx',
                'manifests': [
                    'manifest.jsonl'
                ],
            },
            request_only=True,
        ),
        OpenApiExample(
            'Create GCS',
            value={
                'provider_type': models.CloudProviderChoice.GOOGLE_CLOUD_STORAGE,
                'resource': 'somebucket',
                'display_name': 'Bucket',
                'credentials_type': models.CredentialsTypeChoice.KEY_FILE_PATH,
                'key_file': 'file',
                'manifests': [
                    'manifest.jsonl'
                ],
            },
            request_only=True,
        )
    ]
)
class CloudStorageWriteSerializer(serializers.ModelSerializer):
    owner = BasicUserSerializer(required=False)
    session_token = serializers.CharField(max_length=440, allow_blank=True, required=False)
    key = serializers.CharField(max_length=40, allow_blank=True, required=False)
    secret_key = serializers.CharField(max_length=64, allow_blank=True, required=False)
    key_file = serializers.FileField(required=False)
    account_name = serializers.CharField(max_length=24, allow_blank=True, required=False)
    manifests = ManifestSerializer(many=True, default=[])
    connection_string = serializers.CharField(max_length=440, allow_blank=True, required=False)

    class Meta:
        model = models.CloudStorage
        fields = (
            'provider_type', 'resource', 'display_name', 'owner', 'credentials_type',
            'created_date', 'updated_date', 'session_token', 'account_name', 'key',
            'secret_key', 'connection_string', 'key_file', 'specific_attributes', 'description', 'id',
            'manifests', 'organization'
        )
        read_only_fields = ('created_date', 'updated_date', 'owner', 'organization')
        extra_kwargs = { 'organization': { 'allow_null': True } }

    # pylint: disable=no-self-use
    def validate_specific_attributes(self, value):
        if value:
            attributes = value.split('&')
            for attribute in attributes:
                if not len(attribute.split('=')) == 2:
                    raise serializers.ValidationError('Invalid specific attributes')
        return value

    def validate(self, attrs):
        provider_type = attrs.get('provider_type')
        if provider_type == models.CloudProviderChoice.AZURE_CONTAINER:
            if not attrs.get('account_name', '') and not attrs.get('connection_string', ''):
                raise serializers.ValidationError('Account name or connection string for Azure container was not specified')

        # AWS S3: https://docs.aws.amazon.com/AmazonS3/latest/userguide/bucketnamingrules.html?icmpid=docs_amazons3_console
        # Azure Container: https://learn.microsoft.com/en-us/rest/api/storageservices/naming-and-referencing-containers--blobs--and-metadata#container-names
        # GCS: https://cloud.google.com/storage/docs/buckets#naming
        COMMON_ALLOWED_RESOURCE_NAME_SYMBOLS = (
            string.ascii_lowercase + string.digits + "-"
        )
        ALLOWED_RESOURCE_NAME_SYMBOLS = (
            COMMON_ALLOWED_RESOURCE_NAME_SYMBOLS
            if provider_type != models.CloudProviderChoice.GOOGLE_CLOUD_STORAGE
            else COMMON_ALLOWED_RESOURCE_NAME_SYMBOLS + "_"
        )

        # We need to check only basic naming rule
        if (resource := attrs.get("resource")) and (
            diff := (set(resource) - set(ALLOWED_RESOURCE_NAME_SYMBOLS))
        ):
            raise serializers.ValidationError({
                'resource': f"Invalid characters ({','.join(diff)}) were found.",
            })

        return attrs

    def _validate_prefix(self, value: str) -> None:
        if value.startswith('/'):
            raise serializers.ValidationError('Prefix cannot start with forward slash ("/").')
        if '' in value.strip('/').split('/'):
            raise serializers.ValidationError('Prefix cannot contain multiple slashes in a row.')

    @staticmethod
    def _manifests_validation(storage, manifests):
        # check manifest files availability
        for manifest in manifests:
            file_status = storage.get_file_status(manifest)
            if file_status == Status.NOT_FOUND:
                raise serializers.ValidationError({
                    'manifests': "The '{}' file does not exist on '{}' cloud storage" \
                        .format(manifest, storage.name)
                })
            elif file_status == Status.FORBIDDEN:
                raise serializers.ValidationError({
                    'manifests': "The '{}' file does not available on '{}' cloud storage. Access denied" \
                        .format(manifest, storage.name)
                })

    def create(self, validated_data):
        provider_type = validated_data.get('provider_type')
        should_be_created = validated_data.pop('should_be_created', None)

        key_file = validated_data.pop('key_file', None)
        # we need to save it to temporary file to check the granted permissions
        temporary_file = None
        if key_file:
            with NamedTemporaryFile(mode='wb', prefix='cvat', delete=False) as temp_key:
                temp_key.write(key_file.read())
                temporary_file = temp_key.name
            key_file.close()
            del key_file
        credentials = Credentials(
            account_name=validated_data.pop('account_name', ''),
            key=validated_data.pop('key', ''),
            secret_key=validated_data.pop('secret_key', ''),
            session_token=validated_data.pop('session_token', ''),
            key_file_path=temporary_file,
            credentials_type = validated_data.get('credentials_type'),
            connection_string = validated_data.pop('connection_string', '')
        )
        details = {
            'resource': validated_data.get('resource'),
            'credentials': credentials,
            'specific_attributes': parse_specific_attributes(validated_data.get('specific_attributes', ''))
        }

        if (prefix := details['specific_attributes'].get('prefix')):
            self._validate_prefix(prefix)

        storage = get_cloud_storage_instance(cloud_provider=provider_type, **details)
        if should_be_created:
            try:
                storage.create()
            except Exception as ex:
                slogger.glob.warning("Failed with creating storage\n{}".format(str(ex)))
                raise

        storage_status = storage.get_status()
        if storage_status == Status.AVAILABLE:
            manifests = [m.get('filename') for m in validated_data.pop('manifests')]
            self._manifests_validation(storage, manifests)

            db_storage = models.CloudStorage.objects.create(
                credentials=credentials.convert_to_db(),
                **validated_data
            )
            db_storage.save()

            manifest_file_instances = [models.Manifest(filename=manifest, cloud_storage=db_storage) for manifest in manifests]
            models.Manifest.objects.bulk_create(manifest_file_instances)

            cloud_storage_path = db_storage.get_storage_dirname()
            if os.path.isdir(cloud_storage_path):
                shutil.rmtree(cloud_storage_path)
            os.makedirs(cloud_storage_path)

            if temporary_file:
                # so, gcs key file is valid and we need to set correct path to the file
                real_path_to_key_file = db_storage.get_key_file_path()
                shutil.copyfile(temporary_file, real_path_to_key_file)
                os.remove(temporary_file)

                credentials.key_file_path = real_path_to_key_file
                db_storage.credentials = credentials.convert_to_db()
                db_storage.save()
            return db_storage
        elif storage_status == Status.FORBIDDEN:
            field = 'credentials'
            message = 'Cannot create resource {} with specified credentials. Access forbidden.'.format(storage.name)
        else:
            field = 'resource'
            message = 'The resource {} not found. It may have been deleted.'.format(storage.name)
        if temporary_file:
            os.remove(temporary_file)
        slogger.glob.error(message)
        raise serializers.ValidationError({field: message})

    @transaction.atomic
    def update(self, instance, validated_data):
        credentials = Credentials()
        credentials.convert_from_db({
            'type': instance.credentials_type,
            'value': instance.credentials,
        })
        credentials_dict = {k:v for k,v in validated_data.items() if k in {
            'key','secret_key', 'account_name', 'session_token', 'key_file_path',
            'credentials_type'
        }}

        key_file = validated_data.pop('key_file', None)
        temporary_file = None
        if key_file:
            with NamedTemporaryFile(mode='wb', prefix='cvat', delete=False) as temp_key:
                temp_key.write(key_file.read())
                temporary_file = temp_key.name
            credentials_dict['key_file_path'] = temporary_file
            key_file.close()
            del key_file

        if (prefix := parse_specific_attributes(validated_data.get('specific_attributes', '')).get('prefix')):
            self._validate_prefix(prefix)

        credentials.mapping_with_new_values(credentials_dict)
        instance.credentials = credentials.convert_to_db()

        for field in ('credentials_type', 'resource', 'display_name', 'description', 'specific_attributes'):
            if field in validated_data:
                setattr(instance, field, validated_data[field])

        # check cloud storage existing
        details = {
            'resource': instance.resource,
            'credentials': credentials,
            'specific_attributes': parse_specific_attributes(instance.specific_attributes)
        }
        storage = get_cloud_storage_instance(cloud_provider=instance.provider_type, **details)
        storage_status = storage.get_status()
        if storage_status == Status.AVAILABLE:
            new_manifest_names = set(i.get('filename') for i in validated_data.get('manifests', []))
            previous_manifest_names = set(i.filename for i in instance.manifests.all())
            delta_to_delete = tuple(previous_manifest_names - new_manifest_names)
            delta_to_create = tuple(new_manifest_names - previous_manifest_names)
            if delta_to_delete:
                instance.manifests.filter(filename__in=delta_to_delete).delete()
            if delta_to_create:
                # check manifest files existing
                self._manifests_validation(storage, delta_to_create)
                manifest_instances = [models.Manifest(filename=f, cloud_storage=instance) for f in delta_to_create]
                models.Manifest.objects.bulk_create(manifest_instances)
            if temporary_file:
                # so, gcs key file is valid and we need to set correct path to the file
                real_path_to_key_file = instance.get_key_file_path()
                shutil.copyfile(temporary_file, real_path_to_key_file)
                os.remove(temporary_file)

                instance.credentials = real_path_to_key_file
            instance.save()
            return instance
        elif storage_status == Status.FORBIDDEN:
            field = 'credentials'
            message = 'Cannot update resource {} with specified credentials. Access forbidden.'.format(storage.name)
        else:
            field = 'resource'
            message = 'The resource {} not found. It may have been deleted.'.format(storage.name)
        if temporary_file:
            os.remove(temporary_file)
        slogger.glob.error(message)
        raise serializers.ValidationError({field: message})


class CloudStorageContentSerializer(serializers.Serializer):
    next = serializers.CharField(required=False, allow_null=True, allow_blank=True,
        help_text="This token is used to continue listing files in the bucket.")
    content = FileInfoSerializer(many=True)

class RelatedFileSerializer(serializers.ModelSerializer):

    class Meta:
        model = models.RelatedFile
        fields = '__all__'
        read_only_fields = ('path',)


def _update_related_storages(
    instance: Union[models.Project, models.Task],
    validated_data: Dict[str, Any],
) -> None:
    for storage_type in ('source_storage', 'target_storage'):
        new_conf = validated_data.pop(storage_type, None)

        if not new_conf:
            continue

        new_cloud_storage_id = new_conf.get('cloud_storage_id')
        new_location = new_conf.get('location')

        # storage_instance maybe None
        storage_instance = getattr(instance, storage_type)

        if new_cloud_storage_id:
            if new_location and new_location != models.Location.CLOUD_STORAGE:
                raise serializers.ValidationError(
                    f"It is not allowed to specify '{new_location}' location together with cloud storage id"
                )
            elif (
                not new_location
                and getattr(storage_instance, "location", None) != models.Location.CLOUD_STORAGE
            ):
                raise serializers.ValidationError(
                    f"The configuration of {storage_type} is not full"
                )

            if not models.CloudStorage.objects.filter(id=new_cloud_storage_id).exists():
                raise serializers.ValidationError(
                    f"The specified cloud storage {new_cloud_storage_id} does not exist."
                )
        else:
            if new_location == models.Location.CLOUD_STORAGE:
                raise serializers.ValidationError(
                    "Cloud storage was selected as location but its id was not specified"
                )
            elif (
                not new_location
                and getattr(storage_instance, "location", None) == models.Location.CLOUD_STORAGE
                and "cloud_storage_id" in new_conf
            ):
                raise serializers.ValidationError(
                    "It is not allowed to reset a cloud storage id without explicitly resetting a location"
                )

        if not storage_instance:
            storage_instance = models.Storage(**new_conf)
            storage_instance.save()
            setattr(instance, storage_type, storage_instance)
            continue

        storage_instance.location = new_location or storage_instance.location
        storage_instance.cloud_storage_id = new_cloud_storage_id
        storage_instance.save()

def _configure_related_storages(validated_data: Dict[str, Any]) -> Dict[str, Optional[models.Storage]]:
    storages = {
        'source_storage': None,
        'target_storage': None,
    }

    for i in storages:
        if storage_conf := validated_data.get(i):
            if (
                (cloud_storage_id := storage_conf.get('cloud_storage_id')) and
                not models.CloudStorage.objects.filter(id=cloud_storage_id).exists()
            ):
                raise serializers.ValidationError(f'The specified cloud storage {cloud_storage_id} does not exist.')
            storage_instance = models.Storage(**storage_conf)
            storage_instance.save()
            storages[i] = storage_instance
    return storages

class AssetReadSerializer(WriteOnceMixin, serializers.ModelSerializer):
    filename = serializers.CharField(required=True, max_length=1024)
    owner = BasicUserSerializer(required=False)

    class Meta:
        model = models.Asset
        fields = ('uuid', 'filename', 'created_date', 'owner', 'guide_id', )
        read_only_fields = fields

class AssetWriteSerializer(WriteOnceMixin, serializers.ModelSerializer):
    uuid = serializers.CharField(required=False)
    filename = serializers.CharField(required=True, max_length=1024)
    guide_id = serializers.IntegerField(required=True)

    class Meta:
        model = models.Asset
        fields = ('uuid', 'filename', 'created_date', 'guide_id', )
        write_once_fields = ('uuid', 'filename', 'created_date', 'guide_id', )

class AnnotationGuideReadSerializer(WriteOnceMixin, serializers.ModelSerializer):
    class Meta:
        model = models.AnnotationGuide
        fields = ('id', 'task_id', 'project_id', 'created_date', 'updated_date', 'markdown', )
        read_only_fields = fields

class AnnotationGuideWriteSerializer(WriteOnceMixin, serializers.ModelSerializer):
    project_id = serializers.IntegerField(required=False, allow_null=True)
    task_id = serializers.IntegerField(required=False, allow_null=True)

    @transaction.atomic
    def create(self, validated_data):
        project_id = validated_data.get("project_id", None)
        task_id = validated_data.get("task_id", None)
        if project_id is None and task_id is None:
            raise serializers.ValidationError('One of project_id or task_id must be specified')
        if project_id is not None and task_id is not None:
            raise serializers.ValidationError('Both project_id and task_id must not be specified')

        project = None
        task = None
        if project_id is not None:
            try:
                project = models.Project.objects.get(id=project_id)
            except models.Project.DoesNotExist:
                raise serializers.ValidationError(f'The specified project #{project_id} does not exist.')

        if task_id is not None:
            try:
                task = models.Task.objects.get(id=task_id)
            except models.Task.DoesNotExist:
                raise serializers.ValidationError(f'The specified task #{task_id} does not exist.')
        db_data = models.AnnotationGuide.objects.create(**validated_data, project = project, task = task)
        return db_data

    @transaction.atomic
    def save(self, **kwargs):
        instance = super().save(**kwargs)
        def _update_assets(guide):
            md_assets = []
            current_assets = list(guide.assets.all())
            markdown = guide.markdown

            # pylint: disable=anomalous-backslash-in-string
            pattern = re.compile(r'\(/api/assets/([0-9a-fA-F]{8}-[0-9a-fA-F]{4}-[0-9a-fA-F]{4}-[0-9a-fA-F]{4}-[0-9a-fA-F]{12})\)')
            results = re.findall(pattern, markdown)

            for asset_id in results:
                db_asset = models.Asset.objects.get(pk=asset_id)
                if db_asset.guide_id != guide.id:
                    raise serializers.ValidationError('Asset is already related to another guide')
                md_assets.append(db_asset)

            for current_asset in current_assets:
                if current_asset not in md_assets:
                    current_asset.delete()

        _update_assets(instance)
        return instance


    class Meta:
        model = models.AnnotationGuide
        fields = ('id', 'task_id', 'project_id', 'markdown', )<|MERGE_RESOLUTION|>--- conflicted
+++ resolved
@@ -542,6 +542,8 @@
         return self.instance
 
 class StorageSerializer(serializers.ModelSerializer):
+    cloud_storage_id = serializers.IntegerField(required=False, allow_null=True)
+
     class Meta:
         model = models.Storage
         fields = ('id', 'location', 'cloud_storage_id')
@@ -1045,16 +1047,6 @@
                     files_model(data=instance, **f) for f in files[files_type]
                 )
 
-<<<<<<< HEAD
-=======
-class StorageSerializer(serializers.ModelSerializer):
-    cloud_storage_id = serializers.IntegerField(required=False, allow_null=True)
-
-    class Meta:
-        model = models.Storage
-        fields = ('id', 'location', 'cloud_storage_id')
-
->>>>>>> 3bf88c53
 class TaskReadSerializer(serializers.ModelSerializer):
     data_chunk_size = serializers.ReadOnlyField(source='data.chunk_size', required=False)
     data_compressed_chunk_type = serializers.ReadOnlyField(source='data.compressed_chunk_type', required=False)
