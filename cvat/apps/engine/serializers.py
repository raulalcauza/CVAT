--- conflicted
+++ resolved
@@ -103,12 +103,9 @@
         else:
             db_label = models.Label.objects.create(name=validated_data.get('name'), **instance)
             logger.info("New {} label was created".format(db_label.name))
-<<<<<<< HEAD
-=======
         if validated_data.get('deleted') == True:
             db_label.delete()
             return
->>>>>>> c3fb14bf
         if not validated_data.get('color', None):
             label_names = [l.name for l in
                 instance[tuple(instance.keys())[0]].label_set.exclude(id=db_label.id).order_by('id')
