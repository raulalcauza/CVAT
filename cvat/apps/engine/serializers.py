# Copyright (C) 2019-2022 Intel Corporation
# Copyright (C) 2022-2023 CVAT.ai Corporation
#
# SPDX-License-Identifier: MIT

from copy import copy
from inspect import isclass
import os
import re
import shutil

from tempfile import NamedTemporaryFile
import textwrap
from typing import Any, Dict, Iterable, Optional, OrderedDict, Union

from rest_framework import serializers, exceptions
from django.contrib.auth.models import User, Group
from django.db import transaction

from cvat.apps.dataset_manager.formats.utils import get_label_color
from cvat.apps.engine import models
from cvat.apps.engine.cloud_provider import get_cloud_storage_instance, Credentials, Status
from cvat.apps.engine.log import ServerLogManager
from cvat.apps.engine.utils import parse_specific_attributes, build_field_filter_params, get_list_view_name, reverse

from drf_spectacular.utils import OpenApiExample, extend_schema_field, extend_schema_serializer

slogger = ServerLogManager(__name__)

class WriteOnceMixin:
    """
    Adds support for write once fields to serializers.

    To use it, specify a list of fields as `write_once_fields` on the
    serializer's Meta:
    ```
    class Meta:
        model = SomeModel
        fields = '__all__'
        write_once_fields = ('collection', )
    ```

    Now the fields in `write_once_fields` can be set during POST (create),
    but cannot be changed afterwards via PUT or PATCH (update).
    Inspired by http://stackoverflow.com/a/37487134/627411.
    """

    def get_fields(self):
        fields = super().get_fields()

        # We're only interested in PATCH and PUT.
        if 'update' in getattr(self.context.get('view'), 'action', ''):
            fields = self._update_write_once_fields(fields)

        return fields

    def _update_write_once_fields(self, fields):
        """
        Set all fields in `Meta.write_once_fields` to read_only.
        """

        write_once_fields = getattr(self.Meta, 'write_once_fields', None)
        if not write_once_fields:
            return fields

        if not isinstance(write_once_fields, (list, tuple)):
            raise TypeError(
                'The `write_once_fields` option must be a list or tuple. '
                'Got {}.'.format(type(write_once_fields).__name__)
            )

        for field_name in write_once_fields:
            fields[field_name].read_only = True

        return fields


@extend_schema_field(serializers.URLField)
class HyperlinkedEndpointSerializer(serializers.Serializer):
    key_field = 'pk'

    def __init__(self, view_name=None, *, filter_key=None, **kwargs):
        if isclass(view_name) and issubclass(view_name, models.models.Model):
            view_name = get_list_view_name(view_name)
        elif not isinstance(view_name, str):
            raise TypeError(view_name)

        kwargs['read_only'] = True
        super().__init__(**kwargs)

        self.view_name = view_name
        self.filter_key = filter_key

    def get_attribute(self, instance):
        return instance

    def to_representation(self, instance):
        request = self.context.get('request')
        if not request:
            return None

        return serializers.Hyperlink(
            reverse(self.view_name, request=request,
                query_params=build_field_filter_params(
                    self.filter_key, getattr(instance, self.key_field)
            )),
            instance
        )


class _CollectionSummarySerializer(serializers.Serializer):
    # This class isn't recommended for direct use in public serializers
    # because it produces too generic description in the schema.
    # Consider creating a dedicated inherited class instead.

    count = serializers.IntegerField(default=0)

    def __init__(self, model, *, url_filter_key, **kwargs):
        super().__init__(**kwargs)
        self._collection_key = self.source
        self._model = model
        self._url_filter_key = url_filter_key

    def bind(self, field_name, parent):
        super().bind(field_name, parent)
        self._collection_key = self._collection_key or self.source
        self._model = self._model or type(self.parent)

    def get_fields(self):
        fields = super().get_fields()
        fields['url'] = HyperlinkedEndpointSerializer(self._model, filter_key=self._url_filter_key)
        fields['count'].source = self._collection_key + '.count'
        return fields

    def get_attribute(self, instance):
        return instance

class JobsSummarySerializer(_CollectionSummarySerializer):
    completed = serializers.IntegerField(source='completed_jobs_count', allow_null=True)
    validation = serializers.IntegerField(source='validation_jobs_count', allow_null=True)

    def __init__(self, *, model=models.Job, url_filter_key, **kwargs):
        super().__init__(model=model, url_filter_key=url_filter_key, **kwargs)


class TasksSummarySerializer(_CollectionSummarySerializer):
    pass


class CommentsSummarySerializer(_CollectionSummarySerializer):
    pass

class LabelsSummarySerializer(serializers.Serializer):
    url = serializers.URLField(read_only=True)

    def get_url(self, request, instance):
        filter_key = instance.__class__.__name__.lower() + '_id'
        return reverse('label-list', request=request,
            query_params={ filter_key: instance.id })

    def to_representation(self, instance):
        request = self.context.get('request')
        if not request:
            return None

        return {
            'url': self.get_url(request, instance),
        }

class IssuesSummarySerializer(serializers.Serializer):
    url = serializers.URLField(read_only=True)
    count = serializers.IntegerField(read_only=True)

    def get_url(self, request, instance):
        return reverse('issue-list', request=request,
            query_params={ 'job_id': instance.id })

    def get_count(self, instance):
        return getattr(instance, 'issues__count', 0)

    def to_representation(self, instance):
        request = self.context.get('request')
        if not request:
            return None

        return {
            'url': self.get_url(request, instance),
            'count': self.get_count(instance)
        }


class BasicUserSerializer(serializers.ModelSerializer):
    def validate(self, attrs):
        if hasattr(self, 'initial_data'):
            unknown_keys = set(self.initial_data.keys()) - set(self.fields.keys())
            if unknown_keys:
                if set(['is_staff', 'is_superuser', 'groups']) & unknown_keys:
                    message = 'You do not have permissions to access some of' + \
                        ' these fields: {}'.format(unknown_keys)
                else:
                    message = 'Got unknown fields: {}'.format(unknown_keys)
                raise serializers.ValidationError(message)
        return attrs

    class Meta:
        model = User
        fields = ('url', 'id', 'username', 'first_name', 'last_name')

class UserSerializer(serializers.ModelSerializer):
    groups = serializers.SlugRelatedField(many=True,
        slug_field='name', queryset=Group.objects.all())

    class Meta:
        model = User
        fields = ('url', 'id', 'username', 'first_name', 'last_name', 'email',
            'groups', 'is_staff', 'is_superuser', 'is_active', 'last_login',
            'date_joined')
        read_only_fields = ('last_login', 'date_joined')
        write_only_fields = ('password', )
        extra_kwargs = {
            'last_login': { 'allow_null': True }
        }

class DelimitedStringListField(serializers.ListField):
    def to_representation(self, value):
        return super().to_representation(value.split('\n'))

    def to_internal_value(self, data):
        return '\n'.join(super().to_internal_value(data))

class AttributeSerializer(serializers.ModelSerializer):
    values = DelimitedStringListField(allow_empty=True,
        child=serializers.CharField(allow_blank=True, max_length=200),
    )

    class Meta:
        model = models.AttributeSpec
        fields = ('id', 'name', 'mutable', 'input_type', 'default_value', 'values')

class SublabelSerializer(serializers.ModelSerializer):
    id = serializers.IntegerField(required=False)
    attributes = AttributeSerializer(many=True, source='attributespec_set', default=[],
        help_text="The list of attributes. "
        "If you want to remove an attribute, you need to recreate the label "
        "and specify the remaining attributes.")
    color = serializers.CharField(allow_blank=True, required=False,
        help_text="The hex value for the RGB color. "
        "Will be generated automatically, unless specified explicitly.")
    type = serializers.CharField(allow_blank=True, required=False,
        help_text="Associated annotation type for this label")
    has_parent = serializers.BooleanField(source='has_parent_label', required=False)

    class Meta:
        model = models.Label
        fields = ('id', 'name', 'color', 'attributes', 'type', 'has_parent', )
        read_only_fields = ('parent',)

class SkeletonSerializer(serializers.ModelSerializer):
    id = serializers.IntegerField(required=False)
    svg = serializers.CharField(allow_blank=True, required=False)

    class Meta:
        model = models.Skeleton
        fields = ('id', 'svg',)

class LabelSerializer(SublabelSerializer):
    deleted = serializers.BooleanField(required=False, write_only=True,
        help_text='Delete the label. Only applicable in the PATCH methods of a project or a task.')
    sublabels = SublabelSerializer(many=True, required=False)
    svg = serializers.CharField(allow_blank=True, required=False)
    has_parent = serializers.BooleanField(read_only=True, source='has_parent_label', required=False)

    class Meta:
        model = models.Label
        fields = (
            'id', 'name', 'color', 'attributes', 'deleted', 'type', 'svg',
            'sublabels', 'project_id', 'task_id', 'parent_id', 'has_parent'
        )
        read_only_fields = ('id', 'svg', 'project_id', 'task_id')
        extra_kwargs = {
            'project_id': { 'required': False, 'allow_null': False },
            'task_id': { 'required': False, 'allow_null': False },
            'parent_id': { 'required': False, },
        }

    def to_representation(self, instance):
        label = super().to_representation(instance)
        if label['type'] == str(models.LabelType.SKELETON):
            label['svg'] = instance.skeleton.svg

        # Clean mutually exclusive fields
        if not label.get('task_id'):
            label.pop('task_id', None)
        if not label.get('project_id'):
            label.pop('project_id', None)

        return label

    def __init__(self, *args, **kwargs):
        self._local = kwargs.pop('local', False)
        """
        Indicates that the operation is called from the dedicated ViewSet
        and not from the parent entity, i.e. a project or task.
        """

        super().__init__(*args, **kwargs)

    def validate(self, attrs):
        if self._local and attrs.get('deleted'):
            # NOTE: Navigate clients to the right method
            raise serializers.ValidationError(
                'Labels cannot be deleted by updating in this endpoint. '
                'Please use the DELETE method instead.'
            )

        if attrs.get('deleted') and attrs.get('id') is None:
            raise serializers.ValidationError('Deleted label must have an ID')

        return attrs

    @classmethod
    @transaction.atomic
    def update_label(
        cls,
        validated_data: Dict[str, Any],
        svg: str,
        sublabels: Iterable[Dict[str, Any]],
        *,
        parent_instance: Union[models.Project, models.Task],
        parent_label: Optional[models.Label] = None
    ) -> Optional[models.Label]:
        parent_info, logger = cls._get_parent_info(parent_instance)

        attributes = validated_data.pop('attributespec_set', [])

        if validated_data.get('id') is not None:
            try:
                db_label = models.Label.objects.get(id=validated_data['id'], **parent_info)
            except models.Label.DoesNotExist as exc:
                raise exceptions.NotFound(
                    detail='Not found label with id #{} to change'.format(validated_data['id'])
                ) from exc

            updated_type = validated_data.get('type') or db_label.type
            if str(models.LabelType.SKELETON) in [db_label.type, updated_type]:
                # do not permit changing types from/to skeleton
                logger.warning("Label id {} ({}): an attempt to change label type from {} to {}. "
                    "Changing from or to '{}' is not allowed, the type won't be changed.".format(
                    db_label.id,
                    db_label.name,
                    db_label.type,
                    updated_type,
                    str(models.LabelType.SKELETON),
                ))
            else:
                db_label.type = updated_type

            db_label.name = validated_data.get('name') or db_label.name

            logger.info("Label id {} ({}) was updated".format(db_label.id, db_label.name))
        else:
            try:
                db_label = models.Label.create(
                    name=validated_data.get('name'),
                    type=validated_data.get('type'),
                    parent=parent_label,
                    **parent_info
                )
            except models.InvalidLabel as exc:
                raise exceptions.ValidationError(str(exc)) from exc
            logger.info("New {} label was created".format(db_label.name))

            cls.update_labels(sublabels, parent_instance=parent_instance, parent_label=db_label)

            if db_label.type == str(models.LabelType.SKELETON):
                for db_sublabel in list(db_label.sublabels.all()):
                    svg = svg.replace(
                        f'data-label-name="{db_sublabel.name}"',
                        f'data-label-id="{db_sublabel.id}"'
                    )
                db_skeleton = models.Skeleton.objects.create(root=db_label, svg=svg)
                logger.info(
                    f'label:update Skeleton id:{db_skeleton.id} for label_id:{db_label.id}'
                )

        if validated_data.get('deleted'):
            assert validated_data['id'] # must be checked in the validate()
            db_label.delete()
            return None

        if not validated_data.get('color', None):
            other_label_colors = [
                label.color for label in
                parent_instance.label_set.exclude(id=db_label.id).order_by('id')
            ]
            db_label.color = get_label_color(db_label.name, other_label_colors)
        else:
            db_label.color = validated_data.get('color', db_label.color)

        try:
            db_label.save()
        except models.InvalidLabel as exc:
            raise exceptions.ValidationError(str(exc)) from exc

        for attr in attributes:
            (db_attr, created) = models.AttributeSpec.objects.get_or_create(
                label=db_label, name=attr['name'], defaults=attr
            )
            if created:
                logger.info("New {} attribute for {} label was created"
                    .format(db_attr.name, db_label.name))
            else:
                logger.info("{} attribute for {} label was updated"
                    .format(db_attr.name, db_label.name))

                # FIXME: need to update only "safe" fields
                db_attr.default_value = attr.get('default_value', db_attr.default_value)
                db_attr.mutable = attr.get('mutable', db_attr.mutable)
                db_attr.input_type = attr.get('input_type', db_attr.input_type)
                db_attr.values = attr.get('values', db_attr.values)
                db_attr.save()

        return db_label

    @classmethod
    @transaction.atomic
    def create_labels(cls,
        labels: Iterable[Dict[str, Any]],
        *,
        parent_instance: Union[models.Project, models.Task],
        parent_label: Optional[models.Label] = None
    ):
        parent_info, logger = cls._get_parent_info(parent_instance)

        label_colors = list()

        for label in labels:
            attributes = label.pop('attributespec_set')

            if label.get('id', None):
                del label['id']

            if not label.get('color', None):
                label['color'] = get_label_color(label['name'], label_colors)
            label_colors.append(label['color'])

            sublabels = label.pop('sublabels', [])
            svg = label.pop('svg', '')
            try:
                db_label = models.Label.create(**label, **parent_info, parent=parent_label)
            except models.InvalidLabel as exc:
                raise exceptions.ValidationError(str(exc)) from exc
            logger.info(
                f'label:create Label id:{db_label.id} for spec:{label} '
                f'with sublabels:{sublabels}, parent_label:{parent_label}'
            )

            cls.create_labels(sublabels, parent_instance=parent_instance, parent_label=db_label)

            if db_label.type == str(models.LabelType.SKELETON):
                for db_sublabel in list(db_label.sublabels.all()):
                    svg = svg.replace(
                        f'data-label-name="{db_sublabel.name}"',
                        f'data-label-id="{db_sublabel.id}"'
                    )
                db_skeleton = models.Skeleton.objects.create(root=db_label, svg=svg)
                logger.info(f'label:create Skeleton id:{db_skeleton.id} for label_id:{db_label.id}')

            for attr in attributes:
                if attr.get('id', None):
                    del attr['id']
                models.AttributeSpec.objects.create(label=db_label, **attr)

    @classmethod
    @transaction.atomic
    def update_labels(cls,
        labels: Iterable[Dict[str, Any]],
        *,
        parent_instance: Union[models.Project, models.Task],
        parent_label: Optional[models.Label] = None
    ):
        _, logger = cls._get_parent_info(parent_instance)

        for label in labels:
            sublabels = label.pop('sublabels', [])
            svg = label.pop('svg', '')
            db_label = cls.update_label(label, svg, sublabels,
                parent_instance=parent_instance, parent_label=parent_label
            )
            if db_label:
                logger.info(
                    f'label:update Label id:{db_label.id} for spec:{label} '
                    f'with sublabels:{sublabels}, parent_label:{parent_label}'
                )
            else:
                logger.info(
                    f'label:delete label:{label} with '
                    f'sublabels:{sublabels}, parent_label:{parent_label}'
                )

    @classmethod
    def _get_parent_info(cls, parent_instance: Union[models.Project, models.Task]):
        parent_info = {}
        if isinstance(parent_instance, models.Project):
            parent_info['project'] = parent_instance
            logger = slogger.project[parent_instance.id]
        elif isinstance(parent_instance, models.Task):
            parent_info['task'] = parent_instance
            logger = slogger.task[parent_instance.id]
        else:
            raise TypeError(f"Unexpected parent instance type {type(parent_instance).__name__}")

        return parent_info, logger

    def update(self, instance, validated_data):
        if not self._local:
            return super().update(instance, validated_data)

        # Here we reuse the parent entity logic to make sure everything is done
        # like these entities expect. Initial data (unprocessed) is used to
        # avoid introducing premature changes.
        data = copy(self.initial_data)
        data['id'] = instance.id
        data.setdefault('name', instance.name)
        parent_query = { 'labels': [data] }

        if isinstance(instance.project, models.Project):
            parent_serializer = ProjectWriteSerializer(
                instance=instance.project, data=parent_query, partial=True,
            )
        elif isinstance(instance.task, models.Task):
            parent_serializer = TaskWriteSerializer(
                instance=instance.task, data=parent_query, partial=True,
            )

        parent_serializer.is_valid(raise_exception=True)
        parent_serializer.save()

        self.instance = models.Label.objects.get(pk=instance.pk)
        return self.instance


class JobReadSerializer(serializers.ModelSerializer):
    task_id = serializers.ReadOnlyField(source="segment.task.id")
    project_id = serializers.ReadOnlyField(source="get_project_id", allow_null=True)
    guide_id = serializers.ReadOnlyField(source="get_guide_id", allow_null=True)
    start_frame = serializers.ReadOnlyField(source="segment.start_frame")
    stop_frame = serializers.ReadOnlyField(source="segment.stop_frame")
    frame_count = serializers.ReadOnlyField(source="segment.frame_count")
    assignee = BasicUserSerializer(allow_null=True, read_only=True)
    dimension = serializers.CharField(max_length=2, source='segment.task.dimension', read_only=True)
    data_chunk_size = serializers.ReadOnlyField(source='segment.task.data.chunk_size')
    organization = serializers.ReadOnlyField(source='segment.task.organization.id', allow_null=True)
    data_compressed_chunk_type = serializers.ReadOnlyField(source='segment.task.data.compressed_chunk_type')
    mode = serializers.ReadOnlyField(source='segment.task.mode')
    bug_tracker = serializers.CharField(max_length=2000, source='get_bug_tracker',
        allow_null=True, read_only=True)
    labels = LabelsSummarySerializer(source='*')
    issues = IssuesSummarySerializer(source='*')

    class Meta:
        model = models.Job
        fields = ('url', 'id', 'task_id', 'project_id', 'assignee', 'guide_id',
            'dimension', 'bug_tracker', 'status', 'stage', 'state', 'mode', 'frame_count',
            'start_frame', 'stop_frame', 'data_chunk_size', 'data_compressed_chunk_type',
            'created_date', 'updated_date', 'issues', 'labels', 'type', 'organization')
        read_only_fields = fields

    def to_representation(self, instance):
        data = super().to_representation(instance)
        if instance.segment.type == models.SegmentType.SPECIFIC_FRAMES:
            data['data_compressed_chunk_type'] = models.DataChoice.IMAGESET
        return data


class JobWriteSerializer(WriteOnceMixin, serializers.ModelSerializer):
    assignee = serializers.IntegerField(allow_null=True, required=False)

    # NOTE: Field variations can be expressed using serializer inheritance, but it is
    # harder to use then: we need to make a manual switch in get_serializer_class()
    # and create an extra serializer type in the API schema.
    # Need to investigate how it can be simplified.
    type = serializers.ChoiceField(choices=models.JobType.choices())

    task_id = serializers.IntegerField()
    frame_selection_method = serializers.ChoiceField(
        choices=models.JobFrameSelectionMethod.choices(), required=False)

    frame_count = serializers.IntegerField(min_value=0, required=False,
        help_text=textwrap.dedent("""\
            The number of frames included in the job.
            Applicable only to the random frame selection
        """))
    seed = serializers.IntegerField(min_value=0, required=False,
        help_text=textwrap.dedent("""\
            The seed value for the random number generator.
            The same value will produce the same frame sets.
            Applicable only to the random frame selection.
            By default, a random value is used.
        """))

    frames = serializers.ListField(child=serializers.IntegerField(min_value=0),
        required=False, help_text=textwrap.dedent("""\
            The list of frame ids. Applicable only to the manual frame selection
        """))

    class Meta:
        model = models.Job
        random_selection_params = ('frame_count', 'seed',)
        manual_selection_params = ('frames',)
        write_once_fields = ('type', 'task_id', 'frame_selection_method',) \
            + random_selection_params + manual_selection_params
        fields = ('assignee', 'stage', 'state', ) + write_once_fields

    def to_representation(self, instance):
        serializer = JobReadSerializer(instance, context=self.context)
        return serializer.data

    @transaction.atomic
    def create(self, validated_data):
        task_id = validated_data.pop('task_id')
        task = models.Task.objects.get(pk=task_id)

        if validated_data["type"] == models.JobType.GROUND_TRUTH:
            if not task.data:
                raise serializers.ValidationError(
                    "This task has no data attached yet. Please set up task data and try again"
                )
            if task.dimension != models.DimensionType.DIM_2D:
                raise serializers.ValidationError(
                    "Ground Truth jobs can only be added in 2d tasks"
                )

            size = task.data.size
            valid_frame_ids = task.data.get_valid_frame_indices()

            frame_selection_method = validated_data.pop("frame_selection_method", None)
            if frame_selection_method == models.JobFrameSelectionMethod.RANDOM_UNIFORM:
                frame_count = validated_data.pop("frame_count")
                if size <= frame_count:
                    raise serializers.ValidationError(
                        f"The number of frames requested ({frame_count}) must be lesser than "
                        f"the number of the task frames ({size})"
                    )

                seed = validated_data.pop("seed", None)

                # The RNG backend must not change to yield reproducible results,
                # so here we specify it explicitly
                from numpy import random
                rng = random.Generator(random.MT19937(seed=seed))
                frames = rng.choice(
                    list(valid_frame_ids), size=frame_count, shuffle=False, replace=False
                ).tolist()
            elif frame_selection_method == models.JobFrameSelectionMethod.MANUAL:
                frames = validated_data.pop("frames")

                if not frames:
                    raise serializers.ValidationError("The list of frames cannot be empty")

                unique_frames = set(frames)
                if len(unique_frames) != len(frames):
                    raise serializers.ValidationError(f"Frames must not repeat")

                invalid_ids = unique_frames.difference(valid_frame_ids)
                if invalid_ids:
                    raise serializers.ValidationError(
                        "The following frames are not included "
                        f"in the task: {','.join(map(str, invalid_ids))}"
                    )
            else:
                raise serializers.ValidationError(
                    f"Unexpected frame selection method '{frame_selection_method}'"
                )

            segment = models.Segment.objects.create(
                start_frame=0,
                stop_frame=task.data.size - 1,
                frames=frames,
                task=task,
                type=models.SegmentType.SPECIFIC_FRAMES,
            )
        else:
            raise serializers.ValidationError(f"Unexpected job type '{validated_data['type']}'")

        validated_data['segment'] = segment

        try:
            job = super().create(validated_data)
        except models.TaskGroundTruthJobsLimitError as ex:
            raise serializers.ValidationError(ex.message) from ex

        job.make_dirs()
        return job

    def update(self, instance, validated_data):
        state = validated_data.get('state')
        stage = validated_data.get('stage')
        if stage:
            if stage == models.StageChoice.ANNOTATION:
                status = models.StatusChoice.ANNOTATION
            elif stage == models.StageChoice.ACCEPTANCE and state == models.StateChoice.COMPLETED:
                status = models.StatusChoice.COMPLETED
            else:
                status = models.StatusChoice.VALIDATION

            validated_data['status'] = status
            if stage != instance.stage and not state:
                validated_data['state'] = models.StateChoice.NEW

        assignee = validated_data.get('assignee')
        if assignee is not None:
            validated_data['assignee'] = User.objects.get(id=assignee)

        instance = super().update(instance, validated_data)

        return instance

class SimpleJobSerializer(serializers.ModelSerializer):
    assignee = BasicUserSerializer(allow_null=True)

    class Meta:
        model = models.Job
        fields = ('url', 'id', 'assignee', 'status', 'stage', 'state', 'type')
        read_only_fields = fields

class SegmentSerializer(serializers.ModelSerializer):
    jobs = SimpleJobSerializer(many=True, source='job_set')
    frames = serializers.ListSerializer(child=serializers.IntegerField(), allow_empty=True)

    class Meta:
        model = models.Segment
        fields = ('start_frame', 'stop_frame', 'jobs', 'type', 'frames')
        read_only_fields = fields

class ClientFileSerializer(serializers.ModelSerializer):
    class Meta:
        model = models.ClientFile
        fields = ('file', )

    # pylint: disable=no-self-use
    def to_internal_value(self, data):
        return {'file': data}

    # pylint: disable=no-self-use
    def to_representation(self, instance):
        if instance:
            upload_dir = instance.data.get_upload_dirname()
            return instance.file.path[len(upload_dir) + 1:]
        else:
            return instance

class ServerFileSerializer(serializers.ModelSerializer):
    class Meta:
        model = models.ServerFile
        fields = ('file', )

    # pylint: disable=no-self-use
    def to_internal_value(self, data):
        return {'file': data}

    # pylint: disable=no-self-use
    def to_representation(self, instance):
        return instance.file if instance else instance

class RemoteFileSerializer(serializers.ModelSerializer):
    class Meta:
        model = models.RemoteFile
        fields = ('file', )

    # pylint: disable=no-self-use
    def to_internal_value(self, data):
        return {'file': data}

    # pylint: disable=no-self-use
    def to_representation(self, instance):
        return instance.file if instance else instance

class RqStatusSerializer(serializers.Serializer):
    state = serializers.ChoiceField(choices=[
        "Queued", "Started", "Finished", "Failed"])
    message = serializers.CharField(allow_blank=True, default="")
    progress = serializers.FloatField(max_value=100, default=0)

class RqIdSerializer(serializers.Serializer):
    rq_id = serializers.CharField(help_text="Request id")


class JobFiles(serializers.ListField):
    """
    Read JobFileMapping docs for more info.
    """

    def __init__(self, *args, **kwargs):
        kwargs.setdefault('child', serializers.CharField(allow_blank=False, max_length=1024))
        kwargs.setdefault('allow_empty', False)
        super().__init__(*args, **kwargs)


class JobFileMapping(serializers.ListField):
    """
    Represents a file-to-job mapping.
    Useful to specify a custom job configuration during task creation.
    This option is not compatible with most other job split-related options.
    Files in the jobs must not overlap or repeat.
    Job file mapping files must be a subset of the input files.
    If directories are specified in server_files, all files obtained by recursive search
    in the specified directories will be used as input files.
    In case of missing items in the input files, an error will be raised.

    Example:
    [

        ["file1.jpg", "file2.jpg"], # job #1 files
        ["file3.png"], # job #2 files
        ["file4.jpg", "file5.png", "file6.bmp"], # job #3 files
    ]
    """

    def __init__(self, *args, **kwargs):
        kwargs.setdefault('child', JobFiles())
        kwargs.setdefault('allow_empty', False)
        kwargs.setdefault('help_text', textwrap.dedent(__class__.__doc__))
        super().__init__(*args, **kwargs)


class DataSerializer(serializers.ModelSerializer):
    """
    Read more about parameters here:
    https://opencv.github.io/cvat/docs/manual/basics/create_an_annotation_task/#advanced-configuration
    """

    image_quality = serializers.IntegerField(min_value=0, max_value=100,
        help_text="Image quality to use during annotation")
    use_zip_chunks = serializers.BooleanField(default=False,
        help_text=textwrap.dedent("""\
            When true, video chunks will be represented as zip archives with decoded video frames.
            When false, video chunks are represented as video segments
        """))
    client_files = ClientFileSerializer(many=True, default=[],
        help_text=textwrap.dedent("""
            Uploaded files.
            Must contain all files from job_file_mapping if job_file_mapping is not empty.
        """))
    server_files = ServerFileSerializer(many=True, default=[],
        help_text=textwrap.dedent("""
            Paths to files from a file share mounted on the server, or from a cloud storage.
            Must contain all files from job_file_mapping if job_file_mapping is not empty.
        """))
    server_files_exclude = serializers.ListField(required=False, default=[],
        child=serializers.CharField(max_length=1024),
        help_text=textwrap.dedent("""\
            Paths to files and directories from a file share mounted on the server, or from a cloud storage
            that should be excluded from the directories specified in server_files.
            This option cannot be used together with filename_pattern.
            The server_files_exclude parameter cannot be used to exclude a part of dataset from an archive.

            Examples:

            Exclude all files from subfolder 'sub/sub_1/sub_2'and single file 'sub/image.jpg' from specified folder:
            server_files = ['sub/'], server_files_exclude = ['sub/sub_1/sub_2/', 'sub/image.jpg']

            Exclude all cloud storage files with prefix 'sub' from the content of manifest file:
            server_files = ['manifest.jsonl'], server_files_exclude = ['sub/']
        """)
    )
    remote_files = RemoteFileSerializer(many=True, default=[],
        help_text=textwrap.dedent("""
            Direct download URLs for files.
            Must contain all files from job_file_mapping if job_file_mapping is not empty.
        """))
    use_cache = serializers.BooleanField(default=False,
        help_text=textwrap.dedent("""\
            Enable or disable task data chunk caching for the task.
            Read more: https://opencv.github.io/cvat/docs/manual/advanced/data_on_fly/
        """))
    copy_data = serializers.BooleanField(default=False, help_text=textwrap.dedent("""\
            Copy data from the server file share to CVAT during the task creation.
            This will create a copy of the data, making the server independent from
            the file share availability
        """))
    cloud_storage_id = serializers.IntegerField(write_only=True, allow_null=True, required=False,
        help_text=textwrap.dedent("""\
            If not null, the files referenced by server_files will be retrieved
            from the cloud storage with the specified ID.
            The cloud storages applicable depend on the context.
            In the user sandbox, only the user sandbox cloud storages can be used.
            In an organization, only the organization cloud storages can be used.
        """))
    filename_pattern = serializers.CharField(allow_null=True, required=False,
        help_text=textwrap.dedent("""\
            A filename filter for cloud storage files
            listed in the manifest. Supports fnmatch wildcards.
            Read more: https://docs.python.org/3/library/fnmatch.html
        """))
    job_file_mapping = JobFileMapping(required=False, write_only=True)

    upload_file_order = serializers.ListField(
        child=serializers.CharField(max_length=1024),
        default=list, allow_empty=True, write_only=True,
        help_text=textwrap.dedent("""\
            Allows to specify file order for client_file uploads.
            Only valid with the "{}" sorting method selected.

            To state that the input files are sent in the correct order,
            pass an empty list.

            If you want to send files in an arbitrary order
            and reorder them afterwards on the server,
            pass the list of file names in the required order.
        """.format(models.SortingMethod.PREDEFINED))
    )

    class Meta:
        model = models.Data
        fields = (
            'chunk_size', 'size', 'image_quality', 'start_frame', 'stop_frame', 'frame_filter',
            'compressed_chunk_type', 'original_chunk_type',
            'client_files', 'server_files', 'remote_files',
            'use_zip_chunks', 'server_files_exclude',
            'cloud_storage_id', 'use_cache', 'copy_data', 'storage_method',
            'storage', 'sorting_method', 'filename_pattern',
            'job_file_mapping', 'upload_file_order',
        )
        extra_kwargs = {
            'chunk_size': { 'help_text': "Maximum number of frames per chunk" },
            'size': { 'help_text': "The number of frames" },
            'start_frame': { 'help_text': "First frame index" },
            'stop_frame': { 'help_text': "Last frame index" },
            'frame_filter': { 'help_text': "Frame filter. The only supported syntax is: 'step=N'" },
        }

    def __init__(self, *args, **kwargs):
        kwargs.setdefault('help_text', self.__doc__)
        super().__init__(*args, **kwargs)

    # pylint: disable=no-self-use
    def validate_frame_filter(self, value):
        match = re.search(r"step\s*=\s*([1-9]\d*)", value)
        if not match:
            raise serializers.ValidationError("Invalid frame filter expression")
        return value

    # pylint: disable=no-self-use
    def validate_chunk_size(self, value):
        if not value > 0:
            raise serializers.ValidationError('Chunk size must be a positive integer')
        return value

    def validate_job_file_mapping(self, value):
        existing_files = set()

        for job_files in value:
            for filename in job_files:
                if filename in existing_files:
                    raise serializers.ValidationError(
                        f"The same file '{filename}' cannot be used multiple "
                        "times in the job file mapping"
                    )

                existing_files.add(filename)

        return value

    # pylint: disable=no-self-use
    def validate(self, attrs):
        if 'start_frame' in attrs and 'stop_frame' in attrs \
            and attrs['start_frame'] > attrs['stop_frame']:
            raise serializers.ValidationError('Stop frame must be more or equal start frame')

        filename_pattern = attrs.get('filename_pattern')
        server_files_exclude = attrs.get('server_files_exclude')
        server_files = attrs.get('server_files', [])

        if filename_pattern and len(list(filter(lambda x: not x['file'].endswith('.jsonl'), server_files))):
            raise serializers.ValidationError('The filename_pattern can only be used with specified manifest or without server_files')

        if filename_pattern and server_files_exclude:
            raise serializers.ValidationError('The filename_pattern and server_files_exclude cannot be used together')

        return attrs

    def create(self, validated_data):
        files = self._pop_data(validated_data)

        db_data = models.Data.objects.create(**validated_data)
        db_data.make_dirs()

        self._create_files(db_data, files)

        db_data.save()
        return db_data

    def update(self, instance, validated_data):
        files = self._pop_data(validated_data)
        for key, value in validated_data.items():
            setattr(instance, key, value)
        self._create_files(instance, files)
        instance.save()
        return instance

    # pylint: disable=no-self-use
    def _pop_data(self, validated_data):
        client_files = validated_data.pop('client_files')
        server_files = validated_data.pop('server_files')
        remote_files = validated_data.pop('remote_files')

        validated_data.pop('job_file_mapping', None) # optional, not present in Data
        validated_data.pop('upload_file_order', None) # optional, not present in Data
        validated_data.pop('server_files_exclude', None) # optional, not present in Data

        for extra_key in { 'use_zip_chunks', 'use_cache', 'copy_data' }:
            validated_data.pop(extra_key)

        files = {'client_files': client_files, 'server_files': server_files, 'remote_files': remote_files}
        return files


    # pylint: disable=no-self-use
    def _create_files(self, instance, files):
        if 'client_files' in files:
            client_objects = []
            for f in files['client_files']:
                client_file = models.ClientFile(data=instance, **f)
                client_objects.append(client_file)
            models.ClientFile.objects.bulk_create(client_objects)

        if 'server_files' in files:
            for f in files['server_files']:
                server_file = models.ServerFile(data=instance, **f)
                server_file.save()

        if 'remote_files' in files:
            for f in files['remote_files']:
                remote_file = models.RemoteFile(data=instance, **f)
                remote_file.save()

class StorageSerializer(serializers.ModelSerializer):
    class Meta:
        model = models.Storage
        fields = ('id', 'location', 'cloud_storage_id')

class TaskReadSerializer(serializers.ModelSerializer):
    data_chunk_size = serializers.ReadOnlyField(source='data.chunk_size', required=False)
    data_compressed_chunk_type = serializers.ReadOnlyField(source='data.compressed_chunk_type', required=False)
    data_original_chunk_type = serializers.ReadOnlyField(source='data.original_chunk_type', required=False)
    size = serializers.ReadOnlyField(source='data.size', required=False)
    image_quality = serializers.ReadOnlyField(source='data.image_quality', required=False)
    data = serializers.ReadOnlyField(source='data.id', required=False)
    owner = BasicUserSerializer(required=False, allow_null=True)
    assignee = BasicUserSerializer(allow_null=True, required=False)
    project_id = serializers.IntegerField(required=False, allow_null=True)
    guide_id = serializers.IntegerField(source='annotation_guide.id', required=False, allow_null=True)
    dimension = serializers.CharField(allow_blank=True, required=False)
    target_storage = StorageSerializer(required=False, allow_null=True)
    source_storage = StorageSerializer(required=False, allow_null=True)
    jobs = JobsSummarySerializer(url_filter_key='task_id', source='segment_set')
    labels = LabelsSummarySerializer(source='*')

    class Meta:
        model = models.Task
        fields = ('url', 'id', 'name', 'project_id', 'mode', 'owner', 'assignee',
            'bug_tracker', 'created_date', 'updated_date', 'overlap', 'segment_size',
            'status', 'data_chunk_size', 'data_compressed_chunk_type', 'guide_id',
            'data_original_chunk_type', 'size', 'image_quality', 'data', 'dimension',
            'subset', 'organization', 'target_storage', 'source_storage', 'jobs', 'labels',
        )
        read_only_fields = fields
        extra_kwargs = {
            'organization': { 'allow_null': True },
            'overlap': { 'allow_null': True },
        }


class TaskWriteSerializer(WriteOnceMixin, serializers.ModelSerializer):
    labels = LabelSerializer(many=True, source='label_set', partial=True, required=False)
    owner_id = serializers.IntegerField(write_only=True, allow_null=True, required=False)
    assignee_id = serializers.IntegerField(write_only=True, allow_null=True, required=False)
    project_id = serializers.IntegerField(required=False, allow_null=True)
    target_storage = StorageSerializer(required=False, allow_null=True)
    source_storage = StorageSerializer(required=False, allow_null=True)

    class Meta:
        model = models.Task
        fields = ('url', 'id', 'name', 'project_id', 'owner_id', 'assignee_id',
            'bug_tracker', 'overlap', 'segment_size', 'labels', 'subset',
            'target_storage', 'source_storage',
        )
        write_once_fields = ('overlap', 'segment_size')

    def to_representation(self, instance):
        serializer = TaskReadSerializer(instance, context=self.context)
        return serializer.data

    # pylint: disable=no-self-use
    @transaction.atomic
    def create(self, validated_data):
        project_id = validated_data.get("project_id")
        if not (validated_data.get("label_set") or project_id):
            raise serializers.ValidationError('Label set or project_id must be present')
        if validated_data.get("label_set") and project_id:
            raise serializers.ValidationError('Project must have only one of Label set or project_id')

        project = None
        if project_id:
            try:
                project = models.Project.objects.get(id=project_id)
            except models.Project.DoesNotExist:
                raise serializers.ValidationError(f'The specified project #{project_id} does not exist.')

            if project.organization != validated_data.get('organization'):
                raise serializers.ValidationError(f'The task and its project should be in the same organization.')

        labels = validated_data.pop('label_set', [])

        # configure source/target storages for import/export
        storages = _configure_related_storages({
            'source_storage': validated_data.pop('source_storage', None),
            'target_storage': validated_data.pop('target_storage', None),
        })

        db_task = models.Task.objects.create(
            **storages,
            **validated_data)

        task_path = db_task.get_dirname()
        if os.path.isdir(task_path):
            shutil.rmtree(task_path)

        os.makedirs(db_task.get_task_artifacts_dirname())

        LabelSerializer.create_labels(labels, parent_instance=db_task)

        db_task.save()
        return db_task

    # pylint: disable=no-self-use
    @transaction.atomic
    def update(self, instance, validated_data):
        instance.name = validated_data.get('name', instance.name)
        instance.owner_id = validated_data.get('owner_id', instance.owner_id)
        instance.assignee_id = validated_data.get('assignee_id', instance.assignee_id)
        instance.bug_tracker = validated_data.get('bug_tracker',
            instance.bug_tracker)
        instance.subset = validated_data.get('subset', instance.subset)
        labels = validated_data.get('label_set', [])

        if instance.project_id is None:
            LabelSerializer.update_labels(labels, parent_instance=instance)

        validated_project_id = validated_data.get('project_id')
        if validated_project_id is not None and validated_project_id != instance.project_id:
            project = models.Project.objects.get(id=validated_project_id)
            if project.tasks.count() and project.tasks.first().dimension != instance.dimension:
                raise serializers.ValidationError(f'Dimension ({instance.dimension}) of the task must be the same as other tasks in project ({project.tasks.first().dimension})')

            if instance.project_id is None:
                label_set = instance.label_set.all()
            else:
                label_set = instance.project.label_set.all()

            for old_label in label_set:
                new_label_for_name = list(filter(lambda x: x.get('id', None) == old_label.id, labels))
                if len(new_label_for_name):
                    old_label.name = new_label_for_name[0].get('name', old_label.name)
                try:
                    if old_label.parent:
                        new_label = project.label_set.filter(name=old_label.name, parent__name=old_label.parent.name).first()
                    else:
                        new_label = project.label_set.filter(name=old_label.name).first()
                except ValueError:
                    raise serializers.ValidationError(f'Target project does not have label with name "{old_label.name}"')

                for old_attr in old_label.attributespec_set.all():
                    new_attr = new_label.attributespec_set.filter(name=old_attr.name,
                                                                  values=old_attr.values,
                                                                  input_type=old_attr.input_type).first()
                    if new_attr is None:
                        raise serializers.ValidationError('Target project does not have ' \
                            f'"{old_label.name}" label with "{old_attr.name}" attribute')

                    for (model, model_name) in (
                        (models.LabeledTrackAttributeVal, 'track'),
                        (models.LabeledShapeAttributeVal, 'shape'),
                        (models.LabeledImageAttributeVal, 'image')
                    ):
                        model.objects.filter(**{
                            f'{model_name}__job__segment__task': instance,
                            f'{model_name}__label': old_label,
                            'spec': old_attr
                        }).update(spec=new_attr)

                for model in (models.LabeledTrack, models.LabeledShape, models.LabeledImage):
                    model.objects.filter(job__segment__task=instance, label=old_label).update(
                        label=new_label
                    )

            if instance.project_id is None:
                instance.label_set.all().delete()

            instance.project = project

        # update source and target storages
        _update_related_storages(instance, validated_data)

        instance.save()
<<<<<<< HEAD

        if 'label_set' in validated_data and not instance.project_id:
            self.update_child_objects_on_labels_update(instance)

        instance.task_labels_count = instance.label_set.filter(
            parent__isnull=True).count()
        instance.proj_labels_count = instance.project.label_set.filter(
            parent__isnull=True).count() if instance.project else 0
=======
>>>>>>> 8197cd21
        return instance

    def update_child_objects_on_labels_update(self, instance: models.Task):
        models.Job.objects.filter(
            updated_date__lt=instance.updated_date
        ).update(updated_date=instance.updated_date)

    def validate(self, attrs):
        # When moving task labels can be mapped to one, but when not names must be unique
        if 'project_id' in attrs.keys() and self.instance is not None:
            project_id = attrs.get('project_id')
            if project_id is not None:
                project = models.Project.objects.filter(id=project_id).first()
                if project is None:
                    raise serializers.ValidationError(f'Cannot find project with ID {project_id}')

            # Check that all labels can be mapped
            new_label_names = set()
            old_labels = self.instance.project.label_set.all() if self.instance.project_id else self.instance.label_set.all()
            new_sublabel_names = {}
            for old_label in old_labels:
                new_labels = tuple(filter(lambda x: x.get('id') == old_label.id, attrs.get('label_set', [])))
                if len(new_labels):
                    parent = new_labels[0].get('parent', old_label.parent)
                    if parent:
                        if parent.name not in new_sublabel_names:
                            new_sublabel_names[parent.name] = set()
                        new_sublabel_names[parent.name].add(new_labels[0].get('name', old_label.name))
                    else:
                        new_label_names.add(new_labels[0].get('name', old_label.name))
                else:
                    parent = old_label.parent
                    if parent:
                        if parent.name not in new_sublabel_names:
                            new_sublabel_names[parent.name] = set()
                        new_sublabel_names[parent.name].add(old_label.name)
                    else:
                        new_label_names.add(old_label.name)
            target_project = models.Project.objects.get(id=project_id)
            target_project_label_names = set()
            target_project_sublabel_names = {}
            for label in target_project.label_set.all():
                parent = label.parent
                if parent:
                    if parent.name not in target_project_sublabel_names:
                        target_project_sublabel_names[parent.name] = set()
                    target_project_sublabel_names[parent.name].add(label.name)
                else:
                    target_project_label_names.add(label.name)
            if not new_label_names.issubset(target_project_label_names):
                raise serializers.ValidationError('All task or project label names must be mapped to the target project')

            for label, sublabels in new_sublabel_names.items():
                if sublabels != target_project_sublabel_names.get(label):
                    raise serializers.ValidationError('All task or project label names must be mapped to the target project')

        return attrs

class ProjectReadSerializer(serializers.ModelSerializer):
    owner = BasicUserSerializer(allow_null=True, required=False, read_only=True)
    assignee = BasicUserSerializer(allow_null=True, required=False, read_only=True)
    guide_id = serializers.IntegerField(source='annotation_guide.id', required=False, allow_null=True)
    task_subsets = serializers.ListField(child=serializers.CharField(), required=False, read_only=True)
    dimension = serializers.CharField(max_length=16, required=False, read_only=True, allow_null=True)
    target_storage = StorageSerializer(required=False, allow_null=True, read_only=True)
    source_storage = StorageSerializer(required=False, allow_null=True, read_only=True)
    tasks = TasksSummarySerializer(models.Task, url_filter_key='project_id')
    labels = LabelsSummarySerializer(source='*')

    class Meta:
        model = models.Project
        fields = ('url', 'id', 'name', 'owner', 'assignee', 'guide_id',
            'bug_tracker', 'task_subsets', 'created_date', 'updated_date', 'status',
            'dimension', 'organization', 'target_storage', 'source_storage',
            'tasks', 'labels',
        )
        read_only_fields = fields
        extra_kwargs = { 'organization': { 'allow_null': True } }

    def to_representation(self, instance):
        response = super().to_representation(instance)
        task_subsets = set(instance.tasks.values_list('subset', flat=True))
        task_subsets.discard('')
        response['task_subsets'] = list(task_subsets)
        response['dimension'] = instance.tasks.first().dimension if instance.tasks.count() else None
        return response

class ProjectWriteSerializer(serializers.ModelSerializer):
    labels = LabelSerializer(write_only=True, many=True, source='label_set', partial=True, default=[])
    owner_id = serializers.IntegerField(write_only=True, allow_null=True, required=False)
    assignee_id = serializers.IntegerField(write_only=True, allow_null=True, required=False)
    task_subsets = serializers.ListField(write_only=True, child=serializers.CharField(), required=False)

    target_storage = StorageSerializer(write_only=True, required=False)
    source_storage = StorageSerializer(write_only=True, required=False)

    class Meta:
        model = models.Project
        fields = ('name', 'labels', 'owner_id', 'assignee_id', 'bug_tracker',
            'target_storage', 'source_storage', 'task_subsets',
        )

    def to_representation(self, instance):
        serializer = ProjectReadSerializer(instance, context=self.context)
        return serializer.data

    # pylint: disable=no-self-use
    @transaction.atomic
    def create(self, validated_data):
        labels = validated_data.pop('label_set')

        # configure source/target storages for import/export
        storages = _configure_related_storages({
            'source_storage': validated_data.pop('source_storage', None),
            'target_storage': validated_data.pop('target_storage', None),
        })

        db_project = models.Project.objects.create(
            **storages,
            **validated_data)

        project_path = db_project.get_dirname()
        if os.path.isdir(project_path):
            shutil.rmtree(project_path)
        os.makedirs(project_path)

        LabelSerializer.create_labels(labels, parent_instance=db_project)

        return db_project

    # pylint: disable=no-self-use
    @transaction.atomic
    def update(self, instance, validated_data):
        instance.name = validated_data.get('name', instance.name)
        instance.owner_id = validated_data.get('owner_id', instance.owner_id)
        instance.assignee_id = validated_data.get('assignee_id', instance.assignee_id)
        instance.bug_tracker = validated_data.get('bug_tracker', instance.bug_tracker)
        labels = validated_data.get('label_set', [])

        LabelSerializer.update_labels(labels, parent_instance=instance)

        # update source and target storages
        _update_related_storages(instance, validated_data)

        instance.save()
<<<<<<< HEAD
        if 'label_set' in validated_data:
            self.update_child_objects_on_labels_update(instance)

        instance.proj_labels_count = instance.label_set.filter(parent__isnull=True).count()

=======
>>>>>>> 8197cd21
        return instance

    @transaction.atomic
    def update_child_objects_on_labels_update(self, instance: models.Project):
        models.Task.objects.filter(
            updated_date__lt=instance.updated_date
        ).update(updated_date=instance.updated_date)

        models.Job.objects.filter(
            updated_date__lt=instance.updated_date
        ).update(updated_date=instance.updated_date)


class AboutSerializer(serializers.Serializer):
    name = serializers.CharField(max_length=128)
    description = serializers.CharField(max_length=2048)
    version = serializers.CharField(max_length=64)

class FrameMetaSerializer(serializers.Serializer):
    width = serializers.IntegerField()
    height = serializers.IntegerField()
    name = serializers.CharField(max_length=1024)
    related_files = serializers.IntegerField()

    # for compatibility with version 2.3.0
    has_related_context = serializers.SerializerMethodField()

    @extend_schema_field(serializers.BooleanField)
    def get_has_related_context(self, obj: dict) -> bool:
        return obj['related_files'] != 0

class PluginsSerializer(serializers.Serializer):
    GIT_INTEGRATION = serializers.BooleanField()
    ANALYTICS = serializers.BooleanField()
    MODELS = serializers.BooleanField()
    PREDICT = serializers.BooleanField()

class DataMetaReadSerializer(serializers.ModelSerializer):
    frames = FrameMetaSerializer(many=True, allow_null=True)
    image_quality = serializers.IntegerField(min_value=0, max_value=100)
    deleted_frames = serializers.ListField(child=serializers.IntegerField(min_value=0))
    included_frames = serializers.ListField(
        child=serializers.IntegerField(min_value=0), allow_null=True, required=False,
        help_text=textwrap.dedent("""\
        A list of valid frame ids. The None value means all frames are included.
        """))

    class Meta:
        model = models.Data
        fields = (
            'chunk_size',
            'size',
            'image_quality',
            'start_frame',
            'stop_frame',
            'frame_filter',
            'frames',
            'deleted_frames',
            'included_frames',
        )
        read_only_fields = fields
        extra_kwargs = {
            'size': {
                'help_text': textwrap.dedent("""\
                    The number of frames included. Deleted frames do not affect this value.
                """)
            }
        }

class DataMetaWriteSerializer(serializers.ModelSerializer):
    deleted_frames = serializers.ListField(child=serializers.IntegerField(min_value=0))

    class Meta:
        model = models.Data
        fields = ('deleted_frames',)

class AttributeValSerializer(serializers.Serializer):
    spec_id = serializers.IntegerField()
    value = serializers.CharField(max_length=4096, allow_blank=True)

    def to_internal_value(self, data):
        data['value'] = str(data['value'])
        return super().to_internal_value(data)

class AnnotationSerializer(serializers.Serializer):
    id = serializers.IntegerField(default=None, allow_null=True)
    frame = serializers.IntegerField(min_value=0)
    label_id = serializers.IntegerField(min_value=0)
    group = serializers.IntegerField(min_value=0, allow_null=True, default=None)
    source = serializers.CharField(default='manual')

class LabeledImageSerializer(AnnotationSerializer):
    attributes = AttributeValSerializer(many=True,
        source="labeledimageattributeval_set", default=[])

class OptimizedFloatListField(serializers.ListField):
    '''Default ListField is extremely slow when try to process long lists of points'''

    def __init__(self, *args, **kwargs):
        super().__init__(*args, **kwargs, child=serializers.FloatField())

    def to_internal_value(self, data):
        return self.run_child_validation(data)

    def to_representation(self, data):
        return data

    def run_child_validation(self, data):
        errors = OrderedDict()
        for idx, item in enumerate(data):
            if type(item) not in [int, float]:
                errors[idx] = exceptions.ValidationError('Value must be a float or an integer')

        if not errors:
            return data

        raise exceptions.ValidationError(errors)

class ShapeSerializer(serializers.Serializer):
    type = serializers.ChoiceField(choices=models.ShapeType.choices())
    occluded = serializers.BooleanField(default=False)
    outside = serializers.BooleanField(default=False, required=False)
    z_order = serializers.IntegerField(default=0)
    rotation = serializers.FloatField(default=0, min_value=0, max_value=360)
    points = OptimizedFloatListField(
        allow_empty=True, required=False
    )

class SubLabeledShapeSerializer(ShapeSerializer, AnnotationSerializer):
    attributes = AttributeValSerializer(many=True,
        source="labeledshapeattributeval_set", default=[])

class LabeledShapeSerializer(SubLabeledShapeSerializer):
    elements = SubLabeledShapeSerializer(many=True, required=False)

def _convert_annotation(obj, keys):
    return OrderedDict([(key, obj[key]) for key in keys])

def _convert_attributes(attr_set):
    attr_keys = ['spec_id', 'value']
    return [
        OrderedDict([(key, attr[key]) for key in attr_keys]) for attr in attr_set
    ]

class LabeledImageSerializerFromDB(serializers.BaseSerializer):
    # Use this serializer to export data from the database
    # Because default DRF serializer is too slow on huge collections
    def to_representation(self, instance):
        def convert_tag(tag):
            result = _convert_annotation(tag, ['id', 'label_id', 'frame', 'group', 'source'])
            result['attributes'] = _convert_attributes(tag['labeledimageattributeval_set'])
            return result

        return convert_tag(instance)

class LabeledShapeSerializerFromDB(serializers.BaseSerializer):
    # Use this serializer to export data from the database
    # Because default DRF serializer is too slow on huge collections
    def to_representation(self, instance):
        def convert_shape(shape):
            result = _convert_annotation(shape, [
                'id', 'label_id', 'type', 'frame', 'group', 'source',
                'occluded', 'outside', 'z_order', 'rotation', 'points',
            ])
            result['attributes'] = _convert_attributes(shape['labeledshapeattributeval_set'])
            if shape.get('elements', None) is not None and shape['parent'] is None:
                result['elements'] = [convert_shape(element) for element in shape['elements']]
            return result

        return convert_shape(instance)

class LabeledTrackSerializerFromDB(serializers.BaseSerializer):
    # Use this serializer to export data from the database
    # Because default DRF serializer is too slow on huge collections
    def to_representation(self, instance):
        def convert_track(track):
            shape_keys = [
                'id', 'type', 'frame', 'occluded', 'outside', 'z_order',
                'rotation', 'points', 'trackedshapeattributeval_set',
            ]
            result = _convert_annotation(track, ['id', 'label_id', 'frame', 'group', 'source'])
            result['shapes'] = [_convert_annotation(shape, shape_keys) for shape in track['trackedshape_set']]
            result['attributes'] = _convert_attributes(track['labeledtrackattributeval_set'])
            for shape in result['shapes']:
                shape['attributes'] = _convert_attributes(shape['trackedshapeattributeval_set'])
                shape.pop('trackedshapeattributeval_set', None)
            if track.get('elements', None) is not None and track['parent'] is None:
                result['elements'] = [convert_track(element) for element in track['elements']]
            return result

        return convert_track(instance)

class TrackedShapeSerializer(ShapeSerializer):
    id = serializers.IntegerField(default=None, allow_null=True)
    frame = serializers.IntegerField(min_value=0)
    attributes = AttributeValSerializer(many=True,
        source="trackedshapeattributeval_set", default=[])

class SubLabeledTrackSerializer(AnnotationSerializer):
    shapes = TrackedShapeSerializer(many=True, allow_empty=True,
        source="trackedshape_set")
    attributes = AttributeValSerializer(many=True,
        source="labeledtrackattributeval_set", default=[])

class LabeledTrackSerializer(SubLabeledTrackSerializer):
    elements = SubLabeledTrackSerializer(many=True, required=False)

class LabeledDataSerializer(serializers.Serializer):
    version = serializers.IntegerField(default=0) # TODO: remove
    tags   = LabeledImageSerializer(many=True, default=[])
    shapes = LabeledShapeSerializer(many=True, default=[])
    tracks = LabeledTrackSerializer(many=True, default=[])

class FileInfoSerializer(serializers.Serializer):
    name = serializers.CharField(max_length=1024)
    type = serializers.ChoiceField(choices=["REG", "DIR"])
    mime_type = serializers.CharField(max_length=255)

class AnnotationFileSerializer(serializers.Serializer):
    annotation_file = serializers.FileField()

class DatasetFileSerializer(serializers.Serializer):
    dataset_file = serializers.FileField()

    @staticmethod
    def validate_dataset_file(value):
        if os.path.splitext(value.name)[1] != '.zip':
            raise serializers.ValidationError('Dataset file should be zip archive')
        return value

class TaskFileSerializer(serializers.Serializer):
    task_file = serializers.FileField()

class ProjectFileSerializer(serializers.Serializer):
    project_file = serializers.FileField()

class CommentReadSerializer(serializers.ModelSerializer):
    owner = BasicUserSerializer(allow_null=True, required=False)

    class Meta:
        model = models.Comment
        fields = ('id', 'issue', 'owner', 'message', 'created_date',
            'updated_date')
        read_only_fields = fields

class CommentWriteSerializer(WriteOnceMixin, serializers.ModelSerializer):
    def to_representation(self, instance):
        serializer = CommentReadSerializer(instance, context=self.context)
        return serializer.data

    class Meta:
        model = models.Comment
        fields = ('issue', 'message')
        write_once_fields = ('issue', )


class IssueReadSerializer(serializers.ModelSerializer):
    owner = BasicUserSerializer(allow_null=True, required=False)
    assignee = BasicUserSerializer(allow_null=True, required=False)
    position = serializers.ListField(
        child=serializers.FloatField(), allow_empty=False
    )
    comments = CommentsSummarySerializer(models.Comment, url_filter_key='issue_id')

    class Meta:
        model = models.Issue
        fields = ('id', 'frame', 'position', 'job', 'owner', 'assignee',
            'created_date', 'updated_date', 'resolved', 'comments')
        read_only_fields = fields
        extra_kwargs = {
            'created_date': { 'allow_null': True },
            'updated_date': { 'allow_null': True },
        }


class IssueWriteSerializer(WriteOnceMixin, serializers.ModelSerializer):
    position = serializers.ListField(
        child=serializers.FloatField(), allow_empty=False,
    )
    message = serializers.CharField(style={'base_template': 'textarea.html'})

    def to_representation(self, instance):
        serializer = IssueReadSerializer(instance, context=self.context)
        return serializer.data

    def create(self, validated_data):
        message = validated_data.pop('message')
        db_issue = super().create(validated_data)
        models.Comment.objects.create(issue=db_issue,
            message=message, owner=db_issue.owner)
        return db_issue

    class Meta:
        model = models.Issue
        fields = ('frame', 'position', 'job', 'assignee', 'message', 'resolved')
        write_once_fields = ('frame', 'job', 'message')

class ManifestSerializer(serializers.ModelSerializer):
    class Meta:
        model = models.Manifest
        fields = ('filename', )

    # pylint: disable=no-self-use
    def to_internal_value(self, data):
        return {'filename': data }

    # pylint: disable=no-self-use
    def to_representation(self, instance):
        return instance.filename if instance else instance

class CloudStorageReadSerializer(serializers.ModelSerializer):
    owner = BasicUserSerializer(required=False, allow_null=True)
    manifests = ManifestSerializer(many=True, default=[])
    class Meta:
        model = models.CloudStorage
        exclude = ['credentials']
        read_only_fields = ('created_date', 'updated_date', 'owner', 'organization')
        extra_kwargs = { 'organization': { 'allow_null': True } }

@extend_schema_serializer(
    examples=[
        OpenApiExample(
            'Create AWS S3 cloud storage with credentials',
            description='',
            value={
                'provider_type': models.CloudProviderChoice.AWS_S3,
                'resource': 'somebucket',
                'display_name': 'Bucket',
                'credentials_type': models.CredentialsTypeChoice.KEY_SECRET_KEY_PAIR,
                'key': 'XXX',
                'secret_key': 'XXX',
                'specific_attributes': 'region=eu-central-1',
                'description': 'Some description',
                'manifests': [
                    'manifest.jsonl'
                ],

            },
            request_only=True,
        ),
        OpenApiExample(
            'Create AWS S3 cloud storage without credentials',
            value={
                'provider_type': models.CloudProviderChoice.AWS_S3,
                'resource': 'somebucket',
                'display_name': 'Bucket',
                'credentials_type': models.CredentialsTypeChoice.ANONYMOUS_ACCESS,
                'manifests': [
                    'manifest.jsonl'
                ],
            },
            request_only=True,
        ),
        OpenApiExample(
            'Create Azure cloud storage',
            value={
                'provider_type': models.CloudProviderChoice.AZURE_CONTAINER,
                'resource': 'sonecontainer',
                'display_name': 'Container',
                'credentials_type': models.CredentialsTypeChoice.ACCOUNT_NAME_TOKEN_PAIR,
                'account_name': 'someaccount',
                'session_token': 'xxx',
                'manifests': [
                    'manifest.jsonl'
                ],
            },
            request_only=True,
        ),
        OpenApiExample(
            'Create GCS',
            value={
                'provider_type': models.CloudProviderChoice.GOOGLE_CLOUD_STORAGE,
                'resource': 'somebucket',
                'display_name': 'Bucket',
                'credentials_type': models.CredentialsTypeChoice.KEY_FILE_PATH,
                'key_file': 'file',
                'manifests': [
                    'manifest.jsonl'
                ],
            },
            request_only=True,
        )
    ]
)
class CloudStorageWriteSerializer(serializers.ModelSerializer):
    owner = BasicUserSerializer(required=False)
    session_token = serializers.CharField(max_length=440, allow_blank=True, required=False)
    key = serializers.CharField(max_length=40, allow_blank=True, required=False)
    secret_key = serializers.CharField(max_length=64, allow_blank=True, required=False)
    key_file = serializers.FileField(required=False)
    account_name = serializers.CharField(max_length=24, allow_blank=True, required=False)
    manifests = ManifestSerializer(many=True, default=[])
    connection_string = serializers.CharField(max_length=440, allow_blank=True, required=False)

    class Meta:
        model = models.CloudStorage
        fields = (
            'provider_type', 'resource', 'display_name', 'owner', 'credentials_type',
            'created_date', 'updated_date', 'session_token', 'account_name', 'key',
            'secret_key', 'connection_string', 'key_file', 'specific_attributes', 'description', 'id',
            'manifests', 'organization'
        )
        read_only_fields = ('created_date', 'updated_date', 'owner', 'organization')
        extra_kwargs = { 'organization': { 'allow_null': True } }

    # pylint: disable=no-self-use
    def validate_specific_attributes(self, value):
        if value:
            attributes = value.split('&')
            for attribute in attributes:
                if not len(attribute.split('=')) == 2:
                    raise serializers.ValidationError('Invalid specific attributes')
        return value

    def validate(self, attrs):
        provider_type = attrs.get('provider_type')
        if provider_type == models.CloudProviderChoice.AZURE_CONTAINER:
            if not attrs.get('account_name', '') and not attrs.get('connection_string', ''):
                raise serializers.ValidationError('Account name or connection string for Azure container was not specified')
        return attrs

    @staticmethod
    def _manifests_validation(storage, manifests):
        # check manifest files availability
        for manifest in manifests:
            file_status = storage.get_file_status(manifest)
            if file_status == Status.NOT_FOUND:
                raise serializers.ValidationError({
                    'manifests': "The '{}' file does not exist on '{}' cloud storage" \
                        .format(manifest, storage.name)
                })
            elif file_status == Status.FORBIDDEN:
                raise serializers.ValidationError({
                    'manifests': "The '{}' file does not available on '{}' cloud storage. Access denied" \
                        .format(manifest, storage.name)
                })

    def create(self, validated_data):
        provider_type = validated_data.get('provider_type')
        should_be_created = validated_data.pop('should_be_created', None)

        key_file = validated_data.pop('key_file', None)
        # we need to save it to temporary file to check the granted permissions
        temporary_file = None
        if key_file:
            with NamedTemporaryFile(mode='wb', prefix='cvat', delete=False) as temp_key:
                temp_key.write(key_file.read())
                temporary_file = temp_key.name
            key_file.close()
            del key_file
        credentials = Credentials(
            account_name=validated_data.pop('account_name', ''),
            key=validated_data.pop('key', ''),
            secret_key=validated_data.pop('secret_key', ''),
            session_token=validated_data.pop('session_token', ''),
            key_file_path=temporary_file,
            credentials_type = validated_data.get('credentials_type'),
            connection_string = validated_data.pop('connection_string', '')
        )
        details = {
            'resource': validated_data.get('resource'),
            'credentials': credentials,
            'specific_attributes': parse_specific_attributes(validated_data.get('specific_attributes', ''))
        }
        storage = get_cloud_storage_instance(cloud_provider=provider_type, **details)
        if should_be_created:
            try:
                storage.create()
            except Exception as ex:
                slogger.glob.warning("Failed with creating storage\n{}".format(str(ex)))
                raise

        storage_status = storage.get_status()
        if storage_status == Status.AVAILABLE:
            manifests = [m.get('filename') for m in validated_data.pop('manifests')]
            self._manifests_validation(storage, manifests)

            db_storage = models.CloudStorage.objects.create(
                credentials=credentials.convert_to_db(),
                **validated_data
            )
            db_storage.save()

            manifest_file_instances = [models.Manifest(filename=manifest, cloud_storage=db_storage) for manifest in manifests]
            models.Manifest.objects.bulk_create(manifest_file_instances)

            cloud_storage_path = db_storage.get_storage_dirname()
            if os.path.isdir(cloud_storage_path):
                shutil.rmtree(cloud_storage_path)
            os.makedirs(cloud_storage_path)

            if temporary_file:
                # so, gcs key file is valid and we need to set correct path to the file
                real_path_to_key_file = db_storage.get_key_file_path()
                shutil.copyfile(temporary_file, real_path_to_key_file)
                os.remove(temporary_file)

                credentials.key_file_path = real_path_to_key_file
                db_storage.credentials = credentials.convert_to_db()
                db_storage.save()
            return db_storage
        elif storage_status == Status.FORBIDDEN:
            field = 'credentials'
            message = 'Cannot create resource {} with specified credentials. Access forbidden.'.format(storage.name)
        else:
            field = 'resource'
            message = 'The resource {} not found. It may have been deleted.'.format(storage.name)
        if temporary_file:
            os.remove(temporary_file)
        slogger.glob.error(message)
        raise serializers.ValidationError({field: message})

    # pylint: disable=no-self-use
    def update(self, instance, validated_data):
        credentials = Credentials()
        credentials.convert_from_db({
            'type': instance.credentials_type,
            'value': instance.credentials,
        })
        credentials_dict = {k:v for k,v in validated_data.items() if k in {
            'key','secret_key', 'account_name', 'session_token', 'key_file_path',
            'credentials_type'
        }}

        key_file = validated_data.pop('key_file', None)
        temporary_file = None
        if key_file:
            with NamedTemporaryFile(mode='wb', prefix='cvat', delete=False) as temp_key:
                temp_key.write(key_file.read())
                temporary_file = temp_key.name
            credentials_dict['key_file_path'] = temporary_file
            key_file.close()
            del key_file

        credentials.mapping_with_new_values(credentials_dict)
        instance.credentials = credentials.convert_to_db()
        instance.credentials_type = validated_data.get('credentials_type', instance.credentials_type)
        instance.resource = validated_data.get('resource', instance.resource)
        instance.display_name = validated_data.get('display_name', instance.display_name)
        instance.description = validated_data.get('description', instance.description)
        instance.specific_attributes = validated_data.get('specific_attributes', instance.specific_attributes)

        # check cloud storage existing
        details = {
            'resource': instance.resource,
            'credentials': credentials,
            'specific_attributes': parse_specific_attributes(instance.specific_attributes)
        }
        storage = get_cloud_storage_instance(cloud_provider=instance.provider_type, **details)
        storage_status = storage.get_status()
        if storage_status == Status.AVAILABLE:
            new_manifest_names = set(i.get('filename') for i in validated_data.get('manifests', []))
            previous_manifest_names = set(i.filename for i in instance.manifests.all())
            delta_to_delete = tuple(previous_manifest_names - new_manifest_names)
            delta_to_create = tuple(new_manifest_names - previous_manifest_names)
            if delta_to_delete:
                instance.manifests.filter(filename__in=delta_to_delete).delete()
            if delta_to_create:
                # check manifest files existing
                self._manifests_validation(storage, delta_to_create)
                manifest_instances = [models.Manifest(filename=f, cloud_storage=instance) for f in delta_to_create]
                models.Manifest.objects.bulk_create(manifest_instances)
            if temporary_file:
                # so, gcs key file is valid and we need to set correct path to the file
                real_path_to_key_file = instance.get_key_file_path()
                shutil.copyfile(temporary_file, real_path_to_key_file)
                os.remove(temporary_file)

                instance.credentials = real_path_to_key_file
            instance.save()
            return instance
        elif storage_status == Status.FORBIDDEN:
            field = 'credentials'
            message = 'Cannot update resource {} with specified credentials. Access forbidden.'.format(storage.name)
        else:
            field = 'resource'
            message = 'The resource {} not found. It may have been deleted.'.format(storage.name)
        if temporary_file:
            os.remove(temporary_file)
        slogger.glob.error(message)
        raise serializers.ValidationError({field: message})


class CloudStorageContentSerializer(serializers.Serializer):
    next = serializers.CharField(required=False, allow_null=True, allow_blank=True,
        help_text="This token is used to continue listing files in the bucket.")
    content = FileInfoSerializer(many=True)

class RelatedFileSerializer(serializers.ModelSerializer):

    class Meta:
        model = models.RelatedFile
        fields = '__all__'
        read_only_fields = ('path',)


def _update_related_storages(instance, validated_data):
    for storage in ('source_storage', 'target_storage'):
        new_conf = validated_data.pop(storage, None)

        if not new_conf:
            continue

        cloud_storage_id = new_conf.get('cloud_storage_id')
        if cloud_storage_id:
            _validate_existence_of_cloud_storage(cloud_storage_id)

        # storage_instance maybe None
        storage_instance = getattr(instance, storage)
        if not storage_instance:
            storage_instance = models.Storage(**new_conf)
            storage_instance.save()
            setattr(instance, storage, storage_instance)
            continue

        new_location = new_conf.get('location')
        storage_instance.location = new_location or storage_instance.location
        storage_instance.cloud_storage_id = new_conf.get('cloud_storage_id', \
            storage_instance.cloud_storage_id if not new_location else None)

        cloud_storage_id = storage_instance.cloud_storage_id
        if cloud_storage_id:
            try:
                _ = models.CloudStorage.objects.get(id=cloud_storage_id)
            except models.CloudStorage.DoesNotExist:
                raise serializers.ValidationError(f'The specified cloud storage {cloud_storage_id} does not exist.')

        storage_instance.save()

def _configure_related_storages(validated_data):

    storages = {
        'source_storage': None,
        'target_storage': None,
    }

    for i in storages:
        storage_conf = validated_data.get(i)
        if storage_conf:
            cloud_storage_id = storage_conf.get('cloud_storage_id')
            if cloud_storage_id:
                _validate_existence_of_cloud_storage(cloud_storage_id)
            storage_instance = models.Storage(**storage_conf)
            storage_instance.save()
            storages[i] = storage_instance
    return storages

def _validate_existence_of_cloud_storage(cloud_storage_id):
    try:
        _ = models.CloudStorage.objects.get(id=cloud_storage_id)
    except models.CloudStorage.DoesNotExist:
        raise serializers.ValidationError(f'The specified cloud storage {cloud_storage_id} does not exist.')

class AssetReadSerializer(WriteOnceMixin, serializers.ModelSerializer):
    filename = serializers.CharField(required=True, max_length=1024)
    owner = BasicUserSerializer(required=False)

    class Meta:
        model = models.Asset
        fields = ('uuid', 'filename', 'created_date', 'owner', 'guide_id', )
        read_only_fields = fields

class AssetWriteSerializer(WriteOnceMixin, serializers.ModelSerializer):
    uuid = serializers.CharField(required=False)
    filename = serializers.CharField(required=True, max_length=1024)
    guide_id = serializers.IntegerField(required=True)

    class Meta:
        model = models.Asset
        fields = ('uuid', 'filename', 'created_date', 'guide_id', )
        write_once_fields = ('uuid', 'filename', 'created_date', 'guide_id', )

class AnnotationGuideReadSerializer(WriteOnceMixin, serializers.ModelSerializer):
    class Meta:
        model = models.AnnotationGuide
        fields = ('id', 'task_id', 'project_id', 'created_date', 'updated_date', 'markdown', )
        read_only_fields = fields

class AnnotationGuideWriteSerializer(WriteOnceMixin, serializers.ModelSerializer):
    project_id = serializers.IntegerField(required=False, allow_null=True)
    task_id = serializers.IntegerField(required=False, allow_null=True)

    @transaction.atomic
    def create(self, validated_data):
        project_id = validated_data.get("project_id", None)
        task_id = validated_data.get("task_id", None)
        if project_id is None and task_id is None:
            raise serializers.ValidationError('One of project_id or task_id must be specified')
        if project_id is not None and task_id is not None:
            raise serializers.ValidationError('Both project_id and task_id must not be specified')

        project = None
        task = None
        if project_id is not None:
            try:
                project = models.Project.objects.get(id=project_id)
            except models.Project.DoesNotExist:
                raise serializers.ValidationError(f'The specified project #{project_id} does not exist.')

        if task_id is not None:
            try:
                task = models.Task.objects.get(id=task_id)
            except models.Task.DoesNotExist:
                raise serializers.ValidationError(f'The specified task #{task_id} does not exist.')
        db_data = models.AnnotationGuide.objects.create(**validated_data, project = project, task = task)
        return db_data

    @transaction.atomic
    def save(self, **kwargs):
        instance = super().save(**kwargs)
        def _update_assets(guide):
            md_assets = []
            current_assets = list(guide.assets.all())
            markdown = guide.markdown

            # pylint: disable=anomalous-backslash-in-string
            pattern = re.compile(r'\(/api/assets/([0-9a-fA-F]{8}-[0-9a-fA-F]{4}-[0-9a-fA-F]{4}-[0-9a-fA-F]{4}-[0-9a-fA-F]{12})\)')
            results = re.findall(pattern, markdown)

            for asset_id in results:
                db_asset = models.Asset.objects.get(pk=asset_id)
                if db_asset.guide_id != guide.id:
                    raise serializers.ValidationError('Asset is already related to another guide')
                md_assets.append(db_asset)

            for current_asset in current_assets:
                if current_asset not in md_assets:
                    current_asset.delete()

        _update_assets(instance)
        return instance


    class Meta:
        model = models.AnnotationGuide
        fields = ('id', 'task_id', 'project_id', 'markdown', )<|MERGE_RESOLUTION|>--- conflicted
+++ resolved
@@ -1204,17 +1204,10 @@
         _update_related_storages(instance, validated_data)
 
         instance.save()
-<<<<<<< HEAD
 
         if 'label_set' in validated_data and not instance.project_id:
             self.update_child_objects_on_labels_update(instance)
 
-        instance.task_labels_count = instance.label_set.filter(
-            parent__isnull=True).count()
-        instance.proj_labels_count = instance.project.label_set.filter(
-            parent__isnull=True).count() if instance.project else 0
-=======
->>>>>>> 8197cd21
         return instance
 
     def update_child_objects_on_labels_update(self, instance: models.Task):
@@ -1360,14 +1353,10 @@
         _update_related_storages(instance, validated_data)
 
         instance.save()
-<<<<<<< HEAD
+
         if 'label_set' in validated_data:
             self.update_child_objects_on_labels_update(instance)
 
-        instance.proj_labels_count = instance.label_set.filter(parent__isnull=True).count()
-
-=======
->>>>>>> 8197cd21
         return instance
 
     @transaction.atomic
