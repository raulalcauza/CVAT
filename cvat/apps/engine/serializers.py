--- conflicted
+++ resolved
@@ -255,7 +255,6 @@
 
         return db_label
 
-<<<<<<< HEAD
     @classmethod
     @transaction.atomic
     def create_labels(cls,
@@ -391,8 +390,6 @@
         fields = ('id', 'owner', 'data', 'timestamp', 'scope')
 
 
-=======
->>>>>>> 27224f25
 class JobReadSerializer(serializers.ModelSerializer):
     task_id = serializers.ReadOnlyField(source="segment.task.id")
     project_id = serializers.ReadOnlyField(source="get_project_id", allow_null=True)
