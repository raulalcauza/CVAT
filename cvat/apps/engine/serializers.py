# Copyright (C) 2019-2021 Intel Corporation
#
# SPDX-License-Identifier: MIT

import os
import re
import shutil

from tempfile import NamedTemporaryFile

from rest_framework import serializers, exceptions
from django.contrib.auth.models import User, Group

from cvat.apps.dataset_manager.formats.utils import get_label_color
from cvat.apps.engine import models
from cvat.apps.engine.cloud_provider import get_cloud_storage_instance, Credentials, Status
from cvat.apps.engine.log import slogger
from cvat.apps.engine.utils import parse_specific_attributes

class BasicUserSerializer(serializers.ModelSerializer):
    def validate(self, data):
        if hasattr(self, 'initial_data'):
            unknown_keys = set(self.initial_data.keys()) - set(self.fields.keys())
            if unknown_keys:
                if set(['is_staff', 'is_superuser', 'groups']) & unknown_keys:
                    message = 'You do not have permissions to access some of' + \
                        ' these fields: {}'.format(unknown_keys)
                else:
                    message = 'Got unknown fields: {}'.format(unknown_keys)
                raise serializers.ValidationError(message)
        return data

    class Meta:
        model = User
        fields = ('url', 'id', 'username', 'first_name', 'last_name')

class UserSerializer(serializers.ModelSerializer):
    groups = serializers.SlugRelatedField(many=True,
        slug_field='name', queryset=Group.objects.all())

    class Meta:
        model = User
        fields = ('url', 'id', 'username', 'first_name', 'last_name', 'email',
            'groups', 'is_staff', 'is_superuser', 'is_active', 'last_login',
            'date_joined')
        read_only_fields = ('last_login', 'date_joined')
        write_only_fields = ('password', )

class AttributeSerializer(serializers.ModelSerializer):
    class Meta:
        model = models.AttributeSpec
        fields = ('id', 'name', 'mutable', 'input_type', 'default_value',
            'values')

    # pylint: disable=no-self-use
    def to_internal_value(self, data):
        attribute = data.copy()
        attribute['values'] = '\n'.join(map(lambda x: x.strip(), data.get('values', [])))
        return attribute

    def to_representation(self, instance):
        if instance:
            attribute = super().to_representation(instance)
            attribute['values'] = attribute['values'].split('\n')
        else:
            attribute = instance

        return attribute

class LabelSerializer(serializers.ModelSerializer):
    id = serializers.IntegerField(required=False)
    attributes = AttributeSerializer(many=True, source='attributespec_set',
        default=[])
    color = serializers.CharField(allow_blank=True, required=False)
    deleted = serializers.BooleanField(required=False, help_text="Delete label if value is true from proper Task/Project object")

    class Meta:
        model = models.Label
        fields = ('id', 'name', 'color', 'attributes', 'deleted')

    def validate(self, attrs):
        if attrs.get('deleted') == True and attrs.get('id') is None:
            raise serializers.ValidationError('Deleted label must have an ID')

        return attrs

    @staticmethod
    def update_instance(validated_data, parent_instance):
        attributes = validated_data.pop('attributespec_set', [])
        instance = dict()
        if isinstance(parent_instance, models.Project):
            instance['project'] = parent_instance
            logger = slogger.project[parent_instance.id]
        else:
            instance['task'] = parent_instance
            logger = slogger.task[parent_instance.id]
        if not validated_data.get('id') is None:
            try:
                db_label = models.Label.objects.get(id=validated_data['id'],
                    **instance)
            except models.Label.DoesNotExist:
                raise exceptions.NotFound(detail='Not found label with id #{} to change'.format(validated_data['id']))
            db_label.name = validated_data.get('name', db_label.name)
            logger.info("{}({}) label was updated".format(db_label.name, db_label.id))
        else:
            db_label = models.Label.objects.create(name=validated_data.get('name'), **instance)
            logger.info("New {} label was created".format(db_label.name))
        if validated_data.get('deleted') == True:
            db_label.delete()
            return
        if not validated_data.get('color', None):
            label_names = [l.name for l in
                instance[tuple(instance.keys())[0]].label_set.exclude(id=db_label.id).order_by('id')
            ]
            db_label.color = get_label_color(db_label.name, label_names)
        else:
            db_label.color = validated_data.get('color', db_label.color)
        db_label.save()
        for attr in attributes:
            (db_attr, created) = models.AttributeSpec.objects.get_or_create(
                label=db_label, name=attr['name'], defaults=attr)
            if created:
                logger.info("New {} attribute for {} label was created"
                    .format(db_attr.name, db_label.name))
            else:
                logger.info("{} attribute for {} label was updated"
                    .format(db_attr.name, db_label.name))

                # FIXME: need to update only "safe" fields
                db_attr.default_value = attr.get('default_value', db_attr.default_value)
                db_attr.mutable = attr.get('mutable', db_attr.mutable)
                db_attr.input_type = attr.get('input_type', db_attr.input_type)
                db_attr.values = attr.get('values', db_attr.values)
                db_attr.save()

class JobCommitSerializer(serializers.ModelSerializer):
    class Meta:
        model = models.JobCommit
        fields = ('id', 'version', 'owner', 'message', 'timestamp')

class JobReadSerializer(serializers.ModelSerializer):
    task_id = serializers.ReadOnlyField(source="segment.task.id")
    project_id = serializers.ReadOnlyField(source="get_project_id", allow_null=True)
    start_frame = serializers.ReadOnlyField(source="segment.start_frame")
    stop_frame = serializers.ReadOnlyField(source="segment.stop_frame")
    assignee = BasicUserSerializer(allow_null=True)
    dimension = serializers.CharField(max_length=2, source='segment.task.dimension')
    labels = LabelSerializer(many=True, source='get_labels')
    bug_tracker = serializers.CharField(max_length=2000, source='get_bug_tracker',
        allow_null=True)

    class Meta:
        model = models.Job
        fields = ('url', 'id', 'task_id', 'project_id', 'assignee',
            'dimension', 'labels', 'bug_tracker', 'status', 'stage', 'state',
            'start_frame', 'stop_frame')
        read_only_fields = fields

class JobWriteSerializer(serializers.ModelSerializer):
    assignee = serializers.IntegerField(allow_null=True, required=False)
    def to_representation(self, instance):
        serializer = JobReadSerializer(instance, context=self.context)
        return serializer.data

    def update(self, instance, validated_data):
        state = validated_data.get('state')
        stage = validated_data.get('stage')
        if stage:
            if stage == models.StageChoice.ANNOTATION:
                status = models.StatusChoice.ANNOTATION
            elif stage == models.StageChoice.ACCEPTANCE and state == models.StateChoice.COMPLETED:
                status = models.StatusChoice.COMPLETED
            else:
                status = models.StatusChoice.VALIDATION

            validated_data['status'] = status
            if not state:
                validated_data['state'] = models.StateChoice.NEW

        assignee = validated_data.get('assignee')
        if assignee is not None:
            validated_data['assignee'] = User.objects.get(id=assignee)

        return super().update(instance, validated_data)

    class Meta:
        model = models.Job
        fields = ('assignee', 'stage', 'state')

class SimpleJobSerializer(serializers.ModelSerializer):
    assignee = BasicUserSerializer(allow_null=True)

    class Meta:
        model = models.Job
        fields = ('url', 'id', 'assignee', 'status', 'stage', 'state')
        read_only_fields = fields

class SegmentSerializer(serializers.ModelSerializer):
    jobs = SimpleJobSerializer(many=True, source='job_set')

    class Meta:
        model = models.Segment
        fields = ('start_frame', 'stop_frame', 'jobs')
        read_only_fields = fields

class ClientFileSerializer(serializers.ModelSerializer):
    class Meta:
        model = models.ClientFile
        fields = ('file', )

    # pylint: disable=no-self-use
    def to_internal_value(self, data):
        return {'file': data}

    # pylint: disable=no-self-use
    def to_representation(self, instance):
        if instance:
            upload_dir = instance.data.get_upload_dirname()
            return instance.file.path[len(upload_dir) + 1:]
        else:
            return instance

class ServerFileSerializer(serializers.ModelSerializer):
    class Meta:
        model = models.ServerFile
        fields = ('file', )

    # pylint: disable=no-self-use
    def to_internal_value(self, data):
        return {'file': data}

    # pylint: disable=no-self-use
    def to_representation(self, instance):
        return instance.file if instance else instance

class RemoteFileSerializer(serializers.ModelSerializer):
    class Meta:
        model = models.RemoteFile
        fields = ('file', )

    # pylint: disable=no-self-use
    def to_internal_value(self, data):
        return {'file': data}

    # pylint: disable=no-self-use
    def to_representation(self, instance):
        return instance.file if instance else instance

class RqStatusSerializer(serializers.Serializer):
    state = serializers.ChoiceField(choices=[
        "Queued", "Started", "Finished", "Failed"])
    message = serializers.CharField(allow_blank=True, default="")

class WriteOnceMixin:

    """Adds support for write once fields to serializers.

    To use it, specify a list of fields as `write_once_fields` on the
    serializer's Meta:
    ```
    class Meta:
        model = SomeModel
        fields = '__all__'
        write_once_fields = ('collection', )
    ```

    Now the fields in `write_once_fields` can be set during POST (create),
    but cannot be changed afterwards via PUT or PATCH (update).
    Inspired by http://stackoverflow.com/a/37487134/627411.
    """

    def get_extra_kwargs(self):
        extra_kwargs = super().get_extra_kwargs()

        # We're only interested in PATCH/PUT.
        if 'update' in getattr(self.context.get('view'), 'action', ''):
            return self._set_write_once_fields(extra_kwargs)

        return extra_kwargs

    def _set_write_once_fields(self, extra_kwargs):
        """Set all fields in `Meta.write_once_fields` to read_only."""
        write_once_fields = getattr(self.Meta, 'write_once_fields', None)
        if not write_once_fields:
            return extra_kwargs

        if not isinstance(write_once_fields, (list, tuple)):
            raise TypeError(
                'The `write_once_fields` option must be a list or tuple. '
                'Got {}.'.format(type(write_once_fields).__name__)
            )

        for field_name in write_once_fields:
            kwargs = extra_kwargs.get(field_name, {})
            kwargs['read_only'] = True
            extra_kwargs[field_name] = kwargs

        return extra_kwargs

class DataSerializer(serializers.ModelSerializer):
    image_quality = serializers.IntegerField(min_value=0, max_value=100)
    use_zip_chunks = serializers.BooleanField(default=False)
    client_files = ClientFileSerializer(many=True, default=[])
    server_files = ServerFileSerializer(many=True, default=[])
    remote_files = RemoteFileSerializer(many=True, default=[])
    use_cache = serializers.BooleanField(default=False)
    copy_data = serializers.BooleanField(default=False)
    cloud_storage_id = serializers.IntegerField(write_only=True, allow_null=True, required=False)

    class Meta:
        model = models.Data
        fields = ('chunk_size', 'size', 'image_quality', 'start_frame', 'stop_frame', 'frame_filter',
            'compressed_chunk_type', 'original_chunk_type', 'client_files', 'server_files', 'remote_files', 'use_zip_chunks',
            'cloud_storage_id', 'use_cache', 'copy_data', 'storage_method', 'storage')

    # pylint: disable=no-self-use
    def validate_frame_filter(self, value):
        match = re.search("step\s*=\s*([1-9]\d*)", value)
        if not match:
            raise serializers.ValidationError("Invalid frame filter expression")
        return value

    # pylint: disable=no-self-use
    def validate_chunk_size(self, value):
        if not value > 0:
            raise serializers.ValidationError('Chunk size must be a positive integer')
        return value

    # pylint: disable=no-self-use
    def validate(self, data):
        if 'start_frame' in data and 'stop_frame' in data \
            and data['start_frame'] > data['stop_frame']:
            raise serializers.ValidationError('Stop frame must be more or equal start frame')
        return data

    # pylint: disable=no-self-use
    def create(self, validated_data):
        client_files = validated_data.pop('client_files')
        server_files = validated_data.pop('server_files')
        remote_files = validated_data.pop('remote_files')
        validated_data.pop('use_zip_chunks')
        validated_data.pop('use_cache')
        validated_data.pop('copy_data')
        db_data = models.Data.objects.create(**validated_data)

        data_path = db_data.get_data_dirname()
        if os.path.isdir(data_path):
            shutil.rmtree(data_path)

        os.makedirs(db_data.get_compressed_cache_dirname())
        os.makedirs(db_data.get_original_cache_dirname())
        os.makedirs(db_data.get_upload_dirname())

        for f in client_files:
            client_file = models.ClientFile(data=db_data, **f)
            client_file.save()

        for f in server_files:
            server_file = models.ServerFile(data=db_data, **f)
            server_file.save()

        for f in remote_files:
            remote_file = models.RemoteFile(data=db_data, **f)
            remote_file.save()

        db_data.save()
        return db_data

class TaskSerializer(WriteOnceMixin, serializers.ModelSerializer):
    labels = LabelSerializer(many=True, source='label_set', partial=True, required=False)
    segments = SegmentSerializer(many=True, source='segment_set', read_only=True)
    data_chunk_size = serializers.ReadOnlyField(source='data.chunk_size')
    data_compressed_chunk_type = serializers.ReadOnlyField(source='data.compressed_chunk_type')
    data_original_chunk_type = serializers.ReadOnlyField(source='data.original_chunk_type')
    size = serializers.ReadOnlyField(source='data.size')
    image_quality = serializers.ReadOnlyField(source='data.image_quality')
    data = serializers.ReadOnlyField(source='data.id')
    owner = BasicUserSerializer(required=False)
    owner_id = serializers.IntegerField(write_only=True, allow_null=True, required=False)
    assignee = BasicUserSerializer(allow_null=True, required=False)
    assignee_id = serializers.IntegerField(write_only=True, allow_null=True, required=False)
    project_id = serializers.IntegerField(required=False)
    dimension = serializers.CharField(allow_blank=True, required=False)

    class Meta:
        model = models.Task
        fields = ('url', 'id', 'name', 'project_id', 'mode', 'owner', 'assignee',
            'owner_id', 'assignee_id', 'bug_tracker', 'created_date', 'updated_date',
            'overlap', 'segment_size', 'status', 'labels', 'segments',
            'data_chunk_size', 'data_compressed_chunk_type', 'data_original_chunk_type',
            'size', 'image_quality', 'data', 'dimension', 'subset', 'organization')
        read_only_fields = ('mode', 'created_date', 'updated_date', 'status',
            'data_chunk_size', 'owner', 'assignee', 'data_compressed_chunk_type',
            'data_original_chunk_type', 'size', 'image_quality', 'data',
            'organization')
        write_once_fields = ('overlap', 'segment_size', 'project_id')

    # pylint: disable=no-self-use
    def create(self, validated_data):
        project_id = validated_data.get("project_id")
        if not (validated_data.get("label_set") or project_id):
            raise serializers.ValidationError('Label set or project_id must be present')
        if validated_data.get("label_set") and project_id:
            raise serializers.ValidationError('Project must have only one of Label set or project_id')

        project = None
        if project_id:
            try:
                project = models.Project.objects.get(id=project_id)
            except models.Project.DoesNotExist:
                raise serializers.ValidationError(f'The specified project #{project_id} does not exist.')

            if project.organization != validated_data['organization']:
                raise serializers.ValidationError(f'The task and its project should be in the same organization.')

        labels = validated_data.pop('label_set', [])
        db_task = models.Task.objects.create(**validated_data)
        label_names = list()
        for label in labels:
            attributes = label.pop('attributespec_set')
            if not label.get('color', None):
                label['color'] = get_label_color(label['name'], label_names)
            label_names.append(label['name'])
            db_label = models.Label.objects.create(task=db_task, **label)
            for attr in attributes:
                models.AttributeSpec.objects.create(label=db_label, **attr)

        task_path = db_task.get_task_dirname()
        if os.path.isdir(task_path):
            shutil.rmtree(task_path)

        os.makedirs(db_task.get_task_logs_dirname())
        os.makedirs(db_task.get_task_artifacts_dirname())

        db_task.save()
        return db_task

    def to_representation(self, instance):
        response = super().to_representation(instance)
        if instance.project_id:
            response["labels"] = LabelSerializer(many=True).to_representation(instance.project.label_set)
        return response

    # pylint: disable=no-self-use
    def update(self, instance, validated_data):
        instance.name = validated_data.get('name', instance.name)
        instance.owner_id = validated_data.get('owner_id', instance.owner_id)
        instance.assignee_id = validated_data.get('assignee_id', instance.assignee_id)
        instance.bug_tracker = validated_data.get('bug_tracker',
            instance.bug_tracker)
        instance.subset = validated_data.get('subset', instance.subset)
        labels = validated_data.get('label_set', [])
        if instance.project_id is None:
            for label in labels:
                LabelSerializer.update_instance(label, instance)
        validated_project_id = validated_data.get('project_id')
        if validated_project_id is not None and validated_project_id != instance.project_id:
            project = models.Project.objects.get(id=validated_project_id)
            if project.tasks.count() and project.tasks.first().dimension != instance.dimension:
                    raise serializers.ValidationError(f'Dimension ({instance.dimension}) of the task must be the same as other tasks in project ({project.tasks.first().dimension})')
            if instance.project_id is None:
                for old_label in instance.label_set.all():
                    try:
                        new_label = project.label_set.filter(name=old_label.name).first()
                    except ValueError:
                        raise serializers.ValidationError(f'Target project does not have label with name "{old_label.name}"')
                    old_label.attributespec_set.all().delete()
                    for model in (models.LabeledTrack, models.LabeledShape, models.LabeledImage):
                        model.objects.filter(job__segment__task=instance, label=old_label).update(
                            label=new_label
                        )
                instance.label_set.all().delete()
            else:
                for old_label in instance.project.label_set.all():
                    new_label_for_name = list(filter(lambda x: x.get('id', None) == old_label.id, labels))
                    if len(new_label_for_name):
                        old_label.name = new_label_for_name[0].get('name', old_label.name)
                    try:
                        new_label = project.label_set.filter(name=old_label.name).first()
                    except ValueError:
                        raise serializers.ValidationError(f'Target project does not have label with name "{old_label.name}"')
                    for (model, attr, attr_name) in (
                        (models.LabeledTrack, models.LabeledTrackAttributeVal, 'track'),
                        (models.LabeledShape, models.LabeledShapeAttributeVal, 'shape'),
                        (models.LabeledImage, models.LabeledImageAttributeVal, 'image')
                    ):
                        attr.objects.filter(**{
                            f'{attr_name}__job__segment__task': instance,
                            f'{attr_name}__label': old_label
                        }).delete()
                        model.objects.filter(job__segment__task=instance, label=old_label).update(
                            label=new_label
                        )
            instance.project = project

        instance.save()
        return instance

    def validate(self, attrs):
        # When moving task labels can be mapped to one, but when not names must be unique
        if 'project_id' in attrs.keys() and self.instance is not None:
            project_id = attrs.get('project_id')
            if project_id is not None:
                project = models.Project.objects.filter(id=project_id).first()
                if project is None:
                    raise serializers.ValidationError(f'Cannot find project with ID {project_id}')
            # Check that all labels can be mapped
            new_label_names = set()
            old_labels = self.instance.project.label_set.all() if self.instance.project_id else self.instance.label_set.all()
            for old_label in old_labels:
                new_labels = tuple(filter(lambda x: x.get('id') == old_label.id, attrs.get('label_set', [])))
                if len(new_labels):
                    new_label_names.add(new_labels[0].get('name', old_label.name))
                else:
                    new_label_names.add(old_label.name)
            target_project = models.Project.objects.get(id=project_id)
            target_project_label_names = set()
            for label in target_project.label_set.all():
                target_project_label_names.add(label.name)
            if not new_label_names.issubset(target_project_label_names):
                raise serializers.ValidationError('All task or project label names must be mapped to the target project')
        else:
            if 'label_set' in attrs.keys():
                label_names = [label['name'] for label in attrs.get('label_set')]
                if len(label_names) != len(set(label_names)):
                    raise serializers.ValidationError('All label names must be unique for the task')

        return attrs


class ProjectSearchSerializer(serializers.ModelSerializer):
    class Meta:
        model = models.Project
        fields = ('id', 'name')
        read_only_fields = ('name',)


class TrainingProjectSerializer(serializers.ModelSerializer):
    class Meta:
        model = models.TrainingProject
        fields = ('host', 'username', 'password', 'enabled', 'project_class')
        write_once_fields = ('host', 'username', 'password', 'project_class')


class ProjectSerializer(serializers.ModelSerializer):
    labels = LabelSerializer(many=True, source='label_set', partial=True, default=[])
    owner = BasicUserSerializer(required=False, read_only=True)
    owner_id = serializers.IntegerField(write_only=True, allow_null=True, required=False)
    assignee = BasicUserSerializer(allow_null=True, required=False)
    assignee_id = serializers.IntegerField(write_only=True, allow_null=True, required=False)
    task_subsets = serializers.ListField(child=serializers.CharField(), required=False)
    training_project = TrainingProjectSerializer(required=False, allow_null=True)
    dimension = serializers.CharField(max_length=16, required=False)

    class Meta:
        model = models.Project
        fields = ('url', 'id', 'name', 'labels', 'tasks', 'owner', 'assignee',
            'owner_id', 'assignee_id', 'bug_tracker', 'task_subsets',
            'created_date', 'updated_date', 'status', 'training_project',
            'dimension', 'organization')
        read_only_fields = ('created_date', 'updated_date', 'status', 'owner',
            'assignee', 'task_subsets', 'dimension', 'organization', 'tasks')

    def to_representation(self, instance):
        response = super().to_representation(instance)
        task_subsets = set(instance.tasks.values_list('subset', flat=True))
        task_subsets.discard('')
        response['task_subsets'] = list(task_subsets)
        response['dimension'] = instance.tasks.first().dimension if instance.tasks.count() else None
        return response

    # pylint: disable=no-self-use
    def create(self, validated_data):
        labels = validated_data.pop('label_set')
        training_data = validated_data.pop('training_project', {})
        if training_data.get('enabled'):
            host = training_data.pop('host').strip('/')
            username = training_data.pop('username').strip()
            password = training_data.pop('password').strip()
            tr_p = models.TrainingProject.objects.create(**training_data,
                                                         host=host, username=username, password=password)
            db_project = models.Project.objects.create(**validated_data,
                                                       training_project=tr_p)
        else:
            db_project = models.Project.objects.create(**validated_data)
        label_names = list()
        for label in labels:
            attributes = label.pop('attributespec_set')
            if not label.get('color', None):
                label['color'] = get_label_color(label['name'], label_names)
            label_names.append(label['name'])
            db_label = models.Label.objects.create(project=db_project, **label)
            for attr in attributes:
                models.AttributeSpec.objects.create(label=db_label, **attr)

        project_path = db_project.get_project_dirname()
        if os.path.isdir(project_path):
            shutil.rmtree(project_path)
        os.makedirs(db_project.get_project_logs_dirname())

        return db_project

    # pylint: disable=no-self-use
    def update(self, instance, validated_data):
        instance.name = validated_data.get('name', instance.name)
        instance.owner_id = validated_data.get('owner_id', instance.owner_id)
        instance.assignee_id = validated_data.get('assignee_id', instance.assignee_id)
        instance.bug_tracker = validated_data.get('bug_tracker', instance.bug_tracker)
        labels = validated_data.get('label_set', [])
        for label in labels:
            LabelSerializer.update_instance(label, instance)

        instance.save()
        return instance


    def validate_labels(self, value):
        if value:
            label_names = [label['name'] for label in value]
            if len(label_names) != len(set(label_names)):
                raise serializers.ValidationError('All label names must be unique for the project')
        return value

class ExceptionSerializer(serializers.Serializer):
    system = serializers.CharField(max_length=255)
    client = serializers.CharField(max_length=255)
    time = serializers.DateTimeField()

    job_id = serializers.IntegerField(required=False)
    task_id = serializers.IntegerField(required=False)
    proj_id = serializers.IntegerField(required=False)
    client_id = serializers.IntegerField()

    message = serializers.CharField(max_length=4096)
    filename = serializers.URLField()
    line = serializers.IntegerField()
    column = serializers.IntegerField()
    stack = serializers.CharField(max_length=8192,
        style={'base_template': 'textarea.html'}, allow_blank=True)

class AboutSerializer(serializers.Serializer):
    name = serializers.CharField(max_length=128)
    description = serializers.CharField(max_length=2048)
    version = serializers.CharField(max_length=64)

class FrameMetaSerializer(serializers.Serializer):
    width = serializers.IntegerField()
    height = serializers.IntegerField()
    name = serializers.CharField(max_length=1024)
    has_related_context = serializers.BooleanField()

class PluginsSerializer(serializers.Serializer):
    GIT_INTEGRATION = serializers.BooleanField()
    ANALYTICS = serializers.BooleanField()
    MODELS = serializers.BooleanField()
    PREDICT = serializers.BooleanField()

class DataMetaSerializer(serializers.ModelSerializer):
    frames = FrameMetaSerializer(many=True, allow_null=True)
    image_quality = serializers.IntegerField(min_value=0, max_value=100)

    class Meta:
        model = models.Data
        fields = (
            'chunk_size',
            'size',
            'image_quality',
            'start_frame',
            'stop_frame',
            'frame_filter',
            'frames',
        )
        read_only_fields = (
            'chunk_size',
            'size',
            'image_quality',
            'start_frame',
            'stop_frame',
            'frame_filter',
            'frames',
        )

class AttributeValSerializer(serializers.Serializer):
    spec_id = serializers.IntegerField()
    value = serializers.CharField(max_length=4096, allow_blank=True)

    def to_internal_value(self, data):
        data['value'] = str(data['value'])
        return super().to_internal_value(data)

class AnnotationSerializer(serializers.Serializer):
    id = serializers.IntegerField(default=None, allow_null=True)
    frame = serializers.IntegerField(min_value=0)
    label_id = serializers.IntegerField(min_value=0)
    group = serializers.IntegerField(min_value=0, allow_null=True)
    source = serializers.CharField(default = 'manual')

class LabeledImageSerializer(AnnotationSerializer):
    attributes = AttributeValSerializer(many=True,
        source="labeledimageattributeval_set")

class ShapeSerializer(serializers.Serializer):
    type = serializers.ChoiceField(choices=models.ShapeType.choices())
    occluded = serializers.BooleanField()
    z_order = serializers.IntegerField(default=0)
    rotation = serializers.FloatField(default=0, min_value=0, max_value=360)
    points = serializers.ListField(
        child=serializers.FloatField(),
        allow_empty=False,
    )

class LabeledShapeSerializer(ShapeSerializer, AnnotationSerializer):
    attributes = AttributeValSerializer(many=True,
        source="labeledshapeattributeval_set")

class TrackedShapeSerializer(ShapeSerializer):
    id = serializers.IntegerField(default=None, allow_null=True)
    frame = serializers.IntegerField(min_value=0)
    outside = serializers.BooleanField()
    attributes = AttributeValSerializer(many=True,
        source="trackedshapeattributeval_set")

class LabeledTrackSerializer(AnnotationSerializer):
    shapes = TrackedShapeSerializer(many=True, allow_empty=False,
        source="trackedshape_set")
    attributes = AttributeValSerializer(many=True,
        source="labeledtrackattributeval_set")

class LabeledDataSerializer(serializers.Serializer):
    version = serializers.IntegerField()
    tags   = LabeledImageSerializer(many=True)
    shapes = LabeledShapeSerializer(many=True)
    tracks = LabeledTrackSerializer(many=True)

class FileInfoSerializer(serializers.Serializer):
    name = serializers.CharField(max_length=1024)
    type = serializers.ChoiceField(choices=["REG", "DIR"])

class LogEventSerializer(serializers.Serializer):
    job_id = serializers.IntegerField(required=False)
    task_id = serializers.IntegerField(required=False)
    proj_id = serializers.IntegerField(required=False)
    client_id = serializers.IntegerField()

    name = serializers.CharField(max_length=64)
    time = serializers.DateTimeField()
    message = serializers.CharField(max_length=4096, required=False)
    payload = serializers.DictField(required=False)
    is_active = serializers.BooleanField()

class AnnotationFileSerializer(serializers.Serializer):
    annotation_file = serializers.FileField()

class TaskFileSerializer(serializers.Serializer):
    task_file = serializers.FileField()


class CommentReadSerializer(serializers.ModelSerializer):
    owner = BasicUserSerializer(allow_null=True, required=False)

    class Meta:
        model = models.Comment
        fields = ('id', 'issue', 'owner', 'message', 'created_date',
            'updated_date')
        read_only_fields = fields

class CommentWriteSerializer(WriteOnceMixin, serializers.ModelSerializer):

    def to_representation(self, instance):
        serializer = CommentReadSerializer(instance, context=self.context)
        return serializer.data

    class Meta:
        model = models.Comment
        fields = ('id', 'issue', 'owner', 'message', 'created_date',
            'updated_date')
        read_only_fields = ('id', 'created_date', 'updated_date', 'owner')
        write_once_fields = ('issue', )


class IssueReadSerializer(serializers.ModelSerializer):
    owner = BasicUserSerializer(allow_null=True, required=False)
    assignee = BasicUserSerializer(allow_null=True, required=False)
    position = serializers.ListField(
        child=serializers.FloatField(), allow_empty=False
    )
    comments = CommentReadSerializer(many=True)

    class Meta:
        model = models.Issue
        fields = ('id', 'frame', 'position', 'job', 'owner', 'assignee',
            'created_date', 'updated_date', 'comments', 'resolved')
        read_only_fields = fields


class IssueWriteSerializer(WriteOnceMixin, serializers.ModelSerializer):
    position = serializers.ListField(
        child=serializers.FloatField(), allow_empty=False,
    )
    message = serializers.CharField(style={'base_template': 'textarea.html'})

    def to_representation(self, instance):
        serializer = IssueReadSerializer(instance, context=self.context)
        return serializer.data

    def create(self, validated_data):
        message = validated_data.pop('message')
        db_issue = super().create(validated_data)
        models.Comment.objects.create(issue=db_issue,
            message=message, owner=db_issue.owner)
        return db_issue

    class Meta:
        model = models.Issue
        fields = ('id', 'frame', 'position', 'job', 'owner', 'assignee',
            'created_date', 'updated_date', 'message', 'resolved')
        read_only_fields = ('id', 'owner', 'created_date', 'updated_date')
        write_once_fields = ('frame', 'position', 'job', 'message', 'owner')

class ManifestSerializer(serializers.ModelSerializer):
    class Meta:
        model = models.Manifest
        fields = ('filename', )

    # pylint: disable=no-self-use
    def to_internal_value(self, data):
        return {'filename': data }

    # pylint: disable=no-self-use
    def to_representation(self, instance):
        return instance.filename if instance else instance

class BaseCloudStorageSerializer(serializers.ModelSerializer):
    owner = BasicUserSerializer(required=False)
    manifests = ManifestSerializer(many=True, default=[])
    class Meta:
        model = models.CloudStorage
        exclude = ['credentials']
        read_only_fields = ('created_date', 'updated_date', 'owner', 'organization')

class CloudStorageSerializer(serializers.ModelSerializer):
    owner = BasicUserSerializer(required=False)
    session_token = serializers.CharField(max_length=440, allow_blank=True, required=False)
    key = serializers.CharField(max_length=20, allow_blank=True, required=False)
    secret_key = serializers.CharField(max_length=40, allow_blank=True, required=False)
    key_file = serializers.FileField(required=False)
    account_name = serializers.CharField(max_length=24, allow_blank=True, required=False)
    manifests = ManifestSerializer(many=True, default=[])

    class Meta:
        model = models.CloudStorage
        fields = (
            'provider_type', 'resource', 'display_name', 'owner', 'credentials_type',
            'created_date', 'updated_date', 'session_token', 'account_name', 'key',
<<<<<<< HEAD
            'secret_key', 'key_file_path', 'specific_attributes', 'description', 'id',
            'manifests', 'organization', 'key_file',
=======
            'secret_key', 'key_file', 'specific_attributes', 'description', 'id', 'manifests',
>>>>>>> 1d952ace
        )
        read_only_fields = ('created_date', 'updated_date', 'owner', 'organization')

    # pylint: disable=no-self-use
    def validate_specific_attributes(self, value):
        if value:
            attributes = value.split('&')
            for attribute in attributes:
                if not len(attribute.split('=')) == 2:
                    raise serializers.ValidationError('Invalid specific attributes')
        return value

    def validate(self, attrs):
        provider_type = attrs.get('provider_type')
        if provider_type == models.CloudProviderChoice.AZURE_CONTAINER:
            if not attrs.get('account_name', ''):
                raise serializers.ValidationError('Account name for Azure container was not specified')
        return attrs

    def create(self, validated_data):
        provider_type = validated_data.get('provider_type')
        should_be_created = validated_data.pop('should_be_created', None)

        key_file = validated_data.pop('key_file', None)
        # we need to save it to temporary file to check the granted permissions
        temporary_file = ''
        if key_file:
            with NamedTemporaryFile(mode='wb', prefix='cvat', delete=False) as temp_key:
                temp_key.write(key_file.read())
                temporary_file = temp_key.name
            key_file.close()
            del key_file
        credentials = Credentials(
            account_name=validated_data.pop('account_name', ''),
            key=validated_data.pop('key', ''),
            secret_key=validated_data.pop('secret_key', ''),
            session_token=validated_data.pop('session_token', ''),
            key_file_path=temporary_file,
            credentials_type = validated_data.get('credentials_type')
        )
        details = {
            'resource': validated_data.get('resource'),
            'credentials': credentials,
            'specific_attributes': parse_specific_attributes(validated_data.get('specific_attributes', ''))
        }
        storage = get_cloud_storage_instance(cloud_provider=provider_type, **details)
        if should_be_created:
            try:
                storage.create()
            except Exception as ex:
                slogger.glob.warning("Failed with creating storage\n{}".format(str(ex)))
                raise

        storage_status = storage.get_status()
        if storage_status == Status.AVAILABLE:
            manifests = validated_data.pop('manifests')
            # check manifest files availability
            for manifest in manifests:
                file_status = storage.get_file_status(manifest.get('filename'))
                if file_status == Status.NOT_FOUND:
                    raise serializers.ValidationError({
                        'manifests': "The '{}' file does not exist on '{}' cloud storage" \
                            .format(manifest.get('filename'), storage.name)
                    })
                elif file_status == Status.FORBIDDEN:
                    raise serializers.ValidationError({
                        'manifests': "The '{}' file does not available on '{}' cloud storage. Access denied" \
                            .format(manifest.get('filename'), storage.name)
                    })

            db_storage = models.CloudStorage.objects.create(
                credentials=credentials.convert_to_db(),
                **validated_data
            )
            db_storage.save()

            manifest_file_instances = [models.Manifest(**manifest, cloud_storage=db_storage) for manifest in manifests]
            models.Manifest.objects.bulk_create(manifest_file_instances)

            cloud_storage_path = db_storage.get_storage_dirname()
            if os.path.isdir(cloud_storage_path):
                shutil.rmtree(cloud_storage_path)

            os.makedirs(db_storage.get_storage_logs_dirname(), exist_ok=True)
            if temporary_file:
                # so, gcs key file is valid and we need to set correct path to the file
                real_path_to_key_file = db_storage.get_key_file_path()
                shutil.copyfile(temporary_file, real_path_to_key_file)
                os.remove(temporary_file)

                credentials.key_file_path = real_path_to_key_file
                db_storage.credentials = credentials.convert_to_db()
                db_storage.save()
            return db_storage
        elif storage_status == Status.FORBIDDEN:
            field = 'credentials'
            message = 'Cannot create resource {} with specified credentials. Access forbidden.'.format(storage.name)
        else:
            field = 'resource'
            message = 'The resource {} not found. It may have been deleted.'.format(storage.name)
        if temporary_file:
            os.remove(temporary_file)
        slogger.glob.error(message)
        raise serializers.ValidationError({field: message})

    # pylint: disable=no-self-use
    def update(self, instance, validated_data):
        credentials = Credentials()
        credentials.convert_from_db({
            'type': instance.credentials_type,
            'value': instance.credentials,
        })
        credentials_dict = {k:v for k,v in validated_data.items() if k in {
            'key','secret_key', 'account_name', 'session_token', 'key_file_path',
            'credentials_type'
        }}

        key_file = validated_data.pop('key_file', None)
        temporary_file = ''
        if key_file:
            with NamedTemporaryFile(mode='wb', prefix='cvat', delete=False) as temp_key:
                temp_key.write(key_file.read())
                temporary_file = temp_key.name
            credentials_dict['key_file_path'] = temporary_file
            key_file.close()
            del key_file

        credentials.mapping_with_new_values(credentials_dict)
        instance.credentials = credentials.convert_to_db()
        instance.credentials_type = validated_data.get('credentials_type', instance.credentials_type)
        instance.resource = validated_data.get('resource', instance.resource)
        instance.display_name = validated_data.get('display_name', instance.display_name)
        instance.description = validated_data.get('description', instance.description)
        instance.specific_attributes = validated_data.get('specific_attributes', instance.specific_attributes)

        # check cloud storage existing
        details = {
            'resource': instance.resource,
            'credentials': credentials,
            'specific_attributes': parse_specific_attributes(instance.specific_attributes)
        }
        storage = get_cloud_storage_instance(cloud_provider=instance.provider_type, **details)
        storage_status = storage.get_status()
        if storage_status == Status.AVAILABLE:
            new_manifest_names = set(i.get('filename') for i in validated_data.get('manifests', []))
            previos_manifest_names = set(i.filename for i in instance.manifests.all())
            delta_to_delete = tuple(previos_manifest_names - new_manifest_names)
            delta_to_create = tuple(new_manifest_names - previos_manifest_names)
            if delta_to_delete:
                instance.manifests.filter(filename__in=delta_to_delete).delete()
            if delta_to_create:
                # check manifest files existing
                for manifest in delta_to_create:
                    file_status = storage.get_file_status(manifest)
                    if file_status == Status.NOT_FOUND:
                        raise serializers.ValidationError({
                            'manifests': "The '{}' file does not exist on '{}' cloud storage"
                                .format(manifest, storage.name)
                        })
                    elif file_status == Status.FORBIDDEN:
                        raise serializers.ValidationError({
                            'manifests': "The '{}' file does not available on '{}' cloud storage. Access denied" \
                                .format(manifest.get('filename'), storage.name)
                        })
                manifest_instances = [models.Manifest(filename=f, cloud_storage=instance) for f in delta_to_create]
                models.Manifest.objects.bulk_create(manifest_instances)
            if temporary_file:
                # so, gcs key file is valid and we need to set correct path to the file
                real_path_to_key_file = instance.get_key_file_path()
                shutil.copyfile(temporary_file, real_path_to_key_file)
                os.remove(temporary_file)

                instance.credentials = real_path_to_key_file
            instance.save()
            return instance
        elif storage_status == Status.FORBIDDEN:
            field = 'credentials'
            message = 'Cannot update resource {} with specified credentials. Access forbidden.'.format(storage.name)
        else:
            field = 'resource'
            message = 'The resource {} not found. It may have been deleted.'.format(storage.name)
        if temporary_file:
            os.remove(temporary_file)
        slogger.glob.error(message)
        raise serializers.ValidationError({field: message})

class RelatedFileSerializer(serializers.ModelSerializer):

    class Meta:
        model = models.RelatedFile
        fields = '__all__'
        read_only_fields = ('path',)<|MERGE_RESOLUTION|>--- conflicted
+++ resolved
@@ -851,13 +851,8 @@
         model = models.CloudStorage
         fields = (
             'provider_type', 'resource', 'display_name', 'owner', 'credentials_type',
-            'created_date', 'updated_date', 'session_token', 'account_name', 'key',
-<<<<<<< HEAD
-            'secret_key', 'key_file_path', 'specific_attributes', 'description', 'id',
-            'manifests', 'organization', 'key_file',
-=======
+            'created_date', 'updated_date', 'session_token', 'account_name', 'key', 'organization',
             'secret_key', 'key_file', 'specific_attributes', 'description', 'id', 'manifests',
->>>>>>> 1d952ace
         )
         read_only_fields = ('created_date', 'updated_date', 'owner', 'organization')
 
