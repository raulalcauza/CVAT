# Copyright (C) 2018-2022 Intel Corporation
#
# SPDX-License-Identifier: MIT

import os
import re
import shutil
from enum import Enum
from typing import Optional

from django.conf import settings
from django.contrib.auth.models import User
from django.core.files.storage import FileSystemStorage
from django.db import models
from django.db.models.fields import FloatField
from django.core.serializers.json import DjangoJSONEncoder
from drf_spectacular.types import OpenApiTypes
from drf_spectacular.utils import extend_schema_field
from cvat.apps.engine.utils import parse_specific_attributes
from cvat.apps.organizations.models import Organization

class SafeCharField(models.CharField):
    def get_prep_value(self, value):
        value = super().get_prep_value(value)
        if value:
            return value[:self.max_length]
        return value


class DimensionType(str, Enum):
    DIM_3D = '3d'
    DIM_2D = '2d'

    @classmethod
    def choices(cls):
        return tuple((x.value, x.name) for x in cls)

    def __str__(self):
        return self.value

class StatusChoice(str, Enum):
    """Deprecated. Use StageChoice and StateChoice instead"""

    ANNOTATION = 'annotation'
    VALIDATION = 'validation'
    COMPLETED = 'completed'

    @classmethod
    def choices(cls):
        return tuple((x.value, x.name) for x in cls)

    @classmethod
    def list(cls):
        return list(map(lambda x: x.value, cls))

    def __str__(self):
        return self.value

class StageChoice(str, Enum):
    ANNOTATION = 'annotation'
    VALIDATION = 'validation'
    ACCEPTANCE = 'acceptance'

    @classmethod
    def choices(cls):
        return tuple((x.value, x.name) for x in cls)

    def __str__(self):
        return self.value

class StateChoice(str, Enum):
    NEW = 'new'
    IN_PROGRESS = 'in progress'
    COMPLETED = 'completed'
    REJECTED = 'rejected'

    @classmethod
    def choices(cls):
        return tuple((x.value, x.name) for x in cls)

    def __str__(self):
        return self.value

class DataChoice(str, Enum):
    VIDEO = 'video'
    IMAGESET = 'imageset'
    LIST = 'list'

    @classmethod
    def choices(cls):
        return tuple((x.value, x.name) for x in cls)

    def __str__(self):
        return self.value

class StorageMethodChoice(str, Enum):
    CACHE = 'cache'
    FILE_SYSTEM = 'file_system'

    @classmethod
    def choices(cls):
        return tuple((x.value, x.name) for x in cls)

    def __str__(self):
        return self.value

class StorageChoice(str, Enum):
    CLOUD_STORAGE = 'cloud_storage'
    LOCAL = 'local'
    SHARE = 'share'

    @classmethod
    def choices(cls):
        return tuple((x.value, x.name) for x in cls)

    def __str__(self):
        return self.value

class SortingMethod(str, Enum):
    LEXICOGRAPHICAL = 'lexicographical'
    NATURAL = 'natural'
    PREDEFINED = 'predefined'
    RANDOM = 'random'

    @classmethod
    def choices(cls):
        return tuple((x.value, x.name) for x in cls)

    def __str__(self):
        return self.value

class AbstractArrayField(models.TextField):
    separator = ","
    converter = lambda x: x

    def __init__(self, *args, store_sorted:Optional[bool]=False, unique_values:Optional[bool]=False, **kwargs):
        self._store_sorted = store_sorted
        self._unique_values = unique_values
        super().__init__(*args,**{'default': '', **kwargs})

    def from_db_value(self, value, expression, connection):
        if not value:
            return []
        if value.startswith('[') and value.endswith(']'):
            value = value[1:-1]
        return [self.converter(v) for v in value.split(self.separator)]

    def to_python(self, value):
        if isinstance(value, list):
            return value

        return self.from_db_value(value, None, None)

    def get_prep_value(self, value):
        if self._unique_values:
            value = list(dict.fromkeys(value))
        if self._store_sorted:
            value = sorted(value)
        return self.separator.join(map(str, value))

class FloatArrayField(AbstractArrayField):
    converter = float

class IntArrayField(AbstractArrayField):
    converter = int

class Data(models.Model):
    chunk_size = models.PositiveIntegerField(null=True)
    size = models.PositiveIntegerField(default=0)
    image_quality = models.PositiveSmallIntegerField(default=50)
    start_frame = models.PositiveIntegerField(default=0)
    stop_frame = models.PositiveIntegerField(default=0)
    frame_filter = models.CharField(max_length=256, default="", blank=True)
    compressed_chunk_type = models.CharField(max_length=32, choices=DataChoice.choices(),
        default=DataChoice.IMAGESET)
    original_chunk_type = models.CharField(max_length=32, choices=DataChoice.choices(),
        default=DataChoice.IMAGESET)
    storage_method = models.CharField(max_length=15, choices=StorageMethodChoice.choices(), default=StorageMethodChoice.FILE_SYSTEM)
    storage = models.CharField(max_length=15, choices=StorageChoice.choices(), default=StorageChoice.LOCAL)
    cloud_storage = models.ForeignKey('CloudStorage', on_delete=models.SET_NULL, null=True, related_name='data')
    sorting_method = models.CharField(max_length=15, choices=SortingMethod.choices(), default=SortingMethod.LEXICOGRAPHICAL)
    deleted_frames = IntArrayField(store_sorted=True, unique_values=True)

    class Meta:
        default_permissions = ()

    def get_frame_step(self):
        match = re.search(r"step\s*=\s*([1-9]\d*)", self.frame_filter)
        return int(match.group(1)) if match else 1

    def get_data_dirname(self):
        return os.path.join(settings.MEDIA_DATA_ROOT, str(self.id))

    def get_upload_dirname(self):
        return os.path.join(self.get_data_dirname(), "raw")

    def get_compressed_cache_dirname(self):
        return os.path.join(self.get_data_dirname(), "compressed")

    def get_original_cache_dirname(self):
        return os.path.join(self.get_data_dirname(), "original")

    @staticmethod
    def _get_chunk_name(chunk_number, chunk_type):
        if chunk_type == DataChoice.VIDEO:
            ext = 'mp4'
        elif chunk_type == DataChoice.IMAGESET:
            ext = 'zip'
        else:
            ext = 'list'

        return '{}.{}'.format(chunk_number, ext)

    def _get_compressed_chunk_name(self, chunk_number):
        return self._get_chunk_name(chunk_number, self.compressed_chunk_type)

    def _get_original_chunk_name(self, chunk_number):
        return self._get_chunk_name(chunk_number, self.original_chunk_type)

    def get_original_chunk_path(self, chunk_number):
        return os.path.join(self.get_original_cache_dirname(),
            self._get_original_chunk_name(chunk_number))

    def get_compressed_chunk_path(self, chunk_number):
        return os.path.join(self.get_compressed_cache_dirname(),
            self._get_compressed_chunk_name(chunk_number))

    def get_preview_path(self):
        return os.path.join(self.get_data_dirname(), 'preview.jpeg')

    def get_manifest_path(self):
        return os.path.join(self.get_upload_dirname(), 'manifest.jsonl')

    def get_index_path(self):
        return os.path.join(self.get_upload_dirname(), 'index.json')

    def make_dirs(self):
        data_path = self.get_data_dirname()
        if os.path.isdir(data_path):
            shutil.rmtree(data_path)
        os.makedirs(self.get_compressed_cache_dirname())
        os.makedirs(self.get_original_cache_dirname())
        os.makedirs(self.get_upload_dirname())

    def get_uploaded_files(self):
        upload_dir = self.get_upload_dirname()
        uploaded_files = [os.path.join(upload_dir, file) for file in os.listdir(upload_dir) if os.path.isfile(os.path.join(upload_dir, file))]
        represented_files = [{'file':f} for f in uploaded_files]
        return represented_files

class Video(models.Model):
    data = models.OneToOneField(Data, on_delete=models.CASCADE, related_name="video", null=True)
    path = models.CharField(max_length=1024, default='')
    width = models.PositiveIntegerField()
    height = models.PositiveIntegerField()

    class Meta:
        default_permissions = ()


class Image(models.Model):
    data = models.ForeignKey(Data, on_delete=models.CASCADE, related_name="images", null=True)
    path = models.CharField(max_length=1024, default='')
    frame = models.PositiveIntegerField()
    width = models.PositiveIntegerField()
    height = models.PositiveIntegerField()

    class Meta:
        default_permissions = ()

class Project(models.Model):
    name = SafeCharField(max_length=256)
    owner = models.ForeignKey(User, null=True, blank=True,
                              on_delete=models.SET_NULL, related_name="+")
    assignee = models.ForeignKey(User, null=True, blank=True,
                                 on_delete=models.SET_NULL, related_name="+")
    bug_tracker = models.CharField(max_length=2000, blank=True, default="")
    created_date = models.DateTimeField(auto_now_add=True)
    updated_date = models.DateTimeField(auto_now=True)
    status = models.CharField(max_length=32, choices=StatusChoice.choices(),
                              default=StatusChoice.ANNOTATION)
    organization = models.ForeignKey(Organization, null=True, default=None,
        blank=True, on_delete=models.SET_NULL, related_name="projects")
    source_storage = models.ForeignKey('Storage', null=True, default=None,
        blank=True, on_delete=models.SET_NULL, related_name='+')
    target_storage = models.ForeignKey('Storage', null=True, default=None,
        blank=True, on_delete=models.SET_NULL, related_name='+')

    def get_dirname(self):
        return os.path.join(settings.PROJECTS_ROOT, str(self.id))

    def get_project_logs_dirname(self):
        return os.path.join(self.get_dirname(), 'logs')

    def get_tmp_dirname(self):
        return os.path.join(self.get_dirname(), "tmp")

    def get_client_log_path(self):
        return os.path.join(self.get_project_logs_dirname(), "client.log")

    def get_log_path(self):
        return os.path.join(self.get_project_logs_dirname(), "project.log")

    # Extend default permission model
    class Meta:
        default_permissions = ()

    def __str__(self):
        return self.name

class Task(models.Model):
    project = models.ForeignKey(Project, on_delete=models.CASCADE,
        null=True, blank=True, related_name="tasks",
        related_query_name="task")
    name = SafeCharField(max_length=256)
    mode = models.CharField(max_length=32)
    owner = models.ForeignKey(User, null=True, blank=True,
        on_delete=models.SET_NULL, related_name="owners")
    assignee = models.ForeignKey(User, null=True,  blank=True,
        on_delete=models.SET_NULL, related_name="assignees")
    bug_tracker = models.CharField(max_length=2000, blank=True, default="")
    created_date = models.DateTimeField(auto_now_add=True)
    updated_date = models.DateTimeField(auto_now=True)
    overlap = models.PositiveIntegerField(null=True)
    # Zero means that there are no limits (default)
    segment_size = models.PositiveIntegerField(default=0)
    status = models.CharField(max_length=32, choices=StatusChoice.choices(),
                              default=StatusChoice.ANNOTATION)
    data = models.ForeignKey(Data, on_delete=models.CASCADE, null=True, related_name="tasks")
    dimension = models.CharField(max_length=2, choices=DimensionType.choices(), default=DimensionType.DIM_2D)
    subset = models.CharField(max_length=64, blank=True, default="")
    organization = models.ForeignKey(Organization, null=True, default=None,
        blank=True, on_delete=models.SET_NULL, related_name="tasks")
    source_storage = models.ForeignKey('Storage', null=True, default=None,
        blank=True, on_delete=models.SET_NULL, related_name='+')
    target_storage = models.ForeignKey('Storage', null=True, default=None,
        blank=True, on_delete=models.SET_NULL, related_name='+')

    # Extend default permission model
    class Meta:
        default_permissions = ()

    def get_dirname(self):
        return os.path.join(settings.TASKS_ROOT, str(self.id))

    def get_task_logs_dirname(self):
        return os.path.join(self.get_dirname(), 'logs')

    def get_client_log_path(self):
        return os.path.join(self.get_task_logs_dirname(), "client.log")

    def get_log_path(self):
        return os.path.join(self.get_task_logs_dirname(), "task.log")

    def get_task_artifacts_dirname(self):
        return os.path.join(self.get_dirname(), 'artifacts')

    def get_tmp_dirname(self):
        return os.path.join(self.get_dirname(), "tmp")

    def __str__(self):
        return self.name

# Redefined a couple of operation for FileSystemStorage to avoid renaming
# or other side effects.
class MyFileSystemStorage(FileSystemStorage):
    def get_valid_name(self, name):
        return name

    def get_available_name(self, name, max_length=None):
        if self.exists(name) or (max_length and len(name) > max_length):
            raise IOError('`{}` file already exists or its name is too long'.format(name))
        return name

def upload_path_handler(instance, filename):
    # relative path is required since Django 3.1.11
    return os.path.join(os.path.relpath(instance.data.get_upload_dirname(), settings.BASE_DIR), filename)

# For client files which the user is uploaded
class ClientFile(models.Model):
    data = models.ForeignKey(Data, on_delete=models.CASCADE, null=True, related_name='client_files')
    file = models.FileField(upload_to=upload_path_handler,
        max_length=1024, storage=MyFileSystemStorage())

    class Meta:
        default_permissions = ()
        unique_together = ("data", "file")

# For server files on the mounted share
class ServerFile(models.Model):
    data = models.ForeignKey(Data, on_delete=models.CASCADE, null=True, related_name='server_files')
    file = models.CharField(max_length=1024)

    class Meta:
        default_permissions = ()

# For URLs
class RemoteFile(models.Model):
    data = models.ForeignKey(Data, on_delete=models.CASCADE, null=True, related_name='remote_files')
    file = models.CharField(max_length=1024)

    class Meta:
        default_permissions = ()


class RelatedFile(models.Model):
    data = models.ForeignKey(Data, on_delete=models.CASCADE, related_name="related_files", default=1, null=True)
    path = models.FileField(upload_to=upload_path_handler,
                            max_length=1024, storage=MyFileSystemStorage())
    primary_image = models.ForeignKey(Image, on_delete=models.CASCADE, related_name="related_files", null=True)

    class Meta:
        default_permissions = ()
        unique_together = ("data", "path")

class Segment(models.Model):
    task = models.ForeignKey(Task, on_delete=models.CASCADE)
    start_frame = models.IntegerField()
    stop_frame = models.IntegerField()

    class Meta:
        default_permissions = ()

class Job(models.Model):
    segment = models.ForeignKey(Segment, on_delete=models.CASCADE)
    assignee = models.ForeignKey(User, null=True, blank=True, on_delete=models.SET_NULL)
    updated_date = models.DateTimeField(auto_now=True)
    # TODO: it has to be deleted in Job, Task, Project and replaced by (stage, state)
    # The stage field cannot be changed by an assignee, but state field can be. For
    # now status is read only and it will be updated by (stage, state). Thus we don't
    # need to update Task and Project (all should work as previously).
    status = models.CharField(max_length=32, choices=StatusChoice.choices(),
        default=StatusChoice.ANNOTATION)
    stage = models.CharField(max_length=32, choices=StageChoice.choices(),
        default=StageChoice.ANNOTATION)
    state = models.CharField(max_length=32, choices=StateChoice.choices(),
        default=StateChoice.NEW)

<<<<<<< HEAD
    @extend_schema_field(OpenApiTypes.INT)
=======
    def get_dirname(self):
        return os.path.join(settings.JOBS_ROOT, str(self.id))

>>>>>>> 6f887fc8
    def get_project_id(self):
        project = self.segment.task.project
        return project.id if project else None

    def get_bug_tracker(self):
        task = self.segment.task
        project = task.project
        return task.bug_tracker or getattr(project, 'bug_tracker', None)

    def get_labels(self):
        task = self.segment.task
        project = task.project
        return project.label_set if project else task.label_set

    def save(self, *args, **kwargs):
        super().save(*args, **kwargs)
        db_commit = JobCommit(job=self, scope='create',
            owner=self.segment.task.owner, data={
                'stage': self.stage, 'state': self.state, 'assignee': self.assignee
            })
        db_commit.save()


    class Meta:
        default_permissions = ()

class Label(models.Model):
    task = models.ForeignKey(Task, null=True, blank=True, on_delete=models.CASCADE)
    project = models.ForeignKey(Project, null=True, blank=True, on_delete=models.CASCADE)
    name = SafeCharField(max_length=64)
    color = models.CharField(default='', max_length=8)

    def __str__(self):
        return self.name

    class Meta:
        default_permissions = ()
        unique_together = ('task', 'name')

class AttributeType(str, Enum):
    CHECKBOX = 'checkbox'
    RADIO = 'radio'
    NUMBER = 'number'
    TEXT = 'text'
    SELECT = 'select'

    @classmethod
    def choices(cls):
        return tuple((x.value, x.name) for x in cls)

    def __str__(self):
        return self.value

class AttributeSpec(models.Model):
    label = models.ForeignKey(Label, on_delete=models.CASCADE)
    name = models.CharField(max_length=64)
    mutable = models.BooleanField()
    input_type = models.CharField(max_length=16,
        choices=AttributeType.choices())
    default_value = models.CharField(max_length=128)
    values = models.CharField(max_length=4096)

    class Meta:
        default_permissions = ()
        unique_together = ('label', 'name')

    def __str__(self):
        return self.name

class AttributeVal(models.Model):
    # TODO: add a validator here to be sure that it corresponds to self.label
    id = models.BigAutoField(primary_key=True)
    spec = models.ForeignKey(AttributeSpec, on_delete=models.CASCADE)
    value = SafeCharField(max_length=4096)

    class Meta:
        abstract = True
        default_permissions = ()

class ShapeType(str, Enum):
    RECTANGLE = 'rectangle' # (x0, y0, x1, y1)
    POLYGON = 'polygon'     # (x0, y0, ..., xn, yn)
    POLYLINE = 'polyline'   # (x0, y0, ..., xn, yn)
    POINTS = 'points'       # (x0, y0, ..., xn, yn)
    ELLIPSE = 'ellipse'     # (cx, cy, rx, ty)
    CUBOID = 'cuboid'       # (x0, y0, ..., x7, y7)

    @classmethod
    def choices(cls):
        return tuple((x.value, x.name) for x in cls)

    def __str__(self):
        return self.value

class SourceType(str, Enum):
    AUTO = 'auto'
    MANUAL = 'manual'

    @classmethod
    def choices(cls):
        return tuple((x.value, x.name) for x in cls)

    def __str__(self):
        return self.value

class Annotation(models.Model):
    id = models.BigAutoField(primary_key=True)
    job = models.ForeignKey(Job, on_delete=models.CASCADE)
    label = models.ForeignKey(Label, on_delete=models.CASCADE)
    frame = models.PositiveIntegerField()
    group = models.PositiveIntegerField(null=True)
    source = models.CharField(max_length=16, choices=SourceType.choices(),
        default=str(SourceType.MANUAL), null=True)

    class Meta:
        abstract = True
        default_permissions = ()

class Commit(models.Model):
    class JSONEncoder(DjangoJSONEncoder):
        def default(self, o):
            if isinstance(o, User):
                data = {'user': {'id': o.id, 'username': o.username}}
                return data
            else:
                return super().default(o)


    id = models.BigAutoField(primary_key=True)
    scope = models.CharField(max_length=32, default="")
    owner = models.ForeignKey(User, null=True, blank=True, on_delete=models.SET_NULL)
    timestamp = models.DateTimeField(auto_now=True)
    data = models.JSONField(default=dict, encoder=JSONEncoder)

    class Meta:
        abstract = True
        default_permissions = ()

class JobCommit(Commit):
    job = models.ForeignKey(Job, on_delete=models.CASCADE, related_name="commits")

class Shape(models.Model):
    type = models.CharField(max_length=16, choices=ShapeType.choices())
    occluded = models.BooleanField(default=False)
    z_order = models.IntegerField(default=0)
    points = FloatArrayField()
    rotation = FloatField(default=0)

    class Meta:
        abstract = True
        default_permissions = ()

class LabeledImage(Annotation):
    pass

class LabeledImageAttributeVal(AttributeVal):
    image = models.ForeignKey(LabeledImage, on_delete=models.CASCADE)

class LabeledShape(Annotation, Shape):
    pass

class LabeledShapeAttributeVal(AttributeVal):
    shape = models.ForeignKey(LabeledShape, on_delete=models.CASCADE)

class LabeledTrack(Annotation):
    pass

class LabeledTrackAttributeVal(AttributeVal):
    track = models.ForeignKey(LabeledTrack, on_delete=models.CASCADE)

class TrackedShape(Shape):
    id = models.BigAutoField(primary_key=True)
    track = models.ForeignKey(LabeledTrack, on_delete=models.CASCADE)
    frame = models.PositiveIntegerField()
    outside = models.BooleanField(default=False)

class TrackedShapeAttributeVal(AttributeVal):
    shape = models.ForeignKey(TrackedShape, on_delete=models.CASCADE)

class Profile(models.Model):
    user = models.OneToOneField(User, on_delete=models.CASCADE)
    rating = models.FloatField(default=0.0)

class Issue(models.Model):
    frame = models.PositiveIntegerField()
    position = FloatArrayField()
    job = models.ForeignKey(Job, related_name='issues', on_delete=models.CASCADE)
    owner = models.ForeignKey(User, null=True, blank=True, related_name='+',
        on_delete=models.SET_NULL)
    assignee = models.ForeignKey(User, null=True, blank=True, related_name='+',
        on_delete=models.SET_NULL)
    created_date = models.DateTimeField(auto_now_add=True)
    updated_date = models.DateTimeField(null=True, blank=True)
    resolved = models.BooleanField(default=False)

class Comment(models.Model):
    issue = models.ForeignKey(Issue, related_name='comments', on_delete=models.CASCADE)
    owner = models.ForeignKey(User, null=True, blank=True, on_delete=models.SET_NULL)
    message = models.TextField(default='')
    created_date = models.DateTimeField(auto_now_add=True)
    updated_date = models.DateTimeField(auto_now=True)

class CloudProviderChoice(str, Enum):
    AWS_S3 = 'AWS_S3_BUCKET'
    AZURE_CONTAINER = 'AZURE_CONTAINER'
    GOOGLE_DRIVE = 'GOOGLE_DRIVE'
    GOOGLE_CLOUD_STORAGE = 'GOOGLE_CLOUD_STORAGE'

    @classmethod
    def choices(cls):
        return tuple((x.value, x.name) for x in cls)

    @classmethod
    def list(cls):
        return list(map(lambda x: x.value, cls))

    def __str__(self):
        return self.value

class CredentialsTypeChoice(str, Enum):
    # ignore bandit issues because false positives
    KEY_SECRET_KEY_PAIR = 'KEY_SECRET_KEY_PAIR' # nosec
    ACCOUNT_NAME_TOKEN_PAIR = 'ACCOUNT_NAME_TOKEN_PAIR' # nosec
    KEY_FILE_PATH = 'KEY_FILE_PATH'
    ANONYMOUS_ACCESS = 'ANONYMOUS_ACCESS'

    @classmethod
    def choices(cls):
        return tuple((x.value, x.name) for x in cls)

    @classmethod
    def list(cls):
        return list(map(lambda x: x.value, cls))

    def __str__(self):
        return self.value

class Manifest(models.Model):
    filename = models.CharField(max_length=1024, default='manifest.jsonl')
    cloud_storage = models.ForeignKey('CloudStorage', on_delete=models.CASCADE, null=True, related_name='manifests')

    def __str__(self):
        return '{}'.format(self.filename)

class Location(str, Enum):
    CLOUD_STORAGE = 'cloud_storage'
    LOCAL = 'local'

    @classmethod
    def choices(cls):
        return tuple((x.value, x.name) for x in cls)

    def __str__(self):
        return self.value

    @classmethod
    def list(cls):
        return [i.value for i in cls]

class CloudStorage(models.Model):
    # restrictions:
    # AWS bucket name, Azure container name - 63, Google bucket name - 63 without dots and 222 with dots
    # https://cloud.google.com/storage/docs/naming-buckets#requirements
    # AWS access key id - 20
    # AWS secret access key - 40
    # AWS temporary session tocken - None
    # The size of the security token that AWS STS API operations return is not fixed.
    # We strongly recommend that you make no assumptions about the maximum size.
    # The typical token size is less than 4096 bytes, but that can vary.
    # specific attributes:
    # location - max 23
    # project ID: 6 - 30 (https://cloud.google.com/resource-manager/docs/creating-managing-projects#before_you_begin)
    provider_type = models.CharField(max_length=20, choices=CloudProviderChoice.choices())
    resource = models.CharField(max_length=222)
    display_name = models.CharField(max_length=63)
    owner = models.ForeignKey(User, null=True, blank=True,
        on_delete=models.SET_NULL, related_name="cloud_storages")
    created_date = models.DateTimeField(auto_now_add=True)
    updated_date = models.DateTimeField(auto_now=True)
    credentials = models.CharField(max_length=500)
    credentials_type = models.CharField(max_length=29, choices=CredentialsTypeChoice.choices())#auth_type
    specific_attributes = models.CharField(max_length=1024, blank=True)
    description = models.TextField(blank=True)
    organization = models.ForeignKey(Organization, null=True, default=None,
        blank=True, on_delete=models.SET_NULL, related_name="cloudstorages")

    class Meta:
        default_permissions = ()
        unique_together = ('provider_type', 'resource', 'credentials')

    def __str__(self):
        return "{} {} {}".format(self.provider_type, self.display_name, self.id)

    def get_storage_dirname(self):
        return os.path.join(settings.CLOUD_STORAGE_ROOT, str(self.id))

    def get_storage_logs_dirname(self):
        return os.path.join(self.get_storage_dirname(), 'logs')

    def get_log_path(self):
        return os.path.join(self.get_storage_logs_dirname(), "storage.log")

    def get_preview_path(self):
        return os.path.join(self.get_storage_dirname(), 'preview.jpeg')

    def get_specific_attributes(self):
        return parse_specific_attributes(self.specific_attributes)

    def get_key_file_path(self):
        return os.path.join(self.get_storage_dirname(), 'key.json')

class Storage(models.Model):
    location = models.CharField(max_length=16, choices=Location.choices(), default=Location.LOCAL)
    cloud_storage_id = models.IntegerField(null=True, blank=True, default=None)

    class Meta:
        default_permissions = ()<|MERGE_RESOLUTION|>--- conflicted
+++ resolved
@@ -436,13 +436,10 @@
     state = models.CharField(max_length=32, choices=StateChoice.choices(),
         default=StateChoice.NEW)
 
-<<<<<<< HEAD
-    @extend_schema_field(OpenApiTypes.INT)
-=======
     def get_dirname(self):
         return os.path.join(settings.JOBS_ROOT, str(self.id))
 
->>>>>>> 6f887fc8
+    @extend_schema_field(OpenApiTypes.INT)
     def get_project_id(self):
         project = self.segment.task.project
         return project.id if project else None
