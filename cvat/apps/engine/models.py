# Copyright (C) 2018-2019 Intel Corporation
#
# SPDX-License-Identifier: MIT

import os
import re
from enum import Enum

from django.conf import settings
from django.contrib.auth.models import User
from django.core.files.storage import FileSystemStorage
from django.db import models
from django.utils.translation import gettext_lazy as _

from cvat.apps.engine.utils import parse_specific_attributes

class SafeCharField(models.CharField):
    def get_prep_value(self, value):
        value = super().get_prep_value(value)
        if value:
            return value[:self.max_length]
        return value


class DimensionType(str, Enum):
    DIM_3D = '3d'
    DIM_2D = '2d'

    @classmethod
    def choices(cls):
        return tuple((x.value, x.name) for x in cls)

    def __str__(self):
        return self.value

class StatusChoice(str, Enum):
    ANNOTATION = 'annotation'
    VALIDATION = 'validation'
    COMPLETED = 'completed'

    @classmethod
    def choices(cls):
        return tuple((x.value, x.name) for x in cls)

    def __str__(self):
        return self.value

class DataChoice(str, Enum):
    VIDEO = 'video'
    IMAGESET = 'imageset'
    LIST = 'list'

    @classmethod
    def choices(cls):
        return tuple((x.value, x.name) for x in cls)

    def __str__(self):
        return self.value

class StorageMethodChoice(str, Enum):
    CACHE = 'cache'
    FILE_SYSTEM = 'file_system'

    @classmethod
    def choices(cls):
        return tuple((x.value, x.name) for x in cls)

    def __str__(self):
        return self.value

class StorageChoice(str, Enum):
    CLOUD_STORAGE = 'cloud_storage'
    LOCAL = 'local'
    SHARE = 'share'

    @classmethod
    def choices(cls):
        return tuple((x.value, x.name) for x in cls)

    def __str__(self):
        return self.value

class Data(models.Model):
    chunk_size = models.PositiveIntegerField(null=True)
    size = models.PositiveIntegerField(default=0)
    image_quality = models.PositiveSmallIntegerField(default=50)
    start_frame = models.PositiveIntegerField(default=0)
    stop_frame = models.PositiveIntegerField(default=0)
    frame_filter = models.CharField(max_length=256, default="", blank=True)
    compressed_chunk_type = models.CharField(max_length=32, choices=DataChoice.choices(),
        default=DataChoice.IMAGESET)
    original_chunk_type = models.CharField(max_length=32, choices=DataChoice.choices(),
        default=DataChoice.IMAGESET)
    storage_method = models.CharField(max_length=15, choices=StorageMethodChoice.choices(), default=StorageMethodChoice.FILE_SYSTEM)
    storage = models.CharField(max_length=15, choices=StorageChoice.choices(), default=StorageChoice.LOCAL)
    cloud_storage = models.ForeignKey('CloudStorage', on_delete=models.SET_NULL, null=True, related_name='data')

    class Meta:
        default_permissions = ()

    def get_frame_step(self):
        match = re.search("step\s*=\s*([1-9]\d*)", self.frame_filter)
        return int(match.group(1)) if match else 1

    def get_data_dirname(self):
        return os.path.join(settings.MEDIA_DATA_ROOT, str(self.id))

    def get_upload_dirname(self):
        return os.path.join(self.get_data_dirname(), "raw")

    def get_compressed_cache_dirname(self):
        return os.path.join(self.get_data_dirname(), "compressed")

    def get_original_cache_dirname(self):
        return os.path.join(self.get_data_dirname(), "original")

    @staticmethod
    def _get_chunk_name(chunk_number, chunk_type):
        if chunk_type == DataChoice.VIDEO:
            ext = 'mp4'
        elif chunk_type == DataChoice.IMAGESET:
            ext = 'zip'
        else:
            ext = 'list'

        return '{}.{}'.format(chunk_number, ext)

    def _get_compressed_chunk_name(self, chunk_number):
        return self._get_chunk_name(chunk_number, self.compressed_chunk_type)

    def _get_original_chunk_name(self, chunk_number):
        return self._get_chunk_name(chunk_number, self.original_chunk_type)

    def get_original_chunk_path(self, chunk_number):
        return os.path.join(self.get_original_cache_dirname(),
            self._get_original_chunk_name(chunk_number))

    def get_compressed_chunk_path(self, chunk_number):
        return os.path.join(self.get_compressed_cache_dirname(),
            self._get_compressed_chunk_name(chunk_number))

    def get_preview_path(self):
        return os.path.join(self.get_data_dirname(), 'preview.jpeg')

    def get_manifest_path(self):
        return os.path.join(self.get_upload_dirname(), 'manifest.jsonl')
    def get_index_path(self):
        return os.path.join(self.get_upload_dirname(), 'index.json')

class Video(models.Model):
    data = models.OneToOneField(Data, on_delete=models.CASCADE, related_name="video", null=True)
    path = models.CharField(max_length=1024, default='')
    width = models.PositiveIntegerField()
    height = models.PositiveIntegerField()

    class Meta:
        default_permissions = ()


class Image(models.Model):
    data = models.ForeignKey(Data, on_delete=models.CASCADE, related_name="images", null=True)
    path = models.CharField(max_length=1024, default='')
    frame = models.PositiveIntegerField()
    width = models.PositiveIntegerField()
    height = models.PositiveIntegerField()

    class Meta:
        default_permissions = ()


class TrainingProject(models.Model):
    class ProjectClass(models.TextChoices):
        DETECTION = 'OD', _('Object Detection')

    host = models.CharField(max_length=256)
    username = models.CharField(max_length=256)
    password = models.CharField(max_length=256)
    training_id = models.CharField(max_length=64)
    enabled = models.BooleanField(null=True)
    project_class = models.CharField(max_length=2, choices=ProjectClass.choices, null=True, blank=True)


class Project(models.Model):

    name = SafeCharField(max_length=256)
    owner = models.ForeignKey(User, null=True, blank=True,
                              on_delete=models.SET_NULL, related_name="+")
    assignee = models.ForeignKey(User, null=True, blank=True,
                                 on_delete=models.SET_NULL, related_name="+")
    bug_tracker = models.CharField(max_length=2000, blank=True, default="")
    created_date = models.DateTimeField(auto_now_add=True)
    updated_date = models.DateTimeField(auto_now_add=True)
    status = models.CharField(max_length=32, choices=StatusChoice.choices(),
                              default=StatusChoice.ANNOTATION)
    training_project = models.ForeignKey(TrainingProject, null=True, blank=True, on_delete=models.SET_NULL)

    def get_project_dirname(self):
        return os.path.join(settings.PROJECTS_ROOT, str(self.id))

    def get_project_logs_dirname(self):
        return os.path.join(self.get_project_dirname(), 'logs')

    def get_client_log_path(self):
        return os.path.join(self.get_project_logs_dirname(), "client.log")

    def get_log_path(self):
        return os.path.join(self.get_project_logs_dirname(), "project.log")

    # Extend default permission model
    class Meta:
        default_permissions = ()

    def __str__(self):
        return self.name

class Task(models.Model):
    project = models.ForeignKey(Project, on_delete=models.CASCADE,
        null=True, blank=True, related_name="tasks",
        related_query_name="task")
    name = SafeCharField(max_length=256)
    mode = models.CharField(max_length=32)
    owner = models.ForeignKey(User, null=True, blank=True,
        on_delete=models.SET_NULL, related_name="owners")
    assignee = models.ForeignKey(User, null=True,  blank=True,
        on_delete=models.SET_NULL, related_name="assignees")
    bug_tracker = models.CharField(max_length=2000, blank=True, default="")
    created_date = models.DateTimeField(auto_now_add=True)
    updated_date = models.DateTimeField(auto_now=True)
    overlap = models.PositiveIntegerField(null=True)
    # Zero means that there are no limits (default)
    segment_size = models.PositiveIntegerField(default=0)
    status = models.CharField(max_length=32, choices=StatusChoice.choices(),
                              default=StatusChoice.ANNOTATION)
    data = models.ForeignKey(Data, on_delete=models.CASCADE, null=True, related_name="tasks")
    dimension = models.CharField(max_length=2, choices=DimensionType.choices(), default=DimensionType.DIM_2D)
    subset = models.CharField(max_length=64, blank=True, default="")

    # Extend default permission model
    class Meta:
        default_permissions = ()

    def get_task_dirname(self):
        return os.path.join(settings.TASKS_ROOT, str(self.id))

    def get_task_logs_dirname(self):
        return os.path.join(self.get_task_dirname(), 'logs')

    def get_client_log_path(self):
        return os.path.join(self.get_task_logs_dirname(), "client.log")

    def get_log_path(self):
        return os.path.join(self.get_task_logs_dirname(), "task.log")

    def get_task_artifacts_dirname(self):
        return os.path.join(self.get_task_dirname(), 'artifacts')

    def __str__(self):
        return self.name


class TrainingProjectImage(models.Model):
    task = models.ForeignKey(Task, on_delete=models.CASCADE)
    idx = models.PositiveIntegerField()
    training_image_id = models.CharField(max_length=64)


# Redefined a couple of operation for FileSystemStorage to avoid renaming
# or other side effects.
class MyFileSystemStorage(FileSystemStorage):
    def get_valid_name(self, name):
        return name

    def get_available_name(self, name, max_length=None):
        if self.exists(name) or (max_length and len(name) > max_length):
            raise IOError('`{}` file already exists or its name is too long'.format(name))
        return name

def upload_path_handler(instance, filename):
    # relative path is required since Django 3.1.11
    return os.path.join(os.path.relpath(instance.data.get_upload_dirname(), settings.BASE_DIR), filename)

# For client files which the user is uploaded
class ClientFile(models.Model):
    data = models.ForeignKey(Data, on_delete=models.CASCADE, null=True, related_name='client_files')
    file = models.FileField(upload_to=upload_path_handler,
        max_length=1024, storage=MyFileSystemStorage())

    class Meta:
        default_permissions = ()
        unique_together = ("data", "file")

# For server files on the mounted share
class ServerFile(models.Model):
    data = models.ForeignKey(Data, on_delete=models.CASCADE, null=True, related_name='server_files')
    file = models.CharField(max_length=1024)

    class Meta:
        default_permissions = ()

# For URLs
class RemoteFile(models.Model):
    data = models.ForeignKey(Data, on_delete=models.CASCADE, null=True, related_name='remote_files')
    file = models.CharField(max_length=1024)

    class Meta:
        default_permissions = ()


class RelatedFile(models.Model):
    data = models.ForeignKey(Data, on_delete=models.CASCADE, related_name="related_files", default=1, null=True)
    path = models.FileField(upload_to=upload_path_handler,
                            max_length=1024, storage=MyFileSystemStorage())
    primary_image = models.ForeignKey(Image, on_delete=models.CASCADE, related_name="related_files", null=True)

    class Meta:
        default_permissions = ()
        unique_together = ("data", "path")

class Segment(models.Model):
    task = models.ForeignKey(Task, on_delete=models.CASCADE)
    start_frame = models.IntegerField()
    stop_frame = models.IntegerField()

    class Meta:
        default_permissions = ()

class Job(models.Model):
    segment = models.ForeignKey(Segment, on_delete=models.CASCADE)
    assignee = models.ForeignKey(User, null=True, blank=True, on_delete=models.SET_NULL)
    reviewer = models.ForeignKey(User, null=True, blank=True, related_name='review_job_set', on_delete=models.SET_NULL)
    status = models.CharField(max_length=32, choices=StatusChoice.choices(),
        default=StatusChoice.ANNOTATION)

    class Meta:
        default_permissions = ()

class Label(models.Model):
    task = models.ForeignKey(Task, null=True, blank=True, on_delete=models.CASCADE)
    project = models.ForeignKey(Project, null=True, blank=True, on_delete=models.CASCADE)
    name = SafeCharField(max_length=64)
    color = models.CharField(default='', max_length=8)

    def __str__(self):
        return self.name

    class Meta:
        default_permissions = ()
        unique_together = ('task', 'name')


class TrainingProjectLabel(models.Model):
    cvat_label = models.ForeignKey(Label, on_delete=models.CASCADE, related_name='training_project_label')
    training_label_id = models.CharField(max_length=64)


class AttributeType(str, Enum):
    CHECKBOX = 'checkbox'
    RADIO = 'radio'
    NUMBER = 'number'
    TEXT = 'text'
    SELECT = 'select'

    @classmethod
    def choices(cls):
        return tuple((x.value, x.name) for x in cls)

    def __str__(self):
        return self.value

class AttributeSpec(models.Model):
    label = models.ForeignKey(Label, on_delete=models.CASCADE)
    name = models.CharField(max_length=64)
    mutable = models.BooleanField()
    input_type = models.CharField(max_length=16,
        choices=AttributeType.choices())
    default_value = models.CharField(max_length=128)
    values = models.CharField(max_length=4096)

    class Meta:
        default_permissions = ()
        unique_together = ('label', 'name')

    def __str__(self):
        return self.name

class AttributeVal(models.Model):
    # TODO: add a validator here to be sure that it corresponds to self.label
    id = models.BigAutoField(primary_key=True)
    spec = models.ForeignKey(AttributeSpec, on_delete=models.CASCADE)
    value = SafeCharField(max_length=4096)

    class Meta:
        abstract = True
        default_permissions = ()

class ShapeType(str, Enum):
    RECTANGLE = 'rectangle' # (x0, y0, x1, y1)
    POLYGON = 'polygon'     # (x0, y0, ..., xn, yn)
    POLYLINE = 'polyline'   # (x0, y0, ..., xn, yn)
    POINTS = 'points'       # (x0, y0, ..., xn, yn)
    CUBOID = 'cuboid'       # (x0, y0, ..., x7, y7)

    @classmethod
    def choices(cls):
        return tuple((x.value, x.name) for x in cls)

    def __str__(self):
        return self.value

class SourceType(str, Enum):
    AUTO = 'auto'
    MANUAL = 'manual'

    @classmethod
    def choices(self):
        return tuple((x.value, x.name) for x in self)

    def __str__(self):
        return self.value

class ReviewStatus(str, Enum):
    ACCEPTED = 'accepted'
    REJECTED = 'rejected'
    REVIEW_FURTHER = 'review_further'

    @classmethod
    def choices(self):
        return tuple((x.value, x.name) for x in self)

    def __str__(self):
        return self.value

class Annotation(models.Model):
    id = models.BigAutoField(primary_key=True)
    job = models.ForeignKey(Job, on_delete=models.CASCADE)
    label = models.ForeignKey(Label, on_delete=models.CASCADE)
    frame = models.PositiveIntegerField()
    group = models.PositiveIntegerField(null=True)
    source = models.CharField(max_length=16, choices=SourceType.choices(),
        default=str(SourceType.MANUAL), null=True)

    class Meta:
        abstract = True
        default_permissions = ()

class Commit(models.Model):
    id = models.BigAutoField(primary_key=True)
    author = models.ForeignKey(User, null=True, blank=True, on_delete=models.SET_NULL)
    version = models.PositiveIntegerField(default=0)
    timestamp = models.DateTimeField(auto_now=True)
    message = models.CharField(max_length=4096, default="")

    class Meta:
        abstract = True
        default_permissions = ()

class JobCommit(Commit):
    job = models.ForeignKey(Job, on_delete=models.CASCADE, related_name="commits")

class FloatArrayField(models.TextField):
    separator = ","

    def from_db_value(self, value, expression, connection):
        if not value:
            return value
        return [float(v) for v in value.split(self.separator)]

    def to_python(self, value):
        if isinstance(value, list):
            return value

        return self.from_db_value(value, None, None)

    def get_prep_value(self, value):
        return self.separator.join(map(str, value))

class Shape(models.Model):
    type = models.CharField(max_length=16, choices=ShapeType.choices())
    occluded = models.BooleanField(default=False)
    z_order = models.IntegerField(default=0)
    points = FloatArrayField()

    class Meta:
        abstract = True
        default_permissions = ()

class LabeledImage(Annotation):
    pass

class LabeledImageAttributeVal(AttributeVal):
    image = models.ForeignKey(LabeledImage, on_delete=models.CASCADE)

class LabeledShape(Annotation, Shape):
    pass

class LabeledShapeAttributeVal(AttributeVal):
    shape = models.ForeignKey(LabeledShape, on_delete=models.CASCADE)

class LabeledTrack(Annotation):
    pass

class LabeledTrackAttributeVal(AttributeVal):
    track = models.ForeignKey(LabeledTrack, on_delete=models.CASCADE)

class TrackedShape(Shape):
    id = models.BigAutoField(primary_key=True)
    track = models.ForeignKey(LabeledTrack, on_delete=models.CASCADE)
    frame = models.PositiveIntegerField()
    outside = models.BooleanField(default=False)

class TrackedShapeAttributeVal(AttributeVal):
    shape = models.ForeignKey(TrackedShape, on_delete=models.CASCADE)

class Profile(models.Model):
    user = models.OneToOneField(User, on_delete=models.CASCADE)
    rating = models.FloatField(default=0.0)

class Review(models.Model):
    job = models.ForeignKey(Job, on_delete=models.CASCADE)
    reviewer = models.ForeignKey(User, null=True, blank=True, related_name='reviews', on_delete=models.SET_NULL)
    assignee = models.ForeignKey(User, null=True, blank=True, related_name='reviewed', on_delete=models.SET_NULL)
    estimated_quality = models.FloatField()
    status = models.CharField(max_length=16, choices=ReviewStatus.choices())

class Issue(models.Model):
    frame = models.PositiveIntegerField()
    position = FloatArrayField()
    job = models.ForeignKey(Job, on_delete=models.CASCADE)
    review = models.ForeignKey(Review, null=True, blank=True, on_delete=models.SET_NULL)
    owner = models.ForeignKey(User, null=True, blank=True, related_name='issues', on_delete=models.SET_NULL)
    resolver = models.ForeignKey(User, null=True, blank=True, related_name='resolved_issues', on_delete=models.SET_NULL)
    created_date = models.DateTimeField(auto_now_add=True)
    resolved_date = models.DateTimeField(null=True, blank=True)

class Comment(models.Model):
    issue = models.ForeignKey(Issue, on_delete=models.CASCADE)
    author = models.ForeignKey(User, null=True, blank=True, on_delete=models.SET_NULL)
    message = models.TextField(default='')
    created_date = models.DateTimeField(auto_now_add=True)
    updated_date = models.DateTimeField(auto_now=True)

class CloudProviderChoice(str, Enum):
    AWS_S3 = 'AWS_S3_BUCKET'
    AZURE_CONTAINER = 'AZURE_CONTAINER'
    GOOGLE_DRIVE = 'GOOGLE_DRIVE'
    GOOGLE_CLOUD_STORAGE = 'GOOGLE_CLOUD_STORAGE'

    @classmethod
    def choices(cls):
        return tuple((x.value, x.name) for x in cls)

    @classmethod
    def list(cls):
        return list(map(lambda x: x.value, cls))

    def __str__(self):
        return self.value

class CredentialsTypeChoice(str, Enum):
    # ignore bandit issues because false positives
    KEY_SECRET_KEY_PAIR = 'KEY_SECRET_KEY_PAIR' # nosec
    ACCOUNT_NAME_TOKEN_PAIR = 'ACCOUNT_NAME_TOKEN_PAIR' # nosec
    KEY_FILE_PATH = 'KEY_FILE_PATH'
    ANONYMOUS_ACCESS = 'ANONYMOUS_ACCESS'

    @classmethod
    def choices(cls):
        return tuple((x.value, x.name) for x in cls)

    @classmethod
    def list(cls):
        return list(map(lambda x: x.value, cls))

    def __str__(self):
        return self.value

class Manifest(models.Model):
    filename = models.CharField(max_length=1024, default='manifest.jsonl')
<<<<<<< HEAD
    cloud_storages = models.ManyToManyField('CloudStorage')
=======
    cloud_storage = models.ForeignKey('CloudStorage', on_delete=models.CASCADE, null=True, related_name='manifests')
>>>>>>> dd32ee71

    def __str__(self):
        return '{}'.format(self.filename)

class CloudStorage(models.Model):
    # restrictions:
    # AWS bucket name, Azure container name - 63
    # AWS access key id - 20
    # AWS secret access key - 40
    # AWS temporary session tocken - None
    # The size of the security token that AWS STS API operations return is not fixed.
    # We strongly recommend that you make no assumptions about the maximum size.
    # The typical token size is less than 4096 bytes, but that can vary.
    provider_type = models.CharField(max_length=20, choices=CloudProviderChoice.choices())
    resource = models.CharField(max_length=63)
    display_name = models.CharField(max_length=63)
    owner = models.ForeignKey(User, null=True, blank=True,
        on_delete=models.SET_NULL, related_name="cloud_storages")
    created_date = models.DateTimeField(auto_now_add=True)
    updated_date = models.DateTimeField(auto_now=True)
    credentials = models.CharField(max_length=500)
    credentials_type = models.CharField(max_length=29, choices=CredentialsTypeChoice.choices())#auth_type
    specific_attributes = models.CharField(max_length=50, blank=True)
    description = models.TextField(blank=True)

    class Meta:
        default_permissions = ()
        unique_together = (('provider_type', 'resource', 'credentials'),)

    def __str__(self):
        return "{} {} {}".format(self.provider_type, self.display_name, self.id)

    def get_storage_dirname(self):
        return os.path.join(settings.CLOUD_STORAGE_ROOT, str(self.id))

    def get_storage_logs_dirname(self):
        return os.path.join(self.get_storage_dirname(), 'logs')

    def get_log_path(self):
        return os.path.join(self.get_storage_logs_dirname(), "storage.log")

    def get_preview_path(self):
        return os.path.join(self.get_storage_dirname(), 'preview.jpeg')

    def get_specific_attributes(self):
        return parse_specific_attributes(self.specific_attributes)<|MERGE_RESOLUTION|>--- conflicted
+++ resolved
@@ -576,11 +576,7 @@
 
 class Manifest(models.Model):
     filename = models.CharField(max_length=1024, default='manifest.jsonl')
-<<<<<<< HEAD
-    cloud_storages = models.ManyToManyField('CloudStorage')
-=======
     cloud_storage = models.ForeignKey('CloudStorage', on_delete=models.CASCADE, null=True, related_name='manifests')
->>>>>>> dd32ee71
 
     def __str__(self):
         return '{}'.format(self.filename)
