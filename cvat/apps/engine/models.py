# Copyright (C) 2018-2022 Intel Corporation
# Copyright (C) 2022 CVAT.ai Corporation
#
# SPDX-License-Identifier: MIT

import os
import re
import shutil
from enum import Enum
from typing import Optional

from django.conf import settings
from django.contrib.auth.models import User
from django.core.files.storage import FileSystemStorage
from django.db import models
from django.db.models.fields import FloatField
from django.core.serializers.json import DjangoJSONEncoder
from drf_spectacular.types import OpenApiTypes
from drf_spectacular.utils import extend_schema_field
from cvat.apps.engine.utils import parse_specific_attributes
from cvat.apps.organizations.models import Organization

class SafeCharField(models.CharField):
    def get_prep_value(self, value):
        value = super().get_prep_value(value)
        if value:
            return value[:self.max_length]
        return value


class DimensionType(str, Enum):
    DIM_3D = '3d'
    DIM_2D = '2d'

    @classmethod
    def choices(cls):
        return tuple((x.value, x.name) for x in cls)

    def __str__(self):
        return self.value

class StatusChoice(str, Enum):
    """Deprecated. Use StageChoice and StateChoice instead"""

    ANNOTATION = 'annotation'
    VALIDATION = 'validation'
    COMPLETED = 'completed'

    @classmethod
    def choices(cls):
        return tuple((x.value, x.name) for x in cls)

    @classmethod
    def list(cls):
        return list(map(lambda x: x.value, cls))

    def __str__(self):
        return self.value

class LabelType(str, Enum):
    BBOX = 'bbox'
    ELLIPSE = 'ellipse'
    POLYGON = 'polygon'
    POLYLINE = 'polyline'
    POINTS = 'points'
    CUBOID = 'cuboid'
    CUBOID_3D = 'cuboid_3d'
    SKELETON = 'skeleton'
    TAG = 'tag'
    ANY = 'any'

    @classmethod
    def choices(cls):
        return tuple((x.value, x.name) for x in cls)

    @classmethod
    def list(cls):
        return list(map(lambda x: x.value, cls))

    def __str__(self):
        return self.value

class StageChoice(str, Enum):
    ANNOTATION = 'annotation'
    VALIDATION = 'validation'
    ACCEPTANCE = 'acceptance'

    @classmethod
    def choices(cls):
        return tuple((x.value, x.name) for x in cls)

    def __str__(self):
        return self.value

class StateChoice(str, Enum):
    NEW = 'new'
    IN_PROGRESS = 'in progress'
    COMPLETED = 'completed'
    REJECTED = 'rejected'

    @classmethod
    def choices(cls):
        return tuple((x.value, x.name) for x in cls)

    def __str__(self):
        return self.value

class DataChoice(str, Enum):
    VIDEO = 'video'
    IMAGESET = 'imageset'
    LIST = 'list'

    @classmethod
    def choices(cls):
        return tuple((x.value, x.name) for x in cls)

    def __str__(self):
        return self.value

class StorageMethodChoice(str, Enum):
    CACHE = 'cache'
    FILE_SYSTEM = 'file_system'

    @classmethod
    def choices(cls):
        return tuple((x.value, x.name) for x in cls)

    def __str__(self):
        return self.value

class StorageChoice(str, Enum):
    CLOUD_STORAGE = 'cloud_storage'
    LOCAL = 'local'
    SHARE = 'share'

    @classmethod
    def choices(cls):
        return tuple((x.value, x.name) for x in cls)

    def __str__(self):
        return self.value

class SortingMethod(str, Enum):
    LEXICOGRAPHICAL = 'lexicographical'
    NATURAL = 'natural'
    PREDEFINED = 'predefined'
    RANDOM = 'random'

    @classmethod
    def choices(cls):
        return tuple((x.value, x.name) for x in cls)

    def __str__(self):
        return self.value

class AbstractArrayField(models.TextField):
    separator = ","
    converter = lambda x: x

    def __init__(self, *args, store_sorted:Optional[bool]=False, unique_values:Optional[bool]=False, **kwargs):
        self._store_sorted = store_sorted
        self._unique_values = unique_values
        super().__init__(*args,**{'default': '', **kwargs})

    def from_db_value(self, value, expression, connection):
        if not value:
            return []
        if value.startswith('[') and value.endswith(']'):
            value = value[1:-1]
        return [self.converter(v) for v in value.split(self.separator) if v]

    def to_python(self, value):
        if isinstance(value, list):
            return value

        return self.from_db_value(value, None, None)

    def get_prep_value(self, value):
        if self._unique_values:
            value = list(dict.fromkeys(value))
        if self._store_sorted:
            value = sorted(value)
        return self.separator.join(map(str, value))

class FloatArrayField(AbstractArrayField):
    converter = float

class IntArrayField(AbstractArrayField):
    converter = int

class Data(models.Model):
    chunk_size = models.PositiveIntegerField(null=True)
    size = models.PositiveIntegerField(default=0)
    image_quality = models.PositiveSmallIntegerField(default=50)
    start_frame = models.PositiveIntegerField(default=0)
    stop_frame = models.PositiveIntegerField(default=0)
    frame_filter = models.CharField(max_length=256, default="", blank=True)
    compressed_chunk_type = models.CharField(max_length=32, choices=DataChoice.choices(),
        default=DataChoice.IMAGESET)
    original_chunk_type = models.CharField(max_length=32, choices=DataChoice.choices(),
        default=DataChoice.IMAGESET)
    storage_method = models.CharField(max_length=15, choices=StorageMethodChoice.choices(), default=StorageMethodChoice.FILE_SYSTEM)
    storage = models.CharField(max_length=15, choices=StorageChoice.choices(), default=StorageChoice.LOCAL)
    cloud_storage = models.ForeignKey('CloudStorage', on_delete=models.SET_NULL, null=True, related_name='data')
    sorting_method = models.CharField(max_length=15, choices=SortingMethod.choices(), default=SortingMethod.LEXICOGRAPHICAL)
    deleted_frames = IntArrayField(store_sorted=True, unique_values=True)

    class Meta:
        default_permissions = ()

    def get_frame_step(self):
        match = re.search(r"step\s*=\s*([1-9]\d*)", self.frame_filter)
        return int(match.group(1)) if match else 1

    def get_data_dirname(self):
        return os.path.join(settings.MEDIA_DATA_ROOT, str(self.id))

    def get_upload_dirname(self):
        return os.path.join(self.get_data_dirname(), "raw")

    def get_compressed_cache_dirname(self):
        return os.path.join(self.get_data_dirname(), "compressed")

    def get_original_cache_dirname(self):
        return os.path.join(self.get_data_dirname(), "original")

    @staticmethod
    def _get_chunk_name(chunk_number, chunk_type):
        if chunk_type == DataChoice.VIDEO:
            ext = 'mp4'
        elif chunk_type == DataChoice.IMAGESET:
            ext = 'zip'
        else:
            ext = 'list'

        return '{}.{}'.format(chunk_number, ext)

    def _get_compressed_chunk_name(self, chunk_number):
        return self._get_chunk_name(chunk_number, self.compressed_chunk_type)

    def _get_original_chunk_name(self, chunk_number):
        return self._get_chunk_name(chunk_number, self.original_chunk_type)

    def get_original_chunk_path(self, chunk_number):
        return os.path.join(self.get_original_cache_dirname(),
            self._get_original_chunk_name(chunk_number))

    def get_compressed_chunk_path(self, chunk_number):
        return os.path.join(self.get_compressed_cache_dirname(),
            self._get_compressed_chunk_name(chunk_number))

    def get_preview_path(self):
        return os.path.join(self.get_data_dirname(), 'preview.jpeg')

    def get_manifest_path(self):
        return os.path.join(self.get_upload_dirname(), 'manifest.jsonl')

    def get_index_path(self):
        return os.path.join(self.get_upload_dirname(), 'index.json')

    def make_dirs(self):
        data_path = self.get_data_dirname()
        if os.path.isdir(data_path):
            shutil.rmtree(data_path)
        os.makedirs(self.get_compressed_cache_dirname())
        os.makedirs(self.get_original_cache_dirname())
        os.makedirs(self.get_upload_dirname())

    def get_uploaded_files(self):
        upload_dir = self.get_upload_dirname()
        uploaded_files = [os.path.join(upload_dir, file) for file in os.listdir(upload_dir) if os.path.isfile(os.path.join(upload_dir, file))]
        represented_files = [{'file':f} for f in uploaded_files]
        return represented_files

class Video(models.Model):
    data = models.OneToOneField(Data, on_delete=models.CASCADE, related_name="video", null=True)
    path = models.CharField(max_length=1024, default='')
    width = models.PositiveIntegerField()
    height = models.PositiveIntegerField()

    class Meta:
        default_permissions = ()


class Image(models.Model):
    data = models.ForeignKey(Data, on_delete=models.CASCADE, related_name="images", null=True)
    path = models.CharField(max_length=1024, default='')
    frame = models.PositiveIntegerField()
    width = models.PositiveIntegerField()
    height = models.PositiveIntegerField()

    class Meta:
        default_permissions = ()

class Project(models.Model):
    name = SafeCharField(max_length=256)
    owner = models.ForeignKey(User, null=True, blank=True,
                              on_delete=models.SET_NULL, related_name="+")
    assignee = models.ForeignKey(User, null=True, blank=True,
                                 on_delete=models.SET_NULL, related_name="+")
    bug_tracker = models.CharField(max_length=2000, blank=True, default="")
    created_date = models.DateTimeField(auto_now_add=True)
    updated_date = models.DateTimeField(auto_now=True)
    status = models.CharField(max_length=32, choices=StatusChoice.choices(),
                              default=StatusChoice.ANNOTATION)
    organization = models.ForeignKey(Organization, null=True, default=None,
        blank=True, on_delete=models.SET_NULL, related_name="projects")
    source_storage = models.ForeignKey('Storage', null=True, default=None,
        blank=True, on_delete=models.SET_NULL, related_name='+')
    target_storage = models.ForeignKey('Storage', null=True, default=None,
        blank=True, on_delete=models.SET_NULL, related_name='+')

    def get_dirname(self):
        return os.path.join(settings.PROJECTS_ROOT, str(self.id))

    def get_project_logs_dirname(self):
        return os.path.join(self.get_dirname(), 'logs')

    def get_tmp_dirname(self):
        return os.path.join(self.get_dirname(), "tmp")

    def get_client_log_path(self):
        return os.path.join(self.get_project_logs_dirname(), "client.log")

    def get_log_path(self):
        return os.path.join(self.get_project_logs_dirname(), "project.log")

    # Extend default permission model
    class Meta:
        default_permissions = ()

    def __str__(self):
        return self.name

class Task(models.Model):
    project = models.ForeignKey(Project, on_delete=models.CASCADE,
        null=True, blank=True, related_name="tasks",
        related_query_name="task")
    name = SafeCharField(max_length=256)
    mode = models.CharField(max_length=32)
    owner = models.ForeignKey(User, null=True, blank=True,
        on_delete=models.SET_NULL, related_name="owners")
    assignee = models.ForeignKey(User, null=True,  blank=True,
        on_delete=models.SET_NULL, related_name="assignees")
    bug_tracker = models.CharField(max_length=2000, blank=True, default="")
    created_date = models.DateTimeField(auto_now_add=True)
    updated_date = models.DateTimeField(auto_now=True)
    overlap = models.PositiveIntegerField(null=True)
    # Zero means that there are no limits (default)
    segment_size = models.PositiveIntegerField(default=0)
    status = models.CharField(max_length=32, choices=StatusChoice.choices(),
                              default=StatusChoice.ANNOTATION)
    data = models.ForeignKey(Data, on_delete=models.CASCADE, null=True, related_name="tasks")
    dimension = models.CharField(max_length=2, choices=DimensionType.choices(), default=DimensionType.DIM_2D)
    subset = models.CharField(max_length=64, blank=True, default="")
    organization = models.ForeignKey(Organization, null=True, default=None,
        blank=True, on_delete=models.SET_NULL, related_name="tasks")
    source_storage = models.ForeignKey('Storage', null=True, default=None,
        blank=True, on_delete=models.SET_NULL, related_name='+')
    target_storage = models.ForeignKey('Storage', null=True, default=None,
        blank=True, on_delete=models.SET_NULL, related_name='+')

    # Extend default permission model
    class Meta:
        default_permissions = ()

    def get_dirname(self):
        return os.path.join(settings.TASKS_ROOT, str(self.id))

    def get_task_logs_dirname(self):
        return os.path.join(self.get_dirname(), 'logs')

    def get_client_log_path(self):
        return os.path.join(self.get_task_logs_dirname(), "client.log")

    def get_log_path(self):
        return os.path.join(self.get_task_logs_dirname(), "task.log")

    def get_task_artifacts_dirname(self):
        return os.path.join(self.get_dirname(), 'artifacts')

    def get_tmp_dirname(self):
        return os.path.join(self.get_dirname(), "tmp")

    def __str__(self):
        return self.name

# Redefined a couple of operation for FileSystemStorage to avoid renaming
# or other side effects.
class MyFileSystemStorage(FileSystemStorage):
    def get_valid_name(self, name):
        return name

    def get_available_name(self, name, max_length=None):
        if self.exists(name) or (max_length and len(name) > max_length):
            raise IOError('`{}` file already exists or its name is too long'.format(name))
        return name

def upload_path_handler(instance, filename):
    # relative path is required since Django 3.1.11
    return os.path.join(os.path.relpath(instance.data.get_upload_dirname(), settings.BASE_DIR), filename)

# For client files which the user is uploaded
class ClientFile(models.Model):
    data = models.ForeignKey(Data, on_delete=models.CASCADE, null=True, related_name='client_files')
    file = models.FileField(upload_to=upload_path_handler,
        max_length=1024, storage=MyFileSystemStorage())

    class Meta:
        default_permissions = ()
        unique_together = ("data", "file")

# For server files on the mounted share
class ServerFile(models.Model):
    data = models.ForeignKey(Data, on_delete=models.CASCADE, null=True, related_name='server_files')
    file = models.CharField(max_length=1024)

    class Meta:
        default_permissions = ()

# For URLs
class RemoteFile(models.Model):
    data = models.ForeignKey(Data, on_delete=models.CASCADE, null=True, related_name='remote_files')
    file = models.CharField(max_length=1024)

    class Meta:
        default_permissions = ()


class RelatedFile(models.Model):
    data = models.ForeignKey(Data, on_delete=models.CASCADE, related_name="related_files", default=1, null=True)
    path = models.FileField(upload_to=upload_path_handler,
                            max_length=1024, storage=MyFileSystemStorage())
    primary_image = models.ForeignKey(Image, on_delete=models.CASCADE, related_name="related_files", null=True)

    class Meta:
        default_permissions = ()
        unique_together = ("data", "path")

class Segment(models.Model):
    task = models.ForeignKey(Task, on_delete=models.CASCADE)
    start_frame = models.IntegerField()
    stop_frame = models.IntegerField()

    class Meta:
        default_permissions = ()

class Job(models.Model):
    segment = models.ForeignKey(Segment, on_delete=models.CASCADE)
    assignee = models.ForeignKey(User, null=True, blank=True, on_delete=models.SET_NULL)
    updated_date = models.DateTimeField(auto_now=True)
    # TODO: it has to be deleted in Job, Task, Project and replaced by (stage, state)
    # The stage field cannot be changed by an assignee, but state field can be. For
    # now status is read only and it will be updated by (stage, state). Thus we don't
    # need to update Task and Project (all should work as previously).
    status = models.CharField(max_length=32, choices=StatusChoice.choices(),
        default=StatusChoice.ANNOTATION)
    stage = models.CharField(max_length=32, choices=StageChoice.choices(),
        default=StageChoice.ANNOTATION)
    state = models.CharField(max_length=32, choices=StateChoice.choices(),
        default=StateChoice.NEW)

    def get_dirname(self):
        return os.path.join(settings.JOBS_ROOT, str(self.id))

    @extend_schema_field(OpenApiTypes.INT)
    def get_project_id(self):
        project = self.segment.task.project
        return project.id if project else None

    def get_bug_tracker(self):
        task = self.segment.task
        project = task.project
        return task.bug_tracker or getattr(project, 'bug_tracker', None)

    def get_labels(self):
        task = self.segment.task
        project = task.project
        return project.label_set if project else task.label_set

    def save(self, *args, **kwargs):
        super().save(*args, **kwargs)
        db_commit = JobCommit(job=self, scope='create',
            owner=self.segment.task.owner, data={
                'stage': self.stage, 'state': self.state, 'assignee': self.assignee
            })
        db_commit.save()

    def get_preview_path(self):
        return os.path.join(self.get_dirname(), "preview.jpeg")

    class Meta:
        default_permissions = ()

class Label(models.Model):
    task = models.ForeignKey(Task, null=True, blank=True, on_delete=models.CASCADE)
    project = models.ForeignKey(Project, null=True, blank=True, on_delete=models.CASCADE)
    name = SafeCharField(max_length=64)
    color = models.CharField(default='', max_length=8)
    type = models.CharField(max_length=32, null=True, choices=LabelType.choices(), default=LabelType.ANY)
    parent = models.ForeignKey('self', on_delete=models.CASCADE, null=True, related_name='sublabels')

    def __str__(self):
        return self.name

    def has_parent_label(self):
        return bool(self.parent)

    class Meta:
        default_permissions = ()
        unique_together = ('task', 'name', 'parent')

class Skeleton(models.Model):
    root = models.OneToOneField(Label, on_delete=models.CASCADE)
    svg = models.TextField(null=True, default=None)

    class Meta:
        default_permissions = ()
        unique_together = ('root',)

class AttributeType(str, Enum):
    CHECKBOX = 'checkbox'
    RADIO = 'radio'
    NUMBER = 'number'
    TEXT = 'text'
    SELECT = 'select'

    @classmethod
    def choices(cls):
        return tuple((x.value, x.name) for x in cls)

    def __str__(self):
        return self.value

class AttributeSpec(models.Model):
    label = models.ForeignKey(Label, on_delete=models.CASCADE)
    name = models.CharField(max_length=64)
    mutable = models.BooleanField()
    input_type = models.CharField(max_length=16,
        choices=AttributeType.choices())
    default_value = models.CharField(max_length=128)
    values = models.CharField(max_length=4096)

    class Meta:
        default_permissions = ()
        unique_together = ('label', 'name')

    def __str__(self):
        return self.name

class AttributeVal(models.Model):
    # TODO: add a validator here to be sure that it corresponds to self.label
    id = models.BigAutoField(primary_key=True)
    spec = models.ForeignKey(AttributeSpec, on_delete=models.CASCADE)
    value = SafeCharField(max_length=4096)

    class Meta:
        abstract = True
        default_permissions = ()

class ShapeType(str, Enum):
    RECTANGLE = 'rectangle' # (x0, y0, x1, y1)
    POLYGON = 'polygon'     # (x0, y0, ..., xn, yn)
    POLYLINE = 'polyline'   # (x0, y0, ..., xn, yn)
    POINTS = 'points'       # (x0, y0, ..., xn, yn)
    ELLIPSE = 'ellipse'     # (cx, cy, rx, ty)
    CUBOID = 'cuboid'       # (x0, y0, ..., x7, y7)
<<<<<<< HEAD
    MASK = 'mask'       # (rle mask, left, top, right, bottom)
=======
    SKELETON = 'skeleton'
>>>>>>> 75ba69bd

    @classmethod
    def choices(cls):
        return tuple((x.value, x.name) for x in cls)

    def __str__(self):
        return self.value

class SourceType(str, Enum):
    AUTO = 'auto'
    MANUAL = 'manual'

    @classmethod
    def choices(cls):
        return tuple((x.value, x.name) for x in cls)

    def __str__(self):
        return self.value

class Annotation(models.Model):
    id = models.BigAutoField(primary_key=True)
    job = models.ForeignKey(Job, on_delete=models.CASCADE)
    label = models.ForeignKey(Label, on_delete=models.CASCADE)
    frame = models.PositiveIntegerField()
    group = models.PositiveIntegerField(null=True)
    source = models.CharField(max_length=16, choices=SourceType.choices(),
        default=str(SourceType.MANUAL), null=True)

    class Meta:
        abstract = True
        default_permissions = ()

class Commit(models.Model):
    class JSONEncoder(DjangoJSONEncoder):
        def default(self, o):
            if isinstance(o, User):
                data = {'user': {'id': o.id, 'username': o.username}}
                return data
            else:
                return super().default(o)


    id = models.BigAutoField(primary_key=True)
    scope = models.CharField(max_length=32, default="")
    owner = models.ForeignKey(User, null=True, blank=True, on_delete=models.SET_NULL)
    timestamp = models.DateTimeField(auto_now=True)
    data = models.JSONField(default=dict, encoder=JSONEncoder)

    class Meta:
        abstract = True
        default_permissions = ()

class JobCommit(Commit):
    job = models.ForeignKey(Job, on_delete=models.CASCADE, related_name="commits")

class Shape(models.Model):
    type = models.CharField(max_length=16, choices=ShapeType.choices())
    occluded = models.BooleanField(default=False)
    outside = models.BooleanField(default=False)
    z_order = models.IntegerField(default=0)
    points = FloatArrayField(default=[])
    rotation = FloatField(default=0)

    class Meta:
        abstract = True
        default_permissions = ()

class LabeledImage(Annotation):
    pass

class LabeledImageAttributeVal(AttributeVal):
    image = models.ForeignKey(LabeledImage, on_delete=models.CASCADE)

class LabeledShape(Annotation, Shape):
    parent = models.ForeignKey('self', on_delete=models.CASCADE, null=True, related_name='elements')

class LabeledShapeAttributeVal(AttributeVal):
    shape = models.ForeignKey(LabeledShape, on_delete=models.CASCADE)

class LabeledTrack(Annotation):
    parent = models.ForeignKey('self', on_delete=models.CASCADE, null=True, related_name='elements')

class LabeledTrackAttributeVal(AttributeVal):
    track = models.ForeignKey(LabeledTrack, on_delete=models.CASCADE)

class TrackedShape(Shape):
    id = models.BigAutoField(primary_key=True)
    track = models.ForeignKey(LabeledTrack, on_delete=models.CASCADE)
    frame = models.PositiveIntegerField()

class TrackedShapeAttributeVal(AttributeVal):
    shape = models.ForeignKey(TrackedShape, on_delete=models.CASCADE)

class Profile(models.Model):
    user = models.OneToOneField(User, on_delete=models.CASCADE)
    rating = models.FloatField(default=0.0)

class Issue(models.Model):
    frame = models.PositiveIntegerField()
    position = FloatArrayField()
    job = models.ForeignKey(Job, related_name='issues', on_delete=models.CASCADE)
    owner = models.ForeignKey(User, null=True, blank=True, related_name='+',
        on_delete=models.SET_NULL)
    assignee = models.ForeignKey(User, null=True, blank=True, related_name='+',
        on_delete=models.SET_NULL)
    created_date = models.DateTimeField(auto_now_add=True)
    updated_date = models.DateTimeField(null=True, blank=True)
    resolved = models.BooleanField(default=False)

class Comment(models.Model):
    issue = models.ForeignKey(Issue, related_name='comments', on_delete=models.CASCADE)
    owner = models.ForeignKey(User, null=True, blank=True, on_delete=models.SET_NULL)
    message = models.TextField(default='')
    created_date = models.DateTimeField(auto_now_add=True)
    updated_date = models.DateTimeField(auto_now=True)

class CloudProviderChoice(str, Enum):
    AWS_S3 = 'AWS_S3_BUCKET'
    AZURE_CONTAINER = 'AZURE_CONTAINER'
    GOOGLE_DRIVE = 'GOOGLE_DRIVE'
    GOOGLE_CLOUD_STORAGE = 'GOOGLE_CLOUD_STORAGE'

    @classmethod
    def choices(cls):
        return tuple((x.value, x.name) for x in cls)

    @classmethod
    def list(cls):
        return list(map(lambda x: x.value, cls))

    def __str__(self):
        return self.value

class CredentialsTypeChoice(str, Enum):
    # ignore bandit issues because false positives
    KEY_SECRET_KEY_PAIR = 'KEY_SECRET_KEY_PAIR' # nosec
    ACCOUNT_NAME_TOKEN_PAIR = 'ACCOUNT_NAME_TOKEN_PAIR' # nosec
    KEY_FILE_PATH = 'KEY_FILE_PATH'
    ANONYMOUS_ACCESS = 'ANONYMOUS_ACCESS'

    @classmethod
    def choices(cls):
        return tuple((x.value, x.name) for x in cls)

    @classmethod
    def list(cls):
        return list(map(lambda x: x.value, cls))

    def __str__(self):
        return self.value

class Manifest(models.Model):
    filename = models.CharField(max_length=1024, default='manifest.jsonl')
    cloud_storage = models.ForeignKey('CloudStorage', on_delete=models.CASCADE, null=True, related_name='manifests')

    def __str__(self):
        return '{}'.format(self.filename)

class Location(str, Enum):
    CLOUD_STORAGE = 'cloud_storage'
    LOCAL = 'local'

    @classmethod
    def choices(cls):
        return tuple((x.value, x.name) for x in cls)

    def __str__(self):
        return self.value

    @classmethod
    def list(cls):
        return [i.value for i in cls]

class CloudStorage(models.Model):
    # restrictions:
    # AWS bucket name, Azure container name - 63, Google bucket name - 63 without dots and 222 with dots
    # https://cloud.google.com/storage/docs/naming-buckets#requirements
    # AWS access key id - 20
    # AWS secret access key - 40
    # AWS temporary session tocken - None
    # The size of the security token that AWS STS API operations return is not fixed.
    # We strongly recommend that you make no assumptions about the maximum size.
    # The typical token size is less than 4096 bytes, but that can vary.
    # specific attributes:
    # location - max 23
    # project ID: 6 - 30 (https://cloud.google.com/resource-manager/docs/creating-managing-projects#before_you_begin)
    provider_type = models.CharField(max_length=20, choices=CloudProviderChoice.choices())
    resource = models.CharField(max_length=222)
    display_name = models.CharField(max_length=63)
    owner = models.ForeignKey(User, null=True, blank=True,
        on_delete=models.SET_NULL, related_name="cloud_storages")
    created_date = models.DateTimeField(auto_now_add=True)
    updated_date = models.DateTimeField(auto_now=True)
    credentials = models.CharField(max_length=500)
    credentials_type = models.CharField(max_length=29, choices=CredentialsTypeChoice.choices())#auth_type
    specific_attributes = models.CharField(max_length=1024, blank=True)
    description = models.TextField(blank=True)
    organization = models.ForeignKey(Organization, null=True, default=None,
        blank=True, on_delete=models.SET_NULL, related_name="cloudstorages")

    class Meta:
        default_permissions = ()
        unique_together = ('provider_type', 'resource', 'credentials')

    def __str__(self):
        return "{} {} {}".format(self.provider_type, self.display_name, self.id)

    def get_storage_dirname(self):
        return os.path.join(settings.CLOUD_STORAGE_ROOT, str(self.id))

    def get_storage_logs_dirname(self):
        return os.path.join(self.get_storage_dirname(), 'logs')

    def get_log_path(self):
        return os.path.join(self.get_storage_logs_dirname(), "storage.log")

    def get_preview_path(self):
        return os.path.join(self.get_storage_dirname(), 'preview.jpeg')

    def get_specific_attributes(self):
        return parse_specific_attributes(self.specific_attributes)

    def get_key_file_path(self):
        return os.path.join(self.get_storage_dirname(), 'key.json')

class Storage(models.Model):
    location = models.CharField(max_length=16, choices=Location.choices(), default=Location.LOCAL)
    cloud_storage_id = models.IntegerField(null=True, blank=True, default=None)

    class Meta:
        default_permissions = ()<|MERGE_RESOLUTION|>--- conflicted
+++ resolved
@@ -565,11 +565,8 @@
     POINTS = 'points'       # (x0, y0, ..., xn, yn)
     ELLIPSE = 'ellipse'     # (cx, cy, rx, ty)
     CUBOID = 'cuboid'       # (x0, y0, ..., x7, y7)
-<<<<<<< HEAD
     MASK = 'mask'       # (rle mask, left, top, right, bottom)
-=======
     SKELETON = 'skeleton'
->>>>>>> 75ba69bd
 
     @classmethod
     def choices(cls):
