--- conflicted
+++ resolved
@@ -1,11 +1,6 @@
-<<<<<<< HEAD
-{% load account %}{% user_display user as user_display %}{% load i18n %}{% autoescape off %} {% blocktrans with
-site_name=current_site.name site_domain=current_site.domain %} Hello from {{ site_name }}!
-=======
 {% load account %}{% user_display user as user_display %}{% load i18n %}{% autoescape off %}
 {% blocktrans with site_name=current_site.name site_domain=current_site.domain %}
 Hello from {{ site_name }}!
->>>>>>> 332bef21
 
 <p>
     You're receiving this e-mail because user <strong>{{ user_display }}</strong> has given yours as an e-mail address
