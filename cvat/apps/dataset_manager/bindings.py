
# Copyright (C) 2019-2022 Intel Corporation
# Copyright (C) 2022 CVAT.ai Corporation
#
# SPDX-License-Identifier: MIT

import os.path as osp
import re
import sys
from collections import namedtuple
from pathlib import Path
from types import SimpleNamespace
from typing import (Any, Callable, DefaultDict, Dict, List, Literal, Mapping,
                    NamedTuple, OrderedDict, Set, Tuple, Union)

import datumaro as dm
import rq
from attr import attrib, attrs
from datumaro.components.media import PointCloud
from django.utils import timezone

from cvat.apps.dataset_manager.formats.utils import get_label_color
from cvat.apps.engine.frame_provider import FrameProvider
from cvat.apps.engine.models import AttributeSpec, AttributeType, DimensionType
from cvat.apps.engine.models import Image as Img
from cvat.apps.engine.models import Label, LabelType, Project, ShapeType, Task

from .annotation import AnnotationIR, AnnotationManager, TrackManager
from .formats.transformations import EllipsesToMasks

CVAT_INTERNAL_ATTRIBUTES = {'occluded', 'outside', 'keyframe', 'track_id', 'rotation'}

class InstanceLabelData:
    Attribute = NamedTuple('Attribute', [('name', str), ('value', Any)])

    def __init__(self, instance: Union[Task, Project]) -> None:
        instance = instance.project if isinstance(instance, Task) and instance.project_id is not None else instance

        db_labels = instance.label_set.all().prefetch_related('attributespec_set').order_by('pk')

        # If this flag is set to true, create attribute within anntations import
        self._soft_attribute_import = False
        self._label_mapping = OrderedDict[int, Label](
            ((db_label.id, db_label) for db_label in db_labels),
        )

        self._attribute_mapping = {db_label.id: {
            'mutable': {}, 'immutable': {}, 'spec': {}}
            for db_label in db_labels}

        for db_label in db_labels:
            for db_attribute in db_label.attributespec_set.all():
                if db_attribute.mutable:
                    self._attribute_mapping[db_label.id]['mutable'][db_attribute.id] = db_attribute.name
                else:
                    self._attribute_mapping[db_label.id]['immutable'][db_attribute.id] = db_attribute.name
                self._attribute_mapping[db_label.id]['spec'][db_attribute.id] = db_attribute

        self._attribute_mapping_merged = {}
        for label_id, attr_mapping in self._attribute_mapping.items():
            self._attribute_mapping_merged[label_id] = {
                **attr_mapping['mutable'],
                **attr_mapping['immutable'],
            }

    def _get_label_id(self, label_name, parent_id=None):
        for db_label in self._label_mapping.values():
            if label_name == db_label.name and parent_id == db_label.parent_id:
                return db_label.id
        raise ValueError("Label {!r} is not registered for this task".format(label_name))

    def _get_label_name(self, label_id):
        return self._label_mapping[label_id].name

    def _get_attribute_name(self, attribute_id):
        for attribute_mapping in self._attribute_mapping_merged.values():
            if attribute_id in attribute_mapping:
                return attribute_mapping[attribute_id]

    def _get_attribute_id(self, label_id, attribute_name, attribute_type=None):
        if attribute_type:
            container = self._attribute_mapping[label_id][attribute_type]
        else:
            container = self._attribute_mapping_merged[label_id]

        for attr_id, attr_name in container.items():
            if attribute_name == attr_name:
                return attr_id
        return None

    def _get_mutable_attribute_id(self, label_id, attribute_name):
        return self._get_attribute_id(label_id, attribute_name, 'mutable')

    def _get_immutable_attribute_id(self, label_id, attribute_name):
        return self._get_attribute_id(label_id, attribute_name, 'immutable')

    def _import_attribute(self, label_id, attribute, mutable=False):
        spec_id = self._get_attribute_id(label_id, attribute.name)
        value = attribute.value

        if spec_id:
            spec = self._attribute_mapping[label_id]['spec'][spec_id]

            try:
                if spec.input_type == AttributeType.NUMBER:
                    pass # no extra processing required
                elif spec.input_type == AttributeType.CHECKBOX:
                    if isinstance(value, str):
                        value = value.lower()
                        assert value in {'true', 'false'}
                    elif isinstance(value, (bool, int, float)):
                        value = 'true' if value else 'false'
                    else:
                        raise ValueError("Unexpected attribute value")
            except Exception as e:
                raise Exception("Failed to convert attribute '%s'='%s': %s" %
                    (self._get_label_name(label_id), value, e))

        elif self._soft_attribute_import:
            if isinstance(value, (int, float)):
                attr_type = AttributeType.NUMBER
            elif isinstance(value, bool):
                attr_type = AttributeType.CHECKBOX
            else:
                value = str(value)
                if value.lower() in {'true', 'false'}:
                    value = value.lower() == 'true'
                    attr_type = AttributeType.CHECKBOX
                else:
                    attr_type = AttributeType.TEXT

            attr_spec = AttributeSpec(
                label_id=label_id,
                name=attribute.name,
                input_type=attr_type,
                mutable=mutable,
            )
            attr_spec.save()
            spec_id = attr_spec.id
            if label_id not in self._label_mapping:
                self._label_mapping[label_id] = Label.objects.get(id=label_id)
            if label_id not in self._attribute_mapping:
                self._attribute_mapping[label_id] = {'mutable': {}, 'immutable': {}, 'spec': {}}
            self._attribute_mapping[label_id]['immutable'][spec_id] = attribute.name
            self._attribute_mapping[label_id]['spec'][spec_id] = attr_spec
            self._attribute_mapping_merged[label_id] = {
                **self._attribute_mapping[label_id]['mutable'],
                **self._attribute_mapping[label_id]['immutable'],
            }


        return { 'spec_id': spec_id, 'value': value }

    def _export_attributes(self, attributes):
        exported_attributes = []
        for attr in attributes:
            attribute_name = self._get_attribute_name(attr["spec_id"])
            exported_attributes.append(InstanceLabelData.Attribute(
                name=attribute_name,
                value=attr["value"],
            ))
        return exported_attributes

class CommonData(InstanceLabelData):
    Shape = namedtuple("Shape", 'id, label_id')  # 3d
    LabeledShape = namedtuple(
        'LabeledShape', 'type, frame, label, points, occluded, attributes, source, rotation, group, z_order, elements, outside')
    LabeledShape.__new__.__defaults__ = (0, 0, 0, [], False)
    TrackedShape = namedtuple(
        'TrackedShape', 'type, frame, points, occluded, outside, keyframe, attributes, rotation, source, group, z_order, label, track_id, elements')
    TrackedShape.__new__.__defaults__ = (0, 'manual', 0, 0, None, 0, [])
    Track = namedtuple('Track', 'label, group, source, shapes, elements')
    Track.__new__.__defaults__ = ([], )
    Tag = namedtuple('Tag', 'frame, label, attributes, source, group')
    Tag.__new__.__defaults__ = (0, )
    Frame = namedtuple(
        'Frame', 'idx, id, frame, name, width, height, labeled_shapes, tags, shapes, labels')
    Labels = namedtuple('Label', 'id, name, color, type')

    def __init__(self, annotation_ir, db_task, host='', create_callback=None) -> None:
        self._annotation_ir = annotation_ir
        self._host = host
        self._create_callback = create_callback
        self._MAX_ANNO_SIZE = 30000
        self._frame_info = {}
        self._frame_mapping = {}
        self._frame_step = db_task.data.get_frame_step()
        self._db_data = db_task.data

        super().__init__(db_task)

        self._init_frame_info()
        self._init_meta()

    @property
    def rel_range(self):
        raise NotImplementedError()

    @property
    def start(self) -> int:
        return 0

    @property
    def stop(self) -> int:
        return len(self)

    def _get_queryset(self):
        raise NotImplementedError()

    def abs_frame_id(self, relative_id):
        # relative_id is frame index in segment for job, so it can start with more than just zero
        if relative_id not in self.rel_range:
            raise ValueError("Unknown internal frame id %s" % relative_id)
        return relative_id * self._frame_step + self._db_data.start_frame

    def rel_frame_id(self, absolute_id):
        d, m = divmod(
            absolute_id - self._db_data.start_frame, self._frame_step)
        if m or d not in self.rel_range:
            raise ValueError("Unknown frame %s" % absolute_id)
        return d

    def _init_frame_info(self):
        self._deleted_frames = { k: True for k in self._db_data.deleted_frames }
        if hasattr(self._db_data, 'video'):
            self._frame_info = {
                frame: {
                    "path": "frame_{:06d}".format(self.abs_frame_id(frame)),
                    "width": self._db_data.video.width,
                    "height": self._db_data.video.height,
                } for frame in self.rel_range
            }
        else:
            queryset = self._get_queryset()
            self._frame_info = {
                self.rel_frame_id(db_image.frame): {
                    "id": db_image.id,
                    "path": db_image.path,
                    "width": db_image.width,
                    "height": db_image.height,
                } for db_image in queryset
            }

        self._frame_mapping = {
            self._get_filename(info["path"]): frame_number
            for frame_number, info in self._frame_info.items()
        }

    @staticmethod
    def _convert_db_labels(db_labels):
        labels = []
        for db_label in db_labels:
            label = OrderedDict([
                ("name", db_label.name),
                ("color", db_label.color),
                ("type", db_label.type),
                ("attributes", [
                    ("attribute", OrderedDict([
                        ("name", db_attr.name),
                        ("mutable", str(db_attr.mutable)),
                        ("input_type", db_attr.input_type),
                        ("default_value", db_attr.default_value),
                        ("values", db_attr.values)]))
                    for db_attr in db_label.attributespec_set.all()])
            ])

            if db_label.parent:
                label["parent"] = db_label.parent.name

            if db_label.type == str(LabelType.SKELETON):
                label["svg"] = db_label.skeleton.svg
                for db_sublabel in list(db_label.sublabels.all()):
                    label["svg"] = label["svg"].replace(f'data-label-id="{db_sublabel.id}"', f'data-label-name="{db_sublabel.name}"')

            labels.append(('label', label))
        return labels

    def _init_meta(self):
        raise NotImplementedError()

    def _export_tracked_shape(self, shape):
        return CommonData.TrackedShape(
            type=shape["type"],
            frame=self.abs_frame_id(shape["frame"]),
            label=self._get_label_name(shape["label_id"]),
            points=shape["points"],
            rotation=shape["rotation"],
            occluded=shape["occluded"],
            z_order=shape.get("z_order", 0),
            group=shape.get("group", 0),
            outside=shape.get("outside", False),
            keyframe=shape.get("keyframe", True),
            track_id=shape["track_id"],
            source=shape.get("source", "manual"),
            attributes=self._export_attributes(shape["attributes"]),
            elements=[self._export_tracked_shape(element) for element in shape.get("elements", [])]
        )

    def _export_labeled_shape(self, shape):
        return CommonData.LabeledShape(
            type=shape["type"],
            label=self._get_label_name(shape["label_id"]),
            frame=self.abs_frame_id(shape["frame"]),
            points=shape["points"],
            rotation=shape["rotation"],
            occluded=shape["occluded"],
            outside=shape.get("outside", False),
            z_order=shape.get("z_order", 0),
            group=shape.get("group", 0),
            source=shape["source"],
            attributes=self._export_attributes(shape["attributes"]),
            elements=[self._export_labeled_shape(element) for element in shape.get("elements", [])]
        )

    def _export_shape(self, shape):
        return CommonData.Shape(
            id=shape["id"],
            label_id=shape["label_id"]
        )

    def _export_tag(self, tag):
        return CommonData.Tag(
            frame=self.abs_frame_id(tag["frame"]),
            label=self._get_label_name(tag["label_id"]),
            group=tag.get("group", 0),
            source=tag["source"],
            attributes=self._export_attributes(tag["attributes"]),
        )

    def _export_track(self, track, idx):
        track['shapes'] = list(filter(lambda x: not self._is_frame_deleted(x['frame']), track['shapes']))
        tracked_shapes = TrackManager.get_interpolated_shapes(
            track, 0, len(self))
        for tracked_shape in tracked_shapes:
            tracked_shape["attributes"] += track["attributes"]
            tracked_shape["track_id"] = idx
            tracked_shape["group"] = track["group"]
            tracked_shape["source"] = track["source"]
            tracked_shape["label_id"] = track["label_id"]

        return CommonData.Track(
            label=self._get_label_name(track["label_id"]),
            group=track["group"],
            source=track["source"],
            shapes=[self._export_tracked_shape(shape)
                for shape in tracked_shapes if not self._is_frame_deleted(shape["frame"])],
            elements=[self._export_track(element, i) for i, element in enumerate(track.get("elements", []))]
        )

    @staticmethod
    def _export_label(label):
        return CommonData.Labels(
            id=label.id,
            name=label.name,
            color=label.color,
            type=label.type
        )

    def group_by_frame(self, include_empty=False):
        frames = {}
        def get_frame(idx):
            frame_info = self._frame_info[idx]
            frame = self.abs_frame_id(idx)
            if frame not in frames:
                frames[frame] = CommonData.Frame(
                    idx=idx,
                    id=frame_info.get("id", 0),
                    frame=frame,
                    name=frame_info["path"],
                    height=frame_info["height"],
                    width=frame_info["width"],
                    labeled_shapes=[],
                    tags=[],
                    shapes=[],
                    labels={}
                )
            return frames[frame]

        if include_empty:
            for idx in self._frame_info:
                if not self._is_frame_deleted(idx):
                    get_frame(idx)

        anno_manager = AnnotationManager(self._annotation_ir)
        shape_data = ''
        for shape in sorted(anno_manager.to_shapes(len(self)),
                key=lambda shape: shape.get("z_order", 0)):
            if shape['frame'] not in self._frame_info or self._is_frame_deleted(shape['frame']):
                # After interpolation there can be a finishing frame
                # outside of the task boundaries. Filter it out to avoid errors.
                # https://github.com/openvinotoolkit/cvat/issues/2827
                # Also we skipped deleted frames here
                continue
            if 'track_id' in shape:
                if shape['outside']:
                    continue
                exported_shape = self._export_tracked_shape(shape)
            else:
                exported_shape = self._export_labeled_shape(shape)
                shape_data = self._export_shape(shape)
            get_frame(shape['frame']).labeled_shapes.append(exported_shape)
            if shape_data:
                get_frame(shape['frame']).shapes.append(shape_data)
                for label in self._label_mapping.values():
                    label = self._export_label(label)
                    get_frame(shape['frame']).labels.update({label.id: label})

        for tag in self._annotation_ir.tags:
            if tag['frame'] not in self._frame_info or tag['frame'] in self._deleted_frames:
                continue
            get_frame(tag['frame']).tags.append(self._export_tag(tag))

        return iter(frames.values())

    @property
    def shapes(self):
        for shape in self._annotation_ir.shapes:
            if not self._is_frame_deleted(shape["frame"]):
                yield self._export_labeled_shape(shape)

    def _is_frame_deleted(self, frame):
        return frame in self._deleted_frames

    @property
    def tracks(self):
        for idx, track in enumerate(self._annotation_ir.tracks):
            yield self._export_track(track, idx)

    @property
    def tags(self):
        for tag in self._annotation_ir.tags:
            if tag["frame"] not in self._deleted_frames:
                yield self._export_tag(tag)

    @property
    def meta(self):
        return self._meta

    @property
    def soft_attribute_import(self):
        return self._soft_attribute_import

    @soft_attribute_import.setter
    def soft_attribute_import(self, value: bool):
        self._soft_attribute_import = value

    def _import_tag(self, tag):
        _tag = tag._asdict()
        label_id = self._get_label_id(_tag.pop('label'))
        _tag['frame'] = self.rel_frame_id(int(_tag['frame']))
        _tag['label_id'] = label_id
        _tag['attributes'] = [self._import_attribute(label_id, attrib)
            for attrib in _tag['attributes']
            if self._get_attribute_id(label_id, attrib.name) or (
                self.soft_attribute_import and attrib.name not in CVAT_INTERNAL_ATTRIBUTES
            )
        ]
        return _tag

    def _import_shape(self, shape, parent_label_id=None):
        _shape = shape._asdict()
        label_id = self._get_label_id(_shape.pop('label'), parent_label_id)
        _shape['frame'] = self.rel_frame_id(int(_shape['frame']))
        _shape['label_id'] = label_id
        _shape['attributes'] = [self._import_attribute(label_id, attrib)
            for attrib in _shape['attributes']
            if self._get_attribute_id(label_id, attrib.name) or (
                self.soft_attribute_import and attrib.name not in CVAT_INTERNAL_ATTRIBUTES
            )
        ]
        _shape['points'] = list(map(float, _shape['points']))
        _shape['elements'] = [self._import_shape(element, label_id) for element in _shape.get('elements', [])]

        return _shape

    def _import_track(self, track, parent_label_id=None):
        _track = track._asdict()
        label_id = self._get_label_id(_track.pop('label'), parent_label_id)
        _track['frame'] = self.rel_frame_id(
            min(int(shape.frame) for shape in _track['shapes']))
        _track['label_id'] = label_id
        _track['attributes'] = []
        _track['shapes'] = [shape._asdict() for shape in _track['shapes']]
        _track['elements'] = [self._import_track(element, label_id) for element in _track.get('elements', [])]
        for shape in _track['shapes']:
            shape['frame'] = self.rel_frame_id(int(shape['frame']))
            _track['attributes'] = [self._import_attribute(label_id, attrib)
                for attrib in shape['attributes']
                if self._get_immutable_attribute_id(label_id, attrib.name) or (
                    self.soft_attribute_import and attrib.name not in CVAT_INTERNAL_ATTRIBUTES
                )
            ]
            shape['attributes'] = [self._import_attribute(label_id, attrib, mutable=True)
                for attrib in shape['attributes']
                if self._get_mutable_attribute_id(label_id, attrib.name)
            ]
            shape['points'] = list(map(float, shape['points']))

        return _track

    def _call_callback(self):
        if self._len() > self._MAX_ANNO_SIZE:
            self._create_callback(self._annotation_ir.serialize())
            self._annotation_ir.reset()

    def add_tag(self, tag):
        imported_tag = self._import_tag(tag)
        if imported_tag['label_id']:
            self._annotation_ir.add_tag(imported_tag)
            self._call_callback()

    def add_shape(self, shape):
        imported_shape = self._import_shape(shape)
        if imported_shape['label_id']:
            self._annotation_ir.add_shape(imported_shape)
            self._call_callback()

    def add_track(self, track):
        imported_track = self._import_track(track)
        if imported_track['label_id']:
            self._annotation_ir.add_track(imported_track)
            self._call_callback()

    @property
    def data(self):
        return self._annotation_ir

    def _len(self):
        track_len = 0
        for track in self._annotation_ir.tracks:
            track_len += len(track['shapes'])

        return len(self._annotation_ir.tags) + len(self._annotation_ir.shapes) + track_len

    @property
    def frame_info(self):
        return self._frame_info

    @property
    def deleted_frames(self):
        return self._deleted_frames

    @property
    def frame_step(self):
        return self._frame_step

    @property
    def db_instance(self):
        raise NotImplementedError()

    @property
    def db_data(self):
        return self._db_data

    def __len__(self):
        raise NotImplementedError()

    @staticmethod
    def _get_filename(path):
        return osp.splitext(path)[0]

    def match_frame(self, path, root_hint=None, path_has_ext=True):
        if path_has_ext:
            path = self._get_filename(path)
        match = self._frame_mapping.get(path)
        if not match and root_hint and not path.startswith(root_hint):
            path = osp.join(root_hint, path)
            match = self._frame_mapping.get(path)
        return match

    def match_frame_fuzzy(self, path):
        # Preconditions:
        # - The input dataset is full, i.e. all items present. Partial dataset
        # matching can't be correct for all input cases.
        # - path is the longest path of input dataset in terms of path parts

        path = Path(self._get_filename(path)).parts
        for p, v in self._frame_mapping.items():
            if Path(p).parts[-len(path):] == path: # endswith() for paths
                return v
        return None

class JobData(CommonData):
    META_FIELD = "job"
    def __init__(self, annotation_ir, db_job, host='', create_callback=None):
        self._db_job = db_job
        self._db_task = db_job.segment.task

        super().__init__(annotation_ir, self._db_task, host, create_callback)

    def _init_meta(self):
        db_segment = self._db_job.segment
        self._meta = OrderedDict([
            (JobData.META_FIELD, OrderedDict([
                ("id", str(self._db_job.id)),
                ("size", str(len(self))),
                ("mode", self._db_task.mode),
                ("overlap", str(self._db_task.overlap)),
                ("bugtracker", self._db_task.bug_tracker),
                ("created", str(timezone.localtime(self._db_task.created_date))),
                ("updated", str(timezone.localtime(self._db_job.updated_date))),
                ("subset", self._db_task.subset or dm.DEFAULT_SUBSET_NAME),
                ("start_frame", str(self._db_data.start_frame + db_segment.start_frame * self._frame_step)),
                ("stop_frame", str(self._db_data.start_frame + db_segment.stop_frame * self._frame_step)),
                ("frame_filter", self._db_data.frame_filter),
                ("segments", [
                    ("segment", OrderedDict([
                        ("id", str(db_segment.id)),
                        ("start", str(db_segment.start_frame)),
                        ("stop", str(db_segment.stop_frame)),
                        ("url", "{}/api/jobs/{}".format(self._host, self._db_job.id))])),
                ]),
                ("owner", OrderedDict([
                    ("username", self._db_task.owner.username),
                    ("email", self._db_task.owner.email)
                ]) if self._db_task.owner else ""),

                ("assignee", OrderedDict([
                    ("username", self._db_job.assignee.username),
                    ("email", self._db_job.assignee.email)
                ]) if self._db_job.assignee else ""),
            ])),
            ("dumped", str(timezone.localtime(timezone.now()))),
        ])

        if self._label_mapping is not None:
            self._meta[JobData.META_FIELD]["labels"] = CommonData._convert_db_labels(self._label_mapping.values())

        if hasattr(self._db_data, "video"):
            self._meta["original_size"] = OrderedDict([
                ("width", str(self._db_data.video.width)),
                ("height", str(self._db_data.video.height))
            ])

    def __len__(self):
        segment = self._db_job.segment
        return segment.stop_frame - segment.start_frame + 1

    def _get_queryset(self):
        return self._db_data.images.filter(frame__in=self.abs_range)

    @property
    def abs_range(self):
        segment = self._db_job.segment
        step = self._frame_step
        start_frame = self._db_data.start_frame + segment.start_frame * step
        stop_frame = self._db_data.start_frame + segment.stop_frame * step + 1

        return range(start_frame, stop_frame, step)

    @property
    def rel_range(self):
        segment = self._db_job.segment
        return range(segment.start_frame, segment.stop_frame + 1)

    @property
    def start(self) -> int:
        segment = self._db_job.segment
        return segment.start_frame

    @property
    def stop(self) -> int:
        segment = self._db_job.segment
        return segment.stop_frame + 1

    @property
    def db_instance(self):
        return self._db_job

class TaskData(CommonData):
    META_FIELD = "task"
    def __init__(self, annotation_ir, db_task, host='', create_callback=None):
        self._db_task = db_task
        super().__init__(annotation_ir, db_task, host, create_callback)

    @staticmethod
    def meta_for_task(db_task, host, label_mapping=None):
        db_segments = db_task.segment_set.all().prefetch_related('job_set')

        meta = OrderedDict([
            ("id", str(db_task.id)),
            ("name", db_task.name),
            ("size", str(db_task.data.size)),
            ("mode", db_task.mode),
            ("overlap", str(db_task.overlap)),
            ("bugtracker", db_task.bug_tracker),
            ("created", str(timezone.localtime(db_task.created_date))),
            ("updated", str(timezone.localtime(db_task.updated_date))),
            ("subset", db_task.subset or dm.DEFAULT_SUBSET_NAME),
            ("start_frame", str(db_task.data.start_frame)),
            ("stop_frame", str(db_task.data.stop_frame)),
            ("frame_filter", db_task.data.frame_filter),

            ("segments", [
                ("segment", OrderedDict([
                    ("id", str(db_segment.id)),
                    ("start", str(db_segment.start_frame)),
                    ("stop", str(db_segment.stop_frame)),
                    ("url", "{}/api/jobs/{}".format(
                        host, db_segment.job_set.all()[0].id))]
                )) for db_segment in db_segments
            ]),

            ("owner", OrderedDict([
                ("username", db_task.owner.username),
                ("email", db_task.owner.email)
            ]) if db_task.owner else ""),

            ("assignee", OrderedDict([
                ("username", db_task.assignee.username),
                ("email", db_task.assignee.email)
            ]) if db_task.assignee else ""),
        ])

        if label_mapping is not None:
            meta['labels'] = CommonData._convert_db_labels(label_mapping.values())

        if hasattr(db_task.data, "video"):
            meta["original_size"] = OrderedDict([
                ("width", str(db_task.data.video.width)),
                ("height", str(db_task.data.video.height))
            ])

        return meta

    def _init_meta(self):
        self._meta = OrderedDict([
            (TaskData.META_FIELD, self.meta_for_task(self._db_task, self._host, self._label_mapping)),
            ("dumped", str(timezone.localtime(timezone.now())))
        ])

        if hasattr(self._db_task.data, "video"):
            # Add source to dumped file
            self._meta["source"] = str(
                osp.basename(self._db_task.data.video.path))

    def __len__(self):
        return self._db_data.size

    @property
    def rel_range(self):
        return range(len(self))

    @property
    def db_instance(self):
        return self._db_task

    def _get_queryset(self):
        return self._db_data.images.all()

class ProjectData(InstanceLabelData):
    META_FIELD = 'project'
    @attrs
    class LabeledShape:
        type: str = attrib()
        frame: int = attrib()
        label: str = attrib()
        points: List[float] = attrib()
        occluded: bool = attrib()
        attributes: List[InstanceLabelData.Attribute] = attrib()
        source: str = attrib(default='manual')
        group: int = attrib(default=0)
        rotation: int = attrib(default=0)
        z_order: int = attrib(default=0)
        task_id: int = attrib(default=None)
        subset: str = attrib(default=None)
        outside: bool = attrib(default=False)
        elements: List['ProjectData.LabeledShape'] = attrib(default=[])

    @attrs
    class TrackedShape:
        type: str = attrib()
        frame: int = attrib()
        points: List[float] = attrib()
        occluded: bool = attrib()
        outside: bool = attrib()
        keyframe: bool = attrib()
        attributes: List[InstanceLabelData.Attribute] = attrib()
        rotation: int = attrib(default=0)
        source: str = attrib(default='manual')
        group: int = attrib(default=0)
        z_order: int = attrib(default=0)
        label: str = attrib(default=None)
        track_id: int = attrib(default=0)
        elements: List['ProjectData.TrackedShape'] = attrib(default=[])

    @attrs
    class Track:
        label: str = attrib()
        shapes: List['ProjectData.TrackedShape'] = attrib()
        source: str = attrib(default='manual')
        group: int = attrib(default=0)
        task_id: int = attrib(default=None)
        subset: str = attrib(default=None)
        elements: List['ProjectData.Track'] = attrib(default=[])

    @attrs
    class Tag:
        frame: int = attrib()
        label: str = attrib()
        attributes: List[InstanceLabelData.Attribute] = attrib()
        source: str = attrib(default='manual')
        group: int = attrib(default=0)
        task_id: int = attrib(default=None)
        subset: str = attrib(default=None)

    @attrs
    class Frame:
        idx: int = attrib()
        id: int = attrib()
        frame: int = attrib()
        name: str = attrib()
        width: int = attrib()
        height: int = attrib()
        labeled_shapes: List[Union['ProjectData.LabeledShape', 'ProjectData.TrackedShape']] = attrib()
        tags: List['ProjectData.Tag'] = attrib()
        task_id: int = attrib(default=None)
        subset: str = attrib(default=None)

    def __init__(self, annotation_irs: Mapping[str, AnnotationIR], db_project: Project, host: str = '', task_annotations: Mapping[int, Any] = None, project_annotation=None):
        self._annotation_irs = annotation_irs
        self._db_project = db_project
        self._task_annotations = task_annotations
        self._host = host
        self._soft_attribute_import = False
        self._project_annotation = project_annotation
        self._tasks_data: Dict[int, TaskData] = {}
        self._frame_info: Dict[Tuple[int, int], Literal["path", "width", "height", "subset"]] = dict()
        # (subset, path): (task id, frame number)
        self._frame_mapping: Dict[Tuple[str, str], Tuple[int, int]] = dict()
        self._frame_steps: Dict[int, int] = {}
        self.new_tasks: Set[int] = set()

        InstanceLabelData.__init__(self, db_project)
        self.init()


    def abs_frame_id(self, task_id: int, relative_id: int) -> int:
        task = self._db_tasks[task_id]
        if relative_id not in range(0, task.data.size):
            raise ValueError(f"Unknown internal frame id {relative_id}")
        return relative_id * task.data.get_frame_step() + task.data.start_frame + self._task_frame_offsets[task_id]

    def rel_frame_id(self, task_id: int, absolute_id: int) -> int:
        task = self._db_tasks[task_id]
        d, m = divmod(
            absolute_id - task.data.start_frame, task.data.get_frame_step())
        if m or d not in range(0, task.data.size):
            raise ValueError(f"Unknown frame {absolute_id}")
        return d

    def init(self):
        self._init_tasks()
        self._init_task_frame_offsets()
        self._init_frame_info()
        self._init_meta()

    def _init_tasks(self):
        self._db_tasks: OrderedDict[int, Task] = OrderedDict(
            ((db_task.id, db_task) for db_task in self._db_project.tasks.order_by("subset","id").all())
        )

        subsets = set()
        for task in self._db_tasks.values():
            subsets.add(task.subset)
        self._subsets: List[str] = list(subsets)

        self._frame_steps: Dict[int, int] = {task.id: task.data.get_frame_step() for task in self._db_tasks.values()}

    def _init_task_frame_offsets(self):
        self._task_frame_offsets: Dict[int, int] = dict()
        s = 0
        subset = None

        for task in self._db_tasks.values():
            if subset != task.subset:
                s = 0
                subset = task.subset
            self._task_frame_offsets[task.id] = s
            s += task.data.start_frame + task.data.get_frame_step() * task.data.size


    def _init_frame_info(self):
        self._frame_info = dict()
        self._deleted_frames = { (task.id, frame): True for task in self._db_tasks.values() for frame in task.data.deleted_frames }
        original_names = DefaultDict[Tuple[str, str], int](int)
        for task in self._db_tasks.values():
            defaulted_subset = get_defaulted_subset(task.subset, self._subsets)
            if hasattr(task.data, 'video'):
                self._frame_info.update({(task.id, frame): {
                    "path": "frame_{:06d}".format(self.abs_frame_id(task.id, frame)),
                    "width": task.data.video.width,
                    "height": task.data.video.height,
                    "subset": defaulted_subset,
                } for frame in range(task.data.size)})
            else:
                self._frame_info.update({(task.id, self.rel_frame_id(task.id, db_image.frame)): {
                    "path": mangle_image_name(db_image.path, defaulted_subset, original_names),
                    "id": db_image.id,
                    "width": db_image.width,
                    "height": db_image.height,
                    "subset": defaulted_subset
                } for db_image in task.data.images.all()})

        self._frame_mapping = {
            (self._db_tasks[frame_ident[0]].subset, self._get_filename(info["path"])): frame_ident
            for frame_ident, info in self._frame_info.items()
        }

    def _init_meta(self):
        self._meta = OrderedDict([
            (ProjectData.META_FIELD, OrderedDict([
                ('id', str(self._db_project.id)),
                ('name', self._db_project.name),
                ("bugtracker", self._db_project.bug_tracker),
                ("created", str(timezone.localtime(self._db_project.created_date))),
                ("updated", str(timezone.localtime(self._db_project.updated_date))),
                ("tasks", [
                    ('task',
                        TaskData.meta_for_task(db_task, self._host)
                    ) for db_task in self._db_tasks.values()
                ]),

                ("subsets", '\n'.join([s if s else dm.DEFAULT_SUBSET_NAME for s in self._subsets])),

                ("owner", OrderedDict([
                    ("username", self._db_project.owner.username),
                    ("email", self._db_project.owner.email),
                ]) if self._db_project.owner else ""),

                ("assignee", OrderedDict([
                    ("username", self._db_project.assignee.username),
                    ("email", self._db_project.assignee.email),
                ]) if self._db_project.assignee else ""),
            ])),
            ("dumped", str(timezone.localtime(timezone.now())))
        ])

        if self._label_mapping is not None:
            labels = []
            for db_label in self._label_mapping.values():
                label = OrderedDict([
                    ("name", db_label.name),
                    ("color", db_label.color),
                    ("type", db_label.type),
                    ("attributes", [
                        ("attribute", OrderedDict([
                            ("name", db_attr.name),
                            ("mutable", str(db_attr.mutable)),
                            ("input_type", db_attr.input_type),
                            ("default_value", db_attr.default_value),
                            ("values", db_attr.values)]))
                        for db_attr in db_label.attributespec_set.all()])
                ])

                if db_label.parent:
                    label["parent"] = db_label.parent.name

                if db_label.type == str(LabelType.SKELETON):
                    label["svg"] = db_label.skeleton.svg
                    for db_sublabel in list(db_label.sublabels.all()):
                        label["svg"] = label["svg"].replace(f'data-label-id="{db_sublabel.id}"', f'data-label-name="{db_sublabel.name}"')

                labels.append(('label', label))

            self._meta[ProjectData.META_FIELD]['labels'] = labels

    def _export_tracked_shape(self, shape: dict, task_id: int):
        return ProjectData.TrackedShape(
            type=shape["type"],
            frame=self.abs_frame_id(task_id, shape["frame"]),
            label=self._get_label_name(shape["label_id"]),
            points=shape["points"],
            rotation=shape["rotation"],
            occluded=shape["occluded"],
            z_order=shape.get("z_order", 0),
            group=shape.get("group", 0),
            outside=shape.get("outside", False),
            keyframe=shape.get("keyframe", True),
            track_id=shape["track_id"],
            source=shape.get("source", "manual"),
            attributes=self._export_attributes(shape["attributes"]),
            elements=[self._export_tracked_shape(element, task_id) for element in shape.get("elements", [])],
        )

    def _export_labeled_shape(self, shape: dict, task_id: int):
        return ProjectData.LabeledShape(
            type=shape["type"],
            label=self._get_label_name(shape["label_id"]),
            frame=self.abs_frame_id(task_id, shape["frame"]),
            points=shape["points"],
            rotation=shape["rotation"],
            occluded=shape["occluded"],
            outside=shape.get("outside", False),
            z_order=shape.get("z_order", 0),
            group=shape.get("group", 0),
            source=shape["source"],
            attributes=self._export_attributes(shape["attributes"]),
            elements=[self._export_labeled_shape(element, task_id) for element in shape.get("elements", [])],
            task_id=task_id,
        )

    def _export_tag(self, tag: dict, task_id: int):
        return ProjectData.Tag(
            frame=self.abs_frame_id(task_id, tag["frame"]),
            label=self._get_label_name(tag["label_id"]),
            group=tag.get("group", 0),
            source=tag["source"],
            attributes=self._export_attributes(tag["attributes"]),
            task_id=task_id
        )

    def _export_track(self, track: dict, task_id: int, task_size: int, idx: int):
        track['shapes'] = list(filter(lambda x: (task_id, x['frame']) not in self._deleted_frames, track['shapes']))
        tracked_shapes = TrackManager.get_interpolated_shapes(
            track, 0, task_size
        )
        for tracked_shape in tracked_shapes:
            tracked_shape["attributes"] += track["attributes"]
            tracked_shape["track_id"] = idx
            tracked_shape["group"] = track["group"]
            tracked_shape["source"] = track["source"]
            tracked_shape["label_id"] = track["label_id"]

        return ProjectData.Track(
            label=self._get_label_name(track["label_id"]),
            group=track["group"],
            source=track["source"],
            shapes=[self._export_tracked_shape(shape, task_id) for shape in tracked_shapes
                if (task_id, shape["frame"]) not in self._deleted_frames],
            task_id=task_id,
            elements=[self._export_track(element, task_id, task_size, i)
                for i, element in enumerate(track.get("elements", []))]
        )

    def group_by_frame(self, include_empty=False):
        frames: Dict[Tuple[str, int], ProjectData.Frame] = {}
        def get_frame(task_id: int, idx: int) -> ProjectData.Frame:
            frame_info = self._frame_info[(task_id, idx)]
            abs_frame = self.abs_frame_id(task_id, idx)
            if (frame_info["subset"], abs_frame) not in frames:
                frames[(frame_info["subset"], abs_frame)] = ProjectData.Frame(
                    task_id=task_id,
                    subset=frame_info["subset"],
                    idx=idx,
                    id=frame_info.get('id',0),
                    frame=abs_frame,
                    name=frame_info["path"],
                    height=frame_info["height"],
                    width=frame_info["width"],
                    labeled_shapes=[],
                    tags=[],
                )
            return frames[(frame_info["subset"], abs_frame)]

        if include_empty:
            for ident in self._frame_info:
                if ident not in self._deleted_frames:
                    get_frame(*ident)

        for task in self._db_tasks.values():
            anno_manager = AnnotationManager(self._annotation_irs[task.id])
            for shape in sorted(anno_manager.to_shapes(task.data.size),
                    key=lambda shape: shape.get("z_order", 0)):
                if (task.id, shape['frame']) not in self._frame_info or (task.id, shape['frame']) in self._deleted_frames:
                    continue
                if 'track_id' in shape:
                    if shape['outside']:
                        continue
                    exported_shape = self._export_tracked_shape(shape, task.id)
                else:
                    exported_shape = self._export_labeled_shape(shape, task.id)
                get_frame(task.id, shape['frame']).labeled_shapes.append(exported_shape)

            for tag in self._annotation_irs[task.id].tags:
                if (task.id, tag['frame']) not in self._frame_info:
                    continue
                get_frame(task.id, tag['frame']).tags.append(self._export_tag(tag, task.id))

        return iter(frames.values())

    @property
    def shapes(self):
        for task in self._db_tasks.values():
            for shape in self._annotation_irs[task.id].shapes:
                if (task.id, shape['frame']) not in self._deleted_frames:
                    yield self._export_labeled_shape(shape, task.id)

    @property
    def tracks(self):
        idx = 0
        for task in self._db_tasks.values():
            for track in self._annotation_irs[task.id].tracks:
                yield self._export_track(track, task.id, task.data.size, idx)

    @property
    def tags(self):
        for task in self._db_tasks.values():
            for tag in self._annotation_irs[task.id].tags:
                if (task.id, tag['frame']) not in self._deleted_frames:
                    yield self._export_tag(tag, task.id)

    @property
    def meta(self):
        return self._meta

    @property
    def data(self):
        raise NotImplementedError()

    @property
    def frame_info(self):
        return self._frame_info

    @property
    def deleted_frames(self):
        return self._deleted_frames

    @property
    def frame_step(self):
        return self._frame_steps

    @property
    def db_project(self):
        return self._db_project

    @property
    def subsets(self) -> List[str]:
        return self._subsets

    @property
    def tasks(self):
        return list(self._db_tasks.values())

    @property
    def soft_attribute_import(self):
        return self._soft_attribute_import

    @soft_attribute_import.setter
    def soft_attribute_import(self, value: bool):
        self._soft_attribute_import =  value
        for task_data in self._tasks_data.values():
            task_data.soft_attribute_import = value

    @property
    def task_data(self):
        for task_id, task in self._db_tasks.items():
            if task_id in self._tasks_data:
                yield self._tasks_data[task_id]
            else:
                task_data = TaskData(
                    annotation_ir=self._annotation_irs[task_id],
                    db_task=task,
                    host=self._host,
                    create_callback=self._task_annotations[task_id].create \
                        if self._task_annotations is not None else None,
                )
                task_data._MAX_ANNO_SIZE //= len(self._db_tasks)
                task_data.soft_attribute_import = self.soft_attribute_import
                self._tasks_data[task_id] = task_data
                yield task_data

    @staticmethod
    def _get_filename(path):
        return osp.splitext(path)[0]

    def match_frame(self, path: str, subset: str=dm.DEFAULT_SUBSET_NAME, root_hint: str=None, path_has_ext: bool=True):
        if path_has_ext:
            path = self._get_filename(path)
        match_task, match_frame = self._frame_mapping.get((subset, path), (None, None))
        if not match_frame and root_hint and not path.startswith(root_hint):
            path = osp.join(root_hint, path)
            match_task, match_frame = self._frame_mapping.get((subset, path), (None, None))
        return match_task, match_frame

    def match_frame_fuzzy(self, path):
        path = Path(self._get_filename(path)).parts
        for (_subset, _path), (_tid, frame_number) in self._frame_mapping.items():
            if Path(_path).parts[-len(path):] == path :
                return frame_number
        return None

    def split_dataset(self, dataset: dm.Dataset):
        for task_data in self.task_data:
            if task_data._db_task.id not in self.new_tasks:
                continue
            subset_dataset: dm.Dataset = dataset.subsets()[task_data.db_instance.subset].as_dataset()
            yield subset_dataset, task_data

    def add_labels(self, labels: List[dict]):
        attributes = []
        _labels = []
        for label in labels:
            _attributes = label.pop('attributes')
            _labels.append(Label(**label))
            attributes += [(label['name'], AttributeSpec(**at)) for at in _attributes]
        self._project_annotation.add_labels(_labels, attributes)

    def add_task(self, task, files):
        self._project_annotation.add_task(task, files, self)

class CVATDataExtractorMixin:
    def __init__(self, media_type=dm.Image):
        super().__init__()

    def categories(self) -> dict:
        raise NotImplementedError()

    @staticmethod
    def _load_categories(labels: list):
        categories: Dict[dm.AnnotationType,
            dm.Categories] = {}

        label_categories = dm.LabelCategories(attributes=['occluded'])
        point_categories = dm.PointsCategories()

        for _, label in labels:
            label_id = label_categories.add(label['name'], label.get('parent'))
            for _, attr in label['attributes']:
                label_categories.attributes.add(attr['name'])

            if label['type'] == str(LabelType.SKELETON):
                labels_from = list(map(int, re.findall(r'data-node-from="(\d+)"', label['svg'])))
                labels_to = list(map(int, re.findall(r'data-node-to="(\d+)"', label['svg'])))
                sublabels = re.findall(r'data-label-name="(\w+)"', label['svg'])
                joints = zip(labels_from, labels_to)

                point_categories.add(label_id, sublabels, joints)

        categories[dm.AnnotationType.label] = label_categories
        categories[dm.AnnotationType.points] = point_categories

        return categories

    @staticmethod
    def _load_user_info(meta: dict):
        return {
            "name": meta['owner']['username'],
            "createdAt": meta['created'],
            "updatedAt": meta['updated']
        }

    def _read_cvat_anno(self, cvat_frame_anno: Union[ProjectData.Frame, CommonData.Frame], labels: list):
        categories = self.categories()
        label_cat = categories[dm.AnnotationType.label]
        def map_label(name, parent=''): return label_cat.find(name, parent)[0]
        label_attrs = {
            label.get('parent', '') + label['name']: label['attributes']
            for _, label in labels
        }

        return convert_cvat_anno_to_dm(cvat_frame_anno, label_attrs, map_label)


class CvatTaskOrJobDataExtractor(dm.SourceExtractor, CVATDataExtractorMixin):
    def __init__(self, instance_data: CommonData, include_images=False, format_type=None, dimension=DimensionType.DIM_2D):
        super().__init__(media_type=dm.Image if dimension == DimensionType.DIM_2D else PointCloud)
        instance_meta = instance_data.meta[instance_data.META_FIELD]
        self._categories = self._load_categories(instance_meta['labels'])
        self._user = self._load_user_info(instance_meta) if dimension == DimensionType.DIM_3D else {}
        self._dimension = dimension
        self._format_type = format_type
        dm_items = []

        is_video = instance_meta['mode'] == 'interpolation'
        ext = ''
        if is_video:
            ext = FrameProvider.VIDEO_FRAME_EXT

        if dimension == DimensionType.DIM_3D:
            def _make_image(image_id, **kwargs):
                loader = osp.join(
                    instance_data.db_data.get_upload_dirname(), kwargs['path'])
                related_images = []
                image = Img.objects.get(id=image_id)
                for i in image.related_files.all():
                    path = osp.realpath(str(i.path))
                    if osp.isfile(path):
                        related_images.append(path)
                return loader, related_images

        elif include_images:
            frame_provider = FrameProvider(instance_data.db_data)
            if is_video:
                # optimization for videos: use numpy arrays instead of bytes
                # some formats or transforms can require image data
                def _make_image(i, **kwargs):
                    loader = lambda _: frame_provider.get_frame(i,
                        quality=frame_provider.Quality.ORIGINAL,
                        out_type=frame_provider.Type.NUMPY_ARRAY)[0]
                    return dm.Image(data=loader, **kwargs)
            else:
                # for images use encoded data to avoid recoding
                def _make_image(i, **kwargs):
                    loader = lambda _: frame_provider.get_frame(i,
                        quality=frame_provider.Quality.ORIGINAL,
                        out_type=frame_provider.Type.BUFFER)[0].getvalue()
                    return dm.ByteImage(data=loader, **kwargs)

        for frame_data in instance_data.group_by_frame(include_empty=True):
            image_args = {
                'path': frame_data.name + ext,
                'size': (frame_data.height, frame_data.width),
            }

            if dimension == DimensionType.DIM_3D:
                dm_image = _make_image(frame_data.id, **image_args)
            elif include_images:
                dm_image = _make_image(frame_data.idx, **image_args)
            else:
                dm_image = dm.Image(**image_args)
            dm_anno = self._read_cvat_anno(frame_data, instance_meta['labels'])

            if dimension == DimensionType.DIM_2D:
                dm_item = dm.DatasetItem(
                        id=osp.splitext(frame_data.name)[0],
                        annotations=dm_anno, media=dm_image,
                        attributes={'frame': frame_data.frame
                    })
            elif dimension == DimensionType.DIM_3D:
                attributes = {'frame': frame_data.frame}
                if format_type == "sly_pointcloud":
                    attributes["name"] = self._user["name"]
                    attributes["createdAt"] = self._user["createdAt"]
                    attributes["updatedAt"] = self._user["updatedAt"]
                    attributes["labels"] = []
                    for (idx, (_, label)) in enumerate(instance_meta['labels']):
                        attributes["labels"].append({"label_id": idx, "name": label["name"], "color": label["color"], "type": label["type"]})
                        attributes["track_id"] = -1

                dm_item = dm.DatasetItem(
                    id=osp.splitext(osp.split(frame_data.name)[-1])[0],
                    annotations=dm_anno, media=PointCloud(dm_image[0]), related_images=dm_image[1],
                    attributes=attributes
                )

            dm_items.append(dm_item)

        self._items = dm_items

    def _read_cvat_anno(self, cvat_frame_anno: CommonData.Frame, labels: list):
        categories = self.categories()
        label_cat = categories[dm.AnnotationType.label]
        def map_label(name, parent=''): return label_cat.find(name, parent)[0]
        label_attrs = {
            label.get('parent', '') + label['name']: label['attributes']
            for _, label in labels
        }

        return convert_cvat_anno_to_dm(cvat_frame_anno, label_attrs, map_label, self._format_type, self._dimension)

class CVATProjectDataExtractor(dm.Extractor, CVATDataExtractorMixin):
    def __init__(self, project_data: ProjectData, include_images: bool = False, format_type: str = None, dimension: DimensionType = DimensionType.DIM_2D):
        super().__init__(media_type=dm.Image if dimension == DimensionType.DIM_2D else PointCloud)
        self._categories = self._load_categories(project_data.meta[project_data.META_FIELD]['labels'])
        self._user = self._load_user_info(project_data.meta[project_data.META_FIELD]) if dimension == DimensionType.DIM_3D else {}
        self._dimension = dimension
        self._format_type = format_type

        dm_items: List[dm.DatasetItem] = []

        ext_per_task: Dict[int, str] = {}
        image_maker_per_task: Dict[int, Callable] = {}

        for task in project_data.tasks:
            is_video = task.mode == 'interpolation'
            ext_per_task[task.id] = FrameProvider.VIDEO_FRAME_EXT if is_video else ''
            if self._dimension == DimensionType.DIM_3D:
                def image_maker_factory(task):
                    images_query = task.data.images.prefetch_related()
                    def _make_image(i, **kwargs):
                        loader = osp.join(
                            task.data.get_upload_dirname(), kwargs['path'],
                        )
                        related_images = []
                        image = images_query.get(id=i)
                        for i in image.related_files.all():
                            path = osp.realpath(str(i.path))
                            if osp.isfile(path):
                                related_images.append(path)
                        return loader, related_images
                    return _make_image
                image_maker_per_task[task.id] = image_maker_factory(task)
            elif include_images:
                if is_video:
                    # optimization for videos: use numpy arrays instead of bytes
                    # some formats or transforms can require image data
                    def image_maker_factory(task):
                        frame_provider = FrameProvider(task.data)
                        def _make_image(i, **kwargs):
                            loader = lambda _: frame_provider.get_frame(i,
                                quality=frame_provider.Quality.ORIGINAL,
                                out_type=frame_provider.Type.NUMPY_ARRAY)[0]
                            return dm.Image(data=loader, **kwargs)
                        return _make_image
                else:
                    # for images use encoded data to avoid recoding
                    def image_maker_factory(task):
                        frame_provider = FrameProvider(task.data)
                        def _make_image(i, **kwargs):
                            loader = lambda _: frame_provider.get_frame(i,
                                quality=frame_provider.Quality.ORIGINAL,
                                out_type=frame_provider.Type.BUFFER)[0].getvalue()
                            return dm.ByteImage(data=loader, **kwargs)
                        return _make_image
                image_maker_per_task[task.id] = image_maker_factory(task)

        for frame_data in project_data.group_by_frame(include_empty=True):
            image_args = {
                'path': frame_data.name + ext_per_task[frame_data.task_id],
                'size': (frame_data.height, frame_data.width),
            }
            if self._dimension == DimensionType.DIM_3D:
                dm_image = image_maker_per_task[frame_data.task_id](frame_data.id, **image_args)
            elif include_images:
                dm_image = image_maker_per_task[frame_data.task_id](frame_data.idx, **image_args)
            else:
                dm_image = dm.Image(**image_args)
            dm_anno = self._read_cvat_anno(frame_data, project_data.meta[project_data.META_FIELD]['labels'])
            if self._dimension == DimensionType.DIM_2D:
                dm_item = dm.DatasetItem(
                    id=osp.splitext(frame_data.name)[0],
                    annotations=dm_anno, media=dm_image,
                    subset=frame_data.subset,
                    attributes={'frame': frame_data.frame}
                )
            else:
                attributes = {'frame': frame_data.frame}
                if format_type == "sly_pointcloud":
                    attributes["name"] = self._user["name"]
                    attributes["createdAt"] = self._user["createdAt"]
                    attributes["updatedAt"] = self._user["updatedAt"]
                    attributes["labels"] = []
                    for (idx, (_, label)) in enumerate(project_data.meta[project_data.META_FIELD]['labels']):
                        attributes["labels"].append({"label_id": idx, "name": label["name"], "color": label["color"], "type": label["type"]})
                        attributes["track_id"] = -1

                dm_item = dm.DatasetItem(
                    id=osp.splitext(osp.split(frame_data.name)[-1])[0],
                    annotations=dm_anno, media=PointCloud(dm_image[0]), related_images=dm_image[1],
                    attributes=attributes, subset=frame_data.subset
                )
            dm_items.append(dm_item)

        self._items = dm_items

    def categories(self):
        return self._categories

    def __iter__(self):
        yield from self._items

    def __len__(self):
        return len(self._items)


def GetCVATDataExtractor(
    instance_data: Union[ProjectData, CommonData],
    include_images: bool = False,
    format_type: str = None,
    dimension: DimensionType = DimensionType.DIM_2D,
):
    if isinstance(instance_data, ProjectData):
        return CVATProjectDataExtractor(instance_data, include_images, format_type, dimension)
    else:
        return CvatTaskOrJobDataExtractor(instance_data, include_images, format_type, dimension)

class CvatImportError(Exception):
    pass

def mangle_image_name(name: str, subset: str, names: DefaultDict[Tuple[str, str], int]) -> str:
    name, ext = name.rsplit(osp.extsep, maxsplit=1)

    if not names[(subset, name)]:
        names[(subset, name)] += 1
        return osp.extsep.join([name, ext])
    else:
        image_name = f"{name}_{names[(subset, name)]}"
        if not names[(subset, image_name)]:
            names[(subset, name)] += 1
            return osp.extsep.join([image_name, ext])
        else:
            i = 1
            while i < sys.maxsize:
                new_image_name = f"{image_name}_{i}"
                if not names[(subset, new_image_name)]:
                    names[(subset, name)] += 1
                    return osp.extsep.join([new_image_name, ext])
                i += 1
    raise Exception('Cannot mangle image name')

def get_defaulted_subset(subset: str, subsets: List[str]) -> str:
    if subset:
        return subset
    else:
        if dm.DEFAULT_SUBSET_NAME not in subsets:
            return dm.DEFAULT_SUBSET_NAME
        else:
            i = 1
            while i < sys.maxsize:
                if f'{dm.DEFAULT_SUBSET_NAME}_{i}' not in subsets:
                    return f'{dm.DEFAULT_SUBSET_NAME}_{i}'
                i += 1
            raise Exception('Cannot find default name for subset')


def convert_cvat_anno_to_dm(cvat_frame_anno, label_attrs, map_label, format_name=None, dimension=DimensionType.DIM_2D):
    item_anno = []

    def convert_attrs(label, cvat_attrs):
        cvat_attrs = {a.name: a.value for a in cvat_attrs}
        dm_attr = dict()
        for _, a_desc in label_attrs[label]:
            a_name = a_desc['name']
            a_value = cvat_attrs.get(a_name, a_desc['default_value'])
            try:
                if a_desc['input_type'] == AttributeType.NUMBER:
                    a_value = float(a_value)
                elif a_desc['input_type'] == AttributeType.CHECKBOX:
                    a_value = (a_value.lower() == 'true')
                dm_attr[a_name] = a_value
            except Exception as e:
                raise Exception(
                    "Failed to convert attribute '%s'='%s': %s" %
                    (a_name, a_value, e))
        return dm_attr

    for tag_obj in cvat_frame_anno.tags:
        anno_group = tag_obj.group or 0
        anno_label = map_label(tag_obj.label)
        anno_attr = convert_attrs(tag_obj.label, tag_obj.attributes)

        anno = dm.Label(label=anno_label,
            attributes=anno_attr, group=anno_group)
        item_anno.append(anno)

    shapes = []
    if hasattr(cvat_frame_anno, 'shapes'):
        for shape in cvat_frame_anno.shapes:
            shapes.append({"id": shape.id, "label_id": shape.label_id})

    for index, shape_obj in enumerate(cvat_frame_anno.labeled_shapes):
        anno_group = shape_obj.group or 0
        anno_label = map_label(shape_obj.label)
        anno_attr = convert_attrs(shape_obj.label, shape_obj.attributes)
        anno_attr['occluded'] = shape_obj.occluded
        if shape_obj.type == ShapeType.RECTANGLE:
            anno_attr['rotation'] = shape_obj.rotation

        if hasattr(shape_obj, 'track_id'):
            anno_attr['track_id'] = shape_obj.track_id
            anno_attr['keyframe'] = shape_obj.keyframe

        anno_points = shape_obj.points
        if shape_obj.type == ShapeType.POINTS:
            anno = dm.Points(anno_points,
                label=anno_label, attributes=anno_attr, group=anno_group,
                z_order=shape_obj.z_order)
        elif shape_obj.type == ShapeType.ELLIPSE:
            # TODO: for now Datumaro does not support ellipses
            # so, we convert an ellipse to RLE mask here
            # instead of applying transformation in directly in formats
            anno = EllipsesToMasks.convert_ellipse(SimpleNamespace(**{
                "points": shape_obj.points,
                "label": anno_label,
                "z_order": shape_obj.z_order,
                "rotation": shape_obj.rotation,
                "group": anno_group,
                "attributes": anno_attr,
            }), cvat_frame_anno.height, cvat_frame_anno.width)
        elif shape_obj.type == ShapeType.POLYLINE:
            anno = dm.PolyLine(anno_points,
                label=anno_label, attributes=anno_attr, group=anno_group,
                z_order=shape_obj.z_order)
        elif shape_obj.type == ShapeType.POLYGON:
            anno = dm.Polygon(anno_points,
                label=anno_label, attributes=anno_attr, group=anno_group,
                z_order=shape_obj.z_order)
        elif shape_obj.type == ShapeType.RECTANGLE:
            x0, y0, x1, y1 = anno_points
            anno = dm.Bbox(x0, y0, x1 - x0, y1 - y0,
                label=anno_label, attributes=anno_attr, group=anno_group,
                z_order=shape_obj.z_order)
        elif shape_obj.type == ShapeType.CUBOID:
            if dimension == DimensionType.DIM_3D:
                if format_name == "sly_pointcloud":
                    anno_id = shapes[index]["id"]
                else:
                    anno_id = index
                position, rotation, scale = anno_points[0:3], anno_points[3:6], anno_points[6:9]
                anno = dm.Cuboid3d(
                    id=anno_id, position=position, rotation=rotation, scale=scale,
                    label=anno_label, attributes=anno_attr, group=anno_group
                )
            else:
                continue
        elif shape_obj.type == ShapeType.SKELETON:
            elements = []
            for element in shape_obj.elements:
                element_attr = convert_attrs(shape_obj.label + element.label, element.attributes)

                if hasattr(element, 'track_id'):
                    element_attr['track_id'] = element.track_id
                    element_attr['keyframe'] = element.keyframe
                element_vis = dm.Points.Visibility.visible
                if element.outside:
                    element_vis = dm.Points.Visibility.absent
                elif element.occluded:
                    element_vis = dm.Points.Visibility.hidden
                elements.append(dm.Points(element.points, [element_vis],
                    label=map_label(element.label, shape_obj.label), attributes=element_attr))

            anno = dm.Skeleton(elements, label=anno_label,
                attributes=anno_attr, group=anno_group, z_order=shape_obj.z_order)
        else:
            raise Exception("Unknown shape type '%s'" % shape_obj.type)

        item_anno.append(anno)

    return item_anno

def match_dm_item(item, instance_data, root_hint=None):
    is_video = instance_data.meta[instance_data.META_FIELD]['mode'] == 'interpolation'

    frame_number = None
    if frame_number is None and item.has_image:
        frame_number = instance_data.match_frame(item.id + item.image.ext, root_hint)
    if frame_number is None:
        frame_number = instance_data.match_frame(item.id, root_hint, path_has_ext=False)
    if frame_number is None:
        frame_number = dm.util.cast(item.attributes.get('frame', item.id), int)
    if frame_number is None and is_video:
        frame_number = dm.util.cast(osp.basename(item.id)[len('frame_'):], int)

    if not frame_number in instance_data.frame_info:
        raise CvatImportError("Could not match item id: "
            "'%s' with any task frame" % item.id)
    return frame_number

def find_dataset_root(dm_dataset, instance_data: Union[ProjectData, CommonData]):
    longest_path = max(dm_dataset, key=lambda x: len(Path(x.id).parts),
        default=None)
    if longest_path is None:
        return None
    longest_path = longest_path.id

    longest_match = instance_data.match_frame_fuzzy(longest_path)
    if longest_match is None:
        return None
    longest_match = osp.dirname(instance_data.frame_info[longest_match]['path'])
    prefix = longest_match[:-len(osp.dirname(longest_path)) or None]
    if prefix.endswith('/'):
        prefix = prefix[:-1]
    return prefix

def import_dm_annotations(dm_dataset: dm.Dataset, instance_data: Union[ProjectData, CommonData]):
    if len(dm_dataset) == 0:
        return

    if isinstance(instance_data, ProjectData):
        for sub_dataset, task_data in instance_data.split_dataset(dm_dataset):
            # FIXME: temporary workaround for cvat format
            # will be removed after migration importer to datumaro
            sub_dataset._format = dm_dataset.format
            import_dm_annotations(sub_dataset, task_data)
        return

    shapes = {
        dm.AnnotationType.bbox: ShapeType.RECTANGLE,
        dm.AnnotationType.polygon: ShapeType.POLYGON,
        dm.AnnotationType.polyline: ShapeType.POLYLINE,
        dm.AnnotationType.points: ShapeType.POINTS,
        dm.AnnotationType.cuboid_3d: ShapeType.CUBOID,
        dm.AnnotationType.skeleton: ShapeType.SKELETON
    }

    label_cat = dm_dataset.categories()[dm.AnnotationType.label]

    root_hint = find_dataset_root(dm_dataset, instance_data)

    tracks = {}

    for item in dm_dataset:
        frame_number = instance_data.abs_frame_id(
            match_dm_item(item, instance_data, root_hint=root_hint))

        # do not store one-item groups
        group_map = {0: 0}
        group_size = {0: 0}
        for ann in item.annotations:
            if ann.type in shapes:
                group = group_map.get(ann.group)
                if group is None:
                    group = len(group_map)
                    group_map[ann.group] = group
                    group_size[ann.group] = 1
                else:
                    group_size[ann.group] += 1
        group_map = {g: s for g, s in group_size.items()
            if 1 < s and group_map[g]}
        group_map = {g: i for i, g in enumerate([0] + sorted(group_map))}

        for idx, ann in enumerate(item.annotations):
            try:
                if hasattr(ann, 'label') and ann.label is None:
                    raise CvatImportError("annotation has no label")

                attributes = [
                    instance_data.Attribute(name=n, value=str(v))
                    for n, v in ann.attributes.items()
                ]

                points = []
                if ann.type in shapes:
                    points = []
                    if ann.type == dm.AnnotationType.cuboid_3d:
                        points = [*ann.position, *ann.rotation, *ann.scale, 0, 0, 0, 0, 0, 0, 0]
                    elif ann.type != dm.AnnotationType.skeleton:
                        points = ann.points

                    # Use safe casting to bool instead of plain reading
                    # because in some formats return type can be different
                    # from bool / None
                    # https://github.com/openvinotoolkit/datumaro/issues/719
                    occluded = dm.util.cast(ann.attributes.pop('occluded', None), bool) is True
                    keyframe = dm.util.cast(ann.attributes.get('keyframe', None), bool) is True
                    outside = dm.util.cast(ann.attributes.pop('outside', None), bool) is True

                    track_id = ann.attributes.pop('track_id', None)
                    source = ann.attributes.pop('source').lower() \
                        if ann.attributes.get('source', '').lower() in {'auto', 'manual'} else 'manual'

                    shape_type = shapes[ann.type]
                    if track_id is None or dm_dataset.format != 'cvat' :
                        elements = []
                        if ann.type == dm.AnnotationType.skeleton:
                            for element in ann.elements:
                                element_attributes = [
                                    instance_data.Attribute(name=n, value=str(v))
                                    for n, v in element.attributes.items()
                                ]
                                element_occluded = element.visibility[0] == dm.Points.Visibility.hidden
                                element_outside = element.visibility[0] == dm.Points.Visibility.absent
                                element_source = element.attributes.pop('source').lower() \
                                    if element.attributes.get('source', '').lower() in {'auto', 'manual'} else 'manual'
                                elements.append(instance_data.LabeledShape(
                                    type=shapes[element.type],
                                    frame=frame_number,
                                    points=element.points,
                                    label=label_cat.items[element.label].name,
                                    occluded=element_occluded,
                                    z_order=ann.z_order,
                                    group=group_map.get(ann.group, 0),
                                    source=element_source,
                                    attributes=element_attributes,
                                    elements=[],
                                    outside=element_outside,
                                ))
                        instance_data.add_shape(instance_data.LabeledShape(
                            type=shape_type,
                            frame=frame_number,
                            points=points,
                            label=label_cat.items[ann.label].name,
                            occluded=occluded,
                            z_order=ann.z_order if ann.type != dm.AnnotationType.cuboid_3d else 0,
                            group=group_map.get(ann.group, 0),
                            source=source,
                            attributes=attributes,
                            elements=elements,
                        ))
                        continue

                    if keyframe or outside:
                        if track_id not in tracks:
                            tracks[track_id] = {
                                'label': label_cat.items[ann.label].name,
                                'group': group_map.get(ann.group, 0),
                                'source': source,
                                'shapes': [],
                                'elements':{},
                            }

                        track = instance_data.TrackedShape(
                            type=shapes[ann.type],
                            frame=frame_number,
                            occluded=occluded,
                            outside=outside,
                            keyframe=keyframe,
                            points=points,
                            z_order=ann.z_order if ann.type != dm.AnnotationType.cuboid_3d else 0,
                            source=source,
                            attributes=attributes,
                        )

                        tracks[track_id]['shapes'].append(track)

                        if ann.type == dm.AnnotationType.skeleton:
                            for element in ann.elements:
                                element_keyframe = dm.util.cast(element.attributes.get('keyframe', None), bool) is True
                                element_outside = dm.util.cast(element.attributes.pop('outside', None), bool) is True
                                if not element_keyframe and not element_outside:
                                    continue

                                if element.label not in tracks[track_id]['elements']:
                                    tracks[track_id]['elements'][element.label] = instance_data.Track(
                                        label=label_cat.items[element.label].name,
                                        group=0,
                                        source=source,
                                        shapes=[],
                                    )
                                element_attributes = [
                                    instance_data.Attribute(name=n, value=str(v))
                                    for n, v in element.attributes.items()
                                ]
                                element_occluded = dm.util.cast(element.attributes.pop('occluded', None), bool) is True
                                element_source = element.attributes.pop('source').lower() \
                                    if element.attributes.get('source', '').lower() in {'auto', 'manual'} else 'manual'
                                tracks[track_id]['elements'][element.label].shapes.append(instance_data.TrackedShape(
                                    type=shapes[element.type],
                                    frame=frame_number,
                                    occluded=element_occluded,
                                    outside=element_outside,
                                    keyframe=keyframe,
                                    points=element.points,
                                    z_order=element.z_order,
                                    source=element_source,
                                    attributes=element_attributes,
                                ))

                elif ann.type == dm.AnnotationType.label:
                    instance_data.add_tag(instance_data.Tag(
                        frame=frame_number,
                        label=label_cat.items[ann.label].name,
                        group=group_map.get(ann.group, 0),
                        source='manual',
                        attributes=attributes,
                    ))
            except Exception as e:
                raise CvatImportError("Image {}: can't import annotation "
                    "#{} ({}): {}".format(item.id, idx, ann.type.name, e)) from e

    for track in tracks.values():
        track['elements'] = list(track['elements'].values())
        instance_data.add_track(instance_data.Track(**track))


def import_labels_to_project(project_annotation, dataset: dm.Dataset):
    labels = []
    label_colors = []
    for label in dataset.categories()[dm.AnnotationType.label].items:
        db_label = Label(
            name=label.name,
            color=get_label_color(label.name, label_colors),
            type="any"
        )
        labels.append(db_label)
        label_colors.append(db_label.color)
    project_annotation.add_labels(labels)

def load_dataset_data(project_annotation, dataset: dm.Dataset, project_data):
    if not project_annotation.db_project.label_set.count():
        import_labels_to_project(project_annotation, dataset)
    else:
        for label in dataset.categories()[dm.AnnotationType.label].items:
            if not project_annotation.db_project.label_set.filter(name=label.name).exists():
                raise CvatImportError(f'Target project does not have label with name "{label.name}"')
    for subset_id, subset in enumerate(dataset.subsets().values()):
        job = rq.get_current_job()
        job.meta['status'] = 'Task from dataset is being created...'
        job.meta['progress'] = (subset_id + job.meta.get('task_progress', 0.)) / len(dataset.subsets().keys())
        job.save_meta()

        task_fields = {
            'project': project_annotation.db_project,
            'name': subset.name,
            'owner': project_annotation.db_project.owner,
            'subset': subset.name,
            'organization': project_annotation.db_project.organization,
        }

        subset_dataset = subset.as_dataset()

        dataset_files = {
            'media': [],
            'data_root': dataset.data_path + osp.sep,
        }

<<<<<<< HEAD
        data_root = None
        for dataset_item in subset_dataset:
            if dataset_item.image and dataset_item.image.has_data:
                dataset_files['media'].append(dataset_item.image.path)
                if data_root is None:
                    data_root = osp.splitext(dataset_item.image.path)[0].replace(dataset_item.id, '')
            elif dataset_item.point_cloud:
                dataset_files['media'].append(dataset_item.point_cloud)
                if data_root is None:
                    data_root = osp.splitext(dataset_item.point_cloud)[0].replace(dataset_item.id, '')
=======
        root_paths = set()
        for dataset_item in subset_dataset:
            if dataset_item.image and dataset_item.image.has_data:
                dataset_files['media'].append(dataset_item.image.path)
                data_root = dataset_item.image.path.rsplit(dataset_item.id, 1)
                if len(data_root) == 2:
                    root_paths.add(data_root[0])
            elif dataset_item.point_cloud:
                dataset_files['media'].append(dataset_item.point_cloud)
                data_root = dataset_item.point_cloud.rsplit(dataset_item.id, 1)
                if len(data_root) == 2:
                    root_paths.add(data_root[0])

>>>>>>> 2311b10b
            if isinstance(dataset_item.related_images, list):
                dataset_files['media'] += \
                    list(map(lambda ri: ri.path, dataset_item.related_images))

<<<<<<< HEAD
        if len(dataset_files['media']):
            dataset_files['data_root'] = data_root
=======
        if len(root_paths):
            dataset_files['data_root'] = osp.commonpath(root_paths) + osp.sep
>>>>>>> 2311b10b

        project_annotation.add_task(task_fields, dataset_files, project_data)<|MERGE_RESOLUTION|>--- conflicted
+++ resolved
@@ -1885,18 +1885,6 @@
             'data_root': dataset.data_path + osp.sep,
         }
 
-<<<<<<< HEAD
-        data_root = None
-        for dataset_item in subset_dataset:
-            if dataset_item.image and dataset_item.image.has_data:
-                dataset_files['media'].append(dataset_item.image.path)
-                if data_root is None:
-                    data_root = osp.splitext(dataset_item.image.path)[0].replace(dataset_item.id, '')
-            elif dataset_item.point_cloud:
-                dataset_files['media'].append(dataset_item.point_cloud)
-                if data_root is None:
-                    data_root = osp.splitext(dataset_item.point_cloud)[0].replace(dataset_item.id, '')
-=======
         root_paths = set()
         for dataset_item in subset_dataset:
             if dataset_item.image and dataset_item.image.has_data:
@@ -1910,17 +1898,11 @@
                 if len(data_root) == 2:
                     root_paths.add(data_root[0])
 
->>>>>>> 2311b10b
             if isinstance(dataset_item.related_images, list):
                 dataset_files['media'] += \
                     list(map(lambda ri: ri.path, dataset_item.related_images))
 
-<<<<<<< HEAD
-        if len(dataset_files['media']):
-            dataset_files['data_root'] = data_root
-=======
         if len(root_paths):
             dataset_files['data_root'] = osp.commonpath(root_paths) + osp.sep
->>>>>>> 2311b10b
 
         project_annotation.add_task(task_fields, dataset_files, project_data)