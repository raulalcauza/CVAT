--- conflicted
+++ resolved
@@ -20,25 +20,8 @@
 from .annotation import AnnotationManager, TrackManager, AnnotationIR
 
 
-<<<<<<< HEAD
-class TaskData:
-    Attribute = namedtuple('Attribute', 'name, value')
-    LabeledShape = namedtuple(
-        'LabeledShape', 'type, frame, label, points, occluded, attributes, source, group, z_order')
-    LabeledShape.__new__.__defaults__ = (0, 0)
-    TrackedShape = namedtuple(
-        'TrackedShape', 'type, frame, points, occluded, outside, keyframe, attributes, source, group, z_order, label, track_id')
-    TrackedShape.__new__.__defaults__ = ('manual', 0, 0, None, 0)
-    Track = namedtuple('Track', 'track_id, label, group, source, shapes')
-    Track.__new__.__defaults__ = (None, None, None, None, None)
-    Tag = namedtuple('Tag', 'frame, label, attributes, source, group')
-    Tag.__new__.__defaults__ = (0, )
-    Frame = namedtuple(
-        'Frame', 'idx, frame, name, width, height, labeled_shapes, tags')
-=======
 class InstanceLabelData:
     Attribute = NamedTuple('Attribute', [('name', str), ('value', Any)])
->>>>>>> 8d03ed79
 
     def __init__(self, instance: Union[Task, Project]) -> None:
         instance = instance.project if isinstance(instance, Task) and instance.project_id is not None else instance
@@ -143,7 +126,8 @@
     TrackedShape = namedtuple(
         'TrackedShape', 'type, frame, points, occluded, outside, keyframe, attributes, source, group, z_order, label, track_id')
     TrackedShape.__new__.__defaults__ = ('manual', 0, 0, None, 0)
-    Track = namedtuple('Track', 'label, group, source, shapes')
+    Track = namedtuple('Track', 'track_id, label, group, source, shapes')
+    Track.__new__.__defaults__ = (None, None, None, None, None)
     Tag = namedtuple('Tag', 'frame, label, attributes, source, group')
     Tag.__new__.__defaults__ = (0, )
     Frame = namedtuple(
@@ -421,33 +405,6 @@
                               if self._get_attribute_id(label_id, attrib.name)]
         return _tag
 
-<<<<<<< HEAD
-    def _import_attribute(self, label_id, attribute):
-        spec_id = self._get_attribute_id(label_id, attribute.name)
-        value = attribute.value
-
-        if spec_id:
-            spec = self._attribute_mapping[label_id]['spec'][spec_id]
-
-            try:
-                if spec.input_type == AttributeType.NUMBER:
-                    pass  # no extra processing required
-                elif spec.input_type == AttributeType.CHECKBOX:
-                    if isinstance(value, str):
-                        value = value.lower()
-                        assert value in {'true', 'false'}
-                    elif isinstance(value, (bool, int, float)):
-                        value = 'true' if value else 'false'
-                    else:
-                        raise ValueError("Unexpected attribute value")
-            except Exception as e:
-                raise Exception("Failed to convert attribute '%s'='%s': %s" %
-                                (self._get_label_name(label_id), value, e))
-
-        return {'spec_id': spec_id, 'value': value}
-
-=======
->>>>>>> 8d03ed79
     def _import_shape(self, shape):
         _shape = shape._asdict()
         label_id = self._get_label_id(_shape.pop('label'))
@@ -550,11 +507,6 @@
                 return v
         return None
 
-<<<<<<< HEAD
-
-class CvatTaskDataExtractor(datumaro.SourceExtractor):
-    def __init__(self, task_data, include_images=False):
-=======
 class ProjectData(InstanceLabelData):
     LabeledShape = NamedTuple('LabledShape', [('type', str), ('frame', int), ('label', str), ('points', List[float]), ('occluded', bool), ('attributes', List[InstanceLabelData.Attribute]), ('source', str), ('group', int), ('z_order', int), ('task_id', int)])
     LabeledShape.__new__.__defaults__ = (0,0)
@@ -845,7 +797,6 @@
 
 class CVATDataExtractorMixin:
     def __init__(self):
->>>>>>> 8d03ed79
         super().__init__()
 
     def categories(self) -> dict:
@@ -943,12 +894,6 @@
                 dm_image = _make_image(frame_data.idx, **image_args)
             else:
                 dm_image = Image(**image_args)
-<<<<<<< HEAD
-            dm_anno = self._read_cvat_anno(frame_data, task_data)
-            dm_item = datumaro.DatasetItem(id=osp.splitext(frame_data.name)[0],
-                                           annotations=dm_anno, image=dm_image,
-                                           attributes={'frame': frame_data.frame})
-=======
             dm_anno = self._read_cvat_anno(frame_data, task_data.meta['task']['labels'])
 
             if dimension == DimensionType.DIM_2D:
@@ -971,7 +916,6 @@
                                                annotations=dm_anno, point_cloud=dm_image[0], related_images=dm_image[1],
                                                attributes=attributes)
 
->>>>>>> 8d03ed79
             dm_items.append(dm_item)
 
         self._items = dm_items
@@ -985,65 +929,6 @@
             for _, label in labels
         }
 
-<<<<<<< HEAD
-        def convert_attrs(label, cvat_attrs):
-            cvat_attrs = {a.name: a.value for a in cvat_attrs}
-            dm_attr = dict()
-            for _, a_desc in label_attrs[label]:
-                a_name = a_desc['name']
-                a_value = cvat_attrs.get(a_name, a_desc['default_value'])
-                try:
-                    if a_desc['input_type'] == AttributeType.NUMBER:
-                        a_value = float(a_value)
-                    elif a_desc['input_type'] == AttributeType.CHECKBOX:
-                        a_value = (a_value.lower() == 'true')
-                    dm_attr[a_name] = a_value
-                except Exception as e:
-                    raise Exception(
-                        "Failed to convert attribute '%s'='%s': %s" %
-                        (a_name, a_value, e))
-            return dm_attr
-
-        for tag_obj in cvat_frame_anno.tags:
-            anno_group = tag_obj.group or 0
-            anno_label = map_label(tag_obj.label)
-            anno_attr = convert_attrs(tag_obj.label, tag_obj.attributes)
-
-            anno = datumaro.Label(label=anno_label,
-                                  attributes=anno_attr, group=anno_group)
-            item_anno.append(anno)
-
-        for shape_obj in cvat_frame_anno.labeled_shapes:
-            anno_group = shape_obj.group or 0
-            anno_label = map_label(shape_obj.label)
-            anno_attr = convert_attrs(shape_obj.label, shape_obj.attributes)
-            anno_attr['occluded'] = shape_obj.occluded
-
-            if hasattr(shape_obj, 'track_id'):
-                anno_attr['track_id'] = shape_obj.track_id
-                anno_attr['keyframe'] = shape_obj.keyframe
-
-            anno_points = shape_obj.points
-            if shape_obj.type == ShapeType.POINTS:
-                anno = datumaro.Points(anno_points,
-                                       label=anno_label, attributes=anno_attr, group=anno_group,
-                                       z_order=shape_obj.z_order)
-            elif shape_obj.type == ShapeType.POLYLINE:
-                anno = datumaro.PolyLine(anno_points,
-                                         label=anno_label, attributes=anno_attr, group=anno_group,
-                                         z_order=shape_obj.z_order)
-            elif shape_obj.type == ShapeType.POLYGON:
-                anno = datumaro.Polygon(anno_points,
-                                        label=anno_label, attributes=anno_attr, group=anno_group,
-                                        z_order=shape_obj.z_order)
-            elif shape_obj.type == ShapeType.RECTANGLE:
-                x0, y0, x1, y1 = anno_points
-                anno = datumaro.Bbox(x0, y0, x1 - x0, y1 - y0,
-                                     label=anno_label, attributes=anno_attr, group=anno_group,
-                                     z_order=shape_obj.z_order)
-            elif shape_obj.type == ShapeType.CUBOID:
-                continue  # Datumaro does not support cuboids
-=======
         return convert_cvat_anno_to_dm(cvat_frame_anno, label_attrs, map_label, self._format_type, self._dimension)
 
 class CVATProjectDataExtractor(datumaro.Extractor, CVATDataExtractorMixin):
@@ -1111,7 +996,6 @@
                 dm_image = image_maker_per_task[frame_data.task_id](frame_data.id, **image_args)
             elif include_images:
                 dm_image = image_maker_per_task[frame_data.task_id](frame_data.idx, **image_args)
->>>>>>> 8d03ed79
             else:
                 dm_image = Image(**image_args)
             dm_anno = self._read_cvat_anno(frame_data, project_data.meta['project']['labels'])
