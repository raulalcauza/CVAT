
# Copyright (C) 2019-2022 Intel Corporation
#
# SPDX-License-Identifier: MIT

import os.path as osp
import re
import sys
from collections import namedtuple
from pathlib import Path
from types import SimpleNamespace
from typing import (Any, Callable, DefaultDict, Dict, List, Literal, Mapping,
                    NamedTuple, OrderedDict, Set, Tuple, Union)

import datumaro.components.annotation as datum_annotation
import datumaro.components.extractor as datum_extractor
import rq
from attr import attrib, attrs
from datumaro.components.dataset import Dataset
from datumaro.components.media import ByteImage, Image, PointCloud
from datumaro.util import cast
from django.utils import timezone

from cvat.apps.dataset_manager.formats.utils import get_label_color
from cvat.apps.engine.frame_provider import FrameProvider
from cvat.apps.engine.models import AttributeSpec, AttributeType, DimensionType
from cvat.apps.engine.models import Image as Img
from cvat.apps.engine.models import Label, LabelType, Project, ShapeType, Task

from .annotation import AnnotationIR, AnnotationManager, TrackManager
from .formats.transformations import EllipsesToMasks

CVAT_INTERNAL_ATTRIBUTES = {'occluded', 'outside', 'keyframe', 'track_id', 'rotation'}

class InstanceLabelData:
    Attribute = NamedTuple('Attribute', [('name', str), ('value', Any)])

    def __init__(self, instance: Union[Task, Project]) -> None:
        instance = instance.project if isinstance(instance, Task) and instance.project_id is not None else instance

        db_labels = instance.label_set.all().prefetch_related('attributespec_set').order_by('pk')

        # If this flag is set to true, create attribute within anntations import
        self._soft_attribute_import = False
        self._label_mapping = OrderedDict[int, Label](
            ((db_label.id, db_label) for db_label in db_labels),
        )

        self._attribute_mapping = {db_label.id: {
            'mutable': {}, 'immutable': {}, 'spec': {}}
            for db_label in db_labels}

        for db_label in db_labels:
            for db_attribute in db_label.attributespec_set.all():
                if db_attribute.mutable:
                    self._attribute_mapping[db_label.id]['mutable'][db_attribute.id] = db_attribute.name
                else:
                    self._attribute_mapping[db_label.id]['immutable'][db_attribute.id] = db_attribute.name
                self._attribute_mapping[db_label.id]['spec'][db_attribute.id] = db_attribute

        self._attribute_mapping_merged = {}
        for label_id, attr_mapping in self._attribute_mapping.items():
            self._attribute_mapping_merged[label_id] = {
                **attr_mapping['mutable'],
                **attr_mapping['immutable'],
            }

    def _get_label_id(self, label_name, parent_id=None):
        for db_label in self._label_mapping.values():
            if label_name == db_label.name and parent_id == db_label.parent_id:
                return db_label.id
        raise ValueError("Label {!r} is not registered for this task".format(label_name))

    def _get_label_name(self, label_id):
        return self._label_mapping[label_id].name

    def _get_attribute_name(self, attribute_id):
        for attribute_mapping in self._attribute_mapping_merged.values():
            if attribute_id in attribute_mapping:
                return attribute_mapping[attribute_id]

    def _get_attribute_id(self, label_id, attribute_name, attribute_type=None):
        if attribute_type:
            container = self._attribute_mapping[label_id][attribute_type]
        else:
            container = self._attribute_mapping_merged[label_id]

        for attr_id, attr_name in container.items():
            if attribute_name == attr_name:
                return attr_id
        return None

    def _get_mutable_attribute_id(self, label_id, attribute_name):
        return self._get_attribute_id(label_id, attribute_name, 'mutable')

    def _get_immutable_attribute_id(self, label_id, attribute_name):
        return self._get_attribute_id(label_id, attribute_name, 'immutable')

    def _import_attribute(self, label_id, attribute, mutable=False):
        spec_id = self._get_attribute_id(label_id, attribute.name)
        value = attribute.value

        if spec_id:
            spec = self._attribute_mapping[label_id]['spec'][spec_id]

            try:
                if spec.input_type == AttributeType.NUMBER:
                    pass # no extra processing required
                elif spec.input_type == AttributeType.CHECKBOX:
                    if isinstance(value, str):
                        value = value.lower()
                        assert value in {'true', 'false'}
                    elif isinstance(value, (bool, int, float)):
                        value = 'true' if value else 'false'
                    else:
                        raise ValueError("Unexpected attribute value")
            except Exception as e:
                raise Exception("Failed to convert attribute '%s'='%s': %s" %
                    (self._get_label_name(label_id), value, e))

        elif self._soft_attribute_import:
            if isinstance(value, (int, float)):
                attr_type = AttributeType.NUMBER
            elif isinstance(value, bool):
                attr_type = AttributeType.CHECKBOX
            else:
                value = str(value)
                if value.lower() in {'true', 'false'}:
                    value = value.lower() == 'true'
                    attr_type = AttributeType.CHECKBOX
                else:
                    attr_type = AttributeType.TEXT

            attr_spec = AttributeSpec(
                label_id=label_id,
                name=attribute.name,
                input_type=attr_type,
                mutable=mutable,
            )
            attr_spec.save()
            spec_id = attr_spec.id
            if label_id not in self._label_mapping:
                self._label_mapping[label_id] = Label.objects.get(id=label_id)
            if label_id not in self._attribute_mapping:
                self._attribute_mapping[label_id] = {'mutable': {}, 'immutable': {}, 'spec': {}}
            self._attribute_mapping[label_id]['immutable'][spec_id] = attribute.name
            self._attribute_mapping[label_id]['spec'][spec_id] = attr_spec
            self._attribute_mapping_merged[label_id] = {
                **self._attribute_mapping[label_id]['mutable'],
                **self._attribute_mapping[label_id]['immutable'],
            }


        return { 'spec_id': spec_id, 'value': value }

    def _export_attributes(self, attributes):
        exported_attributes = []
        for attr in attributes:
            attribute_name = self._get_attribute_name(attr["spec_id"])
            exported_attributes.append(InstanceLabelData.Attribute(
                name=attribute_name,
                value=attr["value"],
            ))
        return exported_attributes


class TaskData(InstanceLabelData):
    Shape = namedtuple("Shape", 'id, label_id')  # 3d
    LabeledShape = namedtuple(
        'LabeledShape', 'type, frame, label, points, occluded, attributes, source, rotation, group, z_order, elements, outside')
    LabeledShape.__new__.__defaults__ = (0, 0, 0, [], False)
    TrackedShape = namedtuple(
        'TrackedShape', 'type, frame, points, occluded, outside, keyframe, attributes, rotation, source, group, z_order, label, track_id, elements')
    TrackedShape.__new__.__defaults__ = (0, 'manual', 0, 0, None, 0, [])
    Track = namedtuple('Track', 'label, group, source, shapes, elements')
    Track.__new__.__defaults__ = ([], )
    Tag = namedtuple('Tag', 'frame, label, attributes, source, group')
    Tag.__new__.__defaults__ = (0, )
    Frame = namedtuple(
        'Frame', 'idx, id, frame, name, width, height, labeled_shapes, tags, shapes, labels')
    Labels = namedtuple('Label', 'id, name, color, type')

    def __init__(self, annotation_ir, db_task, host='', create_callback=None):
        self._annotation_ir = annotation_ir
        self._db_task = db_task
        self._host = host
        self._create_callback = create_callback
        self._MAX_ANNO_SIZE = 30000
        self._frame_info = {}
        self._frame_mapping = {}
        self._frame_step = db_task.data.get_frame_step()

        InstanceLabelData.__init__(self, db_task)

        self._init_frame_info()
        self._init_meta()

    def abs_frame_id(self, relative_id):
        if relative_id not in range(0, self._db_task.data.size):
            raise ValueError("Unknown internal frame id %s" % relative_id)
        return relative_id * self._frame_step + self._db_task.data.start_frame

    def rel_frame_id(self, absolute_id):
        d, m = divmod(
            absolute_id - self._db_task.data.start_frame, self._frame_step)
        if m or d not in range(0, self._db_task.data.size):
            raise ValueError("Unknown frame %s" % absolute_id)
        return d

    def _init_frame_info(self):
        self._deleted_frames = { k: True for k in self._db_task.data.deleted_frames }
        if hasattr(self._db_task.data, 'video'):
            self._frame_info = {frame: {
                "path": "frame_{:06d}".format(self.abs_frame_id(frame)),
                "width": self._db_task.data.video.width,
                "height": self._db_task.data.video.height,
            } for frame in range(self._db_task.data.size)}
        else:
            self._frame_info = {self.rel_frame_id(db_image.frame): {
                "id": db_image.id,
                "path": db_image.path,
                "width": db_image.width,
                "height": db_image.height,
            } for db_image in self._db_task.data.images.all()}

        self._frame_mapping = {
            self._get_filename(info["path"]): frame_number
            for frame_number, info in self._frame_info.items()
        }

    @staticmethod
    def meta_for_task(db_task, host, label_mapping=None):
        db_segments = db_task.segment_set.all().prefetch_related('job_set')

        meta = OrderedDict([
            ("id", str(db_task.id)),
            ("name", db_task.name),
            ("size", str(db_task.data.size)),
            ("mode", db_task.mode),
            ("overlap", str(db_task.overlap)),
            ("bugtracker", db_task.bug_tracker),
            ("created", str(timezone.localtime(db_task.created_date))),
            ("updated", str(timezone.localtime(db_task.updated_date))),
            ("subset", db_task.subset or datum_extractor.DEFAULT_SUBSET_NAME),
            ("start_frame", str(db_task.data.start_frame)),
            ("stop_frame", str(db_task.data.stop_frame)),
            ("frame_filter", db_task.data.frame_filter),

            ("segments", [
                ("segment", OrderedDict([
                    ("id", str(db_segment.id)),
                    ("start", str(db_segment.start_frame)),
                    ("stop", str(db_segment.stop_frame)),
                    ("url", "{}/?id={}".format(
                        host, db_segment.job_set.all()[0].id))]
                )) for db_segment in db_segments
            ]),

            ("owner", OrderedDict([
                ("username", db_task.owner.username),
                ("email", db_task.owner.email)
            ]) if db_task.owner else ""),

            ("assignee", OrderedDict([
                ("username", db_task.assignee.username),
                ("email", db_task.assignee.email)
            ]) if db_task.assignee else ""),
        ])

        if label_mapping is not None:
            labels = []
            for db_label in label_mapping.values():
                label = OrderedDict([
                    ("name", db_label.name),
                    ("color", db_label.color),
                    ("type", db_label.type),
                    ("attributes", [
                        ("attribute", OrderedDict([
                            ("name", db_attr.name),
                            ("mutable", str(db_attr.mutable)),
                            ("input_type", db_attr.input_type),
                            ("default_value", db_attr.default_value),
                            ("values", db_attr.values)]))
                        for db_attr in db_label.attributespec_set.all()])
                ])

                if db_label.parent:
                    label["parent"] = db_label.parent.name

                if db_label.type == str(LabelType.SKELETON):
                    label["svg"] = db_label.skeleton.svg
                    for db_sublabel in list(db_label.sublabels.all()):
                        label["svg"] = label["svg"].replace(f'data-label-id="{db_sublabel.id}"', f'data-label-name="{db_sublabel.name}"')

                labels.append(('label', label))

            meta['labels'] = labels

        if hasattr(db_task.data, "video"):
            meta["original_size"] = OrderedDict([
                ("width", str(db_task.data.video.width)),
                ("height", str(db_task.data.video.height))
            ])

        return meta

    def _init_meta(self):
        self._meta = OrderedDict([
            ("task", self.meta_for_task(self._db_task, self._host, self._label_mapping)),
            ("dumped", str(timezone.localtime(timezone.now())))
        ])

        if hasattr(self._db_task.data, "video"):
            # Add source to dumped file
            self._meta["source"] = str(
                osp.basename(self._db_task.data.video.path))

    def _export_tracked_shape(self, shape):
        return TaskData.TrackedShape(
            type=shape["type"],
            frame=self.abs_frame_id(shape["frame"]),
            label=self._get_label_name(shape["label_id"]),
            points=shape["points"],
            rotation=shape["rotation"],
            occluded=shape["occluded"],
            z_order=shape.get("z_order", 0),
            group=shape.get("group", 0),
            outside=shape.get("outside", False),
            keyframe=shape.get("keyframe", True),
            track_id=shape["track_id"],
            source=shape.get("source", "manual"),
            attributes=self._export_attributes(shape["attributes"]),
            elements=[self._export_tracked_shape(element) for element in shape.get("elements", [])]
        )

    def _export_labeled_shape(self, shape):
        return TaskData.LabeledShape(
            type=shape["type"],
            label=self._get_label_name(shape["label_id"]),
            frame=self.abs_frame_id(shape["frame"]),
            points=shape["points"],
            rotation=shape["rotation"],
            occluded=shape["occluded"],
            outside=shape.get("outside", False),
            z_order=shape.get("z_order", 0),
            group=shape.get("group", 0),
            source=shape["source"],
            attributes=self._export_attributes(shape["attributes"]),
            elements=[self._export_labeled_shape(element) for element in shape.get("elements", [])]
        )

    def _export_shape(self, shape):
        return TaskData.Shape(
            id=shape["id"],
            label_id=shape["label_id"]
        )

    def _export_tag(self, tag):
        return TaskData.Tag(
            frame=self.abs_frame_id(tag["frame"]),
            label=self._get_label_name(tag["label_id"]),
            group=tag.get("group", 0),
            source=tag["source"],
            attributes=self._export_attributes(tag["attributes"]),
        )

    def _export_track(self, track, idx):
        track['shapes'] = list(filter(lambda x: x['frame'] not in self._deleted_frames, track['shapes']))
        tracked_shapes = TrackManager.get_interpolated_shapes(
            track, 0, self._db_task.data.size)
        for tracked_shape in tracked_shapes:
            tracked_shape["attributes"] += track["attributes"]
            tracked_shape["track_id"] = idx
            tracked_shape["group"] = track["group"]
            tracked_shape["source"] = track["source"]
            tracked_shape["label_id"] = track["label_id"]

        return TaskData.Track(
            label=self._get_label_name(track["label_id"]),
            group=track["group"],
            source=track["source"],
            shapes=[self._export_tracked_shape(shape)
                for shape in tracked_shapes if shape["frame"] not in self._deleted_frames],
            elements=[self._export_track(element, i) for i, element in enumerate(track.get("elements", []))]
        )

    @staticmethod
    def _export_label(label):
        return TaskData.Labels(
            id=label.id,
            name=label.name,
            color=label.color,
            type=label.type
        )

    def group_by_frame(self, include_empty=False):
        frames = {}
        def get_frame(idx):
            frame_info = self._frame_info[idx]
            frame = self.abs_frame_id(idx)
            if frame not in frames:
                frames[frame] = TaskData.Frame(
                    idx=idx,
                    id=frame_info.get('id',0),
                    frame=frame,
                    name=frame_info['path'],
                    height=frame_info["height"],
                    width=frame_info["width"],
                    labeled_shapes=[],
                    tags=[],
                    shapes=[],
                    labels={}
                )
            return frames[frame]

        if include_empty:
            for idx in self._frame_info:
                if idx not in self._deleted_frames:
                    get_frame(idx)

        anno_manager = AnnotationManager(self._annotation_ir)
        shape_data = ''
        for shape in sorted(anno_manager.to_shapes(self._db_task.data.size),
                key=lambda shape: shape.get("z_order", 0)):
            if shape['frame'] not in self._frame_info or shape['frame'] in self._deleted_frames:
                # After interpolation there can be a finishing frame
                # outside of the task boundaries. Filter it out to avoid errors.
                # https://github.com/openvinotoolkit/cvat/issues/2827
                # Also we skipped deleted frames here
                continue
            if 'track_id' in shape:
                if shape['outside']:
                    continue
                exported_shape = self._export_tracked_shape(shape)
            else:
                exported_shape = self._export_labeled_shape(shape)
                shape_data = self._export_shape(shape)
            get_frame(shape['frame']).labeled_shapes.append(exported_shape)
            if shape_data:
                get_frame(shape['frame']).shapes.append(shape_data)
                for label in self._label_mapping.values():
                    label = self._export_label(label)
                    get_frame(shape['frame']).labels.update({label.id: label})

        for tag in self._annotation_ir.tags:
            if tag['frame'] not in self._frame_info or tag['frame'] in self._deleted_frames:
                continue
            get_frame(tag['frame']).tags.append(self._export_tag(tag))

        return iter(frames.values())

    @property
    def shapes(self):
        for shape in self._annotation_ir.shapes:
            if shape["frame"] not in self._deleted_frames:
                yield self._export_labeled_shape(shape)

    @property
    def tracks(self):
        for idx, track in enumerate(self._annotation_ir.tracks):
            yield self._export_track(track, idx)

    @property
    def tags(self):
        for tag in self._annotation_ir.tags:
            if tag["frame"] not in self._deleted_frames:
                yield self._export_tag(tag)

    @property
    def meta(self):
        return self._meta

    @property
    def soft_attribute_import(self):
        return self._soft_attribute_import

    @soft_attribute_import.setter
    def soft_attribute_import(self, value: bool):
        self._soft_attribute_import = value

    def _import_tag(self, tag):
        _tag = tag._asdict()
        label_id = self._get_label_id(_tag.pop('label'))
        _tag['frame'] = self.rel_frame_id(int(_tag['frame']))
        _tag['label_id'] = label_id
        _tag['attributes'] = [self._import_attribute(label_id, attrib)
            for attrib in _tag['attributes']
            if self._get_attribute_id(label_id, attrib.name) or (
                self.soft_attribute_import and attrib.name not in CVAT_INTERNAL_ATTRIBUTES
            )
        ]
        return _tag

    def _import_shape(self, shape, parent_label_id=None):
        _shape = shape._asdict()
        label_id = self._get_label_id(_shape.pop('label'), parent_label_id)
        _shape['frame'] = self.rel_frame_id(int(_shape['frame']))
        _shape['label_id'] = label_id
        _shape['attributes'] = [self._import_attribute(label_id, attrib)
            for attrib in _shape['attributes']
            if self._get_attribute_id(label_id, attrib.name) or (
                self.soft_attribute_import and attrib.name not in CVAT_INTERNAL_ATTRIBUTES
            )
        ]
        _shape['points'] = list(map(float, _shape['points']))
        _shape['elements'] = [self._import_shape(element, label_id) for element in _shape.get('elements', [])]

        return _shape

    def _import_track(self, track, parent_label_id=None):
        _track = track._asdict()
        label_id = self._get_label_id(_track.pop('label'), parent_label_id)
        _track['frame'] = self.rel_frame_id(
            min(int(shape.frame) for shape in _track['shapes']))
        _track['label_id'] = label_id
        _track['attributes'] = []
        _track['shapes'] = [shape._asdict() for shape in _track['shapes']]
        _track['elements'] = [self._import_track(element, label_id) for element in _track.get('elements', [])]
        for shape in _track['shapes']:
            shape['frame'] = self.rel_frame_id(int(shape['frame']))
            _track['attributes'] = [self._import_attribute(label_id, attrib)
                for attrib in shape['attributes']
                if self._get_immutable_attribute_id(label_id, attrib.name) or (
                    self.soft_attribute_import and attrib.name not in CVAT_INTERNAL_ATTRIBUTES
                )
            ]
            shape['attributes'] = [self._import_attribute(label_id, attrib, mutable=True)
                for attrib in shape['attributes']
                if self._get_mutable_attribute_id(label_id, attrib.name)
            ]
            shape['points'] = list(map(float, shape['points']))

        return _track

    def _call_callback(self):
        if self._len() > self._MAX_ANNO_SIZE:
            self._create_callback(self._annotation_ir.serialize())
            self._annotation_ir.reset()

    def add_tag(self, tag):
        imported_tag = self._import_tag(tag)
        if imported_tag['label_id']:
            self._annotation_ir.add_tag(imported_tag)
            self._call_callback()

    def add_shape(self, shape):
        imported_shape = self._import_shape(shape)
        if imported_shape['label_id']:
            self._annotation_ir.add_shape(imported_shape)
            self._call_callback()

    def add_track(self, track):
        imported_track = self._import_track(track)
        if imported_track['label_id']:
            self._annotation_ir.add_track(imported_track)
            self._call_callback()

    @property
    def data(self):
        return self._annotation_ir

    def _len(self):
        track_len = 0
        for track in self._annotation_ir.tracks:
            track_len += len(track['shapes'])

        return len(self._annotation_ir.tags) + len(self._annotation_ir.shapes) + track_len

    @property
    def frame_info(self):
        return self._frame_info

    @property
    def deleted_frames(self):
        return self._deleted_frames

    @property
    def frame_step(self):
        return self._frame_step

    @property
    def db_task(self):
        return self._db_task

    @staticmethod
    def _get_filename(path):
        return osp.splitext(path)[0]

    def match_frame(self, path, root_hint=None, path_has_ext=True):
        if path_has_ext:
            path = self._get_filename(path)
        match = self._frame_mapping.get(path)
        if not match and root_hint and not path.startswith(root_hint):
            path = osp.join(root_hint, path)
            match = self._frame_mapping.get(path)
        return match

    def match_frame_fuzzy(self, path):
        # Preconditions:
        # - The input dataset is full, i.e. all items present. Partial dataset
        # matching can't be correct for all input cases.
        # - path is the longest path of input dataset in terms of path parts

        path = Path(self._get_filename(path)).parts
        for p, v in self._frame_mapping.items():
            if Path(p).parts[-len(path):] == path: # endswith() for paths
                return v
        return None

class ProjectData(InstanceLabelData):
    @attrs
    class LabeledShape:
        type: str = attrib()
        frame: int = attrib()
        label: str = attrib()
        points: List[float] = attrib()
        occluded: bool = attrib()
        attributes: List[InstanceLabelData.Attribute] = attrib()
        source: str = attrib(default='manual')
        group: int = attrib(default=0)
        rotation: int = attrib(default=0)
        z_order: int = attrib(default=0)
        task_id: int = attrib(default=None)
        subset: str = attrib(default=None)
        outside: bool = attrib(default=False)
        elements: List['ProjectData.LabeledShape'] = attrib(default=[])

    @attrs
    class TrackedShape:
        type: str = attrib()
        frame: int = attrib()
        points: List[float] = attrib()
        occluded: bool = attrib()
        outside: bool = attrib()
        keyframe: bool = attrib()
        attributes: List[InstanceLabelData.Attribute] = attrib()
        rotation: int = attrib(default=0)
        source: str = attrib(default='manual')
        group: int = attrib(default=0)
        z_order: int = attrib(default=0)
        label: str = attrib(default=None)
        track_id: int = attrib(default=0)
        elements: List['ProjectData.TrackedShape'] = attrib(default=[])

    @attrs
    class Track:
        label: str = attrib()
        shapes: List['ProjectData.TrackedShape'] = attrib()
        source: str = attrib(default='manual')
        group: int = attrib(default=0)
        task_id: int = attrib(default=None)
        subset: str = attrib(default=None)
        elements: List['ProjectData.Track'] = attrib(default=[])

    @attrs
    class Tag:
        frame: int = attrib()
        label: str = attrib()
        attributes: List[InstanceLabelData.Attribute] = attrib()
        source: str = attrib(default='manual')
        group: int = attrib(default=0)
        task_id: int = attrib(default=None)
        subset: str = attrib(default=None)

    @attrs
    class Frame:
        idx: int = attrib()
        id: int = attrib()
        frame: int = attrib()
        name: str = attrib()
        width: int = attrib()
        height: int = attrib()
        labeled_shapes: List[Union['ProjectData.LabeledShape', 'ProjectData.TrackedShape']] = attrib()
        tags: List['ProjectData.Tag'] = attrib()
        task_id: int = attrib(default=None)
        subset: str = attrib(default=None)

    def __init__(self, annotation_irs: Mapping[str, AnnotationIR], db_project: Project, host: str = '', task_annotations: Mapping[int, Any] = None, project_annotation=None):
        self._annotation_irs = annotation_irs
        self._db_project = db_project
        self._task_annotations = task_annotations
        self._host = host
        self._soft_attribute_import = False
        self._project_annotation = project_annotation
        self._tasks_data: Dict[int, TaskData] = {}
        self._frame_info: Dict[Tuple[int, int], Literal["path", "width", "height", "subset"]] = dict()
        # (subset, path): (task id, frame number)
        self._frame_mapping: Dict[Tuple[str, str], Tuple[int, int]] = dict()
        self._frame_steps: Dict[int, int] = {}
        self.new_tasks: Set[int] = set()

        InstanceLabelData.__init__(self, db_project)
        self.init()


    def abs_frame_id(self, task_id: int, relative_id: int) -> int:
        task = self._db_tasks[task_id]
        if relative_id not in range(0, task.data.size):
            raise ValueError(f"Unknown internal frame id {relative_id}")
        return relative_id * task.data.get_frame_step() + task.data.start_frame + self._task_frame_offsets[task_id]

    def rel_frame_id(self, task_id: int, absolute_id: int) -> int:
        task = self._db_tasks[task_id]
        d, m = divmod(
            absolute_id - task.data.start_frame, task.data.get_frame_step())
        if m or d not in range(0, task.data.size):
            raise ValueError(f"Unknown frame {absolute_id}")
        return d

    def init(self):
        self._init_tasks()
        self._init_task_frame_offsets()
        self._init_frame_info()
        self._init_meta()

    def _init_tasks(self):
        self._db_tasks: OrderedDict[int, Task] = OrderedDict(
            ((db_task.id, db_task) for db_task in self._db_project.tasks.order_by("subset","id").all())
        )

        subsets = set()
        for task in self._db_tasks.values():
            subsets.add(task.subset)
        self._subsets: List[str] = list(subsets)

        self._frame_steps: Dict[int, int] = {task.id: task.data.get_frame_step() for task in self._db_tasks.values()}

    def _init_task_frame_offsets(self):
        self._task_frame_offsets: Dict[int, int] = dict()
        s = 0
        subset = None

        for task in self._db_tasks.values():
            if subset != task.subset:
                s = 0
                subset = task.subset
            self._task_frame_offsets[task.id] = s
            s += task.data.start_frame + task.data.get_frame_step() * task.data.size


    def _init_frame_info(self):
        self._frame_info = dict()
        self._deleted_frames = { (task.id, frame): True for task in self._db_tasks.values() for frame in task.data.deleted_frames }
        original_names = DefaultDict[Tuple[str, str], int](int)
        for task in self._db_tasks.values():
            defaulted_subset = get_defaulted_subset(task.subset, self._subsets)
            if hasattr(task.data, 'video'):
                self._frame_info.update({(task.id, frame): {
                    "path": "frame_{:06d}".format(self.abs_frame_id(task.id, frame)),
                    "width": task.data.video.width,
                    "height": task.data.video.height,
                    "subset": defaulted_subset,
                } for frame in range(task.data.size)})
            else:
                self._frame_info.update({(task.id, self.rel_frame_id(task.id, db_image.frame)): {
                    "path": mangle_image_name(db_image.path, defaulted_subset, original_names),
                    "id": db_image.id,
                    "width": db_image.width,
                    "height": db_image.height,
                    "subset": defaulted_subset
                } for db_image in task.data.images.all()})

        self._frame_mapping = {
            (self._db_tasks[frame_ident[0]].subset, self._get_filename(info["path"])): frame_ident
            for frame_ident, info in self._frame_info.items()
        }

    def _init_meta(self):
        self._meta = OrderedDict([
            ('project', OrderedDict([
                ('id', str(self._db_project.id)),
                ('name', self._db_project.name),
                ("bugtracker", self._db_project.bug_tracker),
                ("created", str(timezone.localtime(self._db_project.created_date))),
                ("updated", str(timezone.localtime(self._db_project.updated_date))),
                ("tasks", [
                    ('task',
                        TaskData.meta_for_task(db_task, self._host)
                    ) for db_task in self._db_tasks.values()
                ]),

                ("subsets", '\n'.join([s if s else datum_extractor.DEFAULT_SUBSET_NAME for s in self._subsets])),

                ("owner", OrderedDict([
                    ("username", self._db_project.owner.username),
                    ("email", self._db_project.owner.email),
                ]) if self._db_project.owner else ""),

                ("assignee", OrderedDict([
                    ("username", self._db_project.assignee.username),
                    ("email", self._db_project.assignee.email),
                ]) if self._db_project.assignee else ""),
            ])),
            ("dumped", str(timezone.localtime(timezone.now())))
        ])

        if self._label_mapping is not None:
            labels = []
            for db_label in self._label_mapping.values():
                label = OrderedDict([
                    ("name", db_label.name),
                    ("color", db_label.color),
                    ("type", db_label.type),
                    ("attributes", [
                        ("attribute", OrderedDict([
                            ("name", db_attr.name),
                            ("mutable", str(db_attr.mutable)),
                            ("input_type", db_attr.input_type),
                            ("default_value", db_attr.default_value),
                            ("values", db_attr.values)]))
                        for db_attr in db_label.attributespec_set.all()])
                ])

                if db_label.parent:
                    label["parent"] = db_label.parent.name

                if db_label.type == str(LabelType.SKELETON):
                    label["svg"] = db_label.skeleton.svg
                    for db_sublabel in list(db_label.sublabels.all()):
                        label["svg"] = label["svg"].replace(f'data-label-id="{db_sublabel.id}"', f'data-label-name="{db_sublabel.name}"')

                labels.append(('label', label))

            self._meta['project']['labels'] = labels

    def _export_tracked_shape(self, shape: dict, task_id: int):
        return ProjectData.TrackedShape(
            type=shape["type"],
            frame=self.abs_frame_id(task_id, shape["frame"]),
            label=self._get_label_name(shape["label_id"]),
            points=shape["points"],
            rotation=shape["rotation"],
            occluded=shape["occluded"],
            z_order=shape.get("z_order", 0),
            group=shape.get("group", 0),
            outside=shape.get("outside", False),
            keyframe=shape.get("keyframe", True),
            track_id=shape["track_id"],
            source=shape.get("source", "manual"),
            attributes=self._export_attributes(shape["attributes"]),
            elements=[self._export_tracked_shape(element, task_id) for element in shape.get("elements", [])],
        )

    def _export_labeled_shape(self, shape: dict, task_id: int):
        return ProjectData.LabeledShape(
            type=shape["type"],
            label=self._get_label_name(shape["label_id"]),
            frame=self.abs_frame_id(task_id, shape["frame"]),
            points=shape["points"],
            rotation=shape["rotation"],
            occluded=shape["occluded"],
            outside=shape.get("outside", False),
            z_order=shape.get("z_order", 0),
            group=shape.get("group", 0),
            source=shape["source"],
            attributes=self._export_attributes(shape["attributes"]),
            elements=[self._export_labeled_shape(element, task_id) for element in shape.get("elements", [])],
            task_id=task_id,
        )

    def _export_tag(self, tag: dict, task_id: int):
        return ProjectData.Tag(
            frame=self.abs_frame_id(task_id, tag["frame"]),
            label=self._get_label_name(tag["label_id"]),
            group=tag.get("group", 0),
            source=tag["source"],
            attributes=self._export_attributes(tag["attributes"]),
            task_id=task_id
        )

    def _export_track(self, track: dict, task_id: int, task_size: int, idx: int):
        track['shapes'] = list(filter(lambda x: (task_id, x['frame']) not in self._deleted_frames, track['shapes']))
        tracked_shapes = TrackManager.get_interpolated_shapes(
            track, 0, task_size
        )
        for tracked_shape in tracked_shapes:
            tracked_shape["attributes"] += track["attributes"]
            tracked_shape["track_id"] = idx
            tracked_shape["group"] = track["group"]
            tracked_shape["source"] = track["source"]
            tracked_shape["label_id"] = track["label_id"]

        return ProjectData.Track(
            label=self._get_label_name(track["label_id"]),
            group=track["group"],
            source=track["source"],
            shapes=[self._export_tracked_shape(shape, task_id) for shape in tracked_shapes
                if (task_id, shape["frame"]) not in self._deleted_frames],
            task_id=task_id,
            elements=[self._export_track(element, task_id, task_size, i)
                for i, element in enumerate(track.get("elements", []))]
        )

    def group_by_frame(self, include_empty=False):
        frames: Dict[Tuple[str, int], ProjectData.Frame] = {}
        def get_frame(task_id: int, idx: int) -> ProjectData.Frame:
            frame_info = self._frame_info[(task_id, idx)]
            abs_frame = self.abs_frame_id(task_id, idx)
            if (frame_info["subset"], abs_frame) not in frames:
                frames[(frame_info["subset"], abs_frame)] = ProjectData.Frame(
                    task_id=task_id,
                    subset=frame_info["subset"],
                    idx=idx,
                    id=frame_info.get('id',0),
                    frame=abs_frame,
                    name=frame_info["path"],
                    height=frame_info["height"],
                    width=frame_info["width"],
                    labeled_shapes=[],
                    tags=[],
                )
            return frames[(frame_info["subset"], abs_frame)]

        if include_empty:
            for ident in self._frame_info:
                if ident not in self._deleted_frames:
                    get_frame(*ident)

        for task in self._db_tasks.values():
            anno_manager = AnnotationManager(self._annotation_irs[task.id])
            for shape in sorted(anno_manager.to_shapes(task.data.size),
                    key=lambda shape: shape.get("z_order", 0)):
                if (task.id, shape['frame']) not in self._frame_info or (task.id, shape['frame']) in self._deleted_frames:
                    continue
                if 'track_id' in shape:
                    if shape['outside']:
                        continue
                    exported_shape = self._export_tracked_shape(shape, task.id)
                else:
                    exported_shape = self._export_labeled_shape(shape, task.id)
                get_frame(task.id, shape['frame']).labeled_shapes.append(exported_shape)

            for tag in self._annotation_irs[task.id].tags:
                if (task.id, tag['frame']) not in self._frame_info:
                    continue
                get_frame(task.id, tag['frame']).tags.append(self._export_tag(tag, task.id))

        return iter(frames.values())

    @property
    def shapes(self):
        for task in self._db_tasks.values():
            for shape in self._annotation_irs[task.id].shapes:
                if (task.id, shape['frame']) not in self._deleted_frames:
                    yield self._export_labeled_shape(shape, task.id)

    @property
    def tracks(self):
        idx = 0
        for task in self._db_tasks.values():
            for track in self._annotation_irs[task.id].tracks:
                yield self._export_track(track, task.id, task.data.size, idx)

    @property
    def tags(self):
        for task in self._db_tasks.values():
            for tag in self._annotation_irs[task.id].tags:
                if (task.id, tag['frame']) not in self._deleted_frames:
                    yield self._export_tag(tag, task.id)

    @property
    def meta(self):
        return self._meta

    @property
    def data(self):
        raise NotImplementedError()

    @property
    def frame_info(self):
        return self._frame_info

    @property
    def deleted_frames(self):
        return self._deleted_frames

    @property
    def frame_step(self):
        return self._frame_steps

    @property
    def db_project(self):
        return self._db_project

    @property
    def subsets(self) -> List[str]:
        return self._subsets

    @property
    def tasks(self):
        return list(self._db_tasks.values())

    @property
    def soft_attribute_import(self):
        return self._soft_attribute_import

    @soft_attribute_import.setter
    def soft_attribute_import(self, value: bool):
        self._soft_attribute_import =  value
        for task_data in self._tasks_data.values():
            task_data.soft_attribute_import = value

    @property
    def task_data(self):
        for task_id, task in self._db_tasks.items():
            if task_id in self._tasks_data:
                yield self._tasks_data[task_id]
            else:
                task_data = TaskData(
                    annotation_ir=self._annotation_irs[task_id],
                    db_task=task,
                    host=self._host,
                    create_callback=self._task_annotations[task_id].create \
                        if self._task_annotations is not None else None,
                )
                task_data._MAX_ANNO_SIZE //= len(self._db_tasks)
                task_data.soft_attribute_import = self.soft_attribute_import
                self._tasks_data[task_id] = task_data
                yield task_data

    @staticmethod
    def _get_filename(path):
        return osp.splitext(path)[0]

    def match_frame(self, path: str, subset: str=datum_extractor.DEFAULT_SUBSET_NAME, root_hint: str=None, path_has_ext: bool=True):
        if path_has_ext:
            path = self._get_filename(path)
        match_task, match_frame = self._frame_mapping.get((subset, path), (None, None))
        if not match_frame and root_hint and not path.startswith(root_hint):
            path = osp.join(root_hint, path)
            match_task, match_frame = self._frame_mapping.get((subset, path), (None, None))
        return match_task, match_frame

    def match_frame_fuzzy(self, path):
        path = Path(self._get_filename(path)).parts
        for (_subset, _path), (_tid, frame_number) in self._frame_mapping.items():
            if Path(_path).parts[-len(path):] == path :
                return frame_number
        return None

    def split_dataset(self, dataset: Dataset):
        for task_data in self.task_data:
            if task_data._db_task.id not in self.new_tasks:
                continue
            subset_dataset: Dataset = dataset.subsets()[task_data.db_task.subset].as_dataset()
            yield subset_dataset, task_data

    def add_labels(self, labels: List[dict]):
        attributes = []
        _labels = []
        for label in labels:
            _attributes = label.pop('attributes')
            _labels.append(Label(**label))
            attributes += [(label['name'], AttributeSpec(**at)) for at in _attributes]
        self._project_annotation.add_labels(_labels, attributes)

    def add_task(self, task, files):
        self._project_annotation.add_task(task, files, self)

class CVATDataExtractorMixin:
    def __init__(self, media_type=Image):
        super().__init__()

    def categories(self) -> dict:
        raise NotImplementedError()

    @staticmethod
    def _load_categories(labels: list):
        categories: Dict[datum_annotation.AnnotationType,
            datum_annotation.Categories] = {}

        label_categories = datum_annotation.LabelCategories(attributes=['occluded'])
        point_categories = datum_annotation.PointsCategories()

        for _, label in labels:
            label_id = label_categories.add(label['name'], label.get('parent'))
            for _, attr in label['attributes']:
                label_categories.attributes.add(attr['name'])
<<<<<<< HEAD

            if label['type'] == str(LabelType.SKELETON):
                labels_from = list(map(int, re.findall(r'data-node-from="(\d+)"', label['svg'])))
                labels_to = list(map(int, re.findall(r'data-node-to="(\d+)"', label['svg'])))
                sublabels = re.findall(r'data-label-name="(\w+)"', label['svg'])
                joints = zip(labels_from, labels_to)

                point_categories.add(label_id, sublabels, joints)

=======

            if label['type'] == str(LabelType.SKELETON):
                labels_from = list(map(int, re.findall(r'data-node-from="(\d+)"', label['svg'])))
                labels_to = list(map(int, re.findall(r'data-node-to="(\d+)"', label['svg'])))
                sublabels = re.findall(r'data-label-name="(\w+)"', label['svg'])
                joints = zip(labels_from, labels_to)

                point_categories.add(label_id, sublabels, joints)
>>>>>>> 5f99f37e

        categories[datum_annotation.AnnotationType.label] = label_categories
        categories[datum_annotation.AnnotationType.points] = point_categories

        return categories

    @staticmethod
    def _load_user_info(meta: dict):
        return {
            "name": meta['owner']['username'],
            "createdAt": meta['created'],
            "updatedAt": meta['updated']
        }

    def _read_cvat_anno(self, cvat_frame_anno: Union[ProjectData.Frame, TaskData.Frame], labels: list):
        categories = self.categories()
        label_cat = categories[datum_annotation.AnnotationType.label]
        def map_label(name): return label_cat.find(name)[0]
        label_attrs = {
            label['name']: label['attributes']
            for _, label in labels
        }

        return convert_cvat_anno_to_dm(cvat_frame_anno, label_attrs, map_label)


class CvatTaskDataExtractor(datum_extractor.SourceExtractor, CVATDataExtractorMixin):
    def __init__(self, task_data, include_images=False, format_type=None, dimension=DimensionType.DIM_2D):
        super().__init__(media_type=Image if dimension == DimensionType.DIM_2D else PointCloud)
        self._categories = self._load_categories(task_data.meta['task']['labels'])
        self._user = self._load_user_info(task_data.meta['task']) if dimension == DimensionType.DIM_3D else {}
        self._dimension = dimension
        self._format_type = format_type
        dm_items = []

        is_video = task_data.meta['task']['mode'] == 'interpolation'
        ext = ''
        if is_video:
            ext = FrameProvider.VIDEO_FRAME_EXT

        if dimension == DimensionType.DIM_3D:
            def _make_image(image_id, **kwargs):
                loader = osp.join(
                    task_data.db_task.data.get_upload_dirname(), kwargs['path'])
                related_images = []
                image = Img.objects.get(id=image_id)
                for i in image.related_files.all():
                    path = osp.realpath(str(i.path))
                    if osp.isfile(path):
                        related_images.append(path)
                return loader, related_images

        elif include_images:
            frame_provider = FrameProvider(task_data.db_task.data)
            if is_video:
                # optimization for videos: use numpy arrays instead of bytes
                # some formats or transforms can require image data
                def _make_image(i, **kwargs):
                    loader = lambda _: frame_provider.get_frame(i,
                        quality=frame_provider.Quality.ORIGINAL,
                        out_type=frame_provider.Type.NUMPY_ARRAY)[0]
                    return Image(data=loader, **kwargs)
            else:
                # for images use encoded data to avoid recoding
                def _make_image(i, **kwargs):
                    loader = lambda _: frame_provider.get_frame(i,
                        quality=frame_provider.Quality.ORIGINAL,
                        out_type=frame_provider.Type.BUFFER)[0].getvalue()
                    return ByteImage(data=loader, **kwargs)

        for frame_data in task_data.group_by_frame(include_empty=True):
            image_args = {
                'path': frame_data.name + ext,
                'size': (frame_data.height, frame_data.width),
            }

            if dimension == DimensionType.DIM_3D:
                dm_image = _make_image(frame_data.id, **image_args)
            elif include_images:
                dm_image = _make_image(frame_data.idx, **image_args)
            else:
                dm_image = Image(**image_args)
            dm_anno = self._read_cvat_anno(frame_data, task_data.meta['task']['labels'])

            if dimension == DimensionType.DIM_2D:
                dm_item = datum_extractor.DatasetItem(
                        id=osp.splitext(frame_data.name)[0],
                        annotations=dm_anno, media=dm_image,
                        attributes={'frame': frame_data.frame
                    })
            elif dimension == DimensionType.DIM_3D:
                attributes = {'frame': frame_data.frame}
                if format_type == "sly_pointcloud":
                    attributes["name"] = self._user["name"]
                    attributes["createdAt"] = self._user["createdAt"]
                    attributes["updatedAt"] = self._user["updatedAt"]
                    attributes["labels"] = []
                    for (idx, (_, label)) in enumerate(task_data.meta['task']['labels']):
                        attributes["labels"].append({"label_id": idx, "name": label["name"], "color": label["color"], "type": label["type"]})
                        attributes["track_id"] = -1

                dm_item = datum_extractor.DatasetItem(
                    id=osp.splitext(osp.split(frame_data.name)[-1])[0],
                    annotations=dm_anno, media=PointCloud(dm_image[0]), related_images=dm_image[1],
                    attributes=attributes
                )

            dm_items.append(dm_item)

        self._items = dm_items

    def _read_cvat_anno(self, cvat_frame_anno: TaskData.Frame, labels: list):
        categories = self.categories()
        label_cat = categories[datum_annotation.AnnotationType.label]
        def map_label(name, parent=""): return label_cat.find(name, parent)[0]
        label_attrs = {
            label.get("parent", "") + label['name']: label['attributes']
            for _, label in labels
        }

        return convert_cvat_anno_to_dm(cvat_frame_anno, label_attrs, map_label, self._format_type, self._dimension)

class CVATProjectDataExtractor(datum_extractor.Extractor, CVATDataExtractorMixin):
    def __init__(self, project_data: ProjectData, include_images: bool = False, format_type: str = None, dimension: DimensionType = DimensionType.DIM_2D):
        super().__init__(media_type=Image if dimension == DimensionType.DIM_2D else PointCloud)
        self._categories = self._load_categories(project_data.meta['project']['labels'])
        self._user = self._load_user_info(project_data.meta['project']) if dimension == DimensionType.DIM_3D else {}
        self._dimension = dimension
        self._format_type = format_type

        dm_items: List[datum_extractor.DatasetItem] = []

        ext_per_task: Dict[int, str] = {}
        image_maker_per_task: Dict[int, Callable] = {}

        for task in project_data.tasks:
            is_video = task.mode == 'interpolation'
            ext_per_task[task.id] = FrameProvider.VIDEO_FRAME_EXT if is_video else ''
            if self._dimension == DimensionType.DIM_3D:
                def image_maker_factory(task):
                    images_query = task.data.images.prefetch_related()
                    def _make_image(i, **kwargs):
                        loader = osp.join(
                            task.data.get_upload_dirname(), kwargs['path'],
                        )
                        related_images = []
                        image = images_query.get(id=i)
                        for i in image.related_files.all():
                            path = osp.realpath(str(i.path))
                            if osp.isfile(path):
                                related_images.append(path)
                        return loader, related_images
                    return _make_image
                image_maker_per_task[task.id] = image_maker_factory(task)
            elif include_images:
                if is_video:
                    # optimization for videos: use numpy arrays instead of bytes
                    # some formats or transforms can require image data
                    def image_maker_factory(task):
                        frame_provider = FrameProvider(task.data)
                        def _make_image(i, **kwargs):
                            loader = lambda _: frame_provider.get_frame(i,
                                quality=frame_provider.Quality.ORIGINAL,
                                out_type=frame_provider.Type.NUMPY_ARRAY)[0]
                            return Image(data=loader, **kwargs)
                        return _make_image
                else:
                    # for images use encoded data to avoid recoding
                    def image_maker_factory(task):
                        frame_provider = FrameProvider(task.data)
                        def _make_image(i, **kwargs):
                            loader = lambda _: frame_provider.get_frame(i,
                                quality=frame_provider.Quality.ORIGINAL,
                                out_type=frame_provider.Type.BUFFER)[0].getvalue()
                            return ByteImage(data=loader, **kwargs)
                        return _make_image
                image_maker_per_task[task.id] = image_maker_factory(task)

        for frame_data in project_data.group_by_frame(include_empty=True):
            image_args = {
                'path': frame_data.name + ext_per_task[frame_data.task_id],
                'size': (frame_data.height, frame_data.width),
            }
            if self._dimension == DimensionType.DIM_3D:
                dm_image = image_maker_per_task[frame_data.task_id](frame_data.id, **image_args)
            elif include_images:
                dm_image = image_maker_per_task[frame_data.task_id](frame_data.idx, **image_args)
            else:
                dm_image = Image(**image_args)
            dm_anno = self._read_cvat_anno(frame_data, project_data.meta['project']['labels'])
            if self._dimension == DimensionType.DIM_2D:
                dm_item = datum_extractor.DatasetItem(
                    id=osp.splitext(frame_data.name)[0],
                    annotations=dm_anno, media=dm_image,
                    subset=frame_data.subset,
                    attributes={'frame': frame_data.frame}
                )
            else:
                attributes = {'frame': frame_data.frame}
                if format_type == "sly_pointcloud":
                    attributes["name"] = self._user["name"]
                    attributes["createdAt"] = self._user["createdAt"]
                    attributes["updatedAt"] = self._user["updatedAt"]
                    attributes["labels"] = []
                    for (idx, (_, label)) in enumerate(project_data.meta['project']['labels']):
                        attributes["labels"].append({"label_id": idx, "name": label["name"], "color": label["color"], "type": label["type"]})
                        attributes["track_id"] = -1

                dm_item = datum_extractor.DatasetItem(
                    id=osp.splitext(osp.split(frame_data.name)[-1])[0],
                    annotations=dm_anno, media=PointCloud(dm_image[0]), related_images=dm_image[1],
                    attributes=attributes, subset=frame_data.subset
                )
            dm_items.append(dm_item)

        self._items = dm_items

    def categories(self):
        return self._categories

    def __iter__(self):
        yield from self._items

    def __len__(self):
        return len(self._items)


def GetCVATDataExtractor(instance_data: Union[ProjectData, TaskData], include_images: bool = False, format_type: str = None, dimension: DimensionType = DimensionType.DIM_2D):
    if isinstance(instance_data, ProjectData):
        return CVATProjectDataExtractor(instance_data, include_images, format_type, dimension)
    else:
        return CvatTaskDataExtractor(instance_data, include_images, format_type, dimension)

class CvatImportError(Exception):
    pass

def mangle_image_name(name: str, subset: str, names: DefaultDict[Tuple[str, str], int]) -> str:
    name, ext = name.rsplit(osp.extsep, maxsplit=1)

    if not names[(subset, name)]:
        names[(subset, name)] += 1
        return osp.extsep.join([name, ext])
    else:
        image_name = f"{name}_{names[(subset, name)]}"
        if not names[(subset, image_name)]:
            names[(subset, name)] += 1
            return osp.extsep.join([image_name, ext])
        else:
            i = 1
            while i < sys.maxsize:
                new_image_name = f"{image_name}_{i}"
                if not names[(subset, new_image_name)]:
                    names[(subset, name)] += 1
                    return osp.extsep.join([new_image_name, ext])
                i += 1
    raise Exception('Cannot mangle image name')

def get_defaulted_subset(subset: str, subsets: List[str]) -> str:
    if subset:
        return subset
    else:
        if datum_extractor.DEFAULT_SUBSET_NAME not in subsets:
            return datum_extractor.DEFAULT_SUBSET_NAME
        else:
            i = 1
            while i < sys.maxsize:
                if f'{datum_extractor.DEFAULT_SUBSET_NAME}_{i}' not in subsets:
                    return f'{datum_extractor.DEFAULT_SUBSET_NAME}_{i}'
                i += 1
            raise Exception('Cannot find default name for subset')


def convert_cvat_anno_to_dm(cvat_frame_anno, label_attrs, map_label, format_name=None, dimension=DimensionType.DIM_2D):
    item_anno = []

    def convert_attrs(label, cvat_attrs):
        cvat_attrs = {a.name: a.value for a in cvat_attrs}
        dm_attr = dict()
        for _, a_desc in label_attrs[label]:
            a_name = a_desc['name']
            a_value = cvat_attrs.get(a_name, a_desc['default_value'])
            try:
                if a_desc['input_type'] == AttributeType.NUMBER:
                    a_value = float(a_value)
                elif a_desc['input_type'] == AttributeType.CHECKBOX:
                    a_value = (a_value.lower() == 'true')
                dm_attr[a_name] = a_value
            except Exception as e:
                raise Exception(
                    "Failed to convert attribute '%s'='%s': %s" %
                    (a_name, a_value, e))
        return dm_attr

    for tag_obj in cvat_frame_anno.tags:
        anno_group = tag_obj.group or 0
        anno_label = map_label(tag_obj.label)
        anno_attr = convert_attrs(tag_obj.label, tag_obj.attributes)

        anno = datum_annotation.Label(label=anno_label,
            attributes=anno_attr, group=anno_group)
        item_anno.append(anno)

    shapes = []
    if hasattr(cvat_frame_anno, 'shapes'):
        for shape in cvat_frame_anno.shapes:
            shapes.append({"id": shape.id, "label_id": shape.label_id})

    for index, shape_obj in enumerate(cvat_frame_anno.labeled_shapes):
        anno_group = shape_obj.group or 0
        anno_label = map_label(shape_obj.label)
        anno_attr = convert_attrs(shape_obj.label, shape_obj.attributes)
        anno_attr['occluded'] = shape_obj.occluded
        if shape_obj.type == ShapeType.RECTANGLE:
            anno_attr['rotation'] = shape_obj.rotation

        if hasattr(shape_obj, 'track_id'):
            anno_attr['track_id'] = shape_obj.track_id
            anno_attr['keyframe'] = shape_obj.keyframe

        anno_points = shape_obj.points
        if shape_obj.type == ShapeType.POINTS:
            anno = datum_annotation.Points(anno_points,
                label=anno_label, attributes=anno_attr, group=anno_group,
                z_order=shape_obj.z_order)
        elif shape_obj.type == ShapeType.ELLIPSE:
            # TODO: for now Datumaro does not support ellipses
            # so, we convert an ellipse to RLE mask here
            # instead of applying transformation in directly in formats
            anno = EllipsesToMasks.convert_ellipse(SimpleNamespace(**{
                "points": shape_obj.points,
                "label": anno_label,
                "z_order": shape_obj.z_order,
                "rotation": shape_obj.rotation,
                "group": anno_group,
                "attributes": anno_attr,
            }), cvat_frame_anno.height, cvat_frame_anno.width)
        elif shape_obj.type == ShapeType.POLYLINE:
            anno = datum_annotation.PolyLine(anno_points,
                label=anno_label, attributes=anno_attr, group=anno_group,
                z_order=shape_obj.z_order)
        elif shape_obj.type == ShapeType.POLYGON:
            anno = datum_annotation.Polygon(anno_points,
                label=anno_label, attributes=anno_attr, group=anno_group,
                z_order=shape_obj.z_order)
        elif shape_obj.type == ShapeType.RECTANGLE:
            x0, y0, x1, y1 = anno_points
            anno = datum_annotation.Bbox(x0, y0, x1 - x0, y1 - y0,
                label=anno_label, attributes=anno_attr, group=anno_group,
                z_order=shape_obj.z_order)
        elif shape_obj.type == ShapeType.CUBOID:
            if dimension == DimensionType.DIM_3D:
                if format_name == "sly_pointcloud":
                    anno_id = shapes[index]["id"]
                else:
                    anno_id = index
                position, rotation, scale = anno_points[0:3], anno_points[3:6], anno_points[6:9]
                anno = datum_annotation.Cuboid3d(
                    id=anno_id, position=position, rotation=rotation, scale=scale,
                    label=anno_label, attributes=anno_attr, group=anno_group
                )
            else:
                continue
        elif shape_obj.type == ShapeType.SKELETON:
            elements = []
            for element in shape_obj.elements:
                element_attr = convert_attrs(shape_obj.label + element.label, element.attributes)

                if hasattr(element, 'track_id'):
                    element_attr['track_id'] = element.track_id
                    element_attr['keyframe'] = element.keyframe
                element_vis = datum_annotation.Points.Visibility.visible
                if element.outside:
                    element_vis = datum_annotation.Points.Visibility.absent
                elif element.occluded:
                    element_vis = datum_annotation.Points.Visibility.hidden
                elements.append(datum_annotation.Points(element.points, [element_vis],
                    label=map_label(element.label, shape_obj.label), attributes=element_attr))

            anno = datum_annotation.Skeleton(elements, label=anno_label,
                attributes=anno_attr, group=anno_group, z_order=shape_obj.z_order)
        else:
            raise Exception("Unknown shape type '%s'" % shape_obj.type)

        item_anno.append(anno)

    return item_anno

def match_dm_item(item, task_data, root_hint=None):
    is_video = task_data.meta['task']['mode'] == 'interpolation'

    frame_number = None
    if frame_number is None and item.has_image:
        frame_number = task_data.match_frame(item.id + item.image.ext, root_hint)
    if frame_number is None:
        frame_number = task_data.match_frame(item.id, root_hint, path_has_ext=False)
    if frame_number is None:
        frame_number = cast(item.attributes.get('frame', item.id), int)
    if frame_number is None and is_video:
        frame_number = cast(osp.basename(item.id)[len('frame_'):], int)

    if not frame_number in task_data.frame_info:
        raise CvatImportError("Could not match item id: "
            "'%s' with any task frame" % item.id)
    return frame_number

def find_dataset_root(dm_dataset, instance_data: Union[TaskData, ProjectData]):
    longest_path = max(dm_dataset, key=lambda x: len(Path(x.id).parts),
        default=None)
    if longest_path is None:
        return None
    longest_path = longest_path.id

    longest_match = instance_data.match_frame_fuzzy(longest_path)
    if longest_match is None:
        return None
    longest_match = osp.dirname(instance_data.frame_info[longest_match]['path'])
    prefix = longest_match[:-len(osp.dirname(longest_path)) or None]
    if prefix.endswith('/'):
        prefix = prefix[:-1]
    return prefix

def import_dm_annotations(dm_dataset: Dataset, instance_data: Union[TaskData, ProjectData]):
    if len(dm_dataset) == 0:
        return

    if isinstance(instance_data, ProjectData):
        for sub_dataset, task_data in instance_data.split_dataset(dm_dataset):
            # FIXME: temporary workaround for cvat format
            # will be removed after migration importer to datumaro
            sub_dataset._format = dm_dataset.format
            import_dm_annotations(sub_dataset, task_data)
        return

    shapes = {
        datum_annotation.AnnotationType.bbox: ShapeType.RECTANGLE,
        datum_annotation.AnnotationType.polygon: ShapeType.POLYGON,
        datum_annotation.AnnotationType.polyline: ShapeType.POLYLINE,
        datum_annotation.AnnotationType.points: ShapeType.POINTS,
        datum_annotation.AnnotationType.cuboid_3d: ShapeType.CUBOID,
        datum_annotation.AnnotationType.skeleton: ShapeType.SKELETON
    }

    label_cat = dm_dataset.categories()[datum_annotation.AnnotationType.label]

    root_hint = find_dataset_root(dm_dataset, instance_data)

    tracks = {}

    for item in dm_dataset:
        frame_number = instance_data.abs_frame_id(
            match_dm_item(item, instance_data, root_hint=root_hint))

        # do not store one-item groups
        group_map = {0: 0}
        group_size = {0: 0}
        for ann in item.annotations:
            if ann.type in shapes:
                group = group_map.get(ann.group)
                if group is None:
                    group = len(group_map)
                    group_map[ann.group] = group
                    group_size[ann.group] = 1
                else:
                    group_size[ann.group] += 1
        group_map = {g: s for g, s in group_size.items()
            if 1 < s and group_map[g]}
        group_map = {g: i for i, g in enumerate([0] + sorted(group_map))}

        for idx, ann in enumerate(item.annotations):
            try:
                if hasattr(ann, 'label') and ann.label is None:
                    raise CvatImportError("annotation has no label")

                attributes = [
                    instance_data.Attribute(name=n, value=str(v))
                    for n, v in ann.attributes.items()
                ]

                points = []
                if ann.type in shapes:
                    points = []
                    if ann.type == datum_annotation.AnnotationType.cuboid_3d:
                        points = [*ann.position, *ann.rotation, *ann.scale, 0, 0, 0, 0, 0, 0, 0]
                    elif ann.type != datum_annotation.AnnotationType.skeleton:
                        points = ann.points

                    # Use safe casting to bool instead of plain reading
                    # because in some formats return type can be different
                    # from bool / None
                    # https://github.com/openvinotoolkit/datumaro/issues/719
                    occluded = cast(ann.attributes.pop('occluded', None), bool) is True
                    keyframe = cast(ann.attributes.get('keyframe', None), bool) is True
                    outside = cast(ann.attributes.pop('outside', None), bool) is True

                    track_id = ann.attributes.pop('track_id', None)
                    source = ann.attributes.pop('source').lower() \
                        if ann.attributes.get('source', '').lower() in {'auto', 'manual'} else 'manual'

                    shape_type = shapes[ann.type]
                    if track_id is None or dm_dataset.format != 'cvat' :
                        elements = []
                        if ann.type == datum_annotation.AnnotationType.skeleton:
                            for element in ann.elements:
                                element_attributes = [
                                    instance_data.Attribute(name=n, value=str(v))
                                    for n, v in element.attributes.items()
                                ]
                                element_occluded = element.visibility[0] == datum_annotation.Points.Visibility.hidden
                                element_outside = element.visibility[0] == datum_annotation.Points.Visibility.absent
                                element_source = element.attributes.pop('source').lower() \
                                    if element.attributes.get('source', '').lower() in {'auto', 'manual'} else 'manual'
                                elements.append(instance_data.LabeledShape(
                                    type=shapes[element.type],
                                    frame=frame_number,
                                    points=element.points,
                                    label=label_cat.items[element.label].name,
                                    occluded=element_occluded,
                                    z_order=ann.z_order,
                                    group=group_map.get(ann.group, 0),
                                    source=element_source,
                                    attributes=element_attributes,
                                    elements=[],
                                    outside=element_outside,
                                ))
                        instance_data.add_shape(instance_data.LabeledShape(
                            type=shape_type,
                            frame=frame_number,
                            points=points,
                            label=label_cat.items[ann.label].name,
                            occluded=occluded,
                            z_order=ann.z_order if ann.type != datum_annotation.AnnotationType.cuboid_3d else 0,
                            group=group_map.get(ann.group, 0),
                            source=source,
                            attributes=attributes,
                            elements=elements,
                        ))
                        continue

                    if keyframe or outside:
                        if track_id not in tracks:
                            tracks[track_id] = {
                                'label': label_cat.items[ann.label].name,
                                'group': group_map.get(ann.group, 0),
                                'source': source,
                                'shapes': [],
                                'elements':{},
                            }

                        track = instance_data.TrackedShape(
                            type=shapes[ann.type],
                            frame=frame_number,
                            occluded=occluded,
                            outside=outside,
                            keyframe=keyframe,
                            points=points,
                            z_order=ann.z_order if ann.type != datum_annotation.AnnotationType.cuboid_3d else 0,
                            source=source,
                            attributes=attributes,
                        )
<<<<<<< HEAD
=======

>>>>>>> 5f99f37e
                        tracks[track_id]['shapes'].append(track)

                        if ann.type == datum_annotation.AnnotationType.skeleton:
                            for element in ann.elements:
                                if element.label not in tracks[track_id]['elements']:
                                    tracks[track_id]['elements'][element.label] = instance_data.Track(
                                        label=label_cat.items[element.label].name,
                                        group=0,
                                        source=source,
                                        shapes=[],
                                    )
                                element_attributes = [
                                    instance_data.Attribute(name=n, value=str(v))
                                    for n, v in element.attributes.items()
                                ]
                                element_occluded = cast(element.attributes.pop('occluded', None), bool) is True
                                element_outside = cast(element.attributes.pop('outside', None), bool) is True
                                element_source = element.attributes.pop('source').lower() \
                                    if element.attributes.get('source', '').lower() in {'auto', 'manual'} else 'manual'
                                tracks[track_id]['elements'][element.label].shapes.append(instance_data.TrackedShape(
                                    type=shapes[element.type],
                                    frame=frame_number,
                                    occluded=element_occluded,
                                    outside=element_outside,
                                    keyframe=keyframe,
                                    points=element.points,
                                    z_order=element.z_order,
                                    source=element_source,
                                    attributes=element_attributes,
                                ))

                elif ann.type == datum_annotation.AnnotationType.label:
                    instance_data.add_tag(instance_data.Tag(
                        frame=frame_number,
                        label=label_cat.items[ann.label].name,
                        group=group_map.get(ann.group, 0),
                        source='manual',
                        attributes=attributes,
                    ))
            except Exception as e:
                raise CvatImportError("Image {}: can't import annotation "
                    "#{} ({}): {}".format(item.id, idx, ann.type.name, e)) from e

    for track in tracks.values():
        track['elements'] = list(track['elements'].values())
        instance_data.add_track(instance_data.Track(**track))


def import_labels_to_project(project_annotation, dataset: Dataset):
    labels = []
    label_colors = []
    for label in dataset.categories()[datum_annotation.AnnotationType.label].items:
        db_label = Label(
            name=label.name,
            color=get_label_color(label.name, label_colors),
            type="any"
        )
        labels.append(db_label)
        label_colors.append(db_label.color)
    project_annotation.add_labels(labels)

def load_dataset_data(project_annotation, dataset: Dataset, project_data):
    if not project_annotation.db_project.label_set.count():
        import_labels_to_project(project_annotation, dataset)
    else:
        for label in dataset.categories()[datum_annotation.AnnotationType.label].items:
            if not project_annotation.db_project.label_set.filter(name=label.name).exists():
                raise CvatImportError(f'Target project does not have label with name "{label.name}"')
    for subset_id, subset in enumerate(dataset.subsets().values()):
        job = rq.get_current_job()
        job.meta['status'] = 'Task from dataset is being created...'
        job.meta['progress'] = (subset_id + job.meta.get('task_progress', 0.)) / len(dataset.subsets().keys())
        job.save_meta()

        task_fields = {
            'project': project_annotation.db_project,
            'name': subset.name,
            'owner': project_annotation.db_project.owner,
            'subset': subset.name,
            'organization': project_annotation.db_project.organization,
        }

        subset_dataset = subset.as_dataset()

        dataset_files = {
            'media': [],
            'data_root': dataset.data_path + osp.sep,
        }

        for dataset_item in subset_dataset:
            if dataset_item.image and dataset_item.image.has_data:
                dataset_files['media'].append(dataset_item.image.path)
            elif dataset_item.point_cloud:
                dataset_files['media'].append(dataset_item.point_cloud)
            if isinstance(dataset_item.related_images, list):
                dataset_files['media'] += \
                    list(map(lambda ri: ri.path, dataset_item.related_images))

        shortes_path = min(dataset_files['media'], key=lambda x: len(Path(x).parts), default=None)
        if shortes_path is not None:
            dataset_files['data_root'] = str(Path(shortes_path).parent.absolute()) + osp.sep

        project_annotation.add_task(task_fields, dataset_files, project_data)<|MERGE_RESOLUTION|>--- conflicted
+++ resolved
@@ -1076,7 +1076,6 @@
             label_id = label_categories.add(label['name'], label.get('parent'))
             for _, attr in label['attributes']:
                 label_categories.attributes.add(attr['name'])
-<<<<<<< HEAD
 
             if label['type'] == str(LabelType.SKELETON):
                 labels_from = list(map(int, re.findall(r'data-node-from="(\d+)"', label['svg'])))
@@ -1085,17 +1084,6 @@
                 joints = zip(labels_from, labels_to)
 
                 point_categories.add(label_id, sublabels, joints)
-
-=======
-
-            if label['type'] == str(LabelType.SKELETON):
-                labels_from = list(map(int, re.findall(r'data-node-from="(\d+)"', label['svg'])))
-                labels_to = list(map(int, re.findall(r'data-node-to="(\d+)"', label['svg'])))
-                sublabels = re.findall(r'data-label-name="(\w+)"', label['svg'])
-                joints = zip(labels_from, labels_to)
-
-                point_categories.add(label_id, sublabels, joints)
->>>>>>> 5f99f37e
 
         categories[datum_annotation.AnnotationType.label] = label_categories
         categories[datum_annotation.AnnotationType.points] = point_categories
@@ -1655,10 +1643,6 @@
                             source=source,
                             attributes=attributes,
                         )
-<<<<<<< HEAD
-=======
-
->>>>>>> 5f99f37e
                         tracks[track_id]['shapes'].append(track)
 
                         if ann.type == datum_annotation.AnnotationType.skeleton:
