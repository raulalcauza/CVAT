--- conflicted
+++ resolved
@@ -16,13 +16,7 @@
 import datumaro as dm
 import rq
 from attr import attrib, attrs
-<<<<<<< HEAD
-from datumaro.components.dataset import Dataset
-from datumaro.components.media import ByteImage, Image, PointCloud
-from datumaro.util import cast
-=======
 from datumaro.components.media import PointCloud
->>>>>>> a1781407
 from django.utils import timezone
 
 from cvat.apps.dataset_manager.formats.utils import get_label_color
@@ -1062,11 +1056,7 @@
         self._project_annotation.add_task(task, files, self)
 
 class CVATDataExtractorMixin:
-<<<<<<< HEAD
-    def __init__(self, media_type=Image):
-=======
     def __init__(self, media_type=dm.Image):
->>>>>>> a1781407
         super().__init__()
 
     def categories(self) -> dict:
@@ -1108,11 +1098,7 @@
 
     def _read_cvat_anno(self, cvat_frame_anno: Union[ProjectData.Frame, TaskData.Frame], labels: list):
         categories = self.categories()
-<<<<<<< HEAD
-        label_cat = categories[datum_annotation.AnnotationType.label]
-=======
         label_cat = categories[dm.AnnotationType.label]
->>>>>>> a1781407
         def map_label(name, parent=''): return label_cat.find(name, parent)[0]
         label_attrs = {
             label.get('parent', '') + label['name']: label['attributes']
@@ -1124,11 +1110,7 @@
 
 class CvatTaskDataExtractor(dm.SourceExtractor, CVATDataExtractorMixin):
     def __init__(self, task_data, include_images=False, format_type=None, dimension=DimensionType.DIM_2D):
-<<<<<<< HEAD
-        super().__init__(media_type=Image if dimension == DimensionType.DIM_2D else PointCloud)
-=======
         super().__init__(media_type=dm.Image if dimension == DimensionType.DIM_2D else PointCloud)
->>>>>>> a1781407
         self._categories = self._load_categories(task_data.meta['task']['labels'])
         self._user = self._load_user_info(task_data.meta['task']) if dimension == DimensionType.DIM_3D else {}
         self._dimension = dimension
@@ -1161,11 +1143,7 @@
                     loader = lambda _: frame_provider.get_frame(i,
                         quality=frame_provider.Quality.ORIGINAL,
                         out_type=frame_provider.Type.NUMPY_ARRAY)[0]
-<<<<<<< HEAD
-                    return Image(data=loader, **kwargs)
-=======
                     return dm.Image(data=loader, **kwargs)
->>>>>>> a1781407
             else:
                 # for images use encoded data to avoid recoding
                 def _make_image(i, **kwargs):
@@ -1217,11 +1195,7 @@
 
     def _read_cvat_anno(self, cvat_frame_anno: TaskData.Frame, labels: list):
         categories = self.categories()
-<<<<<<< HEAD
-        label_cat = categories[datum_annotation.AnnotationType.label]
-=======
         label_cat = categories[dm.AnnotationType.label]
->>>>>>> a1781407
         def map_label(name, parent=''): return label_cat.find(name, parent)[0]
         label_attrs = {
             label.get('parent', '') + label['name']: label['attributes']
@@ -1232,11 +1206,7 @@
 
 class CVATProjectDataExtractor(dm.Extractor, CVATDataExtractorMixin):
     def __init__(self, project_data: ProjectData, include_images: bool = False, format_type: str = None, dimension: DimensionType = DimensionType.DIM_2D):
-<<<<<<< HEAD
-        super().__init__(media_type=Image if dimension == DimensionType.DIM_2D else PointCloud)
-=======
         super().__init__(media_type=dm.Image if dimension == DimensionType.DIM_2D else PointCloud)
->>>>>>> a1781407
         self._categories = self._load_categories(project_data.meta['project']['labels'])
         self._user = self._load_user_info(project_data.meta['project']) if dimension == DimensionType.DIM_3D else {}
         self._dimension = dimension
@@ -1276,11 +1246,7 @@
                             loader = lambda _: frame_provider.get_frame(i,
                                 quality=frame_provider.Quality.ORIGINAL,
                                 out_type=frame_provider.Type.NUMPY_ARRAY)[0]
-<<<<<<< HEAD
-                            return Image(data=loader, **kwargs)
-=======
                             return dm.Image(data=loader, **kwargs)
->>>>>>> a1781407
                         return _make_image
                 else:
                     # for images use encoded data to avoid recoding
@@ -1486,27 +1452,15 @@
                 if hasattr(element, 'track_id'):
                     element_attr['track_id'] = element.track_id
                     element_attr['keyframe'] = element.keyframe
-<<<<<<< HEAD
-                element_vis = datum_annotation.Points.Visibility.visible
-=======
                 element_vis = dm.Points.Visibility.visible
->>>>>>> a1781407
                 if element.outside:
                     element_vis = dm.Points.Visibility.absent
                 elif element.occluded:
-<<<<<<< HEAD
-                    element_vis = datum_annotation.Points.Visibility.hidden
-                elements.append(datum_annotation.Points(element.points, [element_vis],
-                    label=map_label(element.label, shape_obj.label), attributes=element_attr))
-
-            anno = datum_annotation.Skeleton(elements, label=anno_label,
-=======
                     element_vis = dm.Points.Visibility.hidden
                 elements.append(dm.Points(element.points, [element_vis],
                     label=map_label(element.label, shape_obj.label), attributes=element_attr))
 
             anno = dm.Skeleton(elements, label=anno_label,
->>>>>>> a1781407
                 attributes=anno_attr, group=anno_group, z_order=shape_obj.z_order)
         else:
             raise Exception("Unknown shape type '%s'" % shape_obj.type)
@@ -1562,17 +1516,6 @@
         return
 
     shapes = {
-<<<<<<< HEAD
-        datum_annotation.AnnotationType.bbox: ShapeType.RECTANGLE,
-        datum_annotation.AnnotationType.polygon: ShapeType.POLYGON,
-        datum_annotation.AnnotationType.polyline: ShapeType.POLYLINE,
-        datum_annotation.AnnotationType.points: ShapeType.POINTS,
-        datum_annotation.AnnotationType.cuboid_3d: ShapeType.CUBOID,
-        datum_annotation.AnnotationType.skeleton: ShapeType.SKELETON
-    }
-
-    label_cat = dm_dataset.categories()[datum_annotation.AnnotationType.label]
-=======
         dm.AnnotationType.bbox: ShapeType.RECTANGLE,
         dm.AnnotationType.polygon: ShapeType.POLYGON,
         dm.AnnotationType.polyline: ShapeType.POLYLINE,
@@ -1582,7 +1525,6 @@
     }
 
     label_cat = dm_dataset.categories()[dm.AnnotationType.label]
->>>>>>> a1781407
 
     root_hint = find_dataset_root(dm_dataset, instance_data)
 
@@ -1621,15 +1563,9 @@
                 points = []
                 if ann.type in shapes:
                     points = []
-<<<<<<< HEAD
-                    if ann.type == datum_annotation.AnnotationType.cuboid_3d:
-                        points = [*ann.position, *ann.rotation, *ann.scale, 0, 0, 0, 0, 0, 0, 0]
-                    elif ann.type != datum_annotation.AnnotationType.skeleton:
-=======
                     if ann.type == dm.AnnotationType.cuboid_3d:
                         points = [*ann.position, *ann.rotation, *ann.scale, 0, 0, 0, 0, 0, 0, 0]
                     elif ann.type != dm.AnnotationType.skeleton:
->>>>>>> a1781407
                         points = ann.points
 
                     # Use safe casting to bool instead of plain reading
@@ -1647,23 +1583,14 @@
                     shape_type = shapes[ann.type]
                     if track_id is None or dm_dataset.format != 'cvat' :
                         elements = []
-<<<<<<< HEAD
-                        if ann.type == datum_annotation.AnnotationType.skeleton:
-=======
                         if ann.type == dm.AnnotationType.skeleton:
->>>>>>> a1781407
                             for element in ann.elements:
                                 element_attributes = [
                                     instance_data.Attribute(name=n, value=str(v))
                                     for n, v in element.attributes.items()
                                 ]
-<<<<<<< HEAD
-                                element_occluded = element.visibility[0] == datum_annotation.Points.Visibility.hidden
-                                element_outside = element.visibility[0] == datum_annotation.Points.Visibility.absent
-=======
                                 element_occluded = element.visibility[0] == dm.Points.Visibility.hidden
                                 element_outside = element.visibility[0] == dm.Points.Visibility.absent
->>>>>>> a1781407
                                 element_source = element.attributes.pop('source').lower() \
                                     if element.attributes.get('source', '').lower() in {'auto', 'manual'} else 'manual'
                                 elements.append(instance_data.LabeledShape(
@@ -1685,11 +1612,7 @@
                             points=points,
                             label=label_cat.items[ann.label].name,
                             occluded=occluded,
-<<<<<<< HEAD
-                            z_order=ann.z_order if ann.type != datum_annotation.AnnotationType.cuboid_3d else 0,
-=======
                             z_order=ann.z_order if ann.type != dm.AnnotationType.cuboid_3d else 0,
->>>>>>> a1781407
                             group=group_map.get(ann.group, 0),
                             source=source,
                             attributes=attributes,
@@ -1714,48 +1637,6 @@
                             outside=outside,
                             keyframe=keyframe,
                             points=points,
-<<<<<<< HEAD
-                            z_order=ann.z_order if ann.type != datum_annotation.AnnotationType.cuboid_3d else 0,
-                            source=source,
-                            attributes=attributes,
-                        )
-                        tracks[track_id]['shapes'].append(track)
-
-                    if ann.type == datum_annotation.AnnotationType.skeleton:
-                        for element in ann.elements:
-                            element_keyframe = cast(element.attributes.get('keyframe', None), bool) is True
-                            element_outside = cast(element.attributes.pop('outside', None), bool) is True
-                            if not element_keyframe and not element_outside:
-                                continue
-
-                            if element.label not in tracks[track_id]['elements']:
-                                tracks[track_id]['elements'][element.label] = instance_data.Track(
-                                    label=label_cat.items[element.label].name,
-                                    group=0,
-                                    source=source,
-                                    shapes=[],
-                                )
-                            element_attributes = [
-                                instance_data.Attribute(name=n, value=str(v))
-                                for n, v in element.attributes.items()
-                            ]
-                            element_occluded = cast(element.attributes.pop('occluded', None), bool) is True
-                            element_source = element.attributes.pop('source').lower() \
-                                if element.attributes.get('source', '').lower() in {'auto', 'manual'} else 'manual'
-                            tracks[track_id]['elements'][element.label].shapes.append(instance_data.TrackedShape(
-                                type=shapes[element.type],
-                                frame=frame_number,
-                                occluded=element_occluded,
-                                outside=element_outside,
-                                keyframe=keyframe,
-                                points=element.points,
-                                z_order=element.z_order,
-                                source=element_source,
-                                attributes=element_attributes,
-                            ))
-
-                elif ann.type == datum_annotation.AnnotationType.label:
-=======
                             z_order=ann.z_order if ann.type != dm.AnnotationType.cuboid_3d else 0,
                             source=source,
                             attributes=attributes,
@@ -1797,7 +1678,6 @@
                                 ))
 
                 elif ann.type == dm.AnnotationType.label:
->>>>>>> a1781407
                     instance_data.add_tag(instance_data.Tag(
                         frame=frame_number,
                         label=label_cat.items[ann.label].name,
