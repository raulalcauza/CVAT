
# Copyright (C) 2019-2022 Intel Corporation
#
# SPDX-License-Identifier: MIT

import os.path as osp
import re
import sys
from collections import namedtuple
from pathlib import Path
from types import SimpleNamespace
from typing import (Any, Callable, DefaultDict, Dict, List, Literal, Mapping,
                    NamedTuple, OrderedDict, Set, Tuple, Union)

import datumaro.components.annotation as datum_annotation
import datumaro.components.extractor as datum_extractor
import rq
from attr import attrib, attrs
from datumaro.components.dataset import Dataset
from datumaro.util import cast
from datumaro.util.image import ByteImage, Image
from django.utils import timezone

from cvat.apps.dataset_manager.formats.utils import get_label_color
from cvat.apps.engine.frame_provider import FrameProvider
<<<<<<< HEAD
from cvat.apps.engine.models import AttributeSpec, AttributeType, DimensionType
=======
from cvat.apps.engine.models import AttributeType, DimensionType, AttributeSpec, LabelType
>>>>>>> 7e20b279
from cvat.apps.engine.models import Image as Img
from cvat.apps.engine.models import Label, LabelType, Project, ShapeType, Task

from .annotation import AnnotationIR, AnnotationManager, TrackManager
from .formats.transformations import EllipsesToMasks

CVAT_INTERNAL_ATTRIBUTES = {'occluded', 'outside', 'keyframe', 'track_id', 'rotation'}

class InstanceLabelData:
    Attribute = NamedTuple('Attribute', [('name', str), ('value', Any)])

    def __init__(self, instance: Union[Task, Project]) -> None:
        instance = instance.project if isinstance(instance, Task) and instance.project_id is not None else instance

        db_labels = instance.label_set.all().prefetch_related('attributespec_set').order_by('pk')

        # If this flag is set to true, create attribute within anntations import
        self._soft_attribute_import = False
        self._label_mapping = OrderedDict[int, Label](
            ((db_label.id, db_label) for db_label in db_labels),
        )

        self._attribute_mapping = {db_label.id: {
            'mutable': {}, 'immutable': {}, 'spec': {}}
            for db_label in db_labels}

        for db_label in db_labels:
            for db_attribute in db_label.attributespec_set.all():
                if db_attribute.mutable:
                    self._attribute_mapping[db_label.id]['mutable'][db_attribute.id] = db_attribute.name
                else:
                    self._attribute_mapping[db_label.id]['immutable'][db_attribute.id] = db_attribute.name
                self._attribute_mapping[db_label.id]['spec'][db_attribute.id] = db_attribute

        self._attribute_mapping_merged = {}
        for label_id, attr_mapping in self._attribute_mapping.items():
            self._attribute_mapping_merged[label_id] = {
                **attr_mapping['mutable'],
                **attr_mapping['immutable'],
            }

    def _get_label_id(self, label_name):
        for db_label in self._label_mapping.values():
            if label_name == db_label.name:
                return db_label.id
        raise ValueError("Label {!r} is not registered for this task".format(label_name))

    def _get_label_name(self, label_id):
        return self._label_mapping[label_id].name

    def _get_attribute_name(self, attribute_id):
        for attribute_mapping in self._attribute_mapping_merged.values():
            if attribute_id in attribute_mapping:
                return attribute_mapping[attribute_id]

    def _get_attribute_id(self, label_id, attribute_name, attribute_type=None):
        if attribute_type:
            container = self._attribute_mapping[label_id][attribute_type]
        else:
            container = self._attribute_mapping_merged[label_id]

        for attr_id, attr_name in container.items():
            if attribute_name == attr_name:
                return attr_id
        return None

    def _get_mutable_attribute_id(self, label_id, attribute_name):
        return self._get_attribute_id(label_id, attribute_name, 'mutable')

    def _get_immutable_attribute_id(self, label_id, attribute_name):
        return self._get_attribute_id(label_id, attribute_name, 'immutable')

    def _import_attribute(self, label_id, attribute, mutable=False):
        spec_id = self._get_attribute_id(label_id, attribute.name)
        value = attribute.value

        if spec_id:
            spec = self._attribute_mapping[label_id]['spec'][spec_id]

            try:
                if spec.input_type == AttributeType.NUMBER:
                    pass # no extra processing required
                elif spec.input_type == AttributeType.CHECKBOX:
                    if isinstance(value, str):
                        value = value.lower()
                        assert value in {'true', 'false'}
                    elif isinstance(value, (bool, int, float)):
                        value = 'true' if value else 'false'
                    else:
                        raise ValueError("Unexpected attribute value")
            except Exception as e:
                raise Exception("Failed to convert attribute '%s'='%s': %s" %
                    (self._get_label_name(label_id), value, e))

        elif self._soft_attribute_import:
            if isinstance(value, (int, float)):
                attr_type = AttributeType.NUMBER
            elif isinstance(value, bool):
                attr_type = AttributeType.CHECKBOX
            else:
                value = str(value)
                if value.lower() in {'true', 'false'}:
                    value = value.lower() == 'true'
                    attr_type = AttributeType.CHECKBOX
                else:
                    attr_type = AttributeType.TEXT

            attr_spec = AttributeSpec(
                label_id=label_id,
                name=attribute.name,
                input_type=attr_type,
                mutable=mutable,
            )
            attr_spec.save()
            spec_id = attr_spec.id
            if label_id not in self._label_mapping:
                self._label_mapping[label_id] = Label.objects.get(id=label_id)
            if label_id not in self._attribute_mapping:
                self._attribute_mapping[label_id] = {'mutable': {}, 'immutable': {}, 'spec': {}}
            self._attribute_mapping[label_id]['immutable'][spec_id] = attribute.name
            self._attribute_mapping[label_id]['spec'][spec_id] = attr_spec
            self._attribute_mapping_merged[label_id] = {
                **self._attribute_mapping[label_id]['mutable'],
                **self._attribute_mapping[label_id]['immutable'],
            }


        return { 'spec_id': spec_id, 'value': value }

    def _export_attributes(self, attributes):
        exported_attributes = []
        for attr in attributes:
            attribute_name = self._get_attribute_name(attr["spec_id"])
            exported_attributes.append(InstanceLabelData.Attribute(
                name=attribute_name,
                value=attr["value"],
            ))
        return exported_attributes


class TaskData(InstanceLabelData):
    Shape = namedtuple("Shape", 'id, label_id')  # 3d
    LabeledShape = namedtuple(
        'LabeledShape', 'type, frame, label, points, occluded, attributes, source, rotation, group, z_order, elements, outside')
    LabeledShape.__new__.__defaults__ = (0, 0, 0, [], False)
    TrackedShape = namedtuple(
        'TrackedShape', 'type, frame, points, occluded, outside, keyframe, attributes, rotation, source, group, z_order, label, track_id, elements')
    TrackedShape.__new__.__defaults__ = (0, 'manual', 0, 0, None, 0, [])
    Track = namedtuple('Track', 'label, group, source, shapes, elements')
    Track.__new__.__defaults__ = ([], )
    Tag = namedtuple('Tag', 'frame, label, attributes, source, group')
    Tag.__new__.__defaults__ = (0, )
    Frame = namedtuple(
        'Frame', 'idx, id, frame, name, width, height, labeled_shapes, tags, shapes, labels')
    Labels = namedtuple('Label', 'id, name, color, type')

    def __init__(self, annotation_ir, db_task, host='', create_callback=None):
        self._annotation_ir = annotation_ir
        self._db_task = db_task
        self._host = host
        self._create_callback = create_callback
        self._MAX_ANNO_SIZE = 30000
        self._frame_info = {}
        self._frame_mapping = {}
        self._frame_step = db_task.data.get_frame_step()

        InstanceLabelData.__init__(self, db_task)

        self._init_frame_info()
        self._init_meta()

    def abs_frame_id(self, relative_id):
        if relative_id not in range(0, self._db_task.data.size):
            raise ValueError("Unknown internal frame id %s" % relative_id)
        return relative_id * self._frame_step + self._db_task.data.start_frame

    def rel_frame_id(self, absolute_id):
        d, m = divmod(
            absolute_id - self._db_task.data.start_frame, self._frame_step)
        if m or d not in range(0, self._db_task.data.size):
            raise ValueError("Unknown frame %s" % absolute_id)
        return d

    def _init_frame_info(self):
        self._deleted_frames = { k: True for k in self._db_task.data.deleted_frames }
        if hasattr(self._db_task.data, 'video'):
            self._frame_info = {frame: {
                "path": "frame_{:06d}".format(self.abs_frame_id(frame)),
                "width": self._db_task.data.video.width,
                "height": self._db_task.data.video.height,
            } for frame in range(self._db_task.data.size)}
        else:
            self._frame_info = {self.rel_frame_id(db_image.frame): {
                "id": db_image.id,
                "path": db_image.path,
                "width": db_image.width,
                "height": db_image.height,
            } for db_image in self._db_task.data.images.all()}

        self._frame_mapping = {
            self._get_filename(info["path"]): frame_number
            for frame_number, info in self._frame_info.items()
        }

    @staticmethod
    def meta_for_task(db_task, host, label_mapping=None):
        db_segments = db_task.segment_set.all().prefetch_related('job_set')

        meta = OrderedDict([
            ("id", str(db_task.id)),
            ("name", db_task.name),
            ("size", str(db_task.data.size)),
            ("mode", db_task.mode),
            ("overlap", str(db_task.overlap)),
            ("bugtracker", db_task.bug_tracker),
            ("created", str(timezone.localtime(db_task.created_date))),
            ("updated", str(timezone.localtime(db_task.updated_date))),
            ("subset", db_task.subset or datum_extractor.DEFAULT_SUBSET_NAME),
            ("start_frame", str(db_task.data.start_frame)),
            ("stop_frame", str(db_task.data.stop_frame)),
            ("frame_filter", db_task.data.frame_filter),

            ("segments", [
                ("segment", OrderedDict([
                    ("id", str(db_segment.id)),
                    ("start", str(db_segment.start_frame)),
                    ("stop", str(db_segment.stop_frame)),
                    ("url", "{}/?id={}".format(
                        host, db_segment.job_set.all()[0].id))]
                )) for db_segment in db_segments
            ]),

            ("owner", OrderedDict([
                ("username", db_task.owner.username),
                ("email", db_task.owner.email)
            ]) if db_task.owner else ""),

            ("assignee", OrderedDict([
                ("username", db_task.assignee.username),
                ("email", db_task.assignee.email)
            ]) if db_task.assignee else ""),
        ])

        if label_mapping is not None:
            labels = []
            for db_label in label_mapping.values():
                label = OrderedDict([
                    ("name", db_label.name),
                    ("color", db_label.color),
                    ("type", db_label.type),
                    ("attributes", [
                        ("attribute", OrderedDict([
                            ("name", db_attr.name),
                            ("mutable", str(db_attr.mutable)),
                            ("input_type", db_attr.input_type),
                            ("default_value", db_attr.default_value),
                            ("values", db_attr.values)]))
                        for db_attr in db_label.attributespec_set.all()])
                ])

                if db_label.parent:
                    label["parent"] = db_label.parent.name

                if db_label.type == str(LabelType.SKELETON):
                    label["svg"] = db_label.skeleton.svg

<<<<<<< HEAD
                    for db_sublabel in list(db_label.sublabels.all()):
                        label["svg"] = label["svg"].replace(f'data-label-id="{db_sublabel.id}"', f'data-label-name="{db_sublabel.name}"')

=======
>>>>>>> 7e20b279
                labels.append(('label', label))

            meta['labels'] = labels

        if hasattr(db_task.data, "video"):
            meta["original_size"] = OrderedDict([
                ("width", str(db_task.data.video.width)),
                ("height", str(db_task.data.video.height))
            ])

        return meta

    def _init_meta(self):
        self._meta = OrderedDict([
            ("task", self.meta_for_task(self._db_task, self._host, self._label_mapping)),
            ("dumped", str(timezone.localtime(timezone.now())))
        ])

        if hasattr(self._db_task.data, "video"):
            # Add source to dumped file
            self._meta["source"] = str(
                osp.basename(self._db_task.data.video.path))

    def _export_tracked_shape(self, shape):
        return TaskData.TrackedShape(
            type=shape["type"],
            frame=self.abs_frame_id(shape["frame"]),
            label=self._get_label_name(shape["label_id"]),
            points=shape["points"],
            rotation=shape["rotation"],
            occluded=shape["occluded"],
            z_order=shape.get("z_order", 0),
            group=shape.get("group", 0),
            outside=shape.get("outside", False),
            keyframe=shape.get("keyframe", True),
            track_id=shape["track_id"],
            source=shape.get("source", "manual"),
            attributes=self._export_attributes(shape["attributes"]),
            elements=[self._export_tracked_shape(element) for element in shape.get("elements", [])]
        )

    def _export_labeled_shape(self, shape):
        return TaskData.LabeledShape(
            type=shape["type"],
            label=self._get_label_name(shape["label_id"]),
            frame=self.abs_frame_id(shape["frame"]),
            points=shape["points"],
            rotation=shape["rotation"],
            occluded=shape["occluded"],
            outside=shape.get("outside", False),
            z_order=shape.get("z_order", 0),
            group=shape.get("group", 0),
            source=shape["source"],
            attributes=self._export_attributes(shape["attributes"]),
            elements=[self._export_labeled_shape(element) for element in shape.get("elements", [])]
        )

    def _export_shape(self, shape):
        return TaskData.Shape(
            id=shape["id"],
            label_id=shape["label_id"]
        )

    def _export_tag(self, tag):
        return TaskData.Tag(
            frame=self.abs_frame_id(tag["frame"]),
            label=self._get_label_name(tag["label_id"]),
            group=tag.get("group", 0),
            source=tag["source"],
            attributes=self._export_attributes(tag["attributes"]),
        )

    def _export_track(self, track, idx):
        track['shapes'] = list(filter(lambda x: x['frame'] not in self._deleted_frames, track['shapes']))
        tracked_shapes = TrackManager.get_interpolated_shapes(
            track, 0, self._db_task.data.size)
        for tracked_shape in tracked_shapes:
            tracked_shape["attributes"] += track["attributes"]
            tracked_shape["track_id"] = idx
            tracked_shape["group"] = track["group"]
            tracked_shape["source"] = track["source"]
            tracked_shape["label_id"] = track["label_id"]

        return TaskData.Track(
            label=self._get_label_name(track["label_id"]),
            group=track["group"],
            source=track["source"],
            shapes=[self._export_tracked_shape(shape)
                for shape in tracked_shapes if shape["frame"] not in self._deleted_frames],
            elements=[self._export_track(element, i) for i, element in enumerate(track.get("elements", []))]
        )

    @staticmethod
    def _export_label(label):
        return TaskData.Labels(
            id=label.id,
            name=label.name,
            color=label.color,
            type=label.type
        )

    def group_by_frame(self, include_empty=False):
        frames = {}
        def get_frame(idx):
            frame_info = self._frame_info[idx]
            frame = self.abs_frame_id(idx)
            if frame not in frames:
                frames[frame] = TaskData.Frame(
                    idx=idx,
                    id=frame_info.get('id',0),
                    frame=frame,
                    name=frame_info['path'],
                    height=frame_info["height"],
                    width=frame_info["width"],
                    labeled_shapes=[],
                    tags=[],
                    shapes=[],
                    labels={}
                )
            return frames[frame]

        if include_empty:
            for idx in self._frame_info:
                if idx not in self._deleted_frames:
                    get_frame(idx)

        anno_manager = AnnotationManager(self._annotation_ir)
        shape_data = ''
        for shape in sorted(anno_manager.to_shapes(self._db_task.data.size),
                key=lambda shape: shape.get("z_order", 0)):
            if shape['frame'] not in self._frame_info or shape['frame'] in self._deleted_frames:
                # After interpolation there can be a finishing frame
                # outside of the task boundaries. Filter it out to avoid errors.
                # https://github.com/openvinotoolkit/cvat/issues/2827
                # Also we skipped deleted frames here
                continue
            if 'track_id' in shape:
                if shape['outside']:
                    continue
                exported_shape = self._export_tracked_shape(shape)
            else:
                exported_shape = self._export_labeled_shape(shape)
                shape_data = self._export_shape(shape)
            get_frame(shape['frame']).labeled_shapes.append(exported_shape)
            if shape_data:
                get_frame(shape['frame']).shapes.append(shape_data)
                for label in self._label_mapping.values():
                    label = self._export_label(label)
                    get_frame(shape['frame']).labels.update({label.id: label})

        for tag in self._annotation_ir.tags:
            if tag['frame'] not in self._frame_info or tag['frame'] in self._deleted_frames:
                continue
            get_frame(tag['frame']).tags.append(self._export_tag(tag))

        return iter(frames.values())

    @property
    def shapes(self):
        for shape in self._annotation_ir.shapes:
            if shape["frame"] not in self._deleted_frames:
                yield self._export_labeled_shape(shape)

    @property
    def tracks(self):
        for idx, track in enumerate(self._annotation_ir.tracks):
            yield self._export_track(track, idx)

    @property
    def tags(self):
        for tag in self._annotation_ir.tags:
            if tag["frame"] not in self._deleted_frames:
                yield self._export_tag(tag)

    @property
    def meta(self):
        return self._meta

    @property
    def soft_attribute_import(self):
        return self._soft_attribute_import

    @soft_attribute_import.setter
    def soft_attribute_import(self, value: bool):
        self._soft_attribute_import = value

    def _import_tag(self, tag):
        _tag = tag._asdict()
        label_id = self._get_label_id(_tag.pop('label'))
        _tag['frame'] = self.rel_frame_id(int(_tag['frame']))
        _tag['label_id'] = label_id
        _tag['attributes'] = [self._import_attribute(label_id, attrib)
            for attrib in _tag['attributes']
            if self._get_attribute_id(label_id, attrib.name) or (
                self.soft_attribute_import and attrib.name not in CVAT_INTERNAL_ATTRIBUTES
            )
        ]
        return _tag

    def _import_shape(self, shape):
        _shape = shape._asdict()
        label_id = self._get_label_id(_shape.pop('label'))
        _shape['frame'] = self.rel_frame_id(int(_shape['frame']))
        _shape['label_id'] = label_id
        _shape['attributes'] = [self._import_attribute(label_id, attrib)
            for attrib in _shape['attributes']
            if self._get_attribute_id(label_id, attrib.name) or (
                self.soft_attribute_import and attrib.name not in CVAT_INTERNAL_ATTRIBUTES
            )
        ]
        _shape['points'] = list(map(float, _shape['points']))
        _shape['elements'] = [self._import_shape(element) for element in _shape.get('elements', [])]

        return _shape

    def _import_track(self, track):
        _track = track._asdict()
        label_id = self._get_label_id(_track.pop('label'))
        _track['frame'] = self.rel_frame_id(
            min(int(shape.frame) for shape in _track['shapes']))
        _track['label_id'] = label_id
        _track['attributes'] = []
        _track['shapes'] = [shape._asdict() for shape in _track['shapes']]
        _track['elements'] = [self._import_track(element) for element in _track.get('elements', [])]
        for shape in _track['shapes']:
            shape['frame'] = self.rel_frame_id(int(shape['frame']))
            _track['attributes'] = [self._import_attribute(label_id, attrib)
                for attrib in shape['attributes']
                if self._get_immutable_attribute_id(label_id, attrib.name) or (
                    self.soft_attribute_import and attrib.name not in CVAT_INTERNAL_ATTRIBUTES
                )
            ]
            shape['attributes'] = [self._import_attribute(label_id, attrib, mutable=True)
                for attrib in shape['attributes']
                if self._get_mutable_attribute_id(label_id, attrib.name) or (
                    self.soft_attribute_import and attrib.name not in CVAT_INTERNAL_ATTRIBUTES
                )
            ]
            shape['points'] = list(map(float, shape['points']))

        return _track

    def _call_callback(self):
        if self._len() > self._MAX_ANNO_SIZE:
            self._create_callback(self._annotation_ir.serialize())
            self._annotation_ir.reset()

    def add_tag(self, tag):
        imported_tag = self._import_tag(tag)
        if imported_tag['label_id']:
            self._annotation_ir.add_tag(imported_tag)
            self._call_callback()

    def add_shape(self, shape):
        imported_shape = self._import_shape(shape)
        if imported_shape['label_id']:
            self._annotation_ir.add_shape(imported_shape)
            self._call_callback()

    def add_track(self, track):
        imported_track = self._import_track(track)
        if imported_track['label_id']:
            self._annotation_ir.add_track(imported_track)
            self._call_callback()

    @property
    def data(self):
        return self._annotation_ir

    def _len(self):
        track_len = 0
        for track in self._annotation_ir.tracks:
            track_len += len(track['shapes'])

        return len(self._annotation_ir.tags) + len(self._annotation_ir.shapes) + track_len

    @property
    def frame_info(self):
        return self._frame_info

    @property
    def deleted_frames(self):
        return self._deleted_frames

    @property
    def frame_step(self):
        return self._frame_step

    @property
    def db_task(self):
        return self._db_task

    @staticmethod
    def _get_filename(path):
        return osp.splitext(path)[0]

    def match_frame(self, path, root_hint=None, path_has_ext=True):
        if path_has_ext:
            path = self._get_filename(path)
        match = self._frame_mapping.get(path)
        if not match and root_hint and not path.startswith(root_hint):
            path = osp.join(root_hint, path)
            match = self._frame_mapping.get(path)
        return match

    def match_frame_fuzzy(self, path):
        # Preconditions:
        # - The input dataset is full, i.e. all items present. Partial dataset
        # matching can't be correct for all input cases.
        # - path is the longest path of input dataset in terms of path parts

        path = Path(self._get_filename(path)).parts
        for p, v in self._frame_mapping.items():
            if Path(p).parts[-len(path):] == path: # endswith() for paths
                return v
        return None

class ProjectData(InstanceLabelData):
    @attrs
    class LabeledShape:
        type: str = attrib()
        frame: int = attrib()
        label: str = attrib()
        points: List[float] = attrib()
        occluded: bool = attrib()
        attributes: List[InstanceLabelData.Attribute] = attrib()
        source: str = attrib(default='manual')
        group: int = attrib(default=0)
        rotation: int = attrib(default=0)
        z_order: int = attrib(default=0)
        task_id: int = attrib(default=None)
        subset: str = attrib(default=None)
        outside: bool = attrib(default=False)
        elements: List['ProjectData.LabeledShape'] = attrib(default=[])

    @attrs
    class TrackedShape:
        type: str = attrib()
        frame: int = attrib()
        points: List[float] = attrib()
        occluded: bool = attrib()
        outside: bool = attrib()
        keyframe: bool = attrib()
        attributes: List[InstanceLabelData.Attribute] = attrib()
        rotation: int = attrib(default=0)
        source: str = attrib(default='manual')
        group: int = attrib(default=0)
        z_order: int = attrib(default=0)
        label: str = attrib(default=None)
        track_id: int = attrib(default=0)
        elements: List['ProjectData.TrackedShape'] = attrib(default=[])

    @attrs
    class Track:
        label: str = attrib()
        shapes: List['ProjectData.TrackedShape'] = attrib()
        source: str = attrib(default='manual')
        group: int = attrib(default=0)
        task_id: int = attrib(default=None)
        subset: str = attrib(default=None)
        elements: List['ProjectData.Track'] = attrib(default=[])

    @attrs
    class Tag:
        frame: int = attrib()
        label: str = attrib()
        attributes: List[InstanceLabelData.Attribute] = attrib()
        source: str = attrib(default='manual')
        group: int = attrib(default=0)
        task_id: int = attrib(default=None)
        subset: str = attrib(default=None)

    @attrs
    class Frame:
        idx: int = attrib()
        id: int = attrib()
        frame: int = attrib()
        name: str = attrib()
        width: int = attrib()
        height: int = attrib()
        labeled_shapes: List[Union['ProjectData.LabeledShape', 'ProjectData.TrackedShape']] = attrib()
        tags: List['ProjectData.Tag'] = attrib()
        task_id: int = attrib(default=None)
        subset: str = attrib(default=None)

    def __init__(self, annotation_irs: Mapping[str, AnnotationIR], db_project: Project, host: str = '', task_annotations: Mapping[int, Any] = None, project_annotation=None):
        self._annotation_irs = annotation_irs
        self._db_project = db_project
        self._task_annotations = task_annotations
        self._host = host
        self._soft_attribute_import = False
        self._project_annotation = project_annotation
        self._tasks_data: Dict[int, TaskData] = {}
        self._frame_info: Dict[Tuple[int, int], Literal["path", "width", "height", "subset"]] = dict()
        # (subset, path): (task id, frame number)
        self._frame_mapping: Dict[Tuple[str, str], Tuple[int, int]] = dict()
        self._frame_steps: Dict[int, int] = {}
        self.new_tasks: Set[int] = set()

        InstanceLabelData.__init__(self, db_project)
        self.init()


    def abs_frame_id(self, task_id: int, relative_id: int) -> int:
        task = self._db_tasks[task_id]
        if relative_id not in range(0, task.data.size):
            raise ValueError(f"Unknown internal frame id {relative_id}")
        return relative_id * task.data.get_frame_step() + task.data.start_frame + self._task_frame_offsets[task_id]

    def rel_frame_id(self, task_id: int, absolute_id: int) -> int:
        task = self._db_tasks[task_id]
        d, m = divmod(
            absolute_id - task.data.start_frame, task.data.get_frame_step())
        if m or d not in range(0, task.data.size):
            raise ValueError(f"Unknown frame {absolute_id}")
        return d

    def init(self):
        self._init_tasks()
        self._init_task_frame_offsets()
        self._init_frame_info()
        self._init_meta()

    def _init_tasks(self):
        self._db_tasks: OrderedDict[int, Task] = OrderedDict(
            ((db_task.id, db_task) for db_task in self._db_project.tasks.order_by("subset","id").all())
        )

        subsets = set()
        for task in self._db_tasks.values():
            subsets.add(task.subset)
        self._subsets: List[str] = list(subsets)

        self._frame_steps: Dict[int, int] = {task.id: task.data.get_frame_step() for task in self._db_tasks.values()}

    def _init_task_frame_offsets(self):
        self._task_frame_offsets: Dict[int, int] = dict()
        s = 0
        subset = None

        for task in self._db_tasks.values():
            if subset != task.subset:
                s = 0
                subset = task.subset
            self._task_frame_offsets[task.id] = s
            s += task.data.start_frame + task.data.get_frame_step() * task.data.size


    def _init_frame_info(self):
        self._frame_info = dict()
        self._deleted_frames = { (task.id, frame): True for task in self._db_tasks.values() for frame in task.data.deleted_frames }
        original_names = DefaultDict[Tuple[str, str], int](int)
        for task in self._db_tasks.values():
            defaulted_subset = get_defaulted_subset(task.subset, self._subsets)
            if hasattr(task.data, 'video'):
                self._frame_info.update({(task.id, frame): {
                    "path": "frame_{:06d}".format(self.abs_frame_id(task.id, frame)),
                    "width": task.data.video.width,
                    "height": task.data.video.height,
                    "subset": defaulted_subset,
                } for frame in range(task.data.size)})
            else:
                self._frame_info.update({(task.id, self.rel_frame_id(task.id, db_image.frame)): {
                    "path": mangle_image_name(db_image.path, defaulted_subset, original_names),
                    "id": db_image.id,
                    "width": db_image.width,
                    "height": db_image.height,
                    "subset": defaulted_subset
                } for db_image in task.data.images.all()})

        self._frame_mapping = {
            (self._db_tasks[frame_ident[0]].subset, self._get_filename(info["path"])): frame_ident
            for frame_ident, info in self._frame_info.items()
        }

    def _init_meta(self):
        self._meta = OrderedDict([
            ('project', OrderedDict([
                ('id', str(self._db_project.id)),
                ('name', self._db_project.name),
                ("bugtracker", self._db_project.bug_tracker),
                ("created", str(timezone.localtime(self._db_project.created_date))),
                ("updated", str(timezone.localtime(self._db_project.updated_date))),
                ("tasks", [
                    ('task',
                        TaskData.meta_for_task(db_task, self._host)
                    ) for db_task in self._db_tasks.values()
                ]),

                ("labels", [
                    ("label", OrderedDict([
                        ("name", db_label.name),
                        ("color", db_label.color),
                        ("type", db_label.type),
                        ("attributes", [
                            ("attribute", OrderedDict([
                                ("name", db_attr.name),
                                ("mutable", str(db_attr.mutable)),
                                ("input_type", db_attr.input_type),
                                ("default_value", db_attr.default_value),
                                ("values", db_attr.values)]))
                            for db_attr in db_label.attributespec_set.all()])
                    ])) for db_label in self._label_mapping.values()
                ]),

                ("subsets", '\n'.join([s if s else datum_extractor.DEFAULT_SUBSET_NAME for s in self._subsets])),

                ("owner", OrderedDict([
                    ("username", self._db_project.owner.username),
                    ("email", self._db_project.owner.email),
                ]) if self._db_project.owner else ""),

                ("assignee", OrderedDict([
                    ("username", self._db_project.assignee.username),
                    ("email", self._db_project.assignee.email),
                ]) if self._db_project.assignee else ""),
            ])),
            ("dumped", str(timezone.localtime(timezone.now())))
        ])

    def _export_tracked_shape(self, shape: dict, task_id: int):
        return ProjectData.TrackedShape(
            type=shape["type"],
            frame=self.abs_frame_id(task_id, shape["frame"]),
            label=self._get_label_name(shape["label_id"]),
            points=shape["points"],
            rotation=shape["rotation"],
            occluded=shape["occluded"],
            z_order=shape.get("z_order", 0),
            group=shape.get("group", 0),
            outside=shape.get("outside", False),
            keyframe=shape.get("keyframe", True),
            track_id=shape["track_id"],
            source=shape.get("source", "manual"),
            attributes=self._export_attributes(shape["attributes"]),
            elements=[self._export_tracked_shape(element, task_id) for element in shape.get("elements", [])],
        )

    def _export_labeled_shape(self, shape: dict, task_id: int):
        return ProjectData.LabeledShape(
            type=shape["type"],
            label=self._get_label_name(shape["label_id"]),
            frame=self.abs_frame_id(task_id, shape["frame"]),
            points=shape["points"],
            rotation=shape["rotation"],
            occluded=shape["occluded"],
            outside=shape.get("outside", False),
            z_order=shape.get("z_order", 0),
            group=shape.get("group", 0),
            source=shape["source"],
            attributes=self._export_attributes(shape["attributes"]),
            elements=[self._export_labeled_shape(element, task_id) for element in shape.get("elements", [])],
            task_id=task_id,
        )

    def _export_tag(self, tag: dict, task_id: int):
        return ProjectData.Tag(
            frame=self.abs_frame_id(task_id, tag["frame"]),
            label=self._get_label_name(tag["label_id"]),
            group=tag.get("group", 0),
            source=tag["source"],
            attributes=self._export_attributes(tag["attributes"]),
            task_id=task_id
        )

    def _export_track(self, track: dict, task_id: int, task_size: int, idx: int):
        track['shapes'] = list(filter(lambda x: (task_id, x['frame']) not in self._deleted_frames, track['shapes']))
        tracked_shapes = TrackManager.get_interpolated_shapes(
            track, 0, task_size
        )
        for tracked_shape in tracked_shapes:
            tracked_shape["attributes"] += track["attributes"]
            tracked_shape["track_id"] = idx
            tracked_shape["group"] = track["group"]
            tracked_shape["source"] = track["source"]
            tracked_shape["label_id"] = track["label_id"]

        return ProjectData.Track(
            label=self._get_label_name(track["label_id"]),
            group=track["group"],
            source=track["source"],
            shapes=[self._export_tracked_shape(shape, task_id) for shape in tracked_shapes
                if (task_id, shape["frame"]) not in self._deleted_frames],
            task_id=task_id,
            elements=[self._export_track(element, task_id, task_size, i)
                for i, element in enumerate(track.get("elements", []))]
        )

    def group_by_frame(self, include_empty=False):
        frames: Dict[Tuple[str, int], ProjectData.Frame] = {}
        def get_frame(task_id: int, idx: int) -> ProjectData.Frame:
            frame_info = self._frame_info[(task_id, idx)]
            abs_frame = self.abs_frame_id(task_id, idx)
            if (frame_info["subset"], abs_frame) not in frames:
                frames[(frame_info["subset"], abs_frame)] = ProjectData.Frame(
                    task_id=task_id,
                    subset=frame_info["subset"],
                    idx=idx,
                    id=frame_info.get('id',0),
                    frame=abs_frame,
                    name=frame_info["path"],
                    height=frame_info["height"],
                    width=frame_info["width"],
                    labeled_shapes=[],
                    tags=[],
                )
            return frames[(frame_info["subset"], abs_frame)]

        if include_empty:
            for ident in self._frame_info:
                if ident not in self._deleted_frames:
                    get_frame(*ident)

        for task in self._db_tasks.values():
            anno_manager = AnnotationManager(self._annotation_irs[task.id])
            for shape in sorted(anno_manager.to_shapes(task.data.size),
                    key=lambda shape: shape.get("z_order", 0)):
                if (task.id, shape['frame']) not in self._frame_info or (task.id, shape['frame']) in self._deleted_frames:
                    continue
                if 'track_id' in shape:
                    if shape['outside']:
                        continue
                    exported_shape = self._export_tracked_shape(shape, task.id)
                else:
                    exported_shape = self._export_labeled_shape(shape, task.id)
                get_frame(task.id, shape['frame']).labeled_shapes.append(exported_shape)

            for tag in self._annotation_irs[task.id].tags:
                if (task.id, tag['frame']) not in self._frame_info:
                    continue
                get_frame(task.id, tag['frame']).tags.append(self._export_tag(tag, task.id))

        return iter(frames.values())

    @property
    def shapes(self):
        for task in self._db_tasks.values():
            for shape in self._annotation_irs[task.id].shapes:
                if (task.id, shape['frame']) not in self._deleted_frames:
                    yield self._export_labeled_shape(shape, task.id)

    @property
    def tracks(self):
        idx = 0
        for task in self._db_tasks.values():
            for track in self._annotation_irs[task.id].tracks:
                yield self._export_track(track, task.id, task.data.size, idx)

    @property
    def tags(self):
        for task in self._db_tasks.values():
            for tag in self._annotation_irs[task.id].tags:
                if (task.id, tag['frame']) not in self._deleted_frames:
                    yield self._export_tag(tag, task.id)

    @property
    def meta(self):
        return self._meta

    @property
    def data(self):
        raise NotImplementedError()

    @property
    def frame_info(self):
        return self._frame_info

    @property
    def deleted_frames(self):
        return self._deleted_frames

    @property
    def frame_step(self):
        return self._frame_steps

    @property
    def db_project(self):
        return self._db_project

    @property
    def subsets(self) -> List[str]:
        return self._subsets

    @property
    def tasks(self):
        return list(self._db_tasks.values())

    @property
    def soft_attribute_import(self):
        return self._soft_attribute_import

    @soft_attribute_import.setter
    def soft_attribute_import(self, value: bool):
        self._soft_attribute_import =  value
        for task_data in self._tasks_data.values():
            task_data.soft_attribute_import = value

    @property
    def task_data(self):
        for task_id, task in self._db_tasks.items():
            if task_id in self._tasks_data:
                yield self._tasks_data[task_id]
            else:
                task_data = TaskData(
                    annotation_ir=self._annotation_irs[task_id],
                    db_task=task,
                    host=self._host,
                    create_callback=self._task_annotations[task_id].create \
                        if self._task_annotations is not None else None,
                )
                task_data._MAX_ANNO_SIZE //= len(self._db_tasks)
                task_data.soft_attribute_import = self.soft_attribute_import
                self._tasks_data[task_id] = task_data
                yield task_data

    @staticmethod
    def _get_filename(path):
        return osp.splitext(path)[0]

    def match_frame(self, path: str, subset: str=datum_extractor.DEFAULT_SUBSET_NAME, root_hint: str=None, path_has_ext: bool=True):
        if path_has_ext:
            path = self._get_filename(path)
        match_task, match_frame = self._frame_mapping.get((subset, path), (None, None))
        if not match_frame and root_hint and not path.startswith(root_hint):
            path = osp.join(root_hint, path)
            match_task, match_frame = self._frame_mapping.get((subset, path), (None, None))
        return match_task, match_frame

    def match_frame_fuzzy(self, path):
        path = Path(self._get_filename(path)).parts
        for (_subset, _path), (_tid, frame_number) in self._frame_mapping.items():
            if Path(_path).parts[-len(path):] == path :
                return frame_number
        return None

    def split_dataset(self, dataset: Dataset):
        for task_data in self.task_data:
            if task_data._db_task.id not in self.new_tasks:
                continue
            subset_dataset: Dataset = dataset.subsets()[task_data.db_task.subset].as_dataset()
            yield subset_dataset, task_data

    def add_labels(self, labels: List[dict]):
        attributes = []
        _labels = []
        for label in labels:
            _attributes = label.pop('attributes')
            _labels.append(Label(**label))
            attributes += [(label['name'], AttributeSpec(**at)) for at in _attributes]
        self._project_annotation.add_labels(_labels, attributes)

    def add_task(self, task, files):
        self._project_annotation.add_task(task, files, self)

class CVATDataExtractorMixin:
    def __init__(self):
        super().__init__()

    def categories(self) -> dict:
        raise NotImplementedError()

    @staticmethod
    def _load_categories(labels: list):
        categories: Dict[datum_annotation.AnnotationType,
            datum_annotation.Categories] = {}

        label_categories = datum_annotation.LabelCategories(attributes=['occluded'])
        point_categories = datum_annotation.PointsCategories()

        for _, label in labels:
            if label.get('parent') is None:
                label_id = label_categories.add(label['name'])
                for _, attr in label['attributes']:
                    label_categories.attributes.add(attr['name'])

                if label['type'] == str(LabelType.SKELETON):
                    labels_from = [int(l[16:-1]) for l in re.findall(f'data-node-from="\\w*"', label['svg'])]
                    labels_to = [int(l[14:-1]) for l in re.findall(f'data-node-to="\\w*"', label['svg'])]
                    sublabels = [l[17:-1] for l in re.findall(f'data-label-name="\\w*"', label['svg'])]
                    joints = [[from_, to_] for from_, to_ in zip(labels_from, labels_to)]

                    point_categories.add(label_id, sublabels, joints)

        categories[datum_annotation.AnnotationType.label] = label_categories
        categories[datum_annotation.AnnotationType.points] = point_categories

        return categories

    @staticmethod
    def _load_user_info(meta: dict):
        return {
            "name": meta['owner']['username'],
            "createdAt": meta['created'],
            "updatedAt": meta['updated']
        }

    def _read_cvat_anno(self, cvat_frame_anno: Union[ProjectData.Frame, TaskData.Frame], labels: list):
        categories = self.categories()
        label_cat = categories[datum_annotation.AnnotationType.label]
        def map_label(name): return label_cat.find(name)[0]
        label_attrs = {
            label['name']: label['attributes']
            for _, label in labels
        }

        return convert_cvat_anno_to_dm(cvat_frame_anno, label_attrs, map_label)


class CvatTaskDataExtractor(datum_extractor.SourceExtractor, CVATDataExtractorMixin):
    def __init__(self, task_data, include_images=False, format_type=None, dimension=DimensionType.DIM_2D):
        super().__init__()
        self._categories = self._load_categories(task_data.meta['task']['labels'])
        self._user = self._load_user_info(task_data.meta['task']) if dimension == DimensionType.DIM_3D else {}
        self._dimension = dimension
        self._format_type = format_type
        dm_items = []

        is_video = task_data.meta['task']['mode'] == 'interpolation'
        ext = ''
        if is_video:
            ext = FrameProvider.VIDEO_FRAME_EXT

        if dimension == DimensionType.DIM_3D:
            def _make_image(image_id, **kwargs):
                loader = osp.join(
                    task_data.db_task.data.get_upload_dirname(), kwargs['path'])
                related_images = []
                image = Img.objects.get(id=image_id)
                for i in image.related_files.all():
                    path = osp.realpath(str(i.path))
                    if osp.isfile(path):
                        related_images.append(path)
                return loader, related_images

        elif include_images:
            frame_provider = FrameProvider(task_data.db_task.data)
            if is_video:
                # optimization for videos: use numpy arrays instead of bytes
                # some formats or transforms can require image data
                def _make_image(i, **kwargs):
                    loader = lambda _: frame_provider.get_frame(i,
                        quality=frame_provider.Quality.ORIGINAL,
                        out_type=frame_provider.Type.NUMPY_ARRAY)[0]
                    return Image(loader=loader, **kwargs)
            else:
                # for images use encoded data to avoid recoding
                def _make_image(i, **kwargs):
                    loader = lambda _: frame_provider.get_frame(i,
                        quality=frame_provider.Quality.ORIGINAL,
                        out_type=frame_provider.Type.BUFFER)[0].getvalue()
                    return ByteImage(data=loader, **kwargs)

        for frame_data in task_data.group_by_frame(include_empty=True):
            image_args = {
                'path': frame_data.name + ext,
                'size': (frame_data.height, frame_data.width),
            }

            if dimension == DimensionType.DIM_3D:
                dm_image = _make_image(frame_data.id, **image_args)
            elif include_images:
                dm_image = _make_image(frame_data.idx, **image_args)
            else:
                dm_image = Image(**image_args)
            dm_anno = self._read_cvat_anno(frame_data, task_data.meta['task']['labels'])

            if dimension == DimensionType.DIM_2D:
                dm_item = datum_extractor.DatasetItem(
                        id=osp.splitext(frame_data.name)[0],
                        annotations=dm_anno, image=dm_image,
                        attributes={'frame': frame_data.frame
                    })
            elif dimension == DimensionType.DIM_3D:
                attributes = {'frame': frame_data.frame}
                if format_type == "sly_pointcloud":
                    attributes["name"] = self._user["name"]
                    attributes["createdAt"] = self._user["createdAt"]
                    attributes["updatedAt"] = self._user["updatedAt"]
                    attributes["labels"] = []
                    for (idx, (_, label)) in enumerate(task_data.meta['task']['labels']):
                        attributes["labels"].append({"label_id": idx, "name": label["name"], "color": label["color"], "type": label["type"]})
                        attributes["track_id"] = -1

                dm_item = datum_extractor.DatasetItem(
                    id=osp.splitext(osp.split(frame_data.name)[-1])[0],
                    annotations=dm_anno, point_cloud=dm_image[0], related_images=dm_image[1],
                    attributes=attributes
                )

            dm_items.append(dm_item)

        self._items = dm_items

    def _read_cvat_anno(self, cvat_frame_anno: TaskData.Frame, labels: list):
        categories = self.categories()
        label_cat = categories[datum_annotation.AnnotationType.label]
        def map_label(name): return label_cat.find(name)[0]
        label_attrs = {
            label['name']: label['attributes']
            for _, label in labels
        }

        return convert_cvat_anno_to_dm(cvat_frame_anno, label_attrs, map_label, self._format_type, self._dimension)

class CVATProjectDataExtractor(datum_extractor.Extractor, CVATDataExtractorMixin):
    def __init__(self, project_data: ProjectData, include_images: bool = False, format_type: str = None, dimension: DimensionType = DimensionType.DIM_2D):
        super().__init__()
        self._categories = self._load_categories(project_data.meta['project']['labels'])
        self._user = self._load_user_info(project_data.meta['project']) if dimension == DimensionType.DIM_3D else {}
        self._dimension = dimension
        self._format_type = format_type

        dm_items: List[datum_extractor.DatasetItem] = []

        ext_per_task: Dict[int, str] = {}
        image_maker_per_task: Dict[int, Callable] = {}

        for task in project_data.tasks:
            is_video = task.mode == 'interpolation'
            ext_per_task[task.id] = FrameProvider.VIDEO_FRAME_EXT if is_video else ''
            if self._dimension == DimensionType.DIM_3D:
                def image_maker_factory(task):
                    images_query = task.data.images.prefetch_related()
                    def _make_image(i, **kwargs):
                        loader = osp.join(
                            task.data.get_upload_dirname(), kwargs['path'],
                        )
                        related_images = []
                        image = images_query.get(id=i)
                        for i in image.related_files.all():
                            path = osp.realpath(str(i.path))
                            if osp.isfile(path):
                                related_images.append(path)
                        return loader, related_images
                    return _make_image
                image_maker_per_task[task.id] = image_maker_factory(task)
            elif include_images:
                if is_video:
                    # optimization for videos: use numpy arrays instead of bytes
                    # some formats or transforms can require image data
                    def image_maker_factory(task):
                        frame_provider = FrameProvider(task.data)
                        def _make_image(i, **kwargs):
                            loader = lambda _: frame_provider.get_frame(i,
                                quality=frame_provider.Quality.ORIGINAL,
                                out_type=frame_provider.Type.NUMPY_ARRAY)[0]
                            return Image(loader=loader, **kwargs)
                        return _make_image
                else:
                    # for images use encoded data to avoid recoding
                    def image_maker_factory(task):
                        frame_provider = FrameProvider(task.data)
                        def _make_image(i, **kwargs):
                            loader = lambda _: frame_provider.get_frame(i,
                                quality=frame_provider.Quality.ORIGINAL,
                                out_type=frame_provider.Type.BUFFER)[0].getvalue()
                            return ByteImage(data=loader, **kwargs)
                        return _make_image
                image_maker_per_task[task.id] = image_maker_factory(task)

        for frame_data in project_data.group_by_frame(include_empty=True):
            image_args = {
                'path': frame_data.name + ext_per_task[frame_data.task_id],
                'size': (frame_data.height, frame_data.width),
            }
            if self._dimension == DimensionType.DIM_3D:
                dm_image = image_maker_per_task[frame_data.task_id](frame_data.id, **image_args)
            elif include_images:
                dm_image = image_maker_per_task[frame_data.task_id](frame_data.idx, **image_args)
            else:
                dm_image = Image(**image_args)
            dm_anno = self._read_cvat_anno(frame_data, project_data.meta['project']['labels'])
            if self._dimension == DimensionType.DIM_2D:
                dm_item = datum_extractor.DatasetItem(
                    id=osp.splitext(frame_data.name)[0],
                    annotations=dm_anno, image=dm_image,
                    subset=frame_data.subset,
                    attributes={'frame': frame_data.frame}
                )
            else:
                attributes = {'frame': frame_data.frame}
                if format_type == "sly_pointcloud":
                    attributes["name"] = self._user["name"]
                    attributes["createdAt"] = self._user["createdAt"]
                    attributes["updatedAt"] = self._user["updatedAt"]
                    attributes["labels"] = []
                    for (idx, (_, label)) in enumerate(project_data.meta['project']['labels']):
                        attributes["labels"].append({"label_id": idx, "name": label["name"], "color": label["color"], "type": label["type"]})
                        attributes["track_id"] = -1

                dm_item = datum_extractor.DatasetItem(
                    id=osp.splitext(osp.split(frame_data.name)[-1])[0],
                    annotations=dm_anno, point_cloud=dm_image[0], related_images=dm_image[1],
                    attributes=attributes, subset=frame_data.subset
                )
            dm_items.append(dm_item)

        self._items = dm_items

    def categories(self):
        return self._categories

    def __iter__(self):
        yield from self._items

    def __len__(self):
        return len(self._items)


def GetCVATDataExtractor(instance_data: Union[ProjectData, TaskData], include_images: bool = False, format_type: str = None, dimension: DimensionType = DimensionType.DIM_2D):
    if isinstance(instance_data, ProjectData):
        return CVATProjectDataExtractor(instance_data, include_images, format_type, dimension)
    else:
        return CvatTaskDataExtractor(instance_data, include_images, format_type, dimension)

class CvatImportError(Exception):
    pass

def mangle_image_name(name: str, subset: str, names: DefaultDict[Tuple[str, str], int]) -> str:
    name, ext = name.rsplit(osp.extsep, maxsplit=1)

    if not names[(subset, name)]:
        names[(subset, name)] += 1
        return osp.extsep.join([name, ext])
    else:
        image_name = f"{name}_{names[(subset, name)]}"
        if not names[(subset, image_name)]:
            names[(subset, name)] += 1
            return osp.extsep.join([image_name, ext])
        else:
            i = 1
            while i < sys.maxsize:
                new_image_name = f"{image_name}_{i}"
                if not names[(subset, new_image_name)]:
                    names[(subset, name)] += 1
                    return osp.extsep.join([new_image_name, ext])
                i += 1
    raise Exception('Cannot mangle image name')

def get_defaulted_subset(subset: str, subsets: List[str]) -> str:
    if subset:
        return subset
    else:
        if datum_extractor.DEFAULT_SUBSET_NAME not in subsets:
            return datum_extractor.DEFAULT_SUBSET_NAME
        else:
            i = 1
            while i < sys.maxsize:
                if f'{datum_extractor.DEFAULT_SUBSET_NAME}_{i}' not in subsets:
                    return f'{datum_extractor.DEFAULT_SUBSET_NAME}_{i}'
                i += 1
            raise Exception('Cannot find default name for subset')


def convert_cvat_anno_to_dm(cvat_frame_anno, label_attrs, map_label, format_name=None, dimension=DimensionType.DIM_2D):
    item_anno = []

    def convert_attrs(label, cvat_attrs):
        cvat_attrs = {a.name: a.value for a in cvat_attrs}
        dm_attr = dict()
        for _, a_desc in label_attrs[label]:
            a_name = a_desc['name']
            a_value = cvat_attrs.get(a_name, a_desc['default_value'])
            try:
                if a_desc['input_type'] == AttributeType.NUMBER:
                    a_value = float(a_value)
                elif a_desc['input_type'] == AttributeType.CHECKBOX:
                    a_value = (a_value.lower() == 'true')
                dm_attr[a_name] = a_value
            except Exception as e:
                raise Exception(
                    "Failed to convert attribute '%s'='%s': %s" %
                    (a_name, a_value, e))
        return dm_attr

    for tag_obj in cvat_frame_anno.tags:
        anno_group = tag_obj.group or 0
        anno_label = map_label(tag_obj.label)
        anno_attr = convert_attrs(tag_obj.label, tag_obj.attributes)

        anno = datum_annotation.Label(label=anno_label,
            attributes=anno_attr, group=anno_group)
        item_anno.append(anno)

    shapes = []
    if hasattr(cvat_frame_anno, 'shapes'):
        for shape in cvat_frame_anno.shapes:
            shapes.append({"id": shape.id, "label_id": shape.label_id})

    for index, shape_obj in enumerate(cvat_frame_anno.labeled_shapes):
        anno_group = shape_obj.group or 0
        anno_label = map_label(shape_obj.label)
        anno_attr = convert_attrs(shape_obj.label, shape_obj.attributes)
        anno_attr['occluded'] = shape_obj.occluded
        if shape_obj.type == ShapeType.RECTANGLE:
            anno_attr['rotation'] = shape_obj.rotation

        if hasattr(shape_obj, 'track_id'):
            anno_attr['track_id'] = shape_obj.track_id
            anno_attr['keyframe'] = shape_obj.keyframe

        anno_points = shape_obj.points
        if shape_obj.type == ShapeType.POINTS:
            anno = datum_annotation.Points(anno_points,
                label=anno_label, attributes=anno_attr, group=anno_group,
                z_order=shape_obj.z_order)
        elif shape_obj.type == ShapeType.ELLIPSE:
            # TODO: for now Datumaro does not support ellipses
            # so, we convert an ellipse to RLE mask here
            # instead of applying transformation in directly in formats
            anno = EllipsesToMasks.convert_ellipse(SimpleNamespace(**{
                "points": shape_obj.points,
                "label": anno_label,
                "z_order": shape_obj.z_order,
                "rotation": shape_obj.rotation,
                "group": anno_group,
                "attributes": anno_attr,
            }), cvat_frame_anno.height, cvat_frame_anno.width)
        elif shape_obj.type == ShapeType.POLYLINE:
            anno = datum_annotation.PolyLine(anno_points,
                label=anno_label, attributes=anno_attr, group=anno_group,
                z_order=shape_obj.z_order)
        elif shape_obj.type == ShapeType.POLYGON:
            anno = datum_annotation.Polygon(anno_points,
                label=anno_label, attributes=anno_attr, group=anno_group,
                z_order=shape_obj.z_order)
        elif shape_obj.type == ShapeType.RECTANGLE:
            x0, y0, x1, y1 = anno_points
            anno = datum_annotation.Bbox(x0, y0, x1 - x0, y1 - y0,
                label=anno_label, attributes=anno_attr, group=anno_group,
                z_order=shape_obj.z_order)
        elif shape_obj.type == ShapeType.CUBOID:
            if dimension == DimensionType.DIM_3D:
                if format_name == "sly_pointcloud":
                    anno_id = shapes[index]["id"]
                else:
                    anno_id = index
                position, rotation, scale = anno_points[0:3], anno_points[3:6], anno_points[6:9]
                anno = datum_annotation.Cuboid3d(
                    id=anno_id, position=position, rotation=rotation, scale=scale,
                    label=anno_label, attributes=anno_attr, group=anno_group
                )
            else:
                continue
        elif shape_obj.type == ShapeType.SKELETON:
            points = []
            vis = []
            for element in shape_obj.elements:
                points.extend(element.points)
                vis.append(1 if element.outside else 2)
            anno = datum_annotation.Points(points, vis,
                label=anno_label, attributes=anno_attr, group=anno_group,
                z_order=shape_obj.z_order)
        else:
            raise Exception("Unknown shape type '%s'" % shape_obj.type)

        item_anno.append(anno)

    return item_anno

def match_dm_item(item, task_data, root_hint=None):
    is_video = task_data.meta['task']['mode'] == 'interpolation'

    frame_number = None
    if frame_number is None and item.has_image:
        frame_number = task_data.match_frame(item.id + item.image.ext, root_hint)
    if frame_number is None:
        frame_number = task_data.match_frame(item.id, root_hint, path_has_ext=False)
    if frame_number is None:
        frame_number = cast(item.attributes.get('frame', item.id), int)
    if frame_number is None and is_video:
        frame_number = cast(osp.basename(item.id)[len('frame_'):], int)

    if not frame_number in task_data.frame_info:
        raise CvatImportError("Could not match item id: "
            "'%s' with any task frame" % item.id)
    return frame_number

def find_dataset_root(dm_dataset, instance_data: Union[TaskData, ProjectData]):
    longest_path = max(dm_dataset, key=lambda x: len(Path(x.id).parts),
        default=None)
    if longest_path is None:
        return None
    longest_path = longest_path.id

    longest_match = instance_data.match_frame_fuzzy(longest_path)
    if longest_match is None:
        return None
    longest_match = osp.dirname(instance_data.frame_info[longest_match]['path'])
    prefix = longest_match[:-len(osp.dirname(longest_path)) or None]
    if prefix.endswith('/'):
        prefix = prefix[:-1]
    return prefix

def import_dm_annotations(dm_dataset: Dataset, instance_data: Union[TaskData, ProjectData]):
    if len(dm_dataset) == 0:
        return

    if isinstance(instance_data, ProjectData):
        for sub_dataset, task_data in instance_data.split_dataset(dm_dataset):
            # FIXME: temporary workaround for cvat format
            # will be removed after migration importer to datumaro
            sub_dataset._format = dm_dataset.format
            import_dm_annotations(sub_dataset, task_data)
        return

    shapes = {
        datum_annotation.AnnotationType.bbox: ShapeType.RECTANGLE,
        datum_annotation.AnnotationType.polygon: ShapeType.POLYGON,
        datum_annotation.AnnotationType.polyline: ShapeType.POLYLINE,
        datum_annotation.AnnotationType.points: ShapeType.POINTS,
        datum_annotation.AnnotationType.cuboid_3d: ShapeType.CUBOID
    }

    label_cat = dm_dataset.categories()[datum_annotation.AnnotationType.label]
    point_cat = dm_dataset.categories().get(datum_annotation.AnnotationType.points)

    root_hint = find_dataset_root(dm_dataset, instance_data)

    tracks = {}

    for item in dm_dataset:
        frame_number = instance_data.abs_frame_id(
            match_dm_item(item, instance_data, root_hint=root_hint))

        # do not store one-item groups
        group_map = {0: 0}
        group_size = {0: 0}
        for ann in item.annotations:
            if ann.type in shapes:
                group = group_map.get(ann.group)
                if group is None:
                    group = len(group_map)
                    group_map[ann.group] = group
                    group_size[ann.group] = 1
                else:
                    group_size[ann.group] += 1
        group_map = {g: s for g, s in group_size.items()
            if 1 < s and group_map[g]}
        group_map = {g: i for i, g in enumerate([0] + sorted(group_map))}

        for idx, ann in enumerate(item.annotations):
            try:
                if hasattr(ann, 'label') and ann.label is None:
                    raise CvatImportError("annotation has no label")

                attributes = [
                    instance_data.Attribute(name=n, value=str(v))
                    for n, v in ann.attributes.items()
                ]

                if ann.type in shapes:
                    if ann.type == datum_annotation.AnnotationType.cuboid_3d:
                        try:
                            ann.points = [*ann.position,*ann.rotation,*ann.scale,0,0,0,0,0,0,0]
                        except Exception:
                            ann.points = ann.points
                        ann.z_order = 0

                    # Use safe casting to bool instead of plain reading
                    # because in some formats return type can be different
                    # from bool / None
                    # https://github.com/openvinotoolkit/datumaro/issues/719
                    occluded = cast(ann.attributes.pop('occluded', None), bool) is True
                    keyframe = cast(ann.attributes.get('keyframe', None), bool) is True
                    outside = cast(ann.attributes.pop('outside', None), bool) is True

                    track_id = ann.attributes.pop('track_id', None)
                    source = ann.attributes.pop('source').lower() \
                        if ann.attributes.get('source', '').lower() in {'auto', 'manual'} else 'manual'

                    type = shapes[ann.type]
                    elements = []
                    if point_cat and type == ShapeType.POINTS:
                        type = ShapeType.SKELETON
                        for i in range(len(ann.points) // 2):
                            elements.append({
                                'type': ShapeType.POINTS,
                                'frame': frame_number,
                                'label_id': instance_data._get_label_id(point_cat.items[ann.label].labels[i]),
                                'points': ann.points[2 * i : 2 * i + 2],
                                'occluded': occluded,
                                'outside': ann.visibility[i].value in [0, 1],
                                'attributes': [],
                            })


                    if track_id is None or dm_dataset.format != 'cvat' :
                        instance_data.add_shape(instance_data.LabeledShape(
                            type=type,
                            frame=frame_number,
                            points=ann.points,
                            label=label_cat.items[ann.label].name,
                            occluded=occluded,
                            z_order=ann.z_order,
                            group=group_map.get(ann.group, 0),
                            source=source,
                            attributes=attributes,
                            elements=elements,
                        ))
                        continue

                    if keyframe or outside:
                        track = instance_data.TrackedShape(
                            type=shapes[ann.type],
                            frame=frame_number,
                            occluded=occluded,
                            outside=outside,
                            keyframe=keyframe,
                            points=ann.points,
                            z_order=ann.z_order,
                            source=source,
                            attributes=attributes,
                        )

                        if track_id not in tracks:
                            tracks[track_id] = instance_data.Track(
                                label=label_cat.items[ann.label].name,
                                group=group_map.get(ann.group, 0),
                                source=source,
                                shapes=[],
                            )

                        tracks[track_id].shapes.append(track)

                elif ann.type == datum_annotation.AnnotationType.label:
                    instance_data.add_tag(instance_data.Tag(
                        frame=frame_number,
                        label=label_cat.items[ann.label].name,
                        group=group_map.get(ann.group, 0),
                        source='manual',
                        attributes=attributes,
                    ))
            except Exception as e:
                raise CvatImportError("Image {}: can't import annotation "
                    "#{} ({}): {}".format(item.id, idx, ann.type.name, e)) from e

    for track in tracks.values():
        instance_data.add_track(track)


def import_labels_to_project(project_annotation, dataset: Dataset):
    labels = []
    label_colors = []
    for label in dataset.categories()[datum_annotation.AnnotationType.label].items:
        db_label = Label(
            name=label.name,
            color=get_label_color(label.name, label_colors),
            type="any"
        )
        labels.append(db_label)
        label_colors.append(db_label.color)
    project_annotation.add_labels(labels)

def load_dataset_data(project_annotation, dataset: Dataset, project_data):
    if not project_annotation.db_project.label_set.count():
        import_labels_to_project(project_annotation, dataset)
    else:
        for label in dataset.categories()[datum_annotation.AnnotationType.label].items:
            if not project_annotation.db_project.label_set.filter(name=label.name).exists():
                raise CvatImportError(f'Target project does not have label with name "{label.name}"')
    for subset_id, subset in enumerate(dataset.subsets().values()):
        job = rq.get_current_job()
        job.meta['status'] = 'Task from dataset is being created...'
        job.meta['progress'] = (subset_id + job.meta.get('task_progress', 0.)) / len(dataset.subsets().keys())
        job.save_meta()

        task_fields = {
            'project': project_annotation.db_project,
            'name': subset.name,
            'owner': project_annotation.db_project.owner,
            'subset': subset.name,
            'organization': project_annotation.db_project.organization,
        }

        subset_dataset = subset.as_dataset()

        dataset_files = {
            'media': [],
            'data_root': dataset.data_path + osp.sep,
        }

        for dataset_item in subset_dataset:
            if dataset_item.image and dataset_item.image.has_data:
                dataset_files['media'].append(dataset_item.image.path)
            elif dataset_item.point_cloud:
                dataset_files['media'].append(dataset_item.point_cloud)
            if isinstance(dataset_item.related_images, list):
                dataset_files['media'] += \
                    list(map(lambda ri: ri.path, dataset_item.related_images))

        shortes_path = min(dataset_files['media'], key=lambda x: len(Path(x).parts), default=None)
        if shortes_path is not None:
            dataset_files['data_root'] = str(Path(shortes_path).parent.absolute()) + osp.sep

        project_annotation.add_task(task_fields, dataset_files, project_data)<|MERGE_RESOLUTION|>--- conflicted
+++ resolved
@@ -23,11 +23,7 @@
 
 from cvat.apps.dataset_manager.formats.utils import get_label_color
 from cvat.apps.engine.frame_provider import FrameProvider
-<<<<<<< HEAD
 from cvat.apps.engine.models import AttributeSpec, AttributeType, DimensionType
-=======
-from cvat.apps.engine.models import AttributeType, DimensionType, AttributeSpec, LabelType
->>>>>>> 7e20b279
 from cvat.apps.engine.models import Image as Img
 from cvat.apps.engine.models import Label, LabelType, Project, ShapeType, Task
 
@@ -293,13 +289,9 @@
 
                 if db_label.type == str(LabelType.SKELETON):
                     label["svg"] = db_label.skeleton.svg
-
-<<<<<<< HEAD
                     for db_sublabel in list(db_label.sublabels.all()):
                         label["svg"] = label["svg"].replace(f'data-label-id="{db_sublabel.id}"', f'data-label-name="{db_sublabel.name}"')
 
-=======
->>>>>>> 7e20b279
                 labels.append(('label', label))
 
             meta['labels'] = labels
