--- conflicted
+++ resolved
@@ -3,42 +3,26 @@
 #
 # SPDX-License-Identifier: MIT
 
-<<<<<<< HEAD
 import sys
 import rq
-=======
->>>>>>> 7bf41541
 import os.path as osp
-import sys
 from collections import namedtuple
-<<<<<<< HEAD
-from typing import Any, Callable, DefaultDict, Dict, List, Literal, Mapping, NamedTuple, OrderedDict, Tuple, Union, Set
-=======
->>>>>>> 7bf41541
 from pathlib import Path
 from typing import (Any, Callable, DefaultDict, Dict, List, Literal, Mapping,
-    NamedTuple, OrderedDict, Tuple, Union)
+    NamedTuple, OrderedDict, Tuple, Union, Set)
 
 import datumaro.components.annotation as datum_annotation
 import datumaro.components.extractor as datum_extractor
+from datumaro.components.dataset import Dataset
 from datumaro.util import cast
 from datumaro.util.image import ByteImage, Image
 from django.utils import timezone
 
-<<<<<<< HEAD
-from datumaro.components.dataset import Dataset
-import datumaro.components.extractor as datumaro
-from cvat.apps.dataset_manager.formats.utils import get_label_color
 from cvat.apps.engine.frame_provider import FrameProvider
-from cvat.apps.engine.models import AttributeType, AttributeSpec, ShapeType, Project, Task, Label, DimensionType, Image as Img
-from datumaro.util import cast
-from datumaro.util.image import ByteImage, Image
-=======
-from cvat.apps.engine.frame_provider import FrameProvider
-from cvat.apps.engine.models import AttributeType, DimensionType
+from cvat.apps.engine.models import AttributeType, DimensionType, AttributeSpec
 from cvat.apps.engine.models import Image as Img
 from cvat.apps.engine.models import Label, Project, ShapeType, Task
->>>>>>> 7bf41541
+from cvat.apps.dataset_manager.formats.utils import get_label_color
 
 from .annotation import AnnotationIR, AnnotationManager, TrackManager
 
@@ -914,7 +898,7 @@
     def _get_filename(path):
         return osp.splitext(path)[0]
 
-    def match_frame(self, path: str, subset: str=datumaro.DEFAULT_SUBSET_NAME, root_hint: str=None, path_has_ext: bool=True):
+    def match_frame(self, path: str, subset: str=datum_extractor.DEFAULT_SUBSET_NAME, root_hint: str=None, path_has_ext: bool=True):
         if path_has_ext:
             path = self._get_filename(path)
         match_task, match_frame = self._frame_mapping.get((subset, path), (None, None))
@@ -1373,14 +1357,7 @@
         datum_annotation.AnnotationType.cuboid_3d: ShapeType.CUBOID
     }
 
-<<<<<<< HEAD
-    label_cat = dm_dataset.categories()[datumaro.AnnotationType.label]
-=======
-    if len(dm_dataset) == 0:
-        return
-
     label_cat = dm_dataset.categories()[datum_annotation.AnnotationType.label]
->>>>>>> 7bf41541
 
     root_hint = find_dataset_root(dm_dataset, instance_data)
 
@@ -1427,13 +1404,8 @@
                         attributes=[instance_data.Attribute(name=n, value=str(v))
                             for n, v in ann.attributes.items()],
                     ))
-<<<<<<< HEAD
-                elif ann.type == datumaro.AnnotationType.label:
+                elif ann.type == datum_annotation.AnnotationType.label:
                     instance_data.add_tag(instance_data.Tag(
-=======
-                elif ann.type == datum_annotation.AnnotationType.label:
-                    task_data.add_tag(task_data.Tag(
->>>>>>> 7bf41541
                         frame=frame_number,
                         label=label_cat.items[ann.label].name,
                         group=group_map.get(ann.group, 0),
@@ -1448,7 +1420,7 @@
 def import_labels_to_project(project_annotation, dataset: Dataset):
     labels = []
     label_names = []
-    for label in dataset.categories()[datumaro.AnnotationType.label].items:
+    for label in dataset.categories()[datum_annotation.AnnotationType.label].items:
         db_label = Label(
             name=label.name,
             color=get_label_color(label.name, label_names)
@@ -1461,7 +1433,7 @@
     if not project_annotation.db_project.label_set.count():
         import_labels_to_project(project_annotation, dataset)
     else:
-        for label in dataset.categories()[datumaro.AnnotationType.label].items:
+        for label in dataset.categories()[datum_annotation.AnnotationType.label].items:
             if not project_annotation.db_project.label_set.filter(name=label.name).exists():
                 raise CvatImportError(f'Target project does not have label with name "{label.name}"')
     for subset_id, subset in enumerate(dataset.subsets().values()):
