--- conflicted
+++ resolved
@@ -547,23 +547,10 @@
 
     frame_number = None
     if frame_number is None and item.has_image:
-<<<<<<< HEAD
         frame_number = task_data.match_frame(item.image.path, root_hint)
     if frame_number is None:
         frame_number = task_data.match_frame(item.id, root_hint)
     if frame_number is None:
-=======
-        try:
-            frame_number = task_data.match_frame(item.image.path)
-        except Exception:
-            pass
-    if frame_number is None:
-        try:
-            frame_number = task_data.match_frame(item.id)
-        except Exception:
-            pass
-    if frame_number is None:
->>>>>>> 5912bf04
         frame_number = cast(item.attributes.get('frame', item.id), int)
     if frame_number is None and is_video:
         frame_number = cast(osp.basename(item.id)[len('frame_'):], int)
@@ -602,11 +589,8 @@
     root_hint = find_dataset_root(dm_dataset, task_data)
 
     for item in dm_dataset:
-<<<<<<< HEAD
-        frame_number = match_dm_item(item, task_data, root_hint=root_hint)
-=======
-        frame_number = task_data.abs_frame_id(match_frame(item, task_data))
->>>>>>> 5912bf04
+        frame_number = task_data.abs_frame_id(
+            match_dm_item(item, task_data, root_hint=root_hint))
 
         # do not store one-item groups
         group_map = {0: 0}
