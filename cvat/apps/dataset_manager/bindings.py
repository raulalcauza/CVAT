--- conflicted
+++ resolved
@@ -269,16 +269,12 @@
 
         anno_manager = AnnotationManager(self._annotation_ir)
         for shape in sorted(anno_manager.to_shapes(self._db_task.data.size),
-<<<<<<< HEAD
-                            key=lambda shape: shape.get("z_order", 0)):
-=======
                 key=lambda shape: shape.get("z_order", 0)):
             if shape['frame'] not in self._frame_info:
                 # After interpolation there can be a finishing frame
                 # outside of the task boundaries. Filter it out to avoid errors.
                 # https://github.com/openvinotoolkit/cvat/issues/2827
                 continue
->>>>>>> 19eefb59
             if 'track_id' in shape:
                 if shape['outside']:
                     continue
@@ -611,11 +607,8 @@
 
         return item_anno
 
-<<<<<<< HEAD
-=======
 class CvatImportError(Exception):
     pass
->>>>>>> 19eefb59
 
 def match_dm_item(item, task_data, root_hint=None):
     is_video = task_data.meta['task']['mode'] == 'interpolation'
@@ -631,13 +624,8 @@
         frame_number = cast(osp.basename(item.id)[len('frame_'):], int)
 
     if not frame_number in task_data.frame_info:
-<<<<<<< HEAD
-        raise Exception("Could not match item id: '%s' with any task frame" %
-                        item.id)
-=======
         raise CvatImportError("Could not match item id: "
             "'%s' with any task frame" % item.id)
->>>>>>> 19eefb59
     return frame_number
 
 
@@ -688,31 +676,6 @@
                      if 1 < s and group_map[g]}
         group_map = {g: i for i, g in enumerate([0] + sorted(group_map))}
 
-<<<<<<< HEAD
-        for ann in item.annotations:
-            if ann.type in shapes:
-                task_data.add_shape(task_data.LabeledShape(
-                    type=shapes[ann.type],
-                    frame=frame_number,
-                    label=label_cat.items[ann.label].name,
-                    points=ann.points,
-                    occluded=ann.attributes.get('occluded') == True,
-                    z_order=ann.z_order,
-                    group=group_map.get(ann.group, 0),
-                    source='manual',
-                    attributes=[task_data.Attribute(name=n, value=str(v))
-                                for n, v in ann.attributes.items()],
-                ))
-            elif ann.type == datumaro.AnnotationType.label:
-                task_data.add_tag(task_data.Tag(
-                    frame=frame_number,
-                    label=label_cat.items[ann.label].name,
-                    group=group_map.get(ann.group, 0),
-                    source='manual',
-                    attributes=[task_data.Attribute(name=n, value=str(v))
-                                for n, v in ann.attributes.items()],
-                ))
-=======
         for idx, ann in enumerate(item.annotations):
             try:
                 if hasattr(ann, 'label') and ann.label is None:
@@ -741,5 +704,4 @@
                     ))
             except Exception as e:
                 raise CvatImportError("Image {}: can't import annotation "
-                    "#{} ({}): {}".format(item.id, idx, ann.type.name, e))
->>>>>>> 19eefb59
+                    "#{} ({}): {}".format(item.id, idx, ann.type.name, e))