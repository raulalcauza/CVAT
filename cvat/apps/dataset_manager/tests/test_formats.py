--- conflicted
+++ resolved
@@ -282,12 +282,9 @@
             'YOLO 1.1',
             'ImageNet 1.0',
             'CamVid 1.0',
-<<<<<<< HEAD
-            'Market-1501 1.0',
-=======
             'WiderFace 1.0',
             'VGGFace2 1.0',
->>>>>>> 83a08cb2
+            'Market-1501 1.0',
         })
 
     def test_import_formats_query(self):
@@ -306,12 +303,9 @@
             'YOLO 1.1',
             'ImageNet 1.0',
             'CamVid 1.0',
-<<<<<<< HEAD
-            'Market-1501 1.0',
-=======
             'WiderFace 1.0',
             'VGGFace2 1.0',
->>>>>>> 83a08cb2
+            'Market-1501 1.0',
         })
 
     def test_exports(self):
@@ -352,12 +346,9 @@
             ('YOLO 1.1', 'yolo'),
             ('ImageNet 1.0', 'imagenet_txt'),
             ('CamVid 1.0', 'camvid'),
-<<<<<<< HEAD
-            ('Market-1501 1.0', 'market1501'),
-=======
             ('WiderFace 1.0', 'wider_face'),
             ('VGGFace2 1.0', 'vgg_face2'),
->>>>>>> 83a08cb2
+            ('Market-1501 1.0', 'market1501'),
         ]:
             with self.subTest(format=format_name):
                 if not dm.formats.registry.EXPORT_FORMATS[format_name].ENABLED:
