
# Copyright (C) 2020 Intel Corporation
#
# SPDX-License-Identifier: MIT

import numpy as np
import os.path as osp
import tempfile
import zipfile
from io import BytesIO

import datumaro
from datumaro.components.dataset import Dataset, DatasetItem
from datumaro.components.annotation import Mask
from django.contrib.auth.models import Group, User
from PIL import Image

from rest_framework import status
from rest_framework.test import APIClient, APITestCase

import cvat.apps.dataset_manager as dm
from cvat.apps.dataset_manager.annotation import AnnotationIR
from cvat.apps.dataset_manager.bindings import (CvatTaskDataExtractor,
                                                TaskData, find_dataset_root)
from cvat.apps.dataset_manager.task import TaskAnnotation
from cvat.apps.dataset_manager.util import make_zip_archive
from cvat.apps.engine.models import Task


def generate_image_file(filename, size=(100, 100)):
    f = BytesIO()
    image = Image.new('RGB', size=size)
    image.save(f, 'jpeg')
    f.name = filename
    f.seek(0)
    return f

class ForceLogin:
    def __init__(self, user, client):
        self.user = user
        self.client = client

    def __enter__(self):
        if self.user:
            self.client.force_login(self.user,
                backend='django.contrib.auth.backends.ModelBackend')

        return self

    def __exit__(self, exception_type, exception_value, traceback):
        if self.user:
            self.client.logout()

class _DbTestBase(APITestCase):
    def setUp(self):
        self.client = APIClient()

    @classmethod
    def setUpTestData(cls):
        cls.create_db_users()

    @classmethod
    def create_db_users(cls):
        group, _ = Group.objects.get_or_create(name="adm")

        admin = User.objects.create_superuser(
            username="test", password="test", email="")
        admin.groups.add(group)

        cls.user = admin

    def _put_api_v1_task_id_annotations(self, tid, data):
        with ForceLogin(self.user, self.client):
            response = self.client.put("/api/v1/tasks/%s/annotations" % tid,
                data=data, format="json")

        return response

    def _put_api_v1_job_id_annotations(self, jid, data):
        with ForceLogin(self.user, self.client):
            response = self.client.put("/api/v1/jobs/%s/annotations" % jid,
                data=data, format="json")

        return response

    def _create_task(self, data, image_data):
        with ForceLogin(self.user, self.client):
            response = self.client.post('/api/v1/tasks', data=data, format="json")
            assert response.status_code == status.HTTP_201_CREATED, response.status_code
            tid = response.data["id"]

            response = self.client.post("/api/v1/tasks/%s/data" % tid,
                data=image_data)
            assert response.status_code == status.HTTP_202_ACCEPTED, response.status_code

            response = self.client.get("/api/v1/tasks/%s" % tid)
            task = response.data

        return task

class TaskExportTest(_DbTestBase):
    def _generate_custom_annotations(self, annotations, task):
        self._put_api_v1_task_id_annotations(task["id"], annotations)
        return annotations

    def _generate_annotations(self, task):
        annotations = {
            "version": 0,
            "tags": [
                {
                    "frame": 0,
                    "label_id": task["labels"][0]["id"],
                    "group": None,
                    "attributes": []
                }
            ],
            "shapes": [
                {
                    "frame": 0,
                    "label_id": task["labels"][0]["id"],
                    "group": None,
                    "source": "manual",
                    "attributes": [
                        {
                            "spec_id": task["labels"][0]["attributes"][0]["id"],
                            "value": task["labels"][0]["attributes"][0]["values"][0]
                        },
                        {
                            "spec_id": task["labels"][0]["attributes"][1]["id"],
                            "value": task["labels"][0]["attributes"][0]["default_value"]
                        }
                    ],
                    "points": [1.0, 2.1, 100, 300.222],
                    "type": "rectangle",
                    "occluded": False
                },
                {
                    "frame": 1,
                    "label_id": task["labels"][1]["id"],
                    "group": None,
                    "source": "manual",
                    "attributes": [],
                    "points": [2.0, 2.1, 100, 300.222, 400, 500, 1, 3],
                    "type": "polygon",
                    "occluded": False
                },
                {
                    "frame": 1,
                    "label_id": task["labels"][0]["id"],
                    "group": 1,
                    "source": "manual",
                    "attributes": [],
                    "points": [100, 300.222, 400, 500, 1, 3],
                    "type": "points",
                    "occluded": False
                },
                {
                    "frame": 1,
                    "label_id": task["labels"][0]["id"],
                    "group": 1,
                    "source": "manual",
                    "attributes": [],
                    "points": [2.0, 2.1, 400, 500, 1, 3],
                    "type": "polyline",
                    "occluded": False
                },
            ],
            "tracks": [
                {
                    "frame": 0,
                    "label_id": task["labels"][0]["id"],
                    "group": None,
                    "source": "manual",
                    "attributes": [
                        {
                            "spec_id": task["labels"][0]["attributes"][0]["id"],
                            "value": task["labels"][0]["attributes"][0]["values"][0]
                        },
                    ],
                    "shapes": [
                        {
                            "frame": 0,
                            "points": [1.0, 2.1, 100, 300.222],
                            "type": "rectangle",
                            "occluded": False,
                            "outside": False,
                            "attributes": [
                                {
                                    "spec_id": task["labels"][0]["attributes"][1]["id"],
                                    "value": task["labels"][0]["attributes"][1]["default_value"]
                                }
                            ]
                        },
                        {
                            "frame": 1,
                            "attributes": [],
                            "points": [2.0, 2.1, 100, 300.222],
                            "type": "rectangle",
                            "occluded": True,
                            "outside": True
                        },
                    ]
                },
                {
                    "frame": 1,
                    "label_id": task["labels"][1]["id"],
                    "group": None,
                    "source": "manual",
                    "attributes": [],
                    "shapes": [
                        {
                            "frame": 1,
                            "attributes": [],
                            "points": [1.0, 2.1, 100, 300.222],
                            "type": "rectangle",
                            "occluded": False,
                            "outside": False
                        }
                    ]
                },
            ]
        }
        return self._generate_custom_annotations(annotations, task)

    def _generate_task_images(self, count): # pylint: disable=no-self-use
        images = {
            "client_files[%d]" % i: generate_image_file("image_%d.jpg" % i)
            for i in range(count)
        }
        images["image_quality"] = 75
        return images

    def _generate_task(self, images, **overrides):
        task = {
            "name": "my task #1",
            "overlap": 0,
            "segment_size": 100,
            "labels": [
                {
                    "name": "car",
                    "attributes": [
                        {
                            "name": "model",
                            "mutable": False,
                            "input_type": "select",
                            "default_value": "mazda",
                            "values": ["bmw", "mazda", "renault"]
                        },
                        {
                            "name": "parked",
                            "mutable": True,
                            "input_type": "checkbox",
                            "default_value": False
                        },
                    ]
                },
                {"name": "person"},
            ]
        }
        task.update(overrides)
        return self._create_task(task, images)

    @staticmethod
    def _test_export(check, task, format_name, **export_args):
        with tempfile.TemporaryDirectory() as temp_dir:
            file_path = osp.join(temp_dir, format_name)
            dm.task.export_task(task["id"], file_path,
                format_name, **export_args)

            check(file_path)

    def test_export_formats_query(self):
        formats = dm.views.get_export_formats()

        self.assertEqual({f.DISPLAY_NAME for f in formats},
        {
            'COCO 1.0',
            'CVAT for images 1.1',
            'CVAT for video 1.1',
            'Datumaro 1.0',
            'Datumaro 3D 1.0',
            'LabelMe 3.0',
            'MOT 1.1',
            'MOTS PNG 1.0',
            'PASCAL VOC 1.1',
            'Segmentation mask 1.1',
            'TFRecord 1.0',
            'YOLO 1.1',
            'ImageNet 1.0',
            'CamVid 1.0',
            'WiderFace 1.0',
            'VGGFace2 1.0',
            'Market-1501 1.0',
            'ICDAR Recognition 1.0',
            'ICDAR Localization 1.0',
            'ICDAR Segmentation 1.0',
            'Kitti Raw Format 1.0',
            'Sly Point Cloud Format 1.0',
<<<<<<< HEAD
            'KITTI 1.0'
=======
            'LFW 1.0',
            'Cityscapes 1.0',
            'Open Images V6 1.0'
>>>>>>> cc801b21
        })

    def test_import_formats_query(self):
        formats = dm.views.get_import_formats()

        self.assertEqual({f.DISPLAY_NAME for f in formats},
        {
            'COCO 1.0',
            'CVAT 1.1',
            'LabelMe 3.0',
            'MOT 1.1',
            'MOTS PNG 1.0',
            'PASCAL VOC 1.1',
            'Segmentation mask 1.1',
            'TFRecord 1.0',
            'YOLO 1.1',
            'ImageNet 1.0',
            'CamVid 1.0',
            'WiderFace 1.0',
            'VGGFace2 1.0',
            'Market-1501 1.0',
            'ICDAR Recognition 1.0',
            'ICDAR Localization 1.0',
            'ICDAR Segmentation 1.0',
            'Kitti Raw Format 1.0',
            'Sly Point Cloud Format 1.0',
<<<<<<< HEAD
            'KITTI 1.0',
=======
            'LFW 1.0',
            'Cityscapes 1.0',
            'Open Images V6 1.0',
>>>>>>> cc801b21
            'Datumaro 1.0',
            'Datumaro 3D 1.0',
        })

    def test_exports(self):
        def check(file_path):
            with open(file_path, 'rb') as f:
                self.assertTrue(len(f.read()) != 0)

        for f in dm.views.get_export_formats():
            if not f.ENABLED:
                self.skipTest("Format is disabled")

            format_name = f.DISPLAY_NAME
            if format_name == "VGGFace2 1.0":
                self.skipTest("Format is disabled")

            for save_images in { True, False }:
                images = self._generate_task_images(3)
                task = self._generate_task(images)
                self._generate_annotations(task)
                with self.subTest(format=format_name, save_images=save_images):
                    self._test_export(check, task,
                        format_name, save_images=save_images)

    def test_empty_images_are_exported(self):
        dm_env = dm.formats.registry.dm_env

        for format_name, importer_name in [
            ('COCO 1.0', 'coco'),
            ('CVAT for images 1.1', 'cvat'),
            # ('CVAT for video 1.1', 'cvat'), # does not support
            ('Datumaro 1.0', 'datumaro'),
            ('LabelMe 3.0', 'label_me'),
            # ('MOT 1.1', 'mot_seq'), # does not support
            # ('MOTS PNG 1.0', 'mots_png'), # does not support
            ('PASCAL VOC 1.1', 'voc'),
            ('Segmentation mask 1.1', 'voc'),
            ('TFRecord 1.0', 'tf_detection_api'),
            ('YOLO 1.1', 'yolo'),
            ('ImageNet 1.0', 'imagenet_txt'),
            ('CamVid 1.0', 'camvid'),
            ('WiderFace 1.0', 'wider_face'),
            ('VGGFace2 1.0', 'vgg_face2'),
            ('Market-1501 1.0', 'market1501'),
            ('ICDAR Recognition 1.0', 'icdar_word_recognition'),
            ('ICDAR Localization 1.0', 'icdar_text_localization'),
            ('ICDAR Segmentation 1.0', 'icdar_text_segmentation'),
<<<<<<< HEAD
            # ('KITTI 1.0', 'kitti') format does not support empty annotations
=======
            ('LFW 1.0', 'lfw'),
            # ('Cityscapes 1.0', 'cityscapes'), does not support, empty annotations
>>>>>>> cc801b21
        ]:
            with self.subTest(format=format_name):
                if not dm.formats.registry.EXPORT_FORMATS[format_name].ENABLED:
                    self.skipTest("Format is disabled")

                images = self._generate_task_images(3)
                task = self._generate_task(images)

                def check(file_path):
                    def load_dataset(src):
                        return datumaro.components.dataset. \
                            Dataset.import_from(src, importer_name, env=dm_env)

                    if zipfile.is_zipfile(file_path):
                        with tempfile.TemporaryDirectory() as tmp_dir:
                            zipfile.ZipFile(file_path).extractall(tmp_dir)
                            dataset = load_dataset(tmp_dir)
                            self.assertEqual(len(dataset), task["size"])
                    else:
                        dataset = load_dataset(file_path)
                        self.assertEqual(len(dataset), task["size"])

                self._test_export(check, task, format_name, save_images=False)

    def test_can_skip_outside(self):
        images = self._generate_task_images(3)
        task = self._generate_task(images)
        self._generate_annotations(task)
        task_ann = TaskAnnotation(task["id"])
        task_ann.init_from_db()
        task_data = TaskData(task_ann.ir_data, Task.objects.get(pk=task["id"]))

        extractor = CvatTaskDataExtractor(task_data)
        dm_dataset = datumaro.components.project.Dataset.from_extractors(extractor)
        self.assertEqual(4, len(dm_dataset.get("image_1").annotations))

    def test_no_outside_shapes_in_per_frame_export(self):
        images = self._generate_task_images(3)
        task = self._generate_task(images)
        self._generate_annotations(task)
        task_ann = TaskAnnotation(task["id"])
        task_ann.init_from_db()
        task_data = TaskData(task_ann.ir_data, Task.objects.get(pk=task["id"]))

        outside_count = 0
        for f in task_data.group_by_frame(include_empty=True):
            for ann in f.labeled_shapes:
                if getattr(ann, 'outside', None):
                    outside_count += 1
        self.assertEqual(0, outside_count)

    def test_cant_make_rel_frame_id_from_unknown(self):
        images = self._generate_task_images(3)
        images['frame_filter'] = 'step=2'
        task = self._generate_task(images)
        task_data = TaskData(AnnotationIR(), Task.objects.get(pk=task['id']))

        with self.assertRaisesRegex(ValueError, r'Unknown'):
            task_data.rel_frame_id(1) # the task has only 0 and 2 frames

    def test_can_make_rel_frame_id_from_known(self):
        images = self._generate_task_images(6)
        images['frame_filter'] = 'step=2'
        images['start_frame'] = 1
        task = self._generate_task(images)
        task_data = TaskData(AnnotationIR(), Task.objects.get(pk=task['id']))

        self.assertEqual(2, task_data.rel_frame_id(5))

    def test_cant_make_abs_frame_id_from_unknown(self):
        images = self._generate_task_images(3)
        images['frame_filter'] = 'step=2'
        task = self._generate_task(images)
        task_data = TaskData(AnnotationIR(), Task.objects.get(pk=task['id']))

        with self.assertRaisesRegex(ValueError, r'Unknown'):
            task_data.abs_frame_id(2) # the task has only 0 and 1 indices

    def test_can_make_abs_frame_id_from_known(self):
        images = self._generate_task_images(6)
        images['frame_filter'] = 'step=2'
        images['start_frame'] = 1
        task = self._generate_task(images)
        task_data = TaskData(AnnotationIR(), Task.objects.get(pk=task['id']))

        self.assertEqual(5, task_data.abs_frame_id(2))

    def test_frames_outside_are_not_generated(self):
        # https://github.com/openvinotoolkit/cvat/issues/2827
        images = self._generate_task_images(10)
        images['start_frame'] = 0
        task = self._generate_task(images, overlap=3, segment_size=6)
        annotations = {
            "version": 0,
            "tags": [],
            "shapes": [],
            "tracks": [
                {
                    "frame": 6,
                    "label_id": task["labels"][0]["id"],
                    "group": None,
                    "source": "manual",
                    "attributes": [],
                    "shapes": [
                        {
                            "frame": 6,
                            "points": [1.0, 2.1, 100, 300.222],
                            "type": "rectangle",
                            "occluded": False,
                            "outside": False,
                            "attributes": [],
                        },
                    ]
                },
            ]
        }
        self._put_api_v1_job_id_annotations(
            task["segments"][2]["jobs"][0]["id"], annotations)

        task_ann = TaskAnnotation(task["id"])
        task_ann.init_from_db()
        task_data = TaskData(task_ann.ir_data, Task.objects.get(pk=task['id']))

        i = -1
        for i, frame in enumerate(task_data.group_by_frame()):
            self.assertTrue(frame.frame in range(6, 10))
        self.assertEqual(i + 1, 4)

class FrameMatchingTest(_DbTestBase):
    def _generate_task_images(self, paths): # pylint: disable=no-self-use
        f = BytesIO()
        with zipfile.ZipFile(f, 'w') as archive:
            for path in paths:
                archive.writestr(path, generate_image_file(path).getvalue())
        f.name = 'images.zip'
        f.seek(0)

        return {
            'client_files[0]': f,
            'image_quality': 75,
        }

    def _generate_task(self, images):
        task = {
            "name": "my task #1",
            "overlap": 0,
            "segment_size": 100,
            "labels": [
                {
                    "name": "car",
                    "attributes": [
                        {
                            "name": "model",
                            "mutable": False,
                            "input_type": "select",
                            "default_value": "mazda",
                            "values": ["bmw", "mazda", "renault"]
                        },
                        {
                            "name": "parked",
                            "mutable": True,
                            "input_type": "checkbox",
                            "default_value": False
                        },
                    ]
                },
                {"name": "person"},
            ]
        }
        return self._create_task(task, images)

    def test_frame_matching(self):
        task_paths = [
            'a.jpg',
            'a/a.jpg',
            'a/b.jpg',
            'b/a.jpg',
            'b/c.jpg',
            'a/b/c.jpg',
            'a/b/d.jpg',
        ]

        images = self._generate_task_images(task_paths)
        task = self._generate_task(images)
        task_data = TaskData(AnnotationIR(), Task.objects.get(pk=task["id"]))

        for input_path, expected, root in [
            ('z.jpg', None, ''), # unknown item
            ('z/a.jpg', None, ''), # unknown item

            ('d.jpg', 'a/b/d.jpg', 'a/b'), # match with root hint
            ('b/d.jpg', 'a/b/d.jpg', 'a'), # match with root hint
        ] + list(zip(task_paths, task_paths, [None] * len(task_paths))): # exact matches
            with self.subTest(input=input_path):
                actual = task_data.match_frame(input_path, root)
                if actual is not None:
                    actual = task_data.frame_info[actual]['path']
                self.assertEqual(expected, actual)

    def test_dataset_root(self):
        for task_paths, dataset_paths, expected in [
            ([ 'a.jpg', 'b/c/a.jpg' ], [ 'a.jpg', 'b/c/a.jpg' ], ''),
            ([ 'b/a.jpg', 'b/c/a.jpg' ], [ 'a.jpg', 'c/a.jpg' ], 'b'), # 'images from share' case
            ([ 'b/c/a.jpg' ], [ 'a.jpg' ], 'b/c'), # 'images from share' case
            ([ 'a.jpg' ], [ 'z.jpg' ], None),
        ]:
            with self.subTest(expected=expected):
                images = self._generate_task_images(task_paths)
                task = self._generate_task(images)
                task_data = TaskData(AnnotationIR(),
                    Task.objects.get(pk=task["id"]))
                dataset = [
                    datumaro.components.extractor.DatasetItem(
                        id=osp.splitext(p)[0])
                    for p in dataset_paths]

                root = find_dataset_root(dataset, task_data)
                self.assertEqual(expected, root)

class TaskAnnotationsImportTest(_DbTestBase):
    def _generate_custom_annotations(self, annotations, task):
        self._put_api_v1_task_id_annotations(task["id"], annotations)
        return annotations

    def _generate_task_images(self, count, name="image", **image_params):
        images = {
            "client_files[%d]" % i: generate_image_file("%s_%d.jpg" % (name, i),
                **image_params)
            for i in range(count)
        }
        images["image_quality"] = 75
        return images

    def _generate_task(self, images, annotation_format, **overrides):
        labels = []
        if annotation_format in ["ICDAR Recognition 1.0",
                "ICDAR Localization 1.0"]:
            labels = [{
                "name": "icdar",
                "attributes": [{
                    "name": "text",
                    "mutable": False,
                    "input_type": "text",
                    "values": ["word1", "word2"]
                }]
            }]
        elif annotation_format == "ICDAR Segmentation 1.0":
            labels = [{
                "name": "icdar",
                "attributes": [
                    {
                        "name": "text",
                        "mutable": False,
                        "input_type": "text",
                        "values": ["word_1", "word_2", "word_3"]
                    },
                    {
                        "name": "index",
                        "mutable": False,
                        "input_type": "number",
                        "values": ["0", "1", "2"]
                    },
                    {
                        "name": "color",
                        "mutable": False,
                        "input_type": "text",
                        "values": ["100 110 240", "10 15 20", "120 128 64"]
                    },
                    {
                        "name": "center",
                        "mutable": False,
                        "input_type": "text",
                        "values": ["1 2", "2 4", "10 45"]
                    },
                ]
            }]
        elif annotation_format == "Market-1501 1.0":
            labels = [{
                "name": "market-1501",
                "attributes": [
                    {
                        "name": "query",
                        "mutable": False,
                        "input_type": "select",
                        "values": ["True", "False"]
                    },
                    {
                        "name": "camera_id",
                        "mutable": False,
                        "input_type": "number",
                        "values": ["0", "1", "2", "3"]
                    },
                    {
                        "name": "person_id",
                        "mutable": False,
                        "input_type": "number",
                        "values": ["1", "2", "3"]
                    },
                ]
            }]
        else:
            labels = [
                {
                    "name": "car",
                    "attributes": [
                        {
                            "name": "model",
                            "mutable": False,
                            "input_type": "select",
                            "default_value": "mazda",
                            "values": ["bmw", "mazda", "renault"]
                        },
                        {
                            "name": "parked",
                            "mutable": True,
                            "input_type": "checkbox",
                            "default_value": False
                        }
                    ]
                },
                {
                    "name": "background",
                    "attributes": [],
                },
                {"name": "person"}
            ]

        task = {
            "name": "my task #1",
            "overlap": 0,
            "segment_size": 100,
            "labels": labels
        }
        task.update(overrides)
        return self._create_task(task, images)

    def _generate_annotations(self, task, annotation_format):
        shapes = []
        tracks = []
        tags = []

        if annotation_format in ["ICDAR Recognition 1.0",
                "ICDAR Localization 1.0"]:
            shapes = [{
                "frame": 0,
                "label_id": task["labels"][0]["id"],
                "group": 0,
                "source": "manual",
                "attributes": [
                    {
                        "spec_id": task["labels"][0]["attributes"][0]["id"],
                        "value": task["labels"][0]["attributes"][0]["values"][0]
                    },
                ],
                "points": [1.0, 2.1, 10.6, 53.22],
                "type": "rectangle",
                "occluded": False,
            }]
        elif annotation_format == "Market-1501 1.0":
            tags = [{
                "frame": 1,
                "label_id": task["labels"][0]["id"],
                "group": 0,
                "source": "manual",
                "attributes": [
                    {
                        "spec_id": task["labels"][0]["attributes"][0]["id"],
                        "value": task["labels"][0]["attributes"][0]["values"][1]
                    },
                    {
                        "spec_id": task["labels"][0]["attributes"][1]["id"],
                        "value": task["labels"][0]["attributes"][1]["values"][2]
                    },
                    {
                        "spec_id": task["labels"][0]["attributes"][2]["id"],
                        "value": task["labels"][0]["attributes"][2]["values"][0]
                    }
                ],
            }]
        elif annotation_format == "ICDAR Segmentation 1.0":
            shapes = [{
                "frame": 0,
                "label_id": task["labels"][0]["id"],
                "group": 0,
                "source": "manual",
                "attributes": [
                    {
                        "spec_id": task["labels"][0]["attributes"][0]["id"],
                        "value": task["labels"][0]["attributes"][0]["values"][0]
                    },
                    {
                        "spec_id": task["labels"][0]["attributes"][1]["id"],
                        "value": task["labels"][0]["attributes"][1]["values"][0]
                    },
                    {
                        "spec_id": task["labels"][0]["attributes"][2]["id"],
                        "value": task["labels"][0]["attributes"][2]["values"][1]
                    },
                    {
                        "spec_id": task["labels"][0]["attributes"][3]["id"],
                        "value": task["labels"][0]["attributes"][3]["values"][2]
                    }
                ],
                "points": [1.0, 2.1, 10.6, 53.22],
                "type": "rectangle",
                "occluded": False,
            }]
        else:
            rectangle_shape_wo_attrs = {
                "frame": 1,
                "label_id": task["labels"][1]["id"],
                "group": 0,
                "source": "manual",
                "attributes": [],
                "points": [2.0, 2.1, 40, 10.7],
                "type": "rectangle",
                "occluded": False,
            }

            rectangle_shape_with_attrs = {
                "frame": 0,
                "label_id": task["labels"][0]["id"],
                "group": 0,
                "source": "manual",
                "attributes": [
                    {
                        "spec_id": task["labels"][0]["attributes"][0]["id"],
                        "value": task["labels"][0]["attributes"][0]["values"][0]
                    },
                    {
                        "spec_id": task["labels"][0]["attributes"][1]["id"],
                        "value": task["labels"][0]["attributes"][1]["default_value"]
                    }
                ],
                "points": [1.0, 2.1, 10.6, 13.22],
                "type": "rectangle",
                "occluded": False,
            }

            track_wo_attrs = {
                "frame": 0,
                "label_id": task["labels"][1]["id"],
                "group": 0,
                "source": "manual",
                "attributes": [],
                "shapes": [
                    {
                        "frame": 0,
                        "attributes": [],
<<<<<<< HEAD
                        "points": [1.0, 2.1, 10.6, 53.22, 30, 20.222],
=======
                        "points": [1.0, 2.1, 10.6, 53.22, 90, 90.222],
>>>>>>> cc801b21
                        "type": "polygon",
                        "occluded": False,
                        "outside": False
                    }
                ]
            }

            tag_wo_attrs = {
                "frame": 0,
                "label_id": task["labels"][0]["id"],
                "group": None,
                "attributes": []
            }

            tag_with_attrs = {
                "frame": 1,
                "label_id": task["labels"][0]["id"],
                "group": 3,
                "source": "manual",
                "attributes": [
                    {
                        "spec_id": task["labels"][0]["attributes"][0]["id"],
                        "value": task["labels"][0]["attributes"][0]["values"][1]
                    },
                    {
                        "spec_id": task["labels"][0]["attributes"][1]["id"],
                        "value": task["labels"][0]["attributes"][1]["default_value"]
                    }
                ],
            }

            if annotation_format == "VGGFace2 1.0":
                shapes = [rectangle_shape_wo_attrs]
            elif annotation_format == "CVAT 1.1":
                shapes = [rectangle_shape_wo_attrs,
                    rectangle_shape_with_attrs]
                tags = [tag_with_attrs, tag_wo_attrs]
            elif annotation_format == "MOTS PNG 1.0":
                tracks = [track_wo_attrs]
            else:
                shapes = [rectangle_shape_wo_attrs, \
                    rectangle_shape_with_attrs]
                tags = [tag_wo_attrs]
                tracks = [track_wo_attrs]

        annotations = {
            "version": 0,
            "tags": tags,
            "shapes": shapes,
            "tracks": tracks
        }

        return self._generate_custom_annotations(annotations, task)

    def _test_can_import_annotations(self, task, import_format):
        with tempfile.TemporaryDirectory() as temp_dir:
            file_path = osp.join(temp_dir, import_format)

            export_format = import_format
            if import_format == "CVAT 1.1":
                export_format = "CVAT for images 1.1"

            dm.task.export_task(task["id"], file_path, export_format)
            expected_ann = TaskAnnotation(task["id"])
            expected_ann.init_from_db()

            dm.task.import_task_annotations(task["id"],
                file_path, import_format)
            actual_ann = TaskAnnotation(task["id"])
            actual_ann.init_from_db()

            self.assertEqual(len(expected_ann.data), len(actual_ann.data))

    def test_can_import_annotations_for_image_with_dots_in_filename(self):
        for f in dm.views.get_import_formats():
            format_name = f.DISPLAY_NAME

            images = self._generate_task_images(3, "img0.0.0")
            task = self._generate_task(images, format_name)
            self._generate_annotations(task, format_name)

            with self.subTest(format=format_name):
                if not f.ENABLED:
                    self.skipTest("Format is disabled")

                self._test_can_import_annotations(task, format_name)

    def test_can_import_mots_annotations_with_splited_masks(self):
        #https://github.com/openvinotoolkit/cvat/issues/3360

        format_name = 'MOTS PNG 1.0'
        source_dataset = Dataset.from_iterable([
            DatasetItem(id='image_0',
                annotations=[
                    Mask(np.array([[1, 1, 1, 0, 1, 1, 1]] * 5),
                    label=0, attributes={'track_id': 0})
                ]
            )
        ], categories=['label_0'])

        with tempfile.TemporaryDirectory() as temp_dir:
            dataset_dir = osp.join(temp_dir, 'dataset')
            source_dataset.export(dataset_dir, 'mots_png')
            dataset_path = osp.join(temp_dir, 'annotations.zip')
            make_zip_archive(dataset_dir, dataset_path)

            images = self._generate_task_images(1, size=(5, 7))
            task = {
                'name': 'test',
                "overlap": 0,
                "segment_size": 100,
                "labels": [{'name': 'label_0'}]
            }
            task.update()
            task = self._create_task(task, images)

            dm.task.import_task_annotations(task['id'], dataset_path, format_name)
            self._test_can_import_annotations(task, format_name)
<|MERGE_RESOLUTION|>--- conflicted
+++ resolved
@@ -296,13 +296,10 @@
             'ICDAR Segmentation 1.0',
             'Kitti Raw Format 1.0',
             'Sly Point Cloud Format 1.0',
-<<<<<<< HEAD
-            'KITTI 1.0'
-=======
+            'KITTI 1.0',
             'LFW 1.0',
             'Cityscapes 1.0',
             'Open Images V6 1.0'
->>>>>>> cc801b21
         })
 
     def test_import_formats_query(self):
@@ -329,13 +326,10 @@
             'ICDAR Segmentation 1.0',
             'Kitti Raw Format 1.0',
             'Sly Point Cloud Format 1.0',
-<<<<<<< HEAD
             'KITTI 1.0',
-=======
             'LFW 1.0',
             'Cityscapes 1.0',
             'Open Images V6 1.0',
->>>>>>> cc801b21
             'Datumaro 1.0',
             'Datumaro 3D 1.0',
         })
@@ -384,12 +378,9 @@
             ('ICDAR Recognition 1.0', 'icdar_word_recognition'),
             ('ICDAR Localization 1.0', 'icdar_text_localization'),
             ('ICDAR Segmentation 1.0', 'icdar_text_segmentation'),
-<<<<<<< HEAD
             # ('KITTI 1.0', 'kitti') format does not support empty annotations
-=======
             ('LFW 1.0', 'lfw'),
             # ('Cityscapes 1.0', 'cityscapes'), does not support, empty annotations
->>>>>>> cc801b21
         ]:
             with self.subTest(format=format_name):
                 if not dm.formats.registry.EXPORT_FORMATS[format_name].ENABLED:
@@ -839,11 +830,7 @@
                     {
                         "frame": 0,
                         "attributes": [],
-<<<<<<< HEAD
                         "points": [1.0, 2.1, 10.6, 53.22, 30, 20.222],
-=======
-                        "points": [1.0, 2.1, 10.6, 53.22, 90, 90.222],
->>>>>>> cc801b21
                         "type": "polygon",
                         "occluded": False,
                         "outside": False
