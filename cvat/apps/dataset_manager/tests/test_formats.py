--- conflicted
+++ resolved
@@ -296,12 +296,9 @@
             'ICDAR Segmentation 1.0',
             'Kitti Raw Format 1.0',
             'Sly Point Cloud Format 1.0',
-<<<<<<< HEAD
             'LFW 1.0',
-=======
             'Cityscapes 1.0',
             'Open Images V6 1.0'
->>>>>>> 4bdaf3c0
         })
 
     def test_import_formats_query(self):
@@ -328,12 +325,9 @@
             'ICDAR Segmentation 1.0',
             'Kitti Raw Format 1.0',
             'Sly Point Cloud Format 1.0',
-<<<<<<< HEAD
             'LFW 1.0',
-=======
             'Cityscapes 1.0',
             'Open Images V6 1.0',
->>>>>>> 4bdaf3c0
             'Datumaro 1.0',
             'Datumaro 3D 1.0',
         })
@@ -382,11 +376,8 @@
             ('ICDAR Recognition 1.0', 'icdar_word_recognition'),
             ('ICDAR Localization 1.0', 'icdar_text_localization'),
             ('ICDAR Segmentation 1.0', 'icdar_text_segmentation'),
-<<<<<<< HEAD
-            ('LFW 1.0', 'lfw')
-=======
+            ('LFW 1.0', 'lfw'),
             # ('Cityscapes 1.0', 'cityscapes'), does not support, empty annotations
->>>>>>> 4bdaf3c0
         ]:
             with self.subTest(format=format_name):
                 if not dm.formats.registry.EXPORT_FORMATS[format_name].ENABLED:
