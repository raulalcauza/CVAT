
# Copyright (C) 2020 Intel Corporation
#
# SPDX-License-Identifier: MIT

import numpy as np
import os.path as osp
import tempfile
import zipfile
from io import BytesIO

import datumaro
from datumaro.components.dataset import Dataset, DatasetItem
from datumaro.components.annotation import Mask
from django.contrib.auth.models import Group, User
from PIL import Image

from rest_framework import status
from rest_framework.test import APIClient, APITestCase

import cvat.apps.dataset_manager as dm
from cvat.apps.dataset_manager.annotation import AnnotationIR
from cvat.apps.dataset_manager.bindings import (CvatTaskDataExtractor,
                                                TaskData, find_dataset_root)
from cvat.apps.dataset_manager.task import TaskAnnotation
from cvat.apps.dataset_manager.util import make_zip_archive
from cvat.apps.engine.models import Task


def generate_image_file(filename, size=(100, 50)):
    f = BytesIO()
    image = Image.new('RGB', size=size)
    image.save(f, 'jpeg')
    f.name = filename
    f.seek(0)
    return f

class ForceLogin:
    def __init__(self, user, client):
        self.user = user
        self.client = client

    def __enter__(self):
        if self.user:
            self.client.force_login(self.user,
                backend='django.contrib.auth.backends.ModelBackend')

        return self

    def __exit__(self, exception_type, exception_value, traceback):
        if self.user:
            self.client.logout()

class _DbTestBase(APITestCase):
    def setUp(self):
        self.client = APIClient()

    @classmethod
    def setUpTestData(cls):
        cls.create_db_users()

    @classmethod
    def create_db_users(cls):
        group, _ = Group.objects.get_or_create(name="adm")

        admin = User.objects.create_superuser(
            username="test", password="test", email="")
        admin.groups.add(group)

        cls.user = admin

    def _put_api_v1_task_id_annotations(self, tid, data):
        with ForceLogin(self.user, self.client):
            response = self.client.put("/api/v1/tasks/%s/annotations" % tid,
                data=data, format="json")

        return response

    def _put_api_v1_job_id_annotations(self, jid, data):
        with ForceLogin(self.user, self.client):
            response = self.client.put("/api/v1/jobs/%s/annotations" % jid,
                data=data, format="json")

        return response

    def _create_task(self, data, image_data):
        with ForceLogin(self.user, self.client):
            response = self.client.post('/api/v1/tasks', data=data, format="json")
            assert response.status_code == status.HTTP_201_CREATED, response.status_code
            tid = response.data["id"]

            response = self.client.post("/api/v1/tasks/%s/data" % tid,
                data=image_data)
            assert response.status_code == status.HTTP_202_ACCEPTED, response.status_code

            response = self.client.get("/api/v1/tasks/%s" % tid)
            task = response.data

        return task

class TaskExportTest(_DbTestBase):
    def _generate_custom_annotations(self, annotations, task):
        self._put_api_v1_task_id_annotations(task["id"], annotations)
        return annotations

    def _generate_annotations(self, task):
        annotations = {
            "version": 0,
            "tags": [
                {
                    "frame": 0,
                    "label_id": task["labels"][0]["id"],
                    "group": None,
                    "attributes": []
                }
            ],
            "shapes": [
                {
                    "frame": 0,
                    "label_id": task["labels"][0]["id"],
                    "group": None,
                    "source": "manual",
                    "attributes": [
                        {
                            "spec_id": task["labels"][0]["attributes"][0]["id"],
                            "value": task["labels"][0]["attributes"][0]["values"][0]
                        },
                        {
                            "spec_id": task["labels"][0]["attributes"][1]["id"],
                            "value": task["labels"][0]["attributes"][0]["default_value"]
                        }
                    ],
                    "points": [1.0, 2.1, 100, 300.222],
                    "type": "rectangle",
                    "occluded": False
                },
                {
                    "frame": 1,
                    "label_id": task["labels"][1]["id"],
                    "group": None,
                    "source": "manual",
                    "attributes": [],
                    "points": [2.0, 2.1, 100, 300.222, 400, 500, 1, 3],
                    "type": "polygon",
                    "occluded": False
                },
                {
                    "frame": 1,
                    "label_id": task["labels"][0]["id"],
                    "group": 1,
                    "source": "manual",
                    "attributes": [],
                    "points": [100, 300.222, 400, 500, 1, 3],
                    "type": "points",
                    "occluded": False
                },
                {
                    "frame": 1,
                    "label_id": task["labels"][0]["id"],
                    "group": 1,
                    "source": "manual",
                    "attributes": [],
                    "points": [2.0, 2.1, 400, 500, 1, 3],
                    "type": "polyline",
                    "occluded": False
                },
            ],
            "tracks": [
                {
                    "frame": 0,
                    "label_id": task["labels"][0]["id"],
                    "group": None,
                    "source": "manual",
                    "attributes": [
                        {
                            "spec_id": task["labels"][0]["attributes"][0]["id"],
                            "value": task["labels"][0]["attributes"][0]["values"][0]
                        },
                    ],
                    "shapes": [
                        {
                            "frame": 0,
                            "points": [1.0, 2.1, 100, 300.222],
                            "type": "rectangle",
                            "occluded": False,
                            "outside": False,
                            "attributes": [
                                {
                                    "spec_id": task["labels"][0]["attributes"][1]["id"],
                                    "value": task["labels"][0]["attributes"][1]["default_value"]
                                }
                            ]
                        },
                        {
                            "frame": 1,
                            "attributes": [],
                            "points": [2.0, 2.1, 100, 300.222],
                            "type": "rectangle",
                            "occluded": True,
                            "outside": True
                        },
                    ]
                },
                {
                    "frame": 1,
                    "label_id": task["labels"][1]["id"],
                    "group": None,
                    "source": "manual",
                    "attributes": [],
                    "shapes": [
                        {
                            "frame": 1,
                            "attributes": [],
                            "points": [1.0, 2.1, 100, 300.222],
                            "type": "rectangle",
                            "occluded": False,
                            "outside": False
                        }
                    ]
                },
            ]
        }
        return self._generate_custom_annotations(annotations, task)

    def _generate_task_images(self, count): # pylint: disable=no-self-use
        images = {
            "client_files[%d]" % i: generate_image_file("image_%d.jpg" % i)
            for i in range(count)
        }
        images["image_quality"] = 75
        return images

    def _generate_task(self, images, **overrides):
        task = {
            "name": "my task #1",
            "overlap": 0,
            "segment_size": 100,
            "labels": [
                {
                    "name": "car",
                    "attributes": [
                        {
                            "name": "model",
                            "mutable": False,
                            "input_type": "select",
                            "default_value": "mazda",
                            "values": ["bmw", "mazda", "renault"]
                        },
                        {
                            "name": "parked",
                            "mutable": True,
                            "input_type": "checkbox",
                            "default_value": False
                        },
                    ]
                },
                {"name": "person"},
            ]
        }
        task.update(overrides)
        return self._create_task(task, images)

    @staticmethod
    def _test_export(check, task, format_name, **export_args):
        with tempfile.TemporaryDirectory() as temp_dir:
            file_path = osp.join(temp_dir, format_name)
            dm.task.export_task(task["id"], file_path,
                format_name, **export_args)

            check(file_path)

    def test_export_formats_query(self):
        formats = dm.views.get_export_formats()

        self.assertEqual({f.DISPLAY_NAME for f in formats},
        {
            'COCO 1.0',
            'CVAT for images 1.1',
            'CVAT for video 1.1',
            'Datumaro 1.0',
            'Datumaro 3D 1.0',
            'LabelMe 3.0',
            'MOT 1.1',
            'MOTS PNG 1.0',
            'PASCAL VOC 1.1',
            'Segmentation mask 1.1',
            'TFRecord 1.0',
            'YOLO 1.1',
            'ImageNet 1.0',
            'CamVid 1.0',
            'WiderFace 1.0',
            'VGGFace2 1.0',
            'Market-1501 1.0',
            'ICDAR Recognition 1.0',
            'ICDAR Localization 1.0',
            'ICDAR Segmentation 1.0',
            'Kitti Raw Format 1.0',
            'Sly Point Cloud Format 1.0',
            'KITTI 1.0'
        })

    def test_import_formats_query(self):
        formats = dm.views.get_import_formats()

        self.assertEqual({f.DISPLAY_NAME for f in formats},
        {
            'COCO 1.0',
            'CVAT 1.1',
            'LabelMe 3.0',
            'MOT 1.1',
            'MOTS PNG 1.0',
            'PASCAL VOC 1.1',
            'Segmentation mask 1.1',
            'TFRecord 1.0',
            'YOLO 1.1',
            'ImageNet 1.0',
            'CamVid 1.0',
            'WiderFace 1.0',
            'VGGFace2 1.0',
            'Market-1501 1.0',
            'ICDAR Recognition 1.0',
            'ICDAR Localization 1.0',
            'ICDAR Segmentation 1.0',
            'Kitti Raw Format 1.0',
            'Sly Point Cloud Format 1.0',
<<<<<<< HEAD
            'KITTI 1.0'
=======
            'Datumaro 1.0',
            'Datumaro 3D 1.0'
>>>>>>> 7bf41541
        })

    def test_exports(self):
        def check(file_path):
            with open(file_path, 'rb') as f:
                self.assertTrue(len(f.read()) != 0)

        for f in dm.views.get_export_formats():
            if not f.ENABLED:
                self.skipTest("Format is disabled")

            format_name = f.DISPLAY_NAME
            if format_name == "VGGFace2 1.0":
                self.skipTest("Format is disabled")

            for save_images in { True, False }:
                images = self._generate_task_images(3)
                task = self._generate_task(images)
                self._generate_annotations(task)
                with self.subTest(format=format_name, save_images=save_images):
                    self._test_export(check, task,
                        format_name, save_images=save_images)

    def test_empty_images_are_exported(self):
        dm_env = dm.formats.registry.dm_env

        for format_name, importer_name in [
            ('COCO 1.0', 'coco'),
            ('CVAT for images 1.1', 'cvat'),
            # ('CVAT for video 1.1', 'cvat'), # does not support
            ('Datumaro 1.0', 'datumaro'),
            ('LabelMe 3.0', 'label_me'),
            # ('MOT 1.1', 'mot_seq'), # does not support
            # ('MOTS PNG 1.0', 'mots_png'), # does not support
            ('PASCAL VOC 1.1', 'voc'),
            ('Segmentation mask 1.1', 'voc'),
            ('TFRecord 1.0', 'tf_detection_api'),
            ('YOLO 1.1', 'yolo'),
            ('ImageNet 1.0', 'imagenet_txt'),
            ('CamVid 1.0', 'camvid'),
            ('WiderFace 1.0', 'wider_face'),
            ('VGGFace2 1.0', 'vgg_face2'),
            ('Market-1501 1.0', 'market1501'),
            ('ICDAR Recognition 1.0', 'icdar_word_recognition'),
            ('ICDAR Localization 1.0', 'icdar_text_localization'),
            ('ICDAR Segmentation 1.0', 'icdar_text_segmentation'),
            # ('KITTI 1.0', 'kitti') format does not support empty annotations
        ]:
            with self.subTest(format=format_name):
                if not dm.formats.registry.EXPORT_FORMATS[format_name].ENABLED:
                    self.skipTest("Format is disabled")

                images = self._generate_task_images(3)
                task = self._generate_task(images)

                def check(file_path):
                    def load_dataset(src):
                        if importer_name == 'datumaro_project':
                            project = datumaro.components.project. \
                                Project.load(src)

                            # NOTE: can't import cvat.utils.cli
                            # for whatever reason, so remove the dependency
                            #
                            project.config.remove('sources')

                            return project.make_dataset()
                        return datumaro.components.dataset. \
                            Dataset.import_from(src, importer_name, env=dm_env)

                    if zipfile.is_zipfile(file_path):
                        with tempfile.TemporaryDirectory() as tmp_dir:
                            zipfile.ZipFile(file_path).extractall(tmp_dir)
                            dataset = load_dataset(tmp_dir)
                            self.assertEqual(len(dataset), task["size"])
                    else:
                        dataset = load_dataset(file_path)
                        self.assertEqual(len(dataset), task["size"])

                self._test_export(check, task, format_name, save_images=False)

    def test_can_skip_outside(self):
        images = self._generate_task_images(3)
        task = self._generate_task(images)
        self._generate_annotations(task)
        task_ann = TaskAnnotation(task["id"])
        task_ann.init_from_db()
        task_data = TaskData(task_ann.ir_data, Task.objects.get(pk=task["id"]))

        extractor = CvatTaskDataExtractor(task_data)
        dm_dataset = datumaro.components.project.Dataset.from_extractors(extractor)
        self.assertEqual(4, len(dm_dataset.get("image_1").annotations))

    def test_no_outside_shapes_in_per_frame_export(self):
        images = self._generate_task_images(3)
        task = self._generate_task(images)
        self._generate_annotations(task)
        task_ann = TaskAnnotation(task["id"])
        task_ann.init_from_db()
        task_data = TaskData(task_ann.ir_data, Task.objects.get(pk=task["id"]))

        outside_count = 0
        for f in task_data.group_by_frame(include_empty=True):
            for ann in f.labeled_shapes:
                if getattr(ann, 'outside', None):
                    outside_count += 1
        self.assertEqual(0, outside_count)

    def test_cant_make_rel_frame_id_from_unknown(self):
        images = self._generate_task_images(3)
        images['frame_filter'] = 'step=2'
        task = self._generate_task(images)
        task_data = TaskData(AnnotationIR(), Task.objects.get(pk=task['id']))

        with self.assertRaisesRegex(ValueError, r'Unknown'):
            task_data.rel_frame_id(1) # the task has only 0 and 2 frames

    def test_can_make_rel_frame_id_from_known(self):
        images = self._generate_task_images(6)
        images['frame_filter'] = 'step=2'
        images['start_frame'] = 1
        task = self._generate_task(images)
        task_data = TaskData(AnnotationIR(), Task.objects.get(pk=task['id']))

        self.assertEqual(2, task_data.rel_frame_id(5))

    def test_cant_make_abs_frame_id_from_unknown(self):
        images = self._generate_task_images(3)
        images['frame_filter'] = 'step=2'
        task = self._generate_task(images)
        task_data = TaskData(AnnotationIR(), Task.objects.get(pk=task['id']))

        with self.assertRaisesRegex(ValueError, r'Unknown'):
            task_data.abs_frame_id(2) # the task has only 0 and 1 indices

    def test_can_make_abs_frame_id_from_known(self):
        images = self._generate_task_images(6)
        images['frame_filter'] = 'step=2'
        images['start_frame'] = 1
        task = self._generate_task(images)
        task_data = TaskData(AnnotationIR(), Task.objects.get(pk=task['id']))

        self.assertEqual(5, task_data.abs_frame_id(2))

    def test_frames_outside_are_not_generated(self):
        # https://github.com/openvinotoolkit/cvat/issues/2827
        images = self._generate_task_images(10)
        images['start_frame'] = 0
        task = self._generate_task(images, overlap=3, segment_size=6)
        annotations = {
            "version": 0,
            "tags": [],
            "shapes": [],
            "tracks": [
                {
                    "frame": 6,
                    "label_id": task["labels"][0]["id"],
                    "group": None,
                    "source": "manual",
                    "attributes": [],
                    "shapes": [
                        {
                            "frame": 6,
                            "points": [1.0, 2.1, 100, 300.222],
                            "type": "rectangle",
                            "occluded": False,
                            "outside": False,
                            "attributes": [],
                        },
                    ]
                },
            ]
        }
        self._put_api_v1_job_id_annotations(
            task["segments"][2]["jobs"][0]["id"], annotations)

        task_ann = TaskAnnotation(task["id"])
        task_ann.init_from_db()
        task_data = TaskData(task_ann.ir_data, Task.objects.get(pk=task['id']))

        i = -1
        for i, frame in enumerate(task_data.group_by_frame()):
            self.assertTrue(frame.frame in range(6, 10))
        self.assertEqual(i + 1, 4)

class FrameMatchingTest(_DbTestBase):
    def _generate_task_images(self, paths): # pylint: disable=no-self-use
        f = BytesIO()
        with zipfile.ZipFile(f, 'w') as archive:
            for path in paths:
                archive.writestr(path, generate_image_file(path).getvalue())
        f.name = 'images.zip'
        f.seek(0)

        return {
            'client_files[0]': f,
            'image_quality': 75,
        }

    def _generate_task(self, images):
        task = {
            "name": "my task #1",
            "overlap": 0,
            "segment_size": 100,
            "labels": [
                {
                    "name": "car",
                    "attributes": [
                        {
                            "name": "model",
                            "mutable": False,
                            "input_type": "select",
                            "default_value": "mazda",
                            "values": ["bmw", "mazda", "renault"]
                        },
                        {
                            "name": "parked",
                            "mutable": True,
                            "input_type": "checkbox",
                            "default_value": False
                        },
                    ]
                },
                {"name": "person"},
            ]
        }
        return self._create_task(task, images)

    def test_frame_matching(self):
        task_paths = [
            'a.jpg',
            'a/a.jpg',
            'a/b.jpg',
            'b/a.jpg',
            'b/c.jpg',
            'a/b/c.jpg',
            'a/b/d.jpg',
        ]

        images = self._generate_task_images(task_paths)
        task = self._generate_task(images)
        task_data = TaskData(AnnotationIR(), Task.objects.get(pk=task["id"]))

        for input_path, expected, root in [
            ('z.jpg', None, ''), # unknown item
            ('z/a.jpg', None, ''), # unknown item

            ('d.jpg', 'a/b/d.jpg', 'a/b'), # match with root hint
            ('b/d.jpg', 'a/b/d.jpg', 'a'), # match with root hint
        ] + list(zip(task_paths, task_paths, [None] * len(task_paths))): # exact matches
            with self.subTest(input=input_path):
                actual = task_data.match_frame(input_path, root)
                if actual is not None:
                    actual = task_data.frame_info[actual]['path']
                self.assertEqual(expected, actual)

    def test_dataset_root(self):
        for task_paths, dataset_paths, expected in [
            ([ 'a.jpg', 'b/c/a.jpg' ], [ 'a.jpg', 'b/c/a.jpg' ], ''),
            ([ 'b/a.jpg', 'b/c/a.jpg' ], [ 'a.jpg', 'c/a.jpg' ], 'b'), # 'images from share' case
            ([ 'b/c/a.jpg' ], [ 'a.jpg' ], 'b/c'), # 'images from share' case
            ([ 'a.jpg' ], [ 'z.jpg' ], None),
        ]:
            with self.subTest(expected=expected):
                images = self._generate_task_images(task_paths)
                task = self._generate_task(images)
                task_data = TaskData(AnnotationIR(),
                    Task.objects.get(pk=task["id"]))
                dataset = [
                    datumaro.components.extractor.DatasetItem(
                        id=osp.splitext(p)[0])
                    for p in dataset_paths]

                root = find_dataset_root(dataset, task_data)
                self.assertEqual(expected, root)

class TaskAnnotationsImportTest(_DbTestBase):
    def _generate_custom_annotations(self, annotations, task):
        self._put_api_v1_task_id_annotations(task["id"], annotations)
        return annotations

    def _generate_task_images(self, count, name="image", **image_params):
        images = {
            "client_files[%d]" % i: generate_image_file("%s_%d.jpg" % (name, i),
                **image_params)
            for i in range(count)
        }
        images["image_quality"] = 75
        return images

    def _generate_task(self, images, annotation_format, **overrides):
        labels = []
        if annotation_format in ["ICDAR Recognition 1.0",
                "ICDAR Localization 1.0"]:
            labels = [{
                "name": "icdar",
                "attributes": [{
                    "name": "text",
                    "mutable": False,
                    "input_type": "text",
                    "values": ["word1", "word2"]
                }]
            }]
        elif annotation_format == "ICDAR Segmentation 1.0":
            labels = [{
                "name": "icdar",
                "attributes": [
                    {
                        "name": "text",
                        "mutable": False,
                        "input_type": "text",
                        "values": ["word_1", "word_2", "word_3"]
                    },
                    {
                        "name": "index",
                        "mutable": False,
                        "input_type": "number",
                        "values": ["0", "1", "2"]
                    },
                    {
                        "name": "color",
                        "mutable": False,
                        "input_type": "text",
                        "values": ["100 110 240", "10 15 20", "120 128 64"]
                    },
                    {
                        "name": "center",
                        "mutable": False,
                        "input_type": "text",
                        "values": ["1 2", "2 4", "10 45"]
                    },
                ]
            }]
        elif annotation_format == "Market-1501 1.0":
            labels = [{
                "name": "market-1501",
                "attributes": [
                    {
                        "name": "query",
                        "mutable": False,
                        "input_type": "select",
                        "values": ["True", "False"]
                    },
                    {
                        "name": "camera_id",
                        "mutable": False,
                        "input_type": "number",
                        "values": ["0", "1", "2", "3"]
                    },
                    {
                        "name": "person_id",
                        "mutable": False,
                        "input_type": "number",
                        "values": ["1", "2", "3"]
                    },
                ]
            }]
        else:
            labels = [
                {
                    "name": "car",
                    "attributes": [
                        {
                            "name": "model",
                            "mutable": False,
                            "input_type": "select",
                            "default_value": "mazda",
                            "values": ["bmw", "mazda", "renault"]
                        },
                        {
                            "name": "parked",
                            "mutable": True,
                            "input_type": "checkbox",
                            "default_value": False
                        }
                    ]
                },
                {"name": "person"}
            ]

        task = {
            "name": "my task #1",
            "overlap": 0,
            "segment_size": 100,
            "labels": labels
        }
        task.update(overrides)
        return self._create_task(task, images)

    def _generate_annotations(self, task, annotation_format):
        shapes = []
        tracks = []
        tags = []

        if annotation_format in ["ICDAR Recognition 1.0",
                "ICDAR Localization 1.0"]:
            shapes = [{
                "frame": 0,
                "label_id": task["labels"][0]["id"],
                "group": 0,
                "source": "manual",
                "attributes": [
                    {
                        "spec_id": task["labels"][0]["attributes"][0]["id"],
                        "value": task["labels"][0]["attributes"][0]["values"][0]
                    },
                ],
                "points": [1.0, 2.1, 10.6, 53.22],
                "type": "rectangle",
                "occluded": False,
            }]
        elif annotation_format == "Market-1501 1.0":
            tags = [{
                "frame": 1,
                "label_id": task["labels"][0]["id"],
                "group": 0,
                "source": "manual",
                "attributes": [
                    {
                        "spec_id": task["labels"][0]["attributes"][0]["id"],
                        "value": task["labels"][0]["attributes"][0]["values"][1]
                    },
                    {
                        "spec_id": task["labels"][0]["attributes"][1]["id"],
                        "value": task["labels"][0]["attributes"][1]["values"][2]
                    },
                    {
                        "spec_id": task["labels"][0]["attributes"][2]["id"],
                        "value": task["labels"][0]["attributes"][2]["values"][0]
                    }
                ],
            }]
        elif annotation_format == "ICDAR Segmentation 1.0":
            shapes = [{
                "frame": 0,
                "label_id": task["labels"][0]["id"],
                "group": 0,
                "source": "manual",
                "attributes": [
                    {
                        "spec_id": task["labels"][0]["attributes"][0]["id"],
                        "value": task["labels"][0]["attributes"][0]["values"][0]
                    },
                    {
                        "spec_id": task["labels"][0]["attributes"][1]["id"],
                        "value": task["labels"][0]["attributes"][1]["values"][0]
                    },
                    {
                        "spec_id": task["labels"][0]["attributes"][2]["id"],
                        "value": task["labels"][0]["attributes"][2]["values"][1]
                    },
                    {
                        "spec_id": task["labels"][0]["attributes"][3]["id"],
                        "value": task["labels"][0]["attributes"][3]["values"][2]
                    }
                ],
                "points": [1.0, 2.1, 10.6, 53.22],
                "type": "rectangle",
                "occluded": False,
            }]
        elif annotation_format == "VGGFace2 1.0":
            shapes = [{
                "frame": 1,
                "label_id": task["labels"][1]["id"],
                "group": None,
                "source": "manual",
                "attributes": [],
                "points": [2.0, 2.1, 40, 50.7],
                "type": "rectangle",
                "occluded": False
            }]
        else:
            rectangle_shape_wo_attrs = {
                "frame": 1,
                "label_id": task["labels"][1]["id"],
                "group": 0,
                "source": "manual",
                "attributes": [],
                "points": [2.0, 2.1, 40, 50.7],
                "type": "rectangle",
                "occluded": False,
            }

            rectangle_shape_with_attrs = {
                "frame": 0,
                "label_id": task["labels"][0]["id"],
                "group": 0,
                "source": "manual",
                "attributes": [
                    {
                        "spec_id": task["labels"][0]["attributes"][0]["id"],
                        "value": task["labels"][0]["attributes"][0]["values"][0]
                    },
                    {
                        "spec_id": task["labels"][0]["attributes"][1]["id"],
                        "value": task["labels"][0]["attributes"][1]["default_value"]
                    }
                ],
                "points": [1.0, 2.1, 10.6, 53.22],
                "type": "rectangle",
                "occluded": False,
            }

            track_wo_attrs = {
                "frame": 0,
                "label_id": task["labels"][1]["id"],
                "group": 0,
                "source": "manual",
                "attributes": [],
                "shapes": [
                    {
                        "frame": 0,
                        "attributes": [],
                        "points": [1.0, 2.1, 10.6, 53.22, 100, 300.222],
                        "type": "polygon",
                        "occluded": False,
                        "outside": False
                    }
                ]
            }

            tag_wo_attrs = {
                "frame": 0,
                "label_id": task["labels"][0]["id"],
                "group": None,
                "attributes": []
            }

            tag_with_attrs = {
                "frame": 1,
                "label_id": task["labels"][0]["id"],
                "group": 3,
                "source": "manual",
                "attributes": [
                    {
                        "spec_id": task["labels"][0]["attributes"][0]["id"],
                        "value": task["labels"][0]["attributes"][0]["values"][1]
                    },
                    {
                        "spec_id": task["labels"][0]["attributes"][1]["id"],
                        "value": task["labels"][0]["attributes"][1]["default_value"]
                    }
                ],
            }

            if annotation_format == "VGGFace2 1.0":
                shapes = rectangle_shape_wo_attrs
            elif annotation_format == "CVAT 1.1":
                shapes = [rectangle_shape_wo_attrs,
                    rectangle_shape_with_attrs]
                tags = [tag_with_attrs, tag_wo_attrs]
            elif annotation_format == "MOTS PNG 1.0":
                tracks = [track_wo_attrs]
            else:
                shapes = [rectangle_shape_wo_attrs,
                    rectangle_shape_with_attrs]
                tags = tag_wo_attrs
                tracks = track_wo_attrs

        annotations = {
            "version": 0,
            "tags": tags,
            "shapes": shapes,
            "tracks": tracks
        }

        return self._generate_custom_annotations(annotations, task)

    def _test_can_import_annotations(self, task, import_format):
        with tempfile.TemporaryDirectory() as temp_dir:
            file_path = osp.join(temp_dir, import_format)

            export_format = import_format
            if import_format == "CVAT 1.1":
                export_format = "CVAT for images 1.1"

            dm.task.export_task(task["id"], file_path, export_format)
            expected_ann = TaskAnnotation(task["id"])
            expected_ann.init_from_db()

            dm.task.import_task_annotations(task["id"],
                file_path, import_format)
            actual_ann = TaskAnnotation(task["id"])
            actual_ann.init_from_db()

            self.assertEqual(len(expected_ann.data), len(actual_ann.data))

    def test_can_import_annotations_for_image_with_dots_in_filename(self):
        for f in dm.views.get_import_formats():
            format_name = f.DISPLAY_NAME

            images = self._generate_task_images(3, "img0.0.0")
            task = self._generate_task(images, format_name)
            self._generate_annotations(task, format_name)

            with self.subTest(format=format_name):
                if not f.ENABLED:
                    self.skipTest("Format is disabled")

                self._test_can_import_annotations(task, format_name)

    def test_can_import_mots_annotations_with_splited_masks(self):
        #https://github.com/openvinotoolkit/cvat/issues/3360

        format_name = 'MOTS PNG 1.0'
        source_dataset = Dataset.from_iterable([
            DatasetItem(id='image_0',
                annotations=[
                    Mask(np.array([[1, 1, 1, 0, 1, 1, 1]] * 5),
                    label=0, attributes={'track_id': 0})
                ]
            )
        ], categories=['label_0'])

        with tempfile.TemporaryDirectory() as temp_dir:
            dataset_dir = osp.join(temp_dir, 'dataset')
            source_dataset.export(dataset_dir, 'mots_png')
            dataset_path = osp.join(temp_dir, 'annotations.zip')
            make_zip_archive(dataset_dir, dataset_path)

            images = self._generate_task_images(1, size=(5, 7))
            task = {
                'name': 'test',
                "overlap": 0,
                "segment_size": 100,
                "labels": [{'name': 'label_0'}]
            }
            task.update()
            task = self._create_task(task, images)

            dm.task.import_task_annotations(task['id'], dataset_path, format_name)
            self._test_can_import_annotations(task, format_name)
<|MERGE_RESOLUTION|>--- conflicted
+++ resolved
@@ -323,12 +323,9 @@
             'ICDAR Segmentation 1.0',
             'Kitti Raw Format 1.0',
             'Sly Point Cloud Format 1.0',
-<<<<<<< HEAD
-            'KITTI 1.0'
-=======
+            'KITTI 1.0',
             'Datumaro 1.0',
             'Datumaro 3D 1.0'
->>>>>>> 7bf41541
         })
 
     def test_exports(self):
@@ -807,7 +804,7 @@
                 "group": 0,
                 "source": "manual",
                 "attributes": [],
-                "points": [2.0, 2.1, 40, 50.7],
+                "points": [2.0, 2.1, 40, 10.7],
                 "type": "rectangle",
                 "occluded": False,
             }
@@ -827,7 +824,7 @@
                         "value": task["labels"][0]["attributes"][1]["default_value"]
                     }
                 ],
-                "points": [1.0, 2.1, 10.6, 53.22],
+                "points": [1.0, 2.1, 10.6, 13.22],
                 "type": "rectangle",
                 "occluded": False,
             }
@@ -842,7 +839,7 @@
                     {
                         "frame": 0,
                         "attributes": [],
-                        "points": [1.0, 2.1, 10.6, 53.22, 100, 300.222],
+                        "points": [1.0, 2.1, 10.6, 53.22, 30, 20.222],
                         "type": "polygon",
                         "occluded": False,
                         "outside": False
@@ -894,6 +891,7 @@
             "shapes": shapes,
             "tracks": tracks
         }
+        print(f'{annotation_format}: {shapes}')
 
         return self._generate_custom_annotations(annotations, task)
 
@@ -919,10 +917,13 @@
     def test_can_import_annotations_for_image_with_dots_in_filename(self):
         for f in dm.views.get_import_formats():
             format_name = f.DISPLAY_NAME
+            if format_name != 'KITTI 1.0':
+                continue
 
             images = self._generate_task_images(3, "img0.0.0")
             task = self._generate_task(images, format_name)
-            self._generate_annotations(task, format_name)
+            print('Anns %s' % self._generate_annotations(task, format_name))
+
 
             with self.subTest(format=format_name):
                 if not f.ENABLED:
