--- conflicted
+++ resolved
@@ -282,14 +282,11 @@
             'YOLO 1.1',
             'ImageNet 1.0',
             'CamVid 1.0',
-<<<<<<< HEAD
+            'WiderFace 1.0',
+            'VGGFace2 1.0',
             'ICDAR Recognition 1.0',
             'ICDAR Localization 1.0',
             'ICDAR Segmentation 1.0',
-=======
-            'WiderFace 1.0',
-            'VGGFace2 1.0',
->>>>>>> 9f7d1815
         })
 
     def test_import_formats_query(self):
@@ -308,12 +305,9 @@
             'YOLO 1.1',
             'ImageNet 1.0',
             'CamVid 1.0',
-<<<<<<< HEAD
-            'ICDAR 1.0',
-=======
             'WiderFace 1.0',
             'VGGFace2 1.0',
->>>>>>> 9f7d1815
+            'ICDAR 1.0',
         })
 
     def test_exports(self):
@@ -326,14 +320,8 @@
                 self.skipTest("Format is disabled")
 
             format_name = f.DISPLAY_NAME
-<<<<<<< HEAD
-            if format_name == "ICDAR Segmentation 1.0":
+            if format_name in ["VGGFace2 1.0", "ICDAR Segmentation 1.0"]:
                 self.skipTest("Format is disabled")
-=======
-            if format_name == "VGGFace2 1.0":
-                self.skipTest("Format does not support multiple shapes for one item")
-
->>>>>>> 9f7d1815
             for save_images in { True, False }:
                 images = self._generate_task_images(3)
                 task = self._generate_task(images)
@@ -359,14 +347,11 @@
             ('YOLO 1.1', 'yolo'),
             ('ImageNet 1.0', 'imagenet_txt'),
             ('CamVid 1.0', 'camvid'),
-<<<<<<< HEAD
+            ('WiderFace 1.0', 'wider_face'),
+            ('VGGFace2 1.0', 'vgg_face2'),
             ('ICDAR Recognition 1.0', 'icdar'),
             ('ICDAR Localization 1.0', 'icdar'),
             # ('ICDAR Segmentation 1.0', 'icdar'), # does not support
-=======
-            ('WiderFace 1.0', 'wider_face'),
-            ('VGGFace2 1.0', 'vgg_face2'),
->>>>>>> 9f7d1815
         ]:
             with self.subTest(format=format_name):
                 if not dm.formats.registry.EXPORT_FORMATS[format_name].ENABLED:
