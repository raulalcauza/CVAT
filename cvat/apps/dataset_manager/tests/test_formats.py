--- conflicted
+++ resolved
@@ -323,12 +323,9 @@
             'ICDAR Segmentation 1.0',
             'Kitti Raw Format 1.0',
             'Sly Point Cloud Format 1.0',
-<<<<<<< HEAD
             'Cityscapes 1.0'
-=======
             'Datumaro 1.0',
             'Datumaro 3D 1.0'
->>>>>>> 7bf41541
         })
 
     def test_exports(self):
