--- conflicted
+++ resolved
@@ -368,11 +368,8 @@
                         "MOT 1.1", "MOTS PNG 1.0", \
                         "PASCAL VOC 1.1", "Segmentation mask 1.1", \
                         "TFRecord 1.0", "YOLO 1.1", "ImageNet 1.0", \
-<<<<<<< HEAD
-                        "WiderFace 1.0", "VGGFace2 1.0", "Cityscapes 1.0"\
-=======
-                        "WiderFace 1.0", "VGGFace2 1.0", "Datumaro 1.0"\
->>>>>>> 7bf41541
+                        "WiderFace 1.0", "VGGFace2 1.0", "Cityscapes 1.0", \
+                        "Datumaro 1.0"\
                     ]:
                         self._create_annotations(task, dump_format_name, "default")
                     else:
@@ -902,16 +899,10 @@
                 with self.subTest(format=dump_format_name):
                     if dump_format_name in [
                         "MOTS PNG 1.0",  # issue #2925 and changed points values
-<<<<<<< HEAD
-                        "Datumaro 1.0", # Datumaro 1.0 is not in the list of import format
-                        "Kitti Raw Format 1.0",
-                        "Sly Point Cloud Format 1.0",
-                        "Cityscapes 1.0" # expanding annotations due to background mask
-=======
                         'Kitti Raw Format 1.0',
                         'Sly Point Cloud Format 1.0',
-                        'Datumaro 3D 1.0'
->>>>>>> 7bf41541
+                        'Datumaro 3D 1.0',
+                        "Cityscapes 1.0" # expanding annotations due to background mask
                     ]:
                         self.skipTest("Format is fail")
                     images = self._generate_task_images(3)
@@ -928,11 +919,8 @@
                         "MOT 1.1", "MOTS PNG 1.0", \
                         "PASCAL VOC 1.1", "Segmentation mask 1.1", \
                         "TFRecord 1.0", "YOLO 1.1", "ImageNet 1.0", \
-<<<<<<< HEAD
-                        "WiderFace 1.0", "VGGFace2 1.0", "Cityscapes 1.0"\
-=======
-                        "WiderFace 1.0", "VGGFace2 1.0", "Datumaro 1.0" \
->>>>>>> 7bf41541
+                        "WiderFace 1.0", "VGGFace2 1.0", "Cityscapes 1.0", \
+                        "Datumaro 1.0" \
                     ]:
                         self._create_annotations(task, dump_format_name, "default")
                     else:
@@ -1023,11 +1011,8 @@
                         "ICDAR Segmentation 1.0", # changed points values
                         'Kitti Raw Format 1.0',
                         'Sly Point Cloud Format 1.0',
-<<<<<<< HEAD
                         'Cityscapes 1.0' # changed points value
-=======
                         'Datumaro 3D 1.0'
->>>>>>> 7bf41541
                     ]:
                         self.skipTest("Format is fail")
 
