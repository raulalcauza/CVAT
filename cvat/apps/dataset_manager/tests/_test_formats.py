
# Copyright (C) 2020 Intel Corporation
#
# SPDX-License-Identifier: MIT

# FIXME: Git application and package name clash in tests
class _GitImportFix:
    import sys
    former_path = sys.path[:]

    @classmethod
    def apply(cls):
        # HACK: fix application and module name clash
        # 'git' app is found earlier than a library in the path.
        # The clash is introduced by unittest discover
        import sys
        print('apply')

        apps_dir = __file__[:__file__.rfind('/dataset_manager/')]
        assert 'apps' in apps_dir
        try:
            sys.path.remove(apps_dir)
        except ValueError:
            pass

        for name in list(sys.modules):
            if name.startswith('git.') or name == 'git':
                m = sys.modules.pop(name, None)
                del m

        import git
        assert apps_dir not in git.__file__

    @classmethod
    def restore(cls):
        import sys
        print('restore')

        for name in list(sys.modules):
            if name.startswith('git.') or name == 'git':
                m = sys.modules.pop(name)
                del m

        sys.path.insert(0, __file__[:__file__.rfind('/dataset_manager/')])

        import importlib
        importlib.invalidate_caches()

def _setUpModule():
    _GitImportFix.apply()
    import cvat.apps.dataset_manager as dm
    globals()['dm'] = dm

    import datumaro
    globals()['datumaro'] = datumaro

    import sys
    sys.path.insert(0, __file__[:__file__.rfind('/dataset_manager/')])

# def tearDownModule():
    # _GitImportFix.restore()

from io import BytesIO
import os.path as osp
import tempfile
import zipfile

from PIL import Image
from django.contrib.auth.models import User, Group
from rest_framework.test import APITestCase, APIClient
from rest_framework import status

from cvat.apps.dataset_manager.annotation import AnnotationIR
from cvat.apps.dataset_manager.bindings import TaskData, find_dataset_root
from cvat.apps.engine.models import Task

_setUpModule()

from cvat.apps.dataset_manager.annotation import AnnotationIR
from cvat.apps.dataset_manager.bindings import TaskData
from cvat.apps.engine.models import Task


def generate_image_file(filename, size=(100, 50)):
    f = BytesIO()
    image = Image.new('RGB', size=size)
    image.save(f, 'jpeg')
    f.name = filename
    f.seek(0)
    return f

class ForceLogin:
    def __init__(self, user, client):
        self.user = user
        self.client = client

    def __enter__(self):
        if self.user:
            self.client.force_login(self.user,
                backend='django.contrib.auth.backends.ModelBackend')

        return self

    def __exit__(self, exception_type, exception_value, traceback):
        if self.user:
            self.client.logout()

class _DbTestBase(APITestCase):
    def setUp(self):
        self.client = APIClient()

    @classmethod
    def setUpTestData(cls):
        cls.create_db_users()

    @classmethod
    def create_db_users(cls):
        group, _ = Group.objects.get_or_create(name="adm")

        admin = User.objects.create_superuser(
            username="test", password="test", email="")
        admin.groups.add(group)

        cls.user = admin

    def _put_api_v1_task_id_annotations(self, tid, data):
        with ForceLogin(self.user, self.client):
            response = self.client.put("/api/v1/tasks/%s/annotations" % tid,
                data=data, format="json")

        return response

    def _create_task(self, data, image_data):
        with ForceLogin(self.user, self.client):
            response = self.client.post('/api/v1/tasks', data=data, format="json")
            assert response.status_code == status.HTTP_201_CREATED, response.status_code
            tid = response.data["id"]

            response = self.client.post("/api/v1/tasks/%s/data" % tid,
                data=image_data)
            assert response.status_code == status.HTTP_202_ACCEPTED, response.status_code

            response = self.client.get("/api/v1/tasks/%s" % tid)
            task = response.data

        return task

class TaskExportTest(_DbTestBase):
    def _generate_annotations(self, task):
        annotations = {
            "version": 0,
            "tags": [
                {
                    "frame": 0,
                    "label_id": task["labels"][0]["id"],
                    "group": None,
                    "attributes": []
                }
            ],
            "shapes": [
                {
                    "frame": 0,
                    "label_id": task["labels"][0]["id"],
                    "group": None,
                    "attributes": [
                        {
                            "spec_id": task["labels"][0]["attributes"][0]["id"],
                            "value": task["labels"][0]["attributes"][0]["values"][0]
                        },
                        {
                            "spec_id": task["labels"][0]["attributes"][1]["id"],
                            "value": task["labels"][0]["attributes"][0]["default_value"]
                        }
                    ],
                    "points": [1.0, 2.1, 100, 300.222],
                    "type": "rectangle",
                    "occluded": False
                },
                {
                    "frame": 1,
                    "label_id": task["labels"][1]["id"],
                    "group": None,
                    "attributes": [],
                    "points": [2.0, 2.1, 100, 300.222, 400, 500, 1, 3],
                    "type": "polygon",
                    "occluded": False
                },
                {
                    "frame": 1,
                    "label_id": task["labels"][0]["id"],
                    "group": 1,
                    "attributes": [],
                    "points": [100, 300.222, 400, 500, 1, 3],
                    "type": "points",
                    "occluded": False
                },
                {
                    "frame": 1,
                    "label_id": task["labels"][0]["id"],
                    "group": 1,
                    "attributes": [],
                    "points": [2.0, 2.1, 400, 500, 1, 3],
                    "type": "polyline",
                    "occluded": False
                },
            ],
            "tracks": [
                {
                    "frame": 0,
                    "label_id": task["labels"][0]["id"],
                    "group": None,
                    "attributes": [
                        {
                            "spec_id": task["labels"][0]["attributes"][0]["id"],
                            "value": task["labels"][0]["attributes"][0]["values"][0]
                        },
                    ],
                    "shapes": [
                        {
                            "frame": 0,
                            "points": [1.0, 2.1, 100, 300.222],
                            "type": "rectangle",
                            "occluded": False,
                            "outside": False,
                            "attributes": [
                                {
                                    "spec_id": task["labels"][0]["attributes"][1]["id"],
                                    "value": task["labels"][0]["attributes"][1]["default_value"]
                                }
                            ]
                        },
                        {
                            "frame": 1,
                            "attributes": [],
                            "points": [2.0, 2.1, 100, 300.222],
                            "type": "rectangle",
                            "occluded": True,
                            "outside": True
                        },
                    ]
                },
                {
                    "frame": 1,
                    "label_id": task["labels"][1]["id"],
                    "group": None,
                    "attributes": [],
                    "shapes": [
                        {
                            "frame": 1,
                            "attributes": [],
                            "points": [1.0, 2.1, 100, 300.222],
                            "type": "rectangle",
                            "occluded": False,
                            "outside": False
                        }
                    ]
                },
            ]
        }
        self._put_api_v1_task_id_annotations(task["id"], annotations)
        return annotations

    def _generate_task_images(self, count): # pylint: disable=no-self-use
        images = {
            "client_files[%d]" % i: generate_image_file("image_%d.jpg" % i)
            for i in range(count)
        }
        images["image_quality"] = 75
        return images

    def _generate_task(self, images):
        task = {
            "name": "my task #1",
            "owner": '',
            "assignee": '',
            "overlap": 0,
            "segment_size": 100,
            "z_order": False,
            "labels": [
                {
                    "name": "car",
                    "attributes": [
                        {
                            "name": "model",
                            "mutable": False,
                            "input_type": "select",
                            "default_value": "mazda",
                            "values": ["bmw", "mazda", "renault"]
                        },
                        {
                            "name": "parked",
                            "mutable": True,
                            "input_type": "checkbox",
                            "default_value": False
                        },
                    ]
                },
                {"name": "person"},
            ]
        }
        return self._create_task(task, images)

    @staticmethod
    def _test_export(check, task, format_name, **export_args):
        with tempfile.TemporaryDirectory() as temp_dir:
            file_path = osp.join(temp_dir, format_name)
            dm.task.export_task(task["id"], file_path,
                format_name, **export_args)

            check(file_path)

    def test_export_formats_query(self):
        formats = dm.views.get_export_formats()

        self.assertEqual({f.DISPLAY_NAME for f in formats},
        {
            'COCO 1.0',
            'CVAT for images 1.1',
            'CVAT for video 1.1',
            'Datumaro 1.0',
            'LabelMe 3.0',
            'MOT 1.1',
            'PASCAL VOC 1.1',
            'Segmentation mask 1.1',
            'TFRecord 1.0',
            'YOLO 1.1',
        })

    def test_import_formats_query(self):
        formats = dm.views.get_import_formats()

        self.assertEqual({f.DISPLAY_NAME for f in formats},
        {
            'COCO 1.0',
            'CVAT 1.1',
            'LabelMe 3.0',
            'MOT 1.1',
            'PASCAL VOC 1.1',
            'Segmentation mask 1.1',
            'TFRecord 1.0',
            'YOLO 1.1',
        })

    def test_exports(self):
        def check(file_path):
            with open(file_path, 'rb') as f:
                self.assertTrue(len(f.read()) != 0)

        for f in dm.views.get_export_formats():
            if not f.ENABLED:
                self.skipTest("Format is disabled")

            format_name = f.DISPLAY_NAME
            for save_images in { True, False }:
                images = self._generate_task_images(3)
                task = self._generate_task(images)
                self._generate_annotations(task)
                with self.subTest(format=format_name, save_images=save_images):
                    self._test_export(check, task,
                        format_name, save_images=save_images)

    def test_empty_images_are_exported(self):
        dm_env = dm.formats.registry.dm_env

        for format_name, importer_name in [
            ('COCO 1.0', 'coco'),
            ('CVAT for images 1.1', 'cvat'),
            # ('CVAT for video 1.1', 'cvat'), # does not support
            ('Datumaro 1.0', 'datumaro_project'),
            ('LabelMe 3.0', 'label_me'),
            # ('MOT 1.1', 'mot_seq'), # does not support
            ('PASCAL VOC 1.1', 'voc'),
            ('Segmentation mask 1.1', 'voc'),
            ('TFRecord 1.0', 'tf_detection_api'),
            ('YOLO 1.1', 'yolo'),
        ]:
            with self.subTest(format=format_name):
                if not dm.formats.registry.EXPORT_FORMATS[format_name].ENABLED:
                    self.skipTest("Format is disabled")

                images = self._generate_task_images(3)
                task = self._generate_task(images)

                def check(file_path):
                    def load_dataset(src):
                        if importer_name == 'datumaro_project':
                            project = datumaro.components.project. \
                                Project.load(src)

                            # NOTE: can't import cvat.utils.cli
                            # for whatever reason, so remove the dependency
                            project.config.remove('sources')

                            return project.make_dataset()
                        return dm_env.make_importer(importer_name)(src) \
                            .make_dataset()

                    if zipfile.is_zipfile(file_path):
                        with tempfile.TemporaryDirectory() as tmp_dir:
                            zipfile.ZipFile(file_path).extractall(tmp_dir)
                            dataset = load_dataset(tmp_dir)
                    else:
                        dataset = load_dataset(file_path)

                    self.assertEqual(len(dataset), task["size"])
                self._test_export(check, task, format_name, save_images=False)

<<<<<<< HEAD
class FrameMatchingTest(_DbTestBase):
    def _generate_task_images(self, paths): # pylint: disable=no-self-use
        f = BytesIO()
        with zipfile.ZipFile(f, 'w') as archive:
            for path in paths:
                archive.writestr(path, generate_image_file(path).getvalue())
        f.name = 'images.zip'
        f.seek(0)

        return {
            'client_files[0]': f,
            'image_quality': 75,
        }

    def _generate_task(self, images):
        task = {
            "name": "my task #1",
            "owner": '',
            "assignee": '',
            "overlap": 0,
            "segment_size": 100,
            "z_order": False,
            "labels": [
                {
                    "name": "car",
                    "attributes": [
                        {
                            "name": "model",
                            "mutable": False,
                            "input_type": "select",
                            "default_value": "mazda",
                            "values": ["bmw", "mazda", "renault"]
                        },
                        {
                            "name": "parked",
                            "mutable": True,
                            "input_type": "checkbox",
                            "default_value": False
                        },
                    ]
                },
                {"name": "person"},
            ]
        }
        return self._create_task(task, images)

    def test_frame_matching(self):
        task_paths = [
            'a.jpg',
            'a/a.jpg',
            'a/b.jpg',
            'b/a.jpg',
            'b/c.jpg',
            'a/b/c.jpg',
            'a/b/d.jpg',
        ]

        images = self._generate_task_images(task_paths)
        task = self._generate_task(images)
        task_data = TaskData(AnnotationIR(), Task.objects.get(pk=task["id"]))

        for input_path, expected, root in [
            ('z.jpg', None, ''), # unknown item
            ('z/a.jpg', None, ''), # unknown item

            ('d.jpg', 'a/b/d.jpg', 'a/b'), # match with root hint
            ('b/d.jpg', 'a/b/d.jpg', 'a'), # match with root hint
        ] + list(zip(task_paths, task_paths, [None] * len(task_paths))): # exact matches
            with self.subTest(input=input_path):
                actual = task_data.match_frame(input_path, root)
                if actual is not None:
                    actual = task_data.frame_info[actual]['path']
                self.assertEqual(expected, actual)

    def test_dataset_root(self):
        for task_paths, dataset_paths, expected in [
            ([ 'a.jpg', 'b/c/a.jpg' ], [ 'a.jpg', 'b/c/a.jpg' ], ''),
            ([ 'b/a.jpg', 'b/c/a.jpg' ], [ 'a.jpg', 'c/a.jpg' ], 'b'), # 'images from share' case
            ([ 'b/c/a.jpg' ], [ 'a.jpg' ], 'b/c'), # 'images from share' case
            ([ 'a.jpg' ], [ 'z.jpg' ], None),
        ]:
            with self.subTest(expected=expected):
                images = self._generate_task_images(task_paths)
                task = self._generate_task(images)
                task_data = TaskData(AnnotationIR(),
                    Task.objects.get(pk=task["id"]))
                dataset = [
                    datumaro.components.extractor.DatasetItem(
                        id=osp.splitext(p)[0])
                    for p in dataset_paths]

                root = find_dataset_root(dataset, task_data)
                self.assertEqual(expected, root)
=======
    def test_cant_make_rel_frame_id_from_unknown(self):
        images = self._generate_task_images(3)
        images['frame_filter'] = 'step=2'
        task = self._generate_task(images)
        task_data = TaskData(AnnotationIR(), Task.objects.get(pk=task['id']))

        with self.assertRaisesRegex(ValueError, r'Unknown'):
            task_data.rel_frame_id(1) # the task has only 0 and 2 frames

    def test_can_make_rel_frame_id_from_known(self):
        images = self._generate_task_images(6)
        images['frame_filter'] = 'step=2'
        images['start_frame'] = 1
        task = self._generate_task(images)
        task_data = TaskData(AnnotationIR(), Task.objects.get(pk=task['id']))

        self.assertEqual(2, task_data.rel_frame_id(5))

    def test_cant_make_abs_frame_id_from_unknown(self):
        images = self._generate_task_images(3)
        images['frame_filter'] = 'step=2'
        task = self._generate_task(images)
        task_data = TaskData(AnnotationIR(), Task.objects.get(pk=task['id']))

        with self.assertRaisesRegex(ValueError, r'Unknown'):
            task_data.abs_frame_id(2) # the task has only 0 and 1 indices

    def test_can_make_abs_frame_id_from_known(self):
        images = self._generate_task_images(6)
        images['frame_filter'] = 'step=2'
        images['start_frame'] = 1
        task = self._generate_task(images)
        task_data = TaskData(AnnotationIR(), Task.objects.get(pk=task['id']))

        self.assertEqual(5, task_data.abs_frame_id(2))
>>>>>>> fcadefa6
<|MERGE_RESOLUTION|>--- conflicted
+++ resolved
@@ -405,7 +405,33 @@
                     self.assertEqual(len(dataset), task["size"])
                 self._test_export(check, task, format_name, save_images=False)
 
-<<<<<<< HEAD
+    def test_can_make_rel_frame_id_from_known(self):
+        images = self._generate_task_images(6)
+        images['frame_filter'] = 'step=2'
+        images['start_frame'] = 1
+        task = self._generate_task(images)
+        task_data = TaskData(AnnotationIR(), Task.objects.get(pk=task['id']))
+
+        self.assertEqual(2, task_data.rel_frame_id(5))
+
+    def test_cant_make_abs_frame_id_from_unknown(self):
+        images = self._generate_task_images(3)
+        images['frame_filter'] = 'step=2'
+        task = self._generate_task(images)
+        task_data = TaskData(AnnotationIR(), Task.objects.get(pk=task['id']))
+
+        with self.assertRaisesRegex(ValueError, r'Unknown'):
+            task_data.abs_frame_id(2) # the task has only 0 and 1 indices
+
+    def test_can_make_abs_frame_id_from_known(self):
+        images = self._generate_task_images(6)
+        images['frame_filter'] = 'step=2'
+        images['start_frame'] = 1
+        task = self._generate_task(images)
+        task_data = TaskData(AnnotationIR(), Task.objects.get(pk=task['id']))
+
+        self.assertEqual(5, task_data.abs_frame_id(2))
+
 class FrameMatchingTest(_DbTestBase):
     def _generate_task_images(self, paths): # pylint: disable=no-self-use
         f = BytesIO()
@@ -499,7 +525,6 @@
 
                 root = find_dataset_root(dataset, task_data)
                 self.assertEqual(expected, root)
-=======
     def test_cant_make_rel_frame_id_from_unknown(self):
         images = self._generate_task_images(3)
         images['frame_filter'] = 'step=2'
@@ -507,32 +532,4 @@
         task_data = TaskData(AnnotationIR(), Task.objects.get(pk=task['id']))
 
         with self.assertRaisesRegex(ValueError, r'Unknown'):
-            task_data.rel_frame_id(1) # the task has only 0 and 2 frames
-
-    def test_can_make_rel_frame_id_from_known(self):
-        images = self._generate_task_images(6)
-        images['frame_filter'] = 'step=2'
-        images['start_frame'] = 1
-        task = self._generate_task(images)
-        task_data = TaskData(AnnotationIR(), Task.objects.get(pk=task['id']))
-
-        self.assertEqual(2, task_data.rel_frame_id(5))
-
-    def test_cant_make_abs_frame_id_from_unknown(self):
-        images = self._generate_task_images(3)
-        images['frame_filter'] = 'step=2'
-        task = self._generate_task(images)
-        task_data = TaskData(AnnotationIR(), Task.objects.get(pk=task['id']))
-
-        with self.assertRaisesRegex(ValueError, r'Unknown'):
-            task_data.abs_frame_id(2) # the task has only 0 and 1 indices
-
-    def test_can_make_abs_frame_id_from_known(self):
-        images = self._generate_task_images(6)
-        images['frame_filter'] = 'step=2'
-        images['start_frame'] = 1
-        task = self._generate_task(images)
-        task_data = TaskData(AnnotationIR(), Task.objects.get(pk=task['id']))
-
-        self.assertEqual(5, task_data.abs_frame_id(2))
->>>>>>> fcadefa6
+            task_data.rel_frame_id(1) # the task has only 0 and 2 frames