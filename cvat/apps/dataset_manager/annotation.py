--- conflicted
+++ resolved
@@ -769,12 +769,6 @@
                 shapes[frame] = shape
 
         track["frame"] = min(obj0["frame"], obj1["frame"])
-<<<<<<< HEAD
-        track["shapes"] = list(
-            sorted(shapes.values(), key=lambda shape: shape["frame"]))
-        track["interpolated_shapes"] = []
-=======
         track["shapes"] = list(sorted(shapes.values(), key=lambda shape: shape["frame"]))
->>>>>>> 78158cbc
 
         return track