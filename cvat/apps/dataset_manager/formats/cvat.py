--- conflicted
+++ resolved
@@ -182,13 +182,7 @@
 
     return XmlAnnotationWriter(file_object)
 
-<<<<<<< HEAD
-
-def dump_as_cvat_annotation(file_object, annotations):
-    dumper = create_xml_dumper(file_object)
-=======
 def dump_as_cvat_annotation(dumper, annotations):
->>>>>>> 8d03ed79
     dumper.open_root()
     dumper.add_meta(annotations.meta)
 
@@ -308,13 +302,7 @@
         dumper.close_image()
     dumper.close_root()
 
-<<<<<<< HEAD
-
-def dump_as_cvat_interpolation(file_object, annotations):
-    dumper = create_xml_dumper(file_object)
-=======
 def dump_as_cvat_interpolation(dumper, annotations):
->>>>>>> 8d03ed79
     dumper.open_root()
     dumper.add_meta(annotations.meta)
 
@@ -439,21 +427,6 @@
                 frame=shape.frame,
                 attributes=shape.attributes,
             )] +
-<<<<<<< HEAD
-            (  # add a finishing frame if it does not hop over the last frame
-                [annotations.TrackedShape(
-                    type=shape.type,
-                    points=shape.points,
-                    occluded=shape.occluded,
-                    outside=True,
-                    keyframe=True,
-                    z_order=shape.z_order,
-                    frame=shape.frame + annotations.frame_step,
-                    attributes=shape.attributes,
-                )] if shape.frame + annotations.frame_step < \
-                int(annotations.meta['task']['stop_frame']) \
-                else []
-=======
             ( # add a finishing frame if it does not hop over the last frame
             [annotations.TrackedShape(
                 type=shape.type,
@@ -467,7 +440,6 @@
             )] if shape.frame + frame_step < \
                     stop_frame \
                else []
->>>>>>> 8d03ed79
             ),
         }
         if isinstance(annotations, ProjectData): track['task_id'] = shape.task_id
@@ -588,10 +560,6 @@
                 tag = None
             el.clear()
 
-<<<<<<< HEAD
-
-def _export(dst_file, task_data, anno_callback, save_images=False):
-=======
 def dump_task_anno(dst_file, task_data, callback):
     dumper = create_xml_dumper(dst_file)
     dumper.open_document()
@@ -622,7 +590,6 @@
             f.write(frame_data.getvalue())
 
 def _export_task(dst_file, task_data, anno_callback, save_images=False):
->>>>>>> 8d03ed79
     with TemporaryDirectory() as temp_dir:
         with open(osp.join(temp_dir, 'annotations.xml'), 'wb') as f:
             dump_task_anno(f, task_data, anno_callback)
@@ -648,18 +615,6 @@
 
 
 @exporter(name='CVAT for video', ext='ZIP', version='1.1')
-<<<<<<< HEAD
-def _export_video(dst_file, task_data, save_images=False):
-    _export(dst_file, task_data,
-            anno_callback=dump_as_cvat_interpolation, save_images=save_images)
-
-
-@exporter(name='CVAT for images', ext='ZIP', version='1.1')
-def _export_images(dst_file, task_data, save_images=False):
-    _export(dst_file, task_data,
-            anno_callback=dump_as_cvat_annotation, save_images=save_images)
-
-=======
 def _export_video(dst_file, instance_data, save_images=False):
     if isinstance(instance_data, ProjectData):
         _export_project(dst_file, instance_data,
@@ -676,7 +631,6 @@
     else:
         _export_task(dst_file, instance_data,
             anno_callback=dump_as_cvat_annotation, save_images=save_images)
->>>>>>> 8d03ed79
 
 @importer(name='CVAT', ext='XML, ZIP', version='1.1')
 def _import(src_file, task_data):
