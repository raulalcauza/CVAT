<!--lint disable list-item-indent-->
<!--lint disable list-item-spacing-->
<!--lint disable emphasis-marker-->
<!--lint disable maximum-line-length-->
<!--lint disable list-item-spacing-->

# Dataset and annotation formats

## Contents

- [How to add a format](#how-to-add)
- [Format descriptions](#formats)
  - [CVAT](#cvat)
  - [LabelMe](#labelme)
  - [MOT](#mot)
  - [MOTS](#mots)
  - [COCO](#coco)
  - [PASCAL VOC and mask](#voc)
  - [YOLO](#yolo)
  - [TF detection API](#tfrecord)
  - [ImageNet](#imagenet)
  - [CamVid](#camvid)
<<<<<<< HEAD
  - [WIDER Face](#widerface)
=======
  - [VGGFace2](#vggface2)
>>>>>>> 7a2dcfff

## How to add a new annotation format support<a id="how-to-add"></a>

1. Add a python script to `dataset_manager/formats`
1. Add an import statement to [registry.py](./registry.py).
1. Implement some importers and exporters as the format requires.

Each format is supported by an importer and exporter.

It can be a function or a class decorated with
`importer` or `exporter` from [registry.py](./registry.py). Examples:

```python
@importer(name="MyFormat", version="1.0", ext="ZIP")
def my_importer(file_object, task_data, **options):
  ...

@importer(name="MyFormat", version="2.0", ext="XML")
class my_importer(file_object, task_data, **options):
  def __call__(self, file_object, task_data, **options):
    ...

@exporter(name="MyFormat", version="1.0", ext="ZIP"):
def my_exporter(file_object, task_data, **options):
  ...
```

Each decorator defines format parameters such as:

- _name_

- _version_

- _file extension_. For the `importer` it can be a comma-separated list.
  These parameters are combined to produce a visible name. It can be
  set explicitly by the `display_name` argument.

Importer arguments:

- _file_object_ - a file with annotations or dataset
- _task_data_ - an instance of `TaskData` class.

Exporter arguments:

- _file_object_ - a file for annotations or dataset

- _task_data_ - an instance of `TaskData` class.

- _options_ - format-specific options. `save_images` is the option to
  distinguish if dataset or just annotations are requested.

[`TaskData`](../bindings.py) provides many task properties and interfaces
to add and read task annotations.

Public members:

- **TaskData. Attribute** - class, `namedtuple('Attribute', 'name, value')`

- **TaskData. LabeledShape** - class, `namedtuple('LabeledShape', 'type, frame, label, points, occluded, attributes, group, z_order')`

- **TrackedShape** - `namedtuple('TrackedShape', 'type, points, occluded, frame, attributes, outside, keyframe, z_order')`

- **Track** - class, `namedtuple('Track', 'label, group, shapes')`

- **Tag** - class, `namedtuple('Tag', 'frame, label, attributes, group')`

- **Frame** - class, `namedtuple('Frame', 'frame, name, width, height, labeled_shapes, tags')`

- **TaskData. shapes** - property, an iterator over `LabeledShape` objects

- **TaskData. tracks** - property, an iterator over `Track` objects

- **TaskData. tags** - property, an iterator over `Tag` objects

- **TaskData. meta** - property, a dictionary with task information

- **TaskData. group_by_frame()** - method, returns
  an iterator over `Frame` objects, which groups annotation objects by frame.
  Note that `TrackedShape` s will be represented as `LabeledShape` s.

- **TaskData. add_tag(tag)** - method,
  tag should be an instance of the `Tag` class

- **TaskData. add_shape(shape)** - method,
  shape should be an instance of the `Shape` class

- **TaskData. add_track(track)** - method,
  track should be an instance of the `Track` class

Sample exporter code:

```python
...
# dump meta info if necessary
...
# iterate over all frames
for frame_annotation in task_data.group_by_frame():
  # get frame info
  image_name = frame_annotation.name
  image_width = frame_annotation.width
  image_height = frame_annotation.height
  # iterate over all shapes on the frame
  for shape in frame_annotation.labeled_shapes:
    label = shape.label
    xtl = shape.points[0]
    ytl = shape.points[1]
    xbr = shape.points[2]
    ybr = shape.points[3]
    # iterate over shape attributes
    for attr in shape.attributes:
      attr_name = attr.name
      attr_value = attr.value
...
# dump annotation code
file_object.write(...)
...
```

Sample importer code:

```python
...
#read file_object
...
for parsed_shape in parsed_shapes:
  shape = task_data.LabeledShape(
    type="rectangle",
    points=[0, 0, 100, 100],
    occluded=False,
    attributes=[],
    label="car",
    outside=False,
    frame=99,
  )
task_data.add_shape(shape)
```

## Format specifications<a id="formats" />

### CVAT<a id="cvat" />

This is the native CVAT annotation format. It supports all CVAT annotations
features, so it can be used to make data backups.

- supported annotations: Rectangles, Polygons, Polylines,
  Points, Cuboids, Tags, Tracks

- attributes are supported

- [Format specification](/cvat/apps/documentation/xml_format.md)

#### CVAT for images dumper

Downloaded file: a ZIP file of the following structure:

```bash
taskname.zip/
├── images/
|   ├── img1.png
|   └── img2.jpg
└── annotations.xml
```

- tracks are split by frames

#### CVAT for videos dumper

Downloaded file: a ZIP file of the following structure:

```bash
taskname.zip/
├── images/
|   ├── frame_000000.png
|   └── frame_000001.png
└── annotations.xml
```

- shapes are exported as single-frame tracks

#### CVAT loader

Uploaded file: an XML file or a ZIP file of the structures above

### [Pascal VOC](http://host.robots.ox.ac.uk/pascal/VOC/)<a id="voc" />

- [Format specification](http://host.robots.ox.ac.uk/pascal/VOC/voc2012/devkit_doc.pdf)

- supported annotations:

  - Rectangles (detection and layout tasks)
  - Tags (action- and classification tasks)
  - Polygons (segmentation task)

- supported attributes:

  - `occluded`
  - `truncated` and `difficult` (should be defined for labels as `checkbox` -es)
  - action attributes (import only, should be defined as `checkbox` -es)

#### Pascal VOC export

Downloaded file: a zip archive of the following structure:

```bash
taskname.zip/
├── JpegImages/
│   ├── <image_name1>.jpg
│   ├── <image_name2>.jpg
│   └── <image_nameN>.jpg
├── Annotations/
│   ├── <image_name1>.xml
│   ├── <image_name2>.xml
│   └── <image_nameN>.xml
├── ImageSets/
│   └── Main/
│       └── default.txt
└── labelmap.txt

# labelmap.txt
# label : color_rgb : 'body' parts : actions
background:::
aeroplane:::
bicycle:::
bird:::
```

#### Pascal VOC import

Uploaded file: a zip archive of the structure declared above or the following:

```bash
taskname.zip/
├── <image_name1>.xml
├── <image_name2>.xml
└── <image_nameN>.xml
```

It must be possible for CVAT to match the frame name and file name
from annotation `.xml` file (the `filename` tag, e. g.
`<filename>2008_004457.jpg</filename>` ).

There are 2 options:

1. full match between frame name and file name from annotation `.xml`
   (in cases when task was created from images or image archive).

1. match by frame number. File name should be `<number>.jpg`
   or `frame_000000.jpg`. It should be used when task was created from video.

#### Segmentation mask export

Downloaded file: a zip archive of the following structure:

```bash
taskname.zip/
├── labelmap.txt # optional, required for non-VOC labels
├── ImageSets/
│   └── Segmentation/
│       └── default.txt # list of image names without extension
├── SegmentationClass/ # merged class masks
│   ├── image1.png
│   └── image2.png
└── SegmentationObject/ # merged instance masks
    ├── image1.png
    └── image2.png

# labelmap.txt
# label : color (RGB) : 'body' parts : actions
background:0,128,0::
aeroplane:10,10,128::
bicycle:10,128,0::
bird:0,108,128::
boat:108,0,100::
bottle:18,0,8::
bus:12,28,0::
```

Mask is a `png` image with 1 or 3 channels where each pixel
has own color which corresponds to a label.
Colors are generated following to Pascal VOC [algorithm](http://host.robots.ox.ac.uk/pascal/VOC/voc2012/htmldoc/devkit_doc.html#sec:voclabelcolormap).
`(0, 0, 0)` is used for background by default.

- supported shapes: Rectangles, Polygons

#### Segmentation mask import

Uploaded file: a zip archive of the following structure:

```bash
  taskname.zip/
  ├── labelmap.txt # optional, required for non-VOC labels
  ├── ImageSets/
  │   └── Segmentation/
  │       └── <any_subset_name>.txt
  ├── SegmentationClass/
  │   ├── image1.png
  │   └── image2.png
  └── SegmentationObject/
      ├── image1.png
      └── image2.png
```

It is also possible to import grayscale (1-channel) PNG masks.
For grayscale masks provide a list of labels with the number of lines equal
to the maximum color index on images. The lines must be in the right order
so that line index is equal to the color index. Lines can have arbitrary,
but different, colors. If there are gaps in the used color
indices in the annotations, they must be filled with arbitrary dummy labels.
Example:

```
q:0,128,0:: # color index 0
aeroplane:10,10,128:: # color index 1
_dummy2:2,2,2:: # filler for color index 2
_dummy3:3,3,3:: # filler for color index 3
boat:108,0,100:: # color index 3
...
_dummy198:198,198,198:: # filler for color index 198
_dummy199:199,199,199:: # filler for color index 199
...
the last label:12,28,0:: # color index 200
```

- supported shapes: Polygons

#### How to create a task from Pascal VOC dataset

1. Download the Pascal Voc dataset (Can be downloaded from the
   [PASCAL VOC website](http://host.robots.ox.ac.uk/pascal/VOC/))

1. Create a CVAT task with the following labels:

   ```bash
   aeroplane bicycle bird boat bottle bus car cat chair cow diningtable
   dog horse motorbike person pottedplant sheep sofa train tvmonitor
   ```

   You can add `~checkbox=difficult:false ~checkbox=truncated:false`
   attributes for each label if you want to use them.

   Select interesting image files (See [Creating an annotation task](cvat/apps/documentation/user_guide.md#creating-an-annotation-task) guide for details)

1. zip the corresponding annotation files

1. click `Upload annotation` button, choose `Pascal VOC ZIP 1.1`

   and select the zip file with annotations from previous step.
   It may take some time.

### [YOLO](https://pjreddie.com/darknet/yolo/)<a id="yolo" />

- [Format specification](https://github.com/AlexeyAB/darknet#how-to-train-to-detect-your-custom-objects)
- supported annotations: Rectangles

#### YOLO export

Downloaded file: a zip archive with following structure:

```bash
archive.zip/
├── obj.data
├── obj.names
├── obj_<subset>_data
│   ├── image1.txt
│   └── image2.txt
└── train.txt # list of subset image paths

# the only valid subsets are: train, valid
# train.txt and valid.txt:
obj_<subset>_data/image1.jpg
obj_<subset>_data/image2.jpg

# obj.data:
classes = 3 # optional
names = obj.names
train = train.txt
valid = valid.txt # optional
backup = backup/ # optional

# obj.names:
cat
dog
airplane

# image_name.txt:
# label_id - id from obj.names
# cx, cy - relative coordinates of the bbox center
# rw, rh - relative size of the bbox
# label_id cx cy rw rh
1 0.3 0.8 0.1 0.3
2 0.7 0.2 0.3 0.1
```

Each annotation `*.txt` file has a name that corresponds to the name of
the image file (e. g. `frame_000001.txt` is the annotation
for the `frame_000001.jpg` image).
The `*.txt` file structure: each line describes label and bounding box
in the following format `label_id cx cy w h`.
`obj.names` contains the ordered list of label names.

#### YOLO import

Uploaded file: a zip archive of the same structure as above
It must be possible to match the CVAT frame (image name)
and annotation file name. There are 2 options:

1. full match between image name and name of annotation `*.txt` file
   (in cases when a task was created from images or archive of images).

1. match by frame number (if CVAT cannot match by name). File name
   should be in the following format `<number>.jpg` .
   It should be used when task was created from a video.

#### How to create a task from YOLO formatted dataset (from VOC for example)

1. Follow the official [guide](https://pjreddie.com/darknet/yolo/)(see Training YOLO on VOC section)
   and prepare the YOLO formatted annotation files.

1. Zip train images

```bash
zip images.zip -j -@ < train.txt
```

1. Create a CVAT task with the following labels:

   ```bash
   aeroplane bicycle bird boat bottle bus car cat chair cow diningtable dog
   horse motorbike person pottedplant sheep sofa train tvmonitor
   ```

   Select images. zip as data. Most likely you should use `share`
   functionality because size of images. zip is more than 500Mb.
   See [Creating an annotation task](cvat/apps/documentation/user_guide.md#creating-an-annotation-task)
   guide for details.

1. Create `obj.names` with the following content:

   ```bash
   aeroplane
   bicycle
   bird
   boat
   bottle
   bus
   car
   cat
   chair
   cow
   diningtable
   dog
   horse
   motorbike
   person
   pottedplant
   sheep
   sofa
   train
   tvmonitor
   ```

1. Zip all label files together (we need to add only label files that correspond to the train subset)

   ```bash
   cat train.txt | while read p; do echo ${p%/*/*}/labels/${${p##*/}%%.*}.txt; done | zip labels.zip -j -@ obj.names
   ```

1. Click `Upload annotation` button, choose `YOLO 1.1` and select the zip

   file with labels from the previous step.

### [MS COCO Object Detection](http://cocodataset.org/#format-data)<a id="coco" />

- [Format specification](http://cocodataset.org/#format-data)

#### COCO dumper description

Downloaded file: single unpacked `json`.

- supported annotations: Polygons, Rectangles

#### COCO loader description

Uploaded file: single unpacked `*.json` .

- supported annotations: Polygons, Rectangles (if `segmentation` field is empty)

#### How to create a task from MS COCO dataset

1. Download the [MS COCO dataset](http://cocodataset.org/#download).

   For example [2017 Val images](http://images.cocodataset.org/zips/val2017.zip)
   and [2017 Train/Val annotations](http://images.cocodataset.org/annotations/annotations_trainval2017.zip).

1. Create a CVAT task with the following labels:

   ```bash
   person bicycle car motorcycle airplane bus train truck boat "traffic light" "fire hydrant" "stop sign" "parking meter" bench bird cat dog horse sheep cow elephant bear zebra giraffe backpack umbrella handbag tie suitcase frisbee skis snowboard "sports ball" kite "baseball bat" "baseball glove" skateboard surfboard "tennis racket" bottle "wine glass" cup fork knife spoon bowl banana apple sandwich orange broccoli carrot "hot dog" pizza donut cake chair couch "potted plant" bed "dining table" toilet tv laptop mouse remote keyboard "cell phone" microwave oven toaster sink refrigerator book clock vase scissors "teddy bear" "hair drier" toothbrush
   ```

1. Select val2017.zip as data
   (See [Creating an annotation task](cvat/apps/documentation/user_guide.md#creating-an-annotation-task)
   guide for details)

1. Unpack `annotations_trainval2017.zip`

1. click `Upload annotation` button,
   choose `COCO 1.1` and select `instances_val2017.json.json`
   annotation file. It can take some time.

### [TFRecord](https://www.tensorflow.org/tutorials/load_data/tf_records)<a id="tfrecord" />

TFRecord is a very flexible format, but we try to correspond the
format that used in
[TF object detection](https://github.com/tensorflow/models/tree/master/research/object_detection)
with minimal modifications.

Used feature description:

```python
image_feature_description = {
    'image/filename': tf.io.FixedLenFeature([], tf.string),
    'image/source_id': tf.io.FixedLenFeature([], tf.string),
    'image/height': tf.io.FixedLenFeature([], tf.int64),
    'image/width': tf.io.FixedLenFeature([], tf.int64),
    # Object boxes and classes.
    'image/object/bbox/xmin': tf.io.VarLenFeature(tf.float32),
    'image/object/bbox/xmax': tf.io.VarLenFeature(tf.float32),
    'image/object/bbox/ymin': tf.io.VarLenFeature(tf.float32),
    'image/object/bbox/ymax': tf.io.VarLenFeature(tf.float32),
    'image/object/class/label': tf.io.VarLenFeature(tf.int64),
    'image/object/class/text': tf.io.VarLenFeature(tf.string),
}
```

#### TFRecord dumper description

Downloaded file: a zip archive with following structure:

```bash
taskname.zip/
├── task2.tfrecord
└── label_map.pbtxt
```

- supported annotations: Rectangles

#### TFRecord loader description

Uploaded file: a zip archive of following structure:

```bash
taskname.zip/
└── task2.tfrecord
```

- supported annotations: Rectangles

#### How to create a task from TFRecord dataset (from VOC2007 for example)

1. Create `label_map.pbtxt` file with the following content:

```js
item {
    id: 1
    name: 'aeroplane'
}
item {
    id: 2
    name: 'bicycle'
}
item {
    id: 3
    name: 'bird'
}
item {
    id: 4
    name: 'boat'
}
item {
    id: 5
    name: 'bottle'
}
item {
    id: 6
    name: 'bus'
}
item {
    id: 7
    name: 'car'
}
item {
    id: 8
    name: 'cat'
}
item {
    id: 9
    name: 'chair'
}
item {
    id: 10
    name: 'cow'
}
item {
    id: 11
    name: 'diningtable'
}
item {
    id: 12
    name: 'dog'
}
item {
    id: 13
    name: 'horse'
}
item {
    id: 14
    name: 'motorbike'
}
item {
    id: 15
    name: 'person'
}
item {
    id: 16
    name: 'pottedplant'
}
item {
    id: 17
    name: 'sheep'
}
item {
    id: 18
    name: 'sofa'
}
item {
    id: 19
    name: 'train'
}
item {
    id: 20
    name: 'tvmonitor'
}
```

1. Use [create_pascal_tf_record.py](https://github.com/tensorflow/models/blob/master/research/object_detection/dataset_tools/create_pascal_tf_record.py)

to convert VOC2007 dataset to TFRecord format.
As example:

```bash
python create_pascal_tf_record.py --data_dir <path to VOCdevkit> --set train --year VOC2007 --output_path pascal.tfrecord --label_map_path label_map.pbtxt
```

1. Zip train images

   ```bash
   cat <path to VOCdevkit>/VOC2007/ImageSets/Main/train.txt | while read p; do echo <path to VOCdevkit>/VOC2007/JPEGImages/${p}.jpg  ; done | zip images.zip -j -@
   ```

1. Create a CVAT task with the following labels:

   ```bash
   aeroplane bicycle bird boat bottle bus car cat chair cow diningtable dog horse motorbike person pottedplant sheep sofa train tvmonitor
   ```

   Select images. zip as data.
   See [Creating an annotation task](cvat/apps/documentation/user_guide.md#creating-an-annotation-task)
   guide for details.

1. Zip `pascal.tfrecord` and `label_map.pbtxt` files together

   ```bash
   zip anno.zip -j <path to pascal.tfrecord> <path to label_map.pbtxt>
   ```

1. Click `Upload annotation` button, choose `TFRecord 1.0` and select the zip file

   with labels from the previous step. It may take some time.

### [MOT sequence](https://arxiv.org/pdf/1906.04567.pdf)<a id="mot" />

#### MOT Dumper

Downloaded file: a zip archive of the following structure:

```bash
taskname.zip/
├── img1/
|   ├── image1.jpg
|   └── image2.jpg
└── gt/
    ├── labels.txt
    └── gt.txt

# labels.txt
cat
dog
person
...

# gt.txt
# frame_id, track_id, x, y, w, h, "not ignored", class_id, visibility, <skipped>
1,1,1363,569,103,241,1,1,0.86014
...

```

- supported annotations: Rectangle shapes and tracks
- supported attributes: `visibility` (number), `ignored` (checkbox)

#### MOT Loader

Uploaded file: a zip archive of the structure above or:

```bash
taskname.zip/
├── labels.txt # optional, mandatory for non-official labels
└── gt.txt
```

- supported annotations: Rectangle tracks

### [MOTS PNG](https://www.vision.rwth-aachen.de/page/mots)<a id="mots" />

#### MOTS PNG Dumper

Downloaded file: a zip archive of the following structure:

```bash
taskname.zip/
└── <any_subset_name>/
    |   images/
    |   ├── image1.jpg
    |   └── image2.jpg
    └── instances/
        ├── labels.txt
        ├── image1.png
        └── image2.png

# labels.txt
cat
dog
person
...
```

- supported annotations: Rectangle and Polygon tracks

#### MOTS PNG Loader

Uploaded file: a zip archive of the structure above

- supported annotations: Polygon tracks

### [LabelMe](http://labelme.csail.mit.edu/Release3.0)<a id="labelme" />

#### LabelMe Dumper

Downloaded file: a zip archive of the following structure:

```bash
taskname.zip/
├── img1.jpg
└── img1.xml
```

- supported annotations: Rectangles, Polygons (with attributes)

#### LabelMe Loader

Uploaded file: a zip archive of the following structure:

```bash
taskname.zip/
├── Masks/
|   ├── img1_mask1.png
|   └── img1_mask2.png
├── img1.xml
├── img2.xml
└── img3.xml
```

- supported annotations: Rectangles, Polygons, Masks (as polygons)

### [ImageNet](http://www.image-net.org)<a id="imagenet" />

#### ImageNet Dumper

Downloaded file: a zip archive of the following structure:

```bash
# if we save images:
taskname.zip/
└── label1/
    ├── label1_image1.jpg
    └── label1_image2.jpg
└── label2/
    ├── label2_image1.jpg
    ├── label2_image3.jpg
    └── label2_image4.jpg

# if we keep only annotation:
taskname.zip/
└── <any_subset_name>.txt
└── synsets.txt

```

- supported annotations: Labels

#### ImageNet Loader

Uploaded file: a zip archive of the structure above

- supported annotations: Labels

### [CamVid](http://mi.eng.cam.ac.uk/research/projects/VideoRec/CamVid/)<a id="camvid" />

#### CamVid Dumper

Downloaded file: a zip archive of the following structure:

```bash
taskname.zip/
├── labelmap.txt # optional, required for non-CamVid labels
└── <any_subset_name>/
    ├── image1.png
    └── image2.png
└── <any_subset_name>annot/
    ├── image1.png
    └── image2.png
└── <any_subset_name>.txt

# labelmap.txt
# color (RGB) label
0 0 0 Void
64 128 64 Animal
192 0 128 Archway
0 128 192 Bicyclist
0 128 64 Bridge
```

Mask is a `png` image with 1 or 3 channels where each pixel
has own color which corresponds to a label.
`(0, 0, 0)` is used for background by default.

- supported annotations: Rectangles, Polygons

#### CamVid Loader

Uploaded file: a zip archive of the structure above

- supported annotations: Polygons

<<<<<<< HEAD
### [WIDER Face](http://shuoyang1213.me/WIDERFACE/)<a id="widerface" />

#### WIDER Face Dumper
=======
### [VGGFace2](https://github.com/ox-vgg/vgg_face2)<a id="vggface2" />

#### VGGFace2 Dumper
>>>>>>> 7a2dcfff

Downloaded file: a zip archive of the following structure:

```bash
taskname.zip/
├── labels.txt # optional
<<<<<<< HEAD
├── wider_face_split/
│   └── wider_face_<any_subset_name>_bbx_gt.txt
└── WIDER_<any_subset_name>/
    └── images/
        ├── 0--label0/
        │   └── 0_label0_image1.jpg
        └── 1--label1/
            └── 1_label1_image2.jpg
```

- supported annotations: Rectangles (with attributes), Labels
- supported attributes: `blur`, `expression`, `illumination`,
  `occluded` (both the annotation property & an attribute), `pose`, `invalid`

#### WIDER Face Loader

Uploaded file: a zip archive of the structure above

- supported annotations: Rectangles (with attributes), Labels
- supported attributes: `blur`, `expression`, `illumination`, `occluded`, `pose`, `invalid`
=======
├── <any_subset_name>/
|   ├── label0/
|   |   └── image1.jpg
|   └── label1/
|       └── image2.jpg
└── bb_landmark/
    ├── loose_bb_<any_subset_name>.csv
    └── loose_landmark_<any_subset_name>.csv
# labels.txt
# n000001 car
label0 <class0>
label1 <class1>
```

- supported annotations: Rectangles, Points (landmarks - groups of 5 points)

#### VGGFace2 Loader

Uploaded file: a zip archive of the structure above

- supported annotations: Rectangles, Points (landmarks - groups of 5 points)
>>>>>>> 7a2dcfff
<|MERGE_RESOLUTION|>--- conflicted
+++ resolved
@@ -20,11 +20,10 @@
   - [TF detection API](#tfrecord)
   - [ImageNet](#imagenet)
   - [CamVid](#camvid)
-<<<<<<< HEAD
-  - [WIDER Face](#widerface)
-=======
+    <<<<<<< HEAD
+  - # [WIDER Face](#widerface)
   - [VGGFace2](#vggface2)
->>>>>>> 7a2dcfff
+    > > > > > > > develop
 
 ## How to add a new annotation format support<a id="how-to-add"></a>
 
@@ -880,28 +879,21 @@
 
 - supported annotations: Polygons
 
-<<<<<<< HEAD
 ### [WIDER Face](http://shuoyang1213.me/WIDERFACE/)<a id="widerface" />
 
 #### WIDER Face Dumper
-=======
-### [VGGFace2](https://github.com/ox-vgg/vgg_face2)<a id="vggface2" />
-
-#### VGGFace2 Dumper
->>>>>>> 7a2dcfff
 
 Downloaded file: a zip archive of the following structure:
 
 ```bash
 taskname.zip/
 ├── labels.txt # optional
-<<<<<<< HEAD
 ├── wider_face_split/
-│   └── wider_face_<any_subset_name>_bbx_gt.txt
+│   └── wider_face_<any_subset_name>_bbx_gt.txt
 └── WIDER_<any_subset_name>/
     └── images/
         ├── 0--label0/
-        │   └── 0_label0_image1.jpg
+        │   └── 0_label0_image1.jpg
         └── 1--label1/
             └── 1_label1_image2.jpg
 ```
@@ -916,7 +908,16 @@
 
 - supported annotations: Rectangles (with attributes), Labels
 - supported attributes: `blur`, `expression`, `illumination`, `occluded`, `pose`, `invalid`
-=======
+
+### [VGGFace2](https://github.com/ox-vgg/vgg_face2)<a id="vggface2" />
+
+#### VGGFace2 Dumper
+
+Downloaded file: a zip archive of the following structure:
+
+```bash
+taskname.zip/
+├── labels.txt # optional
 ├── <any_subset_name>/
 |   ├── label0/
 |   |   └── image1.jpg
@@ -937,5 +938,4 @@
 
 Uploaded file: a zip archive of the structure above
 
-- supported annotations: Rectangles, Points (landmarks - groups of 5 points)
->>>>>>> 7a2dcfff
+- supported annotations: Rectangles, Points (landmarks - groups of 5 points)