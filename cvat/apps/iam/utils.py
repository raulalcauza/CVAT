--- conflicted
+++ resolved
@@ -13,23 +13,7 @@
     with tarfile.open(bundle_path, 'w:gz') as tar:
         for p in rules_paths:
             for f in p.glob('*[!.gen].rego'):
-<<<<<<< HEAD
                 tar.add(name=f, arcname=f.relative_to(p.parent))
-=======
-                tar.add(name=f, arcname=f.relative_to(p.parent))
-
-
-def build_iam_context(request, organization, membership):
-    return {
-        'user_id': request.user.id,
-        'group_name': request.iam_context['privilege'],
-        'org_id': getattr(organization, 'id', None),
-        'org_slug': getattr(organization, 'slug', None),
-        'org_owner_id': getattr(organization.owner, 'id', None)
-            if organization else None,
-        'org_role': getattr(membership, 'role', None),
-    }
-
 
 def get_dummy_user(email):
     from allauth.account.models import EmailAddress
@@ -47,5 +31,4 @@
         email = EmailAddress.objects.get_for_user(user, email)
         if email.verified:
             return None
-    return user
->>>>>>> 80e1212a
+    return user