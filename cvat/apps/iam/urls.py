--- conflicted
+++ resolved
@@ -11,9 +11,8 @@
     PasswordResetView, PasswordResetConfirmView)
 from allauth.account import app_settings as allauth_settings
 
-<<<<<<< HEAD
 from cvat.apps.iam.views import (
-    SigningView, RegisterViewEx, CustomConfirmEmailView,
+    SigningView, RegisterViewEx, RulesView, CustomConfirmEmailView,
 )
 from cvat.apps.iam.views import (
     github_oauth2_login as github_login,
@@ -22,9 +21,6 @@
     google_oauth2_callback as google_callback,
     LoginViewEx,
 )
-=======
-from cvat.apps.iam.views import SigningView, RegisterViewEx, RulesView
->>>>>>> 0b12a77a
 
 urlpatterns = [
     path('login', LoginViewEx.as_view(), name='rest_login'),
