# Copyright (C) 2022 CVAT.ai Corporation
#
# SPDX-License-Identifier: MIT

from enum import Enum, auto
from typing import Optional, cast

from attrs import define

from cvat.apps.engine.models import CloudStorage, Project, Task
from cvat.apps.organizations.models import Membership, Organization
from cvat.apps.webhooks.models import Webhook

from cvat.apps.limit_manager.models import Limitation
from cvat.apps.limit_manager.serializers import (
    OrgLimitationWriteSerializer,
    UserLimitationWriteSerializer,
)


class Limits(Enum):
    """
    Represents a capability which has an upper limit, and can be consumed.

    Each capability is also supposed to have a separate CapabilityContext class,
    representing its parameters. Different parameter combinations should each have
    a different enum member, no member reuse is supposed for different limits.
    """

    # TODO: for a capability with N params, there are O(k^N)
    # possible limitation combinations. Not all are meaningful, but even though
    # it is quite a large number. Example:

    # A "task create" capability [user_id, org_id, project_id]
    # yields the following possible limitations:
    # - tasks from the user
    # - tasks from the user outside orgs
    # - tasks from the user inside orgs
    # - tasks from the user in the org
    # - tasks from the user in the project
    # - tasks in the org
    # - tasks in the org projects
    # ...
    #
    # Currently, we will cover all of this with a single request to the limit manager.
    # For each meaningful combination class a capability enum entry is supposed.

    USER_SANDBOX_TASKS = auto()
    USER_SANDBOX_PROJECTS = auto()
    TASKS_IN_USER_SANDBOX_PROJECT = auto()
    USER_OWNED_ORGS = auto()
    USER_SANDBOX_CLOUD_STORAGES = auto()
    USER_SANDBOX_LAMBDA_CALL_OFFLINE = auto()

    ORG_TASKS = auto()
    ORG_PROJECTS = auto()
    TASKS_IN_ORG_PROJECT = auto()
    ORG_CLOUD_STORAGES = auto()
    ORG_MEMBERS = auto()
    ORG_COMMON_WEBHOOKS = auto()
    ORG_LAMBDA_CALL_OFFLINE = auto()

    PROJECT_WEBHOOKS = auto()


class CapabilityContext:
    pass


@define(kw_only=True)
class UserCapabilityContext(CapabilityContext):
    user_id: int


@define(kw_only=True)
class OrgCapabilityContext(CapabilityContext):
    org_id: int


@define(kw_only=True)
class UserSandboxTasksContext(UserCapabilityContext):
    pass


@define(kw_only=True)
class OrgTasksContext(OrgCapabilityContext):
    pass


@define(kw_only=True)
class TasksInUserSandboxProjectContext(UserCapabilityContext):
    project_id: int


@define(kw_only=True)
class TasksInOrgProjectContext(OrgCapabilityContext):
    project_id: int


@define(kw_only=True)
class UserSandboxProjectsContext(UserCapabilityContext):
    pass


@define(kw_only=True)
class OrgProjectsContext(OrgCapabilityContext):
    pass


@define(kw_only=True)
class UserSandboxCloudStoragesContext(UserCapabilityContext):
    pass


@define(kw_only=True)
class OrgCloudStoragesContext(OrgCapabilityContext):
    pass


@define(kw_only=True)
class UserOrgsContext(UserCapabilityContext):
    pass


@define(kw_only=True)
class ProjectWebhooksContext(CapabilityContext):
    project_id: int


@define(kw_only=True)
class OrgMembersContext(OrgCapabilityContext):
    pass


@define(kw_only=True)
class OrgCommonWebhooksContext(OrgCapabilityContext):
    pass

@define(kw_only=True)
class UserSandboxLambdaCallOfflineContext(UserCapabilityContext):
    pass

@define(kw_only=True)
class OrgLambdaCallOfflineContext(OrgCapabilityContext):
    pass

@define(frozen=True)
class LimitStatus:
    used: Optional[int]
    max: Optional[int]


class LimitManager:
    def _get_or_create_limitation(
        self, user_id: Optional[int] = None, org_id: Optional[int] = None
    ) -> Limitation:
        limitation = Limitation.objects.filter(user_id=user_id, org_id=org_id).first()

        if limitation is not None:
            return limitation

        if org_id:
            serializer = OrgLimitationWriteSerializer(data={"org": org_id})
        elif user_id:
            serializer = UserLimitationWriteSerializer(data={"user": user_id})

        serializer.is_valid(raise_exception=True)
        return serializer.save()

    def get_status(
        self,
        limit: Limits,
        *,
        context: Optional[CapabilityContext] = None,
    ) -> LimitStatus:

        org_id = getattr(context, "org_id", None)
        user_id = getattr(context, "user_id", None)
        assert org_id is not None or user_id is not None

        limitation = self._get_or_create_limitation(user_id=user_id, org_id=org_id)
        assert limitation is not None

        if limit == Limits.USER_OWNED_ORGS:
            assert context is not None
            context = cast(UserOrgsContext, context)

            return LimitStatus(
                Organization.objects.filter(owner_id=context.user_id).count(),
                limitation.organizations,
            )

        elif limit == Limits.USER_SANDBOX_PROJECTS:
            assert context is not None
            context = cast(UserSandboxProjectsContext, context)

            return LimitStatus(
                # TODO: check about active/removed projects
                Project.objects.filter(owner=context.user_id, organization=None).count(),
                limitation.projects
            )

        elif limit == Limits.ORG_PROJECTS:
            assert context is not None
            context = cast(OrgProjectsContext, context)

            return LimitStatus(
                # TODO: check about active/removed projects
                Project.objects.filter(organization=context.org_id).count(),
                limitation.projects
            )

        elif limit == Limits.USER_SANDBOX_TASKS:
            assert context is not None
            context = cast(UserSandboxTasksContext, context)

            return LimitStatus(
                # TODO: check about active/removed tasks
                Task.objects.filter(owner=context.user_id, organization=None).count(),
                limitation.tasks,
            )

        elif limit == Limits.ORG_TASKS:
            assert context is not None
            context = cast(OrgTasksContext, context)

            return LimitStatus(
                # TODO: check about active/removed tasks
                Task.objects.filter(organization=context.org_id).count(),
                limitation.tasks,
            )

        elif limit == Limits.TASKS_IN_USER_SANDBOX_PROJECT:
            assert context is not None
            context = cast(TasksInUserSandboxProjectContext, context)

            return LimitStatus(
                # TODO: check about active/removed tasks
                Task.objects.filter(project=context.project_id).count(),
                limitation.tasks_per_project,
            )

        elif limit == Limits.TASKS_IN_ORG_PROJECT:
            assert context is not None
            context = cast(TasksInOrgProjectContext, context)

            return LimitStatus(
                # TODO: check about active/removed tasks
                Task.objects.filter(project=context.project_id).count(),
                limitation.tasks_per_project,
            )

        elif limit == Limits.PROJECT_WEBHOOKS:
            assert context is not None
            context = cast(ProjectWebhooksContext, context)

            return LimitStatus(
                # We only limit webhooks per project, not per user
                # TODO: think over this limit, maybe we should limit per user
                Webhook.objects.filter(project=context.project_id).count(),
                limitation.webhooks_per_project,
            )

        elif limit == Limits.ORG_COMMON_WEBHOOKS:
            assert context is not None
            context = cast(OrgCommonWebhooksContext, context)

            return LimitStatus(
                Webhook.objects.filter(
                    organization=context.org_id, project=None
                ).count(),
                limitation.webhooks_per_organization,
            )

        elif limit == Limits.USER_SANDBOX_CLOUD_STORAGES:
            assert context is not None
            context = cast(UserSandboxCloudStoragesContext, context)

            return LimitStatus(
                CloudStorage.objects.filter(
                    owner=context.user_id, organization=None
                ).count(),
                limitation.cloud_storages,
            )

        elif limit == Limits.ORG_CLOUD_STORAGES:
            assert context is not None
            context = cast(OrgCloudStoragesContext, context)

            return LimitStatus(
                CloudStorage.objects.filter(organization=context.org_id).count(),
                limitation.cloud_storages,
            )

<<<<<<< HEAD
        elif limit == Limits.ORG_MEMBERS:
            assert context is not None
            context = cast(OrgMembersContext, context)

            return LimitStatus(
                Membership.objects.filter(organization=context.org_id).count(),
                limitation.memberships,
            )

=======
        elif limit == Limits.USER_SANDBOX_LAMBDA_CALL_OFFLINE:
            assert context is not None
            context = cast(UserSandboxLambdaCallOfflineContext, context)

            return LimitStatus(
                0,
                limitation.lambda_requests
            )

        elif limit == Limits.ORG_LAMBDA_CALL_OFFLINE:
            assert context is not None
            context = cast(OrgLambdaCallOfflineContext, context)

            return LimitStatus(
                0,
                limitation.lambda_requests
            )


>>>>>>> 3a8a4f3c
        raise NotImplementedError(f"Unknown capability {limit.name}")<|MERGE_RESOLUTION|>--- conflicted
+++ resolved
@@ -292,7 +292,6 @@
                 limitation.cloud_storages,
             )
 
-<<<<<<< HEAD
         elif limit == Limits.ORG_MEMBERS:
             assert context is not None
             context = cast(OrgMembersContext, context)
@@ -302,7 +301,6 @@
                 limitation.memberships,
             )
 
-=======
         elif limit == Limits.USER_SANDBOX_LAMBDA_CALL_OFFLINE:
             assert context is not None
             context = cast(UserSandboxLambdaCallOfflineContext, context)
@@ -322,5 +320,4 @@
             )
 
 
->>>>>>> 3a8a4f3c
         raise NotImplementedError(f"Unknown capability {limit.name}")