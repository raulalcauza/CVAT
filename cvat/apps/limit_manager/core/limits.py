# Copyright (C) 2022 CVAT.ai Corporation
#
# SPDX-License-Identifier: MIT

from enum import Enum, auto
from typing import Optional, cast

from attrs import define
from django.conf import settings

from cvat.apps.engine.models import CloudStorage, Project, Task
from cvat.apps.organizations.models import Membership, Organization
from cvat.apps.webhooks.models import Webhook

from cvat.apps.limit_manager.models import Limitation
from cvat.apps.limit_manager.serializers import (
    OrgLimitationWriteSerializer,
    UserLimitationWriteSerializer,
)


class Limits(Enum):
    """
    Represents a capability which has an upper limit, and can be consumed.

    Each capability is also supposed to have a separate CapabilityContext class,
    representing its parameters. Different parameter combinations should each have
    a different enum member, no member reuse is supposed for different limits.
    """

    # TODO: for a capability with N params, there are O(k^N)
    # possible limitation combinations. Not all are meaningful, but even though
    # it is quite a large number. Example:

    # A "task create" capability [user_id, org_id, project_id]
    # yields the following possible limitations:
    # - tasks from the user
    # - tasks from the user outside orgs
    # - tasks from the user inside orgs
    # - tasks from the user in the org
    # - tasks from the user in the project
    # - tasks in the org
    # - tasks in the org projects
    # ...
    #
    # Currently, we will cover all of this with a single request to the limit manager.
    # For each meaningful combination class a capability enum entry is supposed.

    USER_SANDBOX_TASKS = auto()
    USER_SANDBOX_PROJECTS = auto()
    TASKS_IN_USER_SANDBOX_PROJECT = auto()
    USER_OWNED_ORGS = auto()
    USER_SANDBOX_CLOUD_STORAGES = auto()
    USER_SANDBOX_LAMBDA_CALL_OFFLINE = auto()

    ORG_TASKS = auto()
    ORG_PROJECTS = auto()
    TASKS_IN_ORG_PROJECT = auto()
    ORG_CLOUD_STORAGES = auto()
    ORG_MEMBERS = auto()
    ORG_COMMON_WEBHOOKS = auto()
    ORG_LAMBDA_CALL_OFFLINE = auto()

    PROJECT_WEBHOOKS = auto()


class CapabilityContext:
    pass


@define(kw_only=True)
class UserCapabilityContext(CapabilityContext):
    user_id: int


@define(kw_only=True)
class OrgCapabilityContext(CapabilityContext):
    org_id: int


@define(kw_only=True)
class UserSandboxTasksContext(UserCapabilityContext):
    pass


@define(kw_only=True)
class OrgTasksContext(OrgCapabilityContext):
    pass


@define(kw_only=True)
class TasksInUserSandboxProjectContext(UserCapabilityContext):
    project_id: int


@define(kw_only=True)
class TasksInOrgProjectContext(OrgCapabilityContext):
    project_id: int


@define(kw_only=True)
class UserSandboxProjectsContext(UserCapabilityContext):
    pass


@define(kw_only=True)
class OrgProjectsContext(OrgCapabilityContext):
    pass


@define(kw_only=True)
class UserSandboxCloudStoragesContext(UserCapabilityContext):
    pass


@define(kw_only=True)
class OrgCloudStoragesContext(OrgCapabilityContext):
    pass


@define(kw_only=True)
class UserOrgsContext(UserCapabilityContext):
    pass


@define(kw_only=True)
class ProjectWebhooksContext(CapabilityContext):
    project_id: int


@define(kw_only=True)
class OrgMembersContext(OrgCapabilityContext):
    pass


@define(kw_only=True)
class OrgCommonWebhooksContext(OrgCapabilityContext):
    pass

@define(kw_only=True)
class UserSandboxLambdaCallOfflineContext(UserCapabilityContext):
    pass

@define(kw_only=True)
class OrgLambdaCallOfflineContext(OrgCapabilityContext):
    pass

@define(frozen=True)
class LimitStatus:
    used: Optional[int]
    max: Optional[int]


class LimitManager:
    def _get_or_create_limitation(
        self, user_id: Optional[int] = None, org_id: Optional[int] = None
    ) -> Limitation:
        limitation = Limitation.objects.filter(user_id=user_id, org_id=org_id).first()

        if limitation is not None:
            return limitation

        if org_id:
            serializer = OrgLimitationWriteSerializer(data={"org": org_id})
        elif user_id:
            serializer = UserLimitationWriteSerializer(data={"user": user_id})

        serializer.is_valid(raise_exception=True)
        return serializer.save()

    def get_status(
        self,
        limit: Limits,
        *,
        context: Optional[CapabilityContext] = None,
    ) -> LimitStatus:

        org_id = getattr(context, "org_id", None)
        user_id = getattr(context, "user_id", None)
        assert org_id is not None or user_id is not None

        limitation = self._get_or_create_limitation(user_id=user_id, org_id=org_id)
        assert limitation is not None

        if limit == Limits.USER_OWNED_ORGS:
            assert context is not None
            context = cast(UserOrgsContext, context)

            return LimitStatus(
                Organization.objects.filter(owner_id=context.user_id).count(),
<<<<<<< HEAD
                limitation.organizations,
=======
                settings.DEFAULT_LIMITS["USER_OWNED_ORGS"],
>>>>>>> 91ce00d9
            )

        elif limit == Limits.USER_SANDBOX_PROJECTS:
            assert context is not None
            context = cast(UserSandboxProjectsContext, context)

            return LimitStatus(
                # TODO: check about active/removed projects
                Project.objects.filter(owner=context.user_id, organization=None).count(),
<<<<<<< HEAD
                limitation.projects
=======
                settings.DEFAULT_LIMITS["USER_SANDBOX_PROJECTS"],
>>>>>>> 91ce00d9
            )

        elif limit == Limits.ORG_PROJECTS:
            assert context is not None
            context = cast(OrgProjectsContext, context)

            return LimitStatus(
                # TODO: check about active/removed projects
                Project.objects.filter(organization=context.org_id).count(),
<<<<<<< HEAD
                limitation.projects
=======
                settings.DEFAULT_LIMITS["ORG_PROJECTS"],
>>>>>>> 91ce00d9
            )

        elif limit == Limits.USER_SANDBOX_TASKS:
            assert context is not None
            context = cast(UserSandboxTasksContext, context)

            return LimitStatus(
                # TODO: check about active/removed tasks
                Task.objects.filter(owner=context.user_id, organization=None).count(),
<<<<<<< HEAD
                limitation.tasks,
=======
                settings.DEFAULT_LIMITS["USER_SANDBOX_TASKS"],
>>>>>>> 91ce00d9
            )

        elif limit == Limits.ORG_TASKS:
            assert context is not None
            context = cast(OrgTasksContext, context)

            return LimitStatus(
                # TODO: check about active/removed tasks
                Task.objects.filter(organization=context.org_id).count(),
<<<<<<< HEAD
                limitation.tasks,
=======
                settings.DEFAULT_LIMITS["ORG_TASKS"],
>>>>>>> 91ce00d9
            )

        elif limit == Limits.TASKS_IN_USER_SANDBOX_PROJECT:
            assert context is not None
            context = cast(TasksInUserSandboxProjectContext, context)

            return LimitStatus(
                # TODO: check about active/removed tasks
                Task.objects.filter(project=context.project_id).count(),
<<<<<<< HEAD
                limitation.tasks_per_project,
=======
                settings.DEFAULT_LIMITS["TASKS_IN_USER_SANDBOX_PROJECT"]
>>>>>>> 91ce00d9
            )

        elif limit == Limits.TASKS_IN_ORG_PROJECT:
            assert context is not None
            context = cast(TasksInOrgProjectContext, context)

            return LimitStatus(
                # TODO: check about active/removed tasks
                Task.objects.filter(project=context.project_id).count(),
<<<<<<< HEAD
                limitation.tasks_per_project,
=======
                settings.DEFAULT_LIMITS["TASKS_IN_ORG_PROJECT"]
>>>>>>> 91ce00d9
            )

        elif limit == Limits.PROJECT_WEBHOOKS:
            assert context is not None
            context = cast(ProjectWebhooksContext, context)

            return LimitStatus(
                # We only limit webhooks per project, not per user
                # TODO: think over this limit, maybe we should limit per user
                Webhook.objects.filter(project=context.project_id).count(),
<<<<<<< HEAD
                limitation.webhooks_per_project,
=======
                settings.DEFAULT_LIMITS["PROJECT_WEBHOOKS"]
>>>>>>> 91ce00d9
            )

        elif limit == Limits.ORG_COMMON_WEBHOOKS:
            assert context is not None
            context = cast(OrgCommonWebhooksContext, context)

            return LimitStatus(
<<<<<<< HEAD
                Webhook.objects.filter(
                    organization=context.org_id, project=None
                ).count(),
                limitation.webhooks_per_organization,
=======
                Webhook.objects.filter(organization=context.org_id, project=None).count(),
                settings.DEFAULT_LIMITS["ORG_COMMON_WEBHOOKS"]
>>>>>>> 91ce00d9
            )

        elif limit == Limits.USER_SANDBOX_CLOUD_STORAGES:
            assert context is not None
            context = cast(UserSandboxCloudStoragesContext, context)

            return LimitStatus(
<<<<<<< HEAD
                CloudStorage.objects.filter(
                    owner=context.user_id, organization=None
                ).count(),
                limitation.cloud_storages,
=======
                CloudStorage.objects.filter(owner=context.user_id, organization=None).count(),
                settings.DEFAULT_LIMITS["USER_SANDBOX_CLOUD_STORAGES"]
>>>>>>> 91ce00d9
            )

        elif limit == Limits.ORG_CLOUD_STORAGES:
            assert context is not None
            context = cast(OrgCloudStoragesContext, context)

            return LimitStatus(
                CloudStorage.objects.filter(organization=context.org_id).count(),
<<<<<<< HEAD
                limitation.cloud_storages,
            )

        elif limit == Limits.ORG_MEMBERS:
            assert context is not None
            context = cast(OrgMembersContext, context)

            return LimitStatus(
                Membership.objects.filter(organization=context.org_id).count(),
                limitation.memberships,
=======
                settings.DEFAULT_LIMITS["ORG_CLOUD_STORAGES"]
>>>>>>> 91ce00d9
            )

        elif limit == Limits.USER_SANDBOX_LAMBDA_CALL_OFFLINE:
            assert context is not None
            context = cast(UserSandboxLambdaCallOfflineContext, context)

            return LimitStatus(
                0,
                limitation.lambda_requests
            )

        elif limit == Limits.ORG_LAMBDA_CALL_OFFLINE:
            assert context is not None
            context = cast(OrgLambdaCallOfflineContext, context)

            return LimitStatus(
                0,
                limitation.lambda_requests
            )


        raise NotImplementedError(f"Unknown capability {limit.name}")<|MERGE_RESOLUTION|>--- conflicted
+++ resolved
@@ -188,11 +188,7 @@
 
             return LimitStatus(
                 Organization.objects.filter(owner_id=context.user_id).count(),
-<<<<<<< HEAD
-                limitation.organizations,
-=======
                 settings.DEFAULT_LIMITS["USER_OWNED_ORGS"],
->>>>>>> 91ce00d9
             )
 
         elif limit == Limits.USER_SANDBOX_PROJECTS:
@@ -202,11 +198,7 @@
             return LimitStatus(
                 # TODO: check about active/removed projects
                 Project.objects.filter(owner=context.user_id, organization=None).count(),
-<<<<<<< HEAD
-                limitation.projects
-=======
                 settings.DEFAULT_LIMITS["USER_SANDBOX_PROJECTS"],
->>>>>>> 91ce00d9
             )
 
         elif limit == Limits.ORG_PROJECTS:
@@ -216,11 +208,7 @@
             return LimitStatus(
                 # TODO: check about active/removed projects
                 Project.objects.filter(organization=context.org_id).count(),
-<<<<<<< HEAD
-                limitation.projects
-=======
                 settings.DEFAULT_LIMITS["ORG_PROJECTS"],
->>>>>>> 91ce00d9
             )
 
         elif limit == Limits.USER_SANDBOX_TASKS:
@@ -230,11 +218,7 @@
             return LimitStatus(
                 # TODO: check about active/removed tasks
                 Task.objects.filter(owner=context.user_id, organization=None).count(),
-<<<<<<< HEAD
-                limitation.tasks,
-=======
                 settings.DEFAULT_LIMITS["USER_SANDBOX_TASKS"],
->>>>>>> 91ce00d9
             )
 
         elif limit == Limits.ORG_TASKS:
@@ -244,11 +228,7 @@
             return LimitStatus(
                 # TODO: check about active/removed tasks
                 Task.objects.filter(organization=context.org_id).count(),
-<<<<<<< HEAD
-                limitation.tasks,
-=======
                 settings.DEFAULT_LIMITS["ORG_TASKS"],
->>>>>>> 91ce00d9
             )
 
         elif limit == Limits.TASKS_IN_USER_SANDBOX_PROJECT:
@@ -258,11 +238,7 @@
             return LimitStatus(
                 # TODO: check about active/removed tasks
                 Task.objects.filter(project=context.project_id).count(),
-<<<<<<< HEAD
-                limitation.tasks_per_project,
-=======
                 settings.DEFAULT_LIMITS["TASKS_IN_USER_SANDBOX_PROJECT"]
->>>>>>> 91ce00d9
             )
 
         elif limit == Limits.TASKS_IN_ORG_PROJECT:
@@ -272,11 +248,7 @@
             return LimitStatus(
                 # TODO: check about active/removed tasks
                 Task.objects.filter(project=context.project_id).count(),
-<<<<<<< HEAD
-                limitation.tasks_per_project,
-=======
                 settings.DEFAULT_LIMITS["TASKS_IN_ORG_PROJECT"]
->>>>>>> 91ce00d9
             )
 
         elif limit == Limits.PROJECT_WEBHOOKS:
@@ -287,11 +259,7 @@
                 # We only limit webhooks per project, not per user
                 # TODO: think over this limit, maybe we should limit per user
                 Webhook.objects.filter(project=context.project_id).count(),
-<<<<<<< HEAD
-                limitation.webhooks_per_project,
-=======
                 settings.DEFAULT_LIMITS["PROJECT_WEBHOOKS"]
->>>>>>> 91ce00d9
             )
 
         elif limit == Limits.ORG_COMMON_WEBHOOKS:
@@ -299,15 +267,8 @@
             context = cast(OrgCommonWebhooksContext, context)
 
             return LimitStatus(
-<<<<<<< HEAD
-                Webhook.objects.filter(
-                    organization=context.org_id, project=None
-                ).count(),
-                limitation.webhooks_per_organization,
-=======
                 Webhook.objects.filter(organization=context.org_id, project=None).count(),
                 settings.DEFAULT_LIMITS["ORG_COMMON_WEBHOOKS"]
->>>>>>> 91ce00d9
             )
 
         elif limit == Limits.USER_SANDBOX_CLOUD_STORAGES:
@@ -315,15 +276,8 @@
             context = cast(UserSandboxCloudStoragesContext, context)
 
             return LimitStatus(
-<<<<<<< HEAD
-                CloudStorage.objects.filter(
-                    owner=context.user_id, organization=None
-                ).count(),
-                limitation.cloud_storages,
-=======
                 CloudStorage.objects.filter(owner=context.user_id, organization=None).count(),
                 settings.DEFAULT_LIMITS["USER_SANDBOX_CLOUD_STORAGES"]
->>>>>>> 91ce00d9
             )
 
         elif limit == Limits.ORG_CLOUD_STORAGES:
@@ -332,20 +286,7 @@
 
             return LimitStatus(
                 CloudStorage.objects.filter(organization=context.org_id).count(),
-<<<<<<< HEAD
-                limitation.cloud_storages,
-            )
-
-        elif limit == Limits.ORG_MEMBERS:
-            assert context is not None
-            context = cast(OrgMembersContext, context)
-
-            return LimitStatus(
-                Membership.objects.filter(organization=context.org_id).count(),
-                limitation.memberships,
-=======
                 settings.DEFAULT_LIMITS["ORG_CLOUD_STORAGES"]
->>>>>>> 91ce00d9
             )
 
         elif limit == Limits.USER_SANDBOX_LAMBDA_CALL_OFFLINE:
