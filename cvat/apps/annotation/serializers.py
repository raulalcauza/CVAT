--- conflicted
+++ resolved
@@ -9,7 +9,7 @@
     class Meta:
         model = models.AnnotationHandler
         exclude = ('annotation_format',)
-
+    # pylint: disable=no-self-use
     def update(self, instance, validated_data):
         instance.display_name = validated_data.get('display_name', instance.display_name)
         instance.format = validated_data.get('format', instance.format)
@@ -36,7 +36,7 @@
 
         return annotation_format
 
-<<<<<<< HEAD
+    # pylint: disable=no-self-use
     def update(self, instance, validated_data):
         handler_names = [handler["display_name"] for handler in validated_data["handlers"]]
 
@@ -64,10 +64,7 @@
         instance.save()
         return instance
 
-    # # pylint: disable=no-self-use
-=======
     # pylint: disable=no-self-use
->>>>>>> 75c29452
     def to_internal_value(self, data):
         _data = data.copy()
         _data["handlers"] = []
