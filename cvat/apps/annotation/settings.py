--- conflicted
+++ resolved
@@ -12,9 +12,6 @@
     os.path.join(path_prefix, 'coco.py'),
     os.path.join(path_prefix, 'mask.py'),
     os.path.join(path_prefix, 'tfrecord.py'),
-<<<<<<< HEAD
     os.path.join(path_prefix, 'mot.py'),
-=======
     os.path.join(path_prefix, 'labelme.py'),
->>>>>>> 112bab17
 )