# Copyright (C) 2023-2024 CVAT.ai Corporation
#
# SPDX-License-Identifier: MIT

import datetime
import traceback
from copy import deepcopy
from typing import Optional, Union

import rq
from crum import get_current_request, get_current_user
from rest_framework import status
<<<<<<< HEAD
from crum import get_current_user, get_current_request

from cvat.apps.engine.models import (
    Project,
    Task,
    Job,
    User,
    CloudStorage,
    Issue,
    Comment,
    Label,
)
from cvat.apps.engine.serializers import (
    ProjectReadSerializer,
    TaskReadSerializer,
    JobReadSerializer,
    BasicUserSerializer,
    CloudStorageReadSerializer,
    IssueReadSerializer,
    CommentReadSerializer,
    LabelSerializer,
)
from cvat.apps.engine.models import ShapeType
from cvat.apps.organizations.models import Membership, Organization, Invitation
from cvat.apps.organizations.serializers import OrganizationReadSerializer, MembershipReadSerializer, InvitationReadSerializer
from cvat.apps.engine.rq_job_handler import RQJobMetaField
=======
from rest_framework.exceptions import NotAuthenticated
from rest_framework.views import exception_handler

from cvat.apps.engine.models import (CloudStorage, Comment, Issue, Job, Label,
                                     Project, ShapeType, Task, User)
from cvat.apps.engine.serializers import (BasicUserSerializer,
                                          CloudStorageReadSerializer,
                                          CommentReadSerializer,
                                          IssueReadSerializer,
                                          JobReadSerializer, LabelSerializer,
                                          ProjectReadSerializer,
                                          TaskReadSerializer)
from cvat.apps.organizations.models import Invitation, Membership, Organization
from cvat.apps.organizations.serializers import (InvitationReadSerializer,
                                                 MembershipReadSerializer,
                                                 OrganizationReadSerializer)
>>>>>>> 729322f4

from .cache import get_cache
from .event import event_scope, record_server_event


def project_id(instance):
    if isinstance(instance, Project):
        return instance.id

    try:
        pid = getattr(instance, "project_id", None)
        if pid is None:
            return instance.get_project_id()
        return pid
    except Exception:
        return None


def organization_id(instance):
    if isinstance(instance, Organization):
        return instance.id

    try:
        return getattr(instance, "organization_id", None)
    except Exception:
        return None


def task_id(instance):
    if isinstance(instance, Task):
        return instance.id

    try:
        tid = getattr(instance, "task_id", None)
        if tid is None:
            return instance.get_task_id()
        return tid
    except Exception:
        return None

def job_id(instance):
    if isinstance(instance, Job):
        return instance.id

    try:
        jid = getattr(instance, "job_id", None)
        if jid is None:
            return instance.get_job_id()
        return jid
    except Exception:
        return None

def get_user(instance=None):
    # Try to get current user from request
    user = get_current_user()
    if user is not None:
        return user

    # Try to get user from rq_job
    if isinstance(instance, rq.job.Job):
        return instance.meta.get(RQJobMetaField.USER, None)
    else:
        rq_job = rq.get_current_job()
        if rq_job:
            return rq_job.meta.get(RQJobMetaField.USER, None)

    if isinstance(instance, User):
        return instance

    return None

def get_request(instance=None):
    request = get_current_request()
    if request is not None:
        return request

    if isinstance(instance, rq.job.Job):
        return instance.meta.get(RQJobMetaField.REQUEST, None)
    else:
        rq_job = rq.get_current_job()
        if rq_job:
            return rq_job.meta.get(RQJobMetaField.REQUEST, None)

    return None

def _get_value(obj, key):
    if obj is not None:
        if isinstance(obj, dict):
            return obj.get(key, None)
        return getattr(obj, key, None)

    return None

def request_id(instance=None):
    request = get_request(instance)
    return _get_value(request, "uuid")

def user_id(instance=None):
    current_user = get_user(instance)
    return _get_value(current_user, "id")

def user_name(instance=None):
    current_user = get_user(instance)
    return _get_value(current_user, "username")

def user_email(instance=None):
    current_user = get_user(instance)
    return _get_value(current_user, "email") or None

def organization_slug(instance):
    if isinstance(instance, Organization):
        return instance.slug

    try:
        org = getattr(instance, "organization", None)
        if org is None:
            return instance.get_organization_slug()
        return org.slug
    except Exception:
        return None

def get_instance_diff(old_data, data):
    ignore_related_fields = (
        "labels",
    )
    diff = {}
    for prop, value in data.items():
        if prop in ignore_related_fields:
            continue
        old_value = old_data.get(prop)
        if old_value != value:
            diff[prop] = {
                "old_value": old_value,
                "new_value": value,
            }

    return diff

def _cleanup_fields(obj):
    fields=(
        "slug",
        "id",
        "name",
        "username",
        "display_name",
        "message",
        "organization",
        "project",
        "size",
        "task",
        "tasks",
        "job",
        "jobs",
        "comments",
        "url",
        "issues",
        "attributes",
    )
    subfields=(
        "url",
    )

    data = {}
    for k, v in obj.items():
        if k in fields:
            continue
        if isinstance(v, dict):
            data[k] = {kk: vv for kk, vv in v.items() if kk not in subfields}
        else:
            data[k] = v
    return data

def _get_object_name(instance):
    if isinstance(instance, Organization) or \
        isinstance(instance, Project) or \
        isinstance(instance, Task) or \
        isinstance(instance, Job) or \
        isinstance(instance, Label):
        return getattr(instance, "name", None)

    if isinstance(instance, User):
        return getattr(instance, "username", None)

    if isinstance(instance, CloudStorage):
        return getattr(instance, "display_name", None)

    if isinstance(instance, Comment):
        return getattr(instance, "message", None)

    return None

def get_serializer(instance):
    context = {
        "request": get_current_request()
    }

    serializer = None
    if isinstance(instance, Organization):
        serializer = OrganizationReadSerializer(instance=instance, context=context)
    if isinstance(instance, Project):
        serializer = ProjectReadSerializer(instance=instance, context=context)
    if isinstance(instance, Task):
        serializer = TaskReadSerializer(instance=instance, context=context)
    if isinstance(instance, Job):
        serializer = JobReadSerializer(instance=instance, context=context)
    if isinstance(instance, User):
        serializer = BasicUserSerializer(instance=instance, context=context)
    if isinstance(instance, CloudStorage):
        serializer = CloudStorageReadSerializer(instance=instance, context=context)
    if isinstance(instance, Issue):
        serializer = IssueReadSerializer(instance=instance, context=context)
    if isinstance(instance, Comment):
        serializer = CommentReadSerializer(instance=instance, context=context)
    if isinstance(instance, Label):
        serializer = LabelSerializer(instance=instance, context=context)
    if isinstance(instance, Membership):
        serializer = MembershipReadSerializer(instance=instance, context=context)
    if isinstance(instance, Invitation):
        serializer = InvitationReadSerializer(instance=instance, context=context)

    return serializer

def get_serializer_without_url(instance):
    serializer = get_serializer(instance)
    if serializer:
        serializer.fields.pop("url", None)
    return serializer

def handle_create(scope, instance, **kwargs):
    oid = organization_id(instance)
    oslug = organization_slug(instance)
    pid = project_id(instance)
    tid = task_id(instance)
    jid = job_id(instance)
    uid = user_id(instance)
    uname = user_name(instance)
    uemail = user_email(instance)

    serializer = get_serializer_without_url(instance=instance)
    try:
        payload = serializer.data
    except Exception:
        payload = {}

    payload = _cleanup_fields(obj=payload)
    record_server_event(
        scope=scope,
        request_id=request_id(),
        on_commit=True,
        obj_id=getattr(instance, 'id', None),
        obj_name=_get_object_name(instance),
        org_id=oid,
        org_slug=oslug,
        project_id=pid,
        task_id=tid,
        job_id=jid,
        user_id=uid,
        user_name=uname,
        user_email=uemail,
        payload=payload,
    )

def handle_update(scope, instance, old_instance, **kwargs):
    oid = organization_id(instance)
    oslug = organization_slug(instance)
    pid = project_id(instance)
    tid = task_id(instance)
    jid = job_id(instance)
    uid = user_id(instance)
    uname = user_name(instance)
    uemail = user_email(instance)

    old_serializer = get_serializer_without_url(instance=old_instance)
    serializer = get_serializer_without_url(instance=instance)
    diff = get_instance_diff(old_data=old_serializer.data, data=serializer.data)

    for prop, change in diff.items():
        change = _cleanup_fields(change)
        record_server_event(
            scope=scope,
            request_id=request_id(),
            on_commit=True,
            obj_name=prop,
            obj_id=getattr(instance, f'{prop}_id', None),
            obj_val=str(change["new_value"]),
            org_id=oid,
            org_slug=oslug,
            project_id=pid,
            task_id=tid,
            job_id=jid,
            user_id=uid,
            user_name=uname,
            user_email=uemail,
            payload={"old_value": change["old_value"]},
        )

def handle_delete(scope, instance, store_in_deletion_cache=False, **kwargs):
    deletion_cache = get_cache()
    if store_in_deletion_cache:
        deletion_cache.set(
            instance.__class__,
            instance.id,
            {
                "oid": organization_id(instance),
                "oslug": organization_slug(instance),
                "pid": project_id(instance),
                "tid": task_id(instance),
                "jid": job_id(instance),
            },
        )
        return

    instance_meta_info = deletion_cache.pop(instance.__class__, instance.id)
    if instance_meta_info:
        oid = instance_meta_info["oid"]
        oslug = instance_meta_info["oslug"]
        pid = instance_meta_info["pid"]
        tid = instance_meta_info["tid"]
        jid = instance_meta_info["jid"]
    else:
        oid = organization_id(instance)
        oslug = organization_slug(instance)
        pid = project_id(instance)
        tid = task_id(instance)
        jid = job_id(instance)

    uid = user_id(instance)
    uname = user_name(instance)
    uemail = user_email(instance)

    record_server_event(
        scope=scope,
        request_id=request_id(),
        on_commit=True,
        obj_id=getattr(instance, 'id', None),
        obj_name=_get_object_name(instance),
        org_id=oid,
        org_slug=oslug,
        project_id=pid,
        task_id=tid,
        job_id=jid,
        user_id=uid,
        user_name=uname,
        user_email=uemail,
    )

def handle_annotations_change(instance, annotations, action, **kwargs):
    _annotations = deepcopy(annotations)
    def filter_shape_data(shape):
        data = {
            "id": shape["id"],
            "frame": shape["frame"],
            "attributes": shape["attributes"],
        }

        label_id = shape.get("label_id", None)
        if label_id:
            data["label_id"] = label_id

        return data

    oid = organization_id(instance)
    oslug = organization_slug(instance)
    pid = project_id(instance)
    tid = task_id(instance)
    jid = job_id(instance)
    uid = user_id(instance)
    uname = user_name(instance)
    uemail = user_email(instance)

    tags = [filter_shape_data(tag) for tag in _annotations.get("tags", [])]
    if tags:
        record_server_event(
            scope=event_scope(action, "tags"),
            request_id=request_id(),
            on_commit=True,
            count=len(tags),
            org_id=oid,
            org_slug=oslug,
            project_id=pid,
            task_id=tid,
            job_id=jid,
            user_id=uid,
            user_name=uname,
            user_email=uemail,
            payload={"tags": tags},
        )

    shapes_by_type = {shape_type[0]: [] for shape_type in ShapeType.choices()}
    for shape in _annotations.get("shapes", []):
        shapes_by_type[shape["type"]].append(filter_shape_data(shape))

    scope = event_scope(action, "shapes")
    for shape_type, shapes in shapes_by_type.items():
        if shapes:
            record_server_event(
                scope=scope,
                request_id=request_id(),
                on_commit=True,
                obj_name=shape_type,
                count=len(shapes),
                org_id=oid,
                org_slug=oslug,
                project_id=pid,
                task_id=tid,
                job_id=jid,
                user_id=uid,
                user_name=uname,
                user_email=uemail,
                payload={"shapes": shapes},
            )

    tracks_by_type = {shape_type[0]: [] for shape_type in ShapeType.choices()}
    for track in _annotations.get("tracks", []):
        track_shapes = track.pop("shapes")
        track = filter_shape_data(track)
        track["shapes"] = []
        for track_shape in track_shapes:
            track["shapes"].append(filter_shape_data(track_shape))
        tracks_by_type[track_shapes[0]["type"]].append(track)

    scope = event_scope(action, "tracks")
    for track_type, tracks in tracks_by_type.items():
        if tracks:
            record_server_event(
                scope=scope,
                request_id=request_id(),
                on_commit=True,
                obj_name=track_type,
                count=len(tracks),
                org_id=oid,
                org_slug=oslug,
                project_id=pid,
                task_id=tid,
                job_id=jid,
                user_id=uid,
                user_name=uname,
                user_email=uemail,
                payload={"tracks": tracks},
            )

def handle_dataset_io(
    instance: Union[Project, Task, Job],
    action: str,
    *,
    format_name: str,
    cloud_storage: Optional[CloudStorage],
    **payload_fields,
) -> None:
    payload={"format": format_name, **payload_fields}

    if cloud_storage:
        payload["cloud_storage"] = {"id": cloud_storage.id}

    record_server_event(
        scope=event_scope(action, "dataset"),
        request_id=request_id(),
        org_id=organization_id(instance),
        org_slug=organization_slug(instance),
        project_id=project_id(instance),
        task_id=task_id(instance),
        job_id=job_id(instance),
        user_id=user_id(instance),
        user_name=user_name(instance),
        user_email=user_email(instance),
        payload=payload,
    )

def handle_dataset_export(
    instance: Union[Project, Task, Job],
    *,
    format_name: str,
    cloud_storage: Optional[CloudStorage],
    save_images: bool,
) -> None:
    handle_dataset_io(instance, "export",
        format_name=format_name, cloud_storage=cloud_storage, save_images=save_images)

def handle_dataset_import(
    instance: Union[Project, Task, Job],
    *,
    format_name: str,
    cloud_storage: Optional[CloudStorage],
) -> None:
    handle_dataset_io(instance, "import", format_name=format_name, cloud_storage=cloud_storage)

def handle_rq_exception(rq_job, exc_type, exc_value, tb):
    oid = rq_job.meta.get(RQJobMetaField.ORG_ID, None)
    oslug = rq_job.meta.get(RQJobMetaField.ORG_SLUG, None)
    pid = rq_job.meta.get(RQJobMetaField.PROJECT_ID, None)
    tid = rq_job.meta.get(RQJobMetaField.TASK_ID, None)
    jid = rq_job.meta.get(RQJobMetaField.JOB_ID, None)
    uid = user_id(rq_job)
    uname = user_name(rq_job)
    uemail = user_email(rq_job)
    tb_strings = traceback.format_exception(exc_type, exc_value, tb)

    payload = {
        "message": tb_strings[-1].rstrip("\n"),
        "stack": ''.join(tb_strings),
    }

    record_server_event(
        scope="send:exception",
        request_id=request_id(instance=rq_job),
        count=1,
        org_id=oid,
        org_slug=oslug,
        project_id=pid,
        task_id=tid,
        job_id=jid,
        user_id=uid,
        user_name=uname,
        user_email=uemail,
        payload=payload,
    )

    return False

def handle_viewset_exception(exc, context):
    response = exception_handler(exc, context)

    IGNORED_EXCEPTION_CLASSES = (NotAuthenticated, )
    if isinstance(exc, IGNORED_EXCEPTION_CLASSES):
        return response
    # the standard DRF exception handler only handle APIException, Http404 and PermissionDenied
    # exceptions types, any other will cause a 500 error
    status_code = status.HTTP_500_INTERNAL_SERVER_ERROR
    if response is not None:
        status_code = response.status_code
    request = context["request"]
    view = context["view"]

    tb_strings = traceback.format_exception(type(exc), exc, exc.__traceback__)

    payload = {
        "basename": getattr(view, "basename", None),
        "action": getattr(view, "action", None),
        "request": {
            "url": request.get_full_path(),
            "query_params": request.query_params,
            "content_type": request.content_type,
            "method": request.method,
        },
        "message": tb_strings[-1].rstrip("\n"),
        "stack": ''.join(tb_strings),
        "status_code": status_code,
    }

    record_server_event(
        scope="send:exception",
        request_id=request_id(),
        count=1,
        user_id=getattr(request.user, "id", None),
        user_name=getattr(request.user, "username", None),
        user_email=getattr(request.user, "email", None),
        payload=payload,
    )

    return response

def handle_client_events_push(request, data: dict):
    TIME_THRESHOLD = datetime.timedelta(seconds=100)
    WORKING_TIME_SCOPE = 'send:working_time'
    WORKING_TIME_RESOLUTION = datetime.timedelta(milliseconds=1)
    COLLAPSED_EVENT_SCOPES = frozenset(("change:frame",))
    org = request.iam_context["organization"]

    def read_ids(event: dict) -> tuple[int | None, int | None, int | None]:
        return event.get("job_id"), event.get("task_id"), event.get("project_id")

    def get_end_timestamp(event: dict) -> datetime.datetime:
        if event["scope"] in COLLAPSED_EVENT_SCOPES:
            return event["timestamp"] + datetime.timedelta(milliseconds=event["duration"])
        return event["timestamp"]

    if previous_event := data["previous_event"]:
        previous_end_timestamp = get_end_timestamp(previous_event)
        previous_ids = read_ids(previous_event)
    elif data["events"]:
        previous_end_timestamp = data["events"][0]["timestamp"]
        previous_ids = read_ids(data["events"][0])

    working_time_per_ids = {}
    for event in data["events"]:
        working_time = datetime.timedelta()
        timestamp = event["timestamp"]

        if timestamp > previous_end_timestamp:
            t_diff = timestamp - previous_end_timestamp
            if t_diff < TIME_THRESHOLD:
                working_time += t_diff

            previous_end_timestamp = timestamp

        end_timestamp = get_end_timestamp(event)
        if end_timestamp > previous_end_timestamp:
            working_time += end_timestamp - previous_end_timestamp
            previous_end_timestamp = end_timestamp

        if previous_ids not in working_time_per_ids:
            working_time_per_ids[previous_ids] = {
                "value": datetime.timedelta(),
                "timestamp": timestamp,
            }

        working_time_per_ids[previous_ids]["value"] += working_time
        previous_ids = read_ids(event)

    if data["events"]:
        common = {
            "user_id": request.user.id,
            "user_name": request.user.username,
            "user_email": request.user.email or None,
            "org_id": getattr(org, "id", None),
            "org_slug": getattr(org, "slug", None),
        }

        for ids, working_time in working_time_per_ids.items():
            job_id, task_id, project_id = ids
            if working_time["value"].total_seconds():
                value = working_time["value"] // WORKING_TIME_RESOLUTION
                record_server_event(
                    scope=WORKING_TIME_SCOPE,
                    request_id=request_id(),
                    # keep it in payload for backward compatibility
                    # but in the future it is much better to use a "duration" field
                    # because parsing JSON in SQL query is very slow
                    payload={"working_time": value},
                    timestamp=str(working_time["timestamp"].timestamp()),
                    duration=value,
                    project_id=project_id,
                    task_id=task_id,
                    job_id=job_id,
                    count=1,
                    **common,
                )<|MERGE_RESOLUTION|>--- conflicted
+++ resolved
@@ -10,34 +10,6 @@
 import rq
 from crum import get_current_request, get_current_user
 from rest_framework import status
-<<<<<<< HEAD
-from crum import get_current_user, get_current_request
-
-from cvat.apps.engine.models import (
-    Project,
-    Task,
-    Job,
-    User,
-    CloudStorage,
-    Issue,
-    Comment,
-    Label,
-)
-from cvat.apps.engine.serializers import (
-    ProjectReadSerializer,
-    TaskReadSerializer,
-    JobReadSerializer,
-    BasicUserSerializer,
-    CloudStorageReadSerializer,
-    IssueReadSerializer,
-    CommentReadSerializer,
-    LabelSerializer,
-)
-from cvat.apps.engine.models import ShapeType
-from cvat.apps.organizations.models import Membership, Organization, Invitation
-from cvat.apps.organizations.serializers import OrganizationReadSerializer, MembershipReadSerializer, InvitationReadSerializer
-from cvat.apps.engine.rq_job_handler import RQJobMetaField
-=======
 from rest_framework.exceptions import NotAuthenticated
 from rest_framework.views import exception_handler
 
@@ -54,7 +26,7 @@
 from cvat.apps.organizations.serializers import (InvitationReadSerializer,
                                                  MembershipReadSerializer,
                                                  OrganizationReadSerializer)
->>>>>>> 729322f4
+from cvat.apps.engine.rq_job_handler import RQJobMetaField
 
 from .cache import get_cache
 from .event import event_scope, record_server_event
