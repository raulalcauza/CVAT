--- conflicted
+++ resolved
@@ -291,36 +291,7 @@
 
 ### Semi-automatic and automatic annotation
 
-<<<<<<< HEAD
--   You have to install `nuctl` command line tool to build and deploy serverless
-    functions. Download [1.5.x release](https://github.com/nuclio/nuclio/releases).
-    It wil be used to install prepared serverless functions which can run DL models
-    to automatically annotate images on the server.
-
--   Be sure that nuclio dashboard is up and running. It manages all serverless
-    functions for automatic and semi-automatic annotation. To do that you should
-    specify docker-compose.serverless.yml in command line. See an example below:
-
-    ```bash
-    # Build and run containers with the serverless component support:
-    docker-compose -f docker-compose.yml \
-      -f components/serverless/docker-compose.serverless.yml up -d --build
-    ```
-
--   Deploy built-in serverless functions from [serverless directory](/serverless)
-    or deploy your own custom serverless functions. Use [deploy.sh](/serverless/deploy.sh)
-    script which is a wrapper for `nuctl` command. Basically you need to provide to
-    the script a directory with one or more serverless functions and all of them
-    will be deployed. Commands below install DEXTR for semi-automatic
-    segmentation and YOLOv3 to detect objects automatically.
-
-    ```bash
-    deploy.sh serverless/openvino/dextr
-    deploy.sh serverless/openvino/omz/public/yolo-v3-tf
-    ```
-=======
 Please follow [instructions](/cvat/apps/documentation/installation_automatic_annotation.md)
->>>>>>> 916dd6df
 
 ### Stop all containers
 
