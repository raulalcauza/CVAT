- [Quick installation guide](#quick-installation-guide)
  - [Ubuntu 18.04 (x86_64/amd64)](#ubuntu-1804-x86_64amd64)
  - [Windows 10](#windows-10)
  - [Mac OS Mojave](#mac-os-mojave)
  - [Advanced Topics](#advanced-topics)
    - [Deploying CVAT behind a proxy](#deploying-cvat-behind-a-proxy)
    - [Additional components](#additional-components)
    - [Semi-automatic and automatic annotation](#semi-automatic-and-automatic-annotation)
    - [Stop all containers](#stop-all-containers)
    - [Advanced settings](#advanced-settings)
    - [Share path](#share-path)
    - [Email verification](#email-verification)
    - [Serving over HTTPS](#serving-over-https)
      - [Prerequisites](#prerequisites)
      - [Roadmap](#roadmap)
      - [Step-by-step instructions](#step-by-step-instructions)
        - [1. Make the proxy listen on standard port 80 and prepare nginx for the ACME challenge via webroot method](#1-make-the-proxy-listen-on-standard-port-80-and-prepare-nginx-for-the-acme-challenge-via-webroot-method)
        - [2. Setting up HTTPS with `acme.sh` helper](#2-setting-up-https-with-acmesh-helper)
          - [Create certificate files using an ACME challenge on docker host](#create-certificate-files-using-an-acme-challenge-on-docker-host)

# Quick installation guide

Before you can use CVAT, you’ll need to get it installed. The document below
contains instructions for the most popular operating systems. If your system is
not covered by the document it should be relatively straight forward to adapt
the instructions below for other systems.

Probably you need to modify the instructions below in case you are behind a proxy
server. Proxy is an advanced topic and it is not covered by the guide.

## Ubuntu 18.04 (x86_64/amd64)

- Open a terminal window. If you don't know how to open a terminal window on
  Ubuntu please read [the answer](https://askubuntu.com/questions/183775/how-do-i-open-a-terminal).

- Type commands below into the terminal window to install `docker`. More
  instructions can be found [here](https://docs.docker.com/install/linux/docker-ce/ubuntu/).

  ```sh
  sudo apt-get update
  sudo apt-get --no-install-recommends install -y \
    apt-transport-https \
    ca-certificates \
    curl \
    gnupg-agent \
    software-properties-common
  curl -fsSL https://download.docker.com/linux/ubuntu/gpg | sudo apt-key add -
  sudo add-apt-repository \
    "deb [arch=amd64] https://download.docker.com/linux/ubuntu \
    $(lsb_release -cs) \
    stable"
  sudo apt-get update
  sudo apt-get --no-install-recommends install -y docker-ce docker-ce-cli containerd.io
  ```

- Perform [post-installation steps](https://docs.docker.com/install/linux/linux-postinstall/)
  to run docker without root permissions.

  ```sh
  sudo groupadd docker
  sudo usermod -aG docker $USER
  ```

  Log out and log back in (or reboot) so that your group membership is
  re-evaluated. You can type `groups` command in a terminal window after
  that and check if `docker` group is in its output.

- Install docker-compose (1.19.0 or newer). Compose is a tool for
  defining and running multi-container docker applications.

  ```bash
  sudo apt-get --no-install-recommends install -y python3-pip python3-setuptools
  sudo python3 -m pip install setuptools docker-compose
  ```

- Clone _CVAT_ source code from the
  [GitHub repository](https://github.com/opencv/cvat).

  ```bash
  sudo apt-get --no-install-recommends install -y git
  git clone https://github.com/opencv/cvat
  cd cvat
  ```

- Build docker images by default. It will take some time to download public
  docker image ubuntu:16.04 and install all necessary ubuntu packages to run
  CVAT server.

  ```bash
  docker-compose build
  ```

- Run docker containers. It will take some time to download public docker
  images like postgres:10.3-alpine, redis:4.0.5-alpine and create containers.

  ```sh
  docker-compose up -d
  ```

- You can register a user but by default it will not have rights even to view
  list of tasks. Thus you should create a superuser. A superuser can use an
  admin panel to assign correct groups to the user. Please use the command
  below:

  ```sh
  docker exec -it cvat bash -ic 'python3 ~/manage.py createsuperuser'
  ```

  Choose a username and a password for your admin account. For more information
  please read [Django documentation](https://docs.djangoproject.com/en/2.2/ref/django-admin/#createsuperuser).

- Google Chrome is the only browser which is supported by CVAT. You need to
  install it as well. Type commands below in a terminal window:

  ```sh
  curl https://dl-ssl.google.com/linux/linux_signing_key.pub | sudo apt-key add -
  sudo sh -c 'echo "deb [arch=amd64] http://dl.google.com/linux/chrome/deb/ stable main" >> /etc/apt/sources.list.d/google-chrome.list'
  sudo apt-get update
  sudo apt-get --no-install-recommends install -y google-chrome-stable
  ```

- Open the installed Google Chrome browser and go to [localhost:8080](http://localhost:8080).
  Type your login/password for the superuser on the login page and press the _Login_
  button. Now you should be able to create a new annotation task. Please read the
  [CVAT user's guide](/cvat/apps/documentation/user_guide.md) for more details.

## Windows 10

- Install WSL2 (Windows subsystem for Linux) refer to [this official guide](https://docs.microsoft.com/windows/wsl/install-win10).
  WSL2 requires Windows 10, version 2004 or higher. Note: You may not have to install a Linux distribution unless
  needed.

- Download and install [Docker Desktop for Windows](https://download.docker.com/win/stable/Docker%20Desktop%20Installer.exe).
  Double-click `Docker for Windows Installer` to run the installer.
  More instructions can be found [here](https://docs.docker.com/docker-for-windows/install/).
  Official guide for docker WSL2 backend can be found
  [here](https://docs.docker.com/docker-for-windows/wsl/). Note: Check that you are specifically using WSL2 backend
  for Docker.

- Download and install
  [Git for Windows](https://github.com/git-for-windows/git/releases/download/v2.21.0.windows.1/Git-2.21.0-64-bit.exe).
  When installing the package please keep all options by default.
  More information about the package can be found [here](https://gitforwindows.org).

- Download and install [Google Chrome](https://www.google.com/chrome/). It is the only browser
  which is supported by CVAT.

- Go to windows menu, find `Git Bash` application and run it. You should see a terminal window.

- Clone _CVAT_ source code from the
  [GitHub repository](https://github.com/opencv/cvat).

  ```bash
  git clone https://github.com/opencv/cvat
  cd cvat
  ```

- Build docker images by default. It will take some time to download public
  docker image ubuntu:16.04 and install all necessary ubuntu packages to run
  CVAT server.

  ```bash
  docker-compose build
  ```

- Run docker containers. It will take some time to download public docker
  images like postgres:10.3-alpine, redis:4.0.5-alpine and create containers.

  ```sh
  docker-compose up -d
  ```

- You can register a user but by default it will not have rights even to view
  list of tasks. Thus you should create a superuser. A superuser can use an
  admin panel to assign correct groups to other users. Please use the command
  below:

  ```sh
  winpty docker exec -it cvat bash -ic 'python3 ~/manage.py createsuperuser'
  ```

  Choose a username and a password for your admin account. For more information
  please read [Django documentation](https://docs.djangoproject.com/en/2.2/ref/django-admin/#createsuperuser).

- Open the installed Google Chrome browser and go to [localhost:8080](http://localhost:8080).
  Type your login/password for the superuser on the login page and press the _Login_
  button. Now you should be able to create a new annotation task. Please read the
  [CVAT user's guide](/cvat/apps/documentation/user_guide.md) for more details.

## Mac OS Mojave

- Download [Docker for Mac](https://download.docker.com/mac/stable/Docker.dmg).
  Double-click Docker.dmg to open the installer, then drag Moby the whale
  to the Applications folder. Double-click Docker.app in the Applications
  folder to start Docker. More instructions can be found
  [here](https://docs.docker.com/v17.12/docker-for-mac/install/#install-and-run-docker-for-mac).

- There are several ways to install Git on a Mac. The easiest is probably to
  install the Xcode Command Line Tools. On Mavericks (10.9) or above you can
  do this simply by trying to run git from the Terminal the very first time.

  ```bash
  git --version
  ```

  If you don’t have it installed already, it will prompt you to install it.
  More instructions can be found [here](https://git-scm.com/book/en/v2/Getting-Started-Installing-Git).

- Download and install [Google Chrome](https://www.google.com/chrome/). It
  is the only browser which is supported by CVAT.

- Open a terminal window. The terminal app is in the Utilities folder in
  Applications. To open it, either open your Applications folder, then open
  Utilities and double-click on Terminal, or press Command - spacebar to
  launch Spotlight and type "Terminal," then double-click the search result.

- Clone _CVAT_ source code from the
  [GitHub repository](https://github.com/opencv/cvat).

  ```bash
  git clone https://github.com/opencv/cvat
  cd cvat
  ```

- Build docker images by default. It will take some time to download public
  docker image ubuntu:16.04 and install all necessary ubuntu packages to run
  CVAT server.

  ```bash
  docker-compose build
  ```

- Run docker containers. It will take some time to download public docker
  images like postgres:10.3-alpine, redis:4.0.5-alpine and create containers.

  ```sh
  docker-compose up -d
  ```

- You can register a user but by default it will not have rights even to view
  list of tasks. Thus you should create a superuser. A superuser can use an
  admin panel to assign correct groups to other users. Please use the command
  below:

  ```sh
  docker exec -it cvat bash -ic 'python3 ~/manage.py createsuperuser'
  ```

  Choose a username and a password for your admin account. For more information
  please read [Django documentation](https://docs.djangoproject.com/en/2.2/ref/django-admin/#createsuperuser).

- Open the installed Google Chrome browser and go to [localhost:8080](http://localhost:8080).
  Type your login/password for the superuser on the login page and press the _Login_
  button. Now you should be able to create a new annotation task. Please read the
  [CVAT user's guide](/cvat/apps/documentation/user_guide.md) for more details.

## Advanced Topics

### Deploying CVAT behind a proxy

If you deploy CVAT behind a proxy and do not plan to use any of [serverless functions](#semi-automatic-and-automatic-annotation)
for automatic annotation, the exported environment variables
`http_proxy`, `https_proxy` and `no_proxy` should be enough to build images.
Otherwise please create or edit the file `~/.docker/config.json` in the home directory of the user
which starts containers and add JSON such as the following:

```json
{
  "proxies": {
    "default": {
      "httpProxy": "http://proxy_server:port",
      "httpsProxy": "http://proxy_server:port",
      "noProxy": "*.test.example.com,.example2.com"
    }
  }
}
```

These environment variables are set automatically within any container.
Please see the [Docker documentation](https://docs.docker.com/network/proxy/) for more details.

### Additional components

- [Analytics: management and monitoring of data annotation team](/components/analytics/README.md)

```bash
# Build and run containers with Analytics component support:
docker-compose -f docker-compose.yml \
  -f components/analytics/docker-compose.analytics.yml up -d --build
```

### Semi-automatic and automatic annotation

<<<<<<< HEAD
-   You have to install `nuctl` command line tool to build and deploy serverless
    functions. Download [1.5.x release](https://github.com/nuclio/nuclio/releases).
    It wil be used to install prepared serverless functions which can run DL models
    to automatically annotate images on the server.
=======
- You have to install `nuctl` command line tool to build and deploy serverless
  functions. Download [the latest release](https://github.com/nuclio/nuclio/releases).
- Create `cvat` project inside nuclio dashboard where you will deploy new
  serverless functions and deploy a couple of DL models. Commands below should
  be run only after CVAT has been installed using docker-compose because it
  runs nuclio dashboard which manages all serverless functions.
>>>>>>> 1c14dafa

-   Be sure that nuclio dashboard is up and running. It manages all serverless
    functions for automatic and semi-automatic annotation. To do that you should
    specify docker-compose.serverless.yml in command line. See an example below:

    ```bash
    # Build and run containers with the serverless component support:
    docker-compose -f docker-compose.yml \
      -f components/serverless/docker-compose.serverless.yml up -d --build
    ```

-   Deploy built-in serverless functions from [serverless directory](/serverless)
    or deploy your own custom serverless functions. Use [deploy.sh](/serverless/deploy.sh)
    script which is a wrapper for `nuctl` command. Basically you need to provide to
    the script a directory with one or more serverless functions and all of them
    will be deployed. Commands below install DEXTR for semi-automatic
    segmentation and YOLOv3 to detect objects automatically.

    ```bash
    deploy.sh serverless/openvino/dextr
    deploy.sh serverless/openvino/omz/public/yolo-v3-tf
    ```

### Stop all containers

The command below stops and removes containers, networks, volumes, and images
created by `up`.

```bash
docker-compose down
```

### Advanced settings

If you want to access your instance of CVAT outside of your localhost you should
specify the `CVAT_HOST` environment variable. The best way to do that is to create
[docker-compose.override.yml](https://docs.docker.com/compose/extends/) and put
all your extra settings here.

```yml
version: '3.3'

services:
  cvat_proxy:
    environment:
      CVAT_HOST: .example.com
```

Please don't forget include this file to docker-compose commands using the `-f`
option (in some cases it can be omitted).

### Share path

You can use a share storage for data uploading during you are creating a task.
To do that you can mount it to CVAT docker container. Example of
docker-compose.override.yml for this purpose:

```yml
version: '3.3'

services:
  cvat:
    environment:
      CVAT_SHARE_URL: 'Mounted from /mnt/share host directory'
    volumes:
      - cvat_share:/home/django/share:ro

volumes:
  cvat_share:
    driver_opts:
      type: none
      device: /mnt/share
      o: bind
```

You can change the share device path to your actual share. For user convenience
we have defined the environment variable \$CVAT_SHARE_URL. This variable
contains a text (url for example) which is shown in the client-share browser.

### Email verification

You can enable email verification for newly registered users.
Specify these options in the [settings file](../../settings/base.py) to configure Django allauth
to enable email verification (ACCOUNT_EMAIL_VERIFICATION = 'mandatory').
Access is denied until the user's email address is verified.

```python
ACCOUNT_AUTHENTICATION_METHOD = 'username'
ACCOUNT_CONFIRM_EMAIL_ON_GET = True
ACCOUNT_EMAIL_REQUIRED = True
ACCOUNT_EMAIL_VERIFICATION = 'mandatory'

# Email backend settings for Django
EMAIL_BACKEND = 'django.core.mail.backends.smtp.EmailBackend'
```

Also you need to configure the Django email backend to send emails.
This depends on the email server you are using and is not covered in this tutorial, please see
[Django SMTP backend configuration](https://docs.djangoproject.com/en/3.1/topics/email/#django.core.mail.backends.smtp.EmailBackend)
for details.

### Serving over HTTPS

We will add [letsencrypt.org](https://letsencrypt.org/) issued certificate to secure
our server connection.

#### Prerequisites

We assume that

- you have sudo access on your server machine,
- you have an IP address to use for remote access, and
- that the local CVAT installation works on your server.

If this is not the case, please complete the steps in the installation manual first.

#### Roadmap

We will go through the following sequence of steps to get CVAT over HTTPS:

- Setup containers on default 80/tcp port. Checkin and then down the containers.
- Configure Nginx to pass one of the [ACME challenges](https://letsencrypt.org/docs/challenge-types/) - webroot.
- Create the certificate files using [acme.sh](https://github.com/acmesh-official/acme.sh).
- Reconfigure Nginx to serve over HTTPS and map CVAT to Docker Compose port 443.

#### Step-by-step instructions

##### 1. Make the proxy listen on standard port 80 and prepare nginx for the ACME challenge via webroot method

> The configuration assumes that on the docker host there will be only one instance of the CVAT site listens for incoming connections on 80 and 443 port. Also redirecting everything that does not concern renewal of certificates to the site via secure HTTPS protocol.

Let's assume the server will be at `my-cvat-server.org`.

Point you shell in cvat repository directory, usually `cd $HOME/cvat`:

Add the following into your `docker-compose.override.yml`, replacing `my-cvat-server.org` with your own IP address. This file lives in the same directory as `docker-compose.yml`.

Create the required directories for letsencrypt webroot operation and acme folder passthrough.

Now restart the containers with new configurations updated in `docker-compose.override.yml`

```bash
# on the docker host

# this will create ~/.acme.sh directory
curl https://get.acme.sh | sh

# create a subdirs for acme-challenge webroot manually
mkdir -p $HOME/cvat/letsencrypt-webroot/.well-known/acme-challenge
```

```yaml
# docker-compose.override.yml
version: '3.3'

services:
  cvat_proxy:
    environment:
      CVAT_HOST: my-cvat-server.org
    ports:
      - '80:80'
      - '443:443'
    volumes:
      - ./letsencrypt-webroot:/var/tmp/letsencrypt-webroot
      - /root/.acme.sh:/root/.acme.sh

  cvat:
    environment:
      ALLOWED_HOSTS: '*'
```

This will enable serving `http://my-cvat-server.org/.well-known/acme-challenge/`
route from `/var/tmp/letsencrypt-webroot` directory on the container's filesystem which is bind mounted from docker host `$HOME/cvat/letsencrypt-webroot`. That volume needed for issue and renewing certificates only.

Update a CVAT site proxy template `$HOME/cvat/cvat_proxy/conf.d/cvat.conf.template` on docker(system) host. Site config updates from this template each time `cvat_proxy` container start.

Add a location to server with `server_name ${CVAT_HOST};` ahead others:

```
    location ^~ /.well-known/acme-challenge/ {
      default_type "text/plain";
      root /var/tmp/letsencrypt-webroot;
    }
```

You can use the [Nginx quickstart guide](http://nginx.org/en/docs/beginners_guide.html) for reference.

```bash
# on the docker host
docker-compose down
docker-compose up -d
```

Your server should still be visible (and unsecured) at `http://my-cvat-server.org`
but you won't see any behavior changes.

At this point your deployment is up and running, ready for run acme-challenge.

##### 2. Setting up HTTPS with `acme.sh` helper

There are multiple approaches. First one is to use helper on docker host.

In a our approach

- it is easier to setup automatic certificate updates and (than it can be done in the container).
- leave certificates in safe place on docker host (protect from `docker-compose down` cleanup)
- no unnecessary certificate files copying between container and host.

###### Create certificate files using an ACME challenge on docker host

**Prepare certificates.**

Point you shell in cvat repository directory, usually `cd $HOME/cvat` on docker host.

> Certificate issue and updates should be on docker host in this approach.

Let’s Encrypt provides rate limits to ensure fair usage by as many people as possible. They recommend utilize their staging environment instead of the production API during testing. So first try to get a test certificate.

```
~/.acme.sh/acme.sh --issue --staging -d my-cvat-server.org -w $HOME/cvat/letsencrypt-webroot --debug
```

> Debug note: nginx server logs for cvat_proxy are not saved in container. You shall see it at docker host by with: `docker logs cvat_proxy`.

If certificates is issued a successful we should test a renew:

```
~/.acme.sh/acme.sh --renew --force --staging -d my-cvat-server.org -w $HOME/cvat/letsencrypt-webroot --debug
```

If success:

- remove test certificate
- issue a production certificate
- create a cron job for user (`crontab -e`).

```
~/.acme.sh/acme.sh --remove -d my-cvat-server.org --debug
rm -r /root/.acme.sh/my-cvat-server.org

~/.acme.sh/acme.sh --issue -d my-cvat-server.org -w $HOME/cvat/letsencrypt-webroot --debug

~/.acme.sh/acme.sh --install-cronjob
```

Down the cvat_proxy container for setup https with issued certificates.

```bash
docker stop cvat_proxy
```

**Reconfigure nginx for use certificates.**

Bring the configuration file `$HOME/cvat/cvat_proxy/conf.d/cvat.conf.template` to the following form:

- add location with redirect `return 301` to 80/tcp server.
- change listen to `listen 443 ssl;` in main configururation server
- add ssl certificates options and secure them.

Example of configuration file:

```
server {
    listen       80;
    server_name  _ default;
    return       404;
}

server {
    listen       80;
    server_name  ${CVAT_HOST};

    location ^~ /.well-known/acme-challenge/ {
      default_type "text/plain";
      root /var/tmp/letsencrypt;
    }

    location / {
      return 301 https://$server_name$request_uri;
    }
}

server {
    listen 443 ssl;
    ssl_certificate /root/.acme.sh/my-cvat-server.org/my-cvat-server.org.cer;
    ssl_certificate_key /root/.acme.sh/my-cvat-server.org/my-cvat-server.org.key;
    ssl_trusted_certificate /root/.acme.sh/my-cvat-server.org/fullchain.cer;

    # security options
    ssl_protocols TLSv1 TLSv1.1 TLSv1.2;
    ssl_prefer_server_ciphers on;
    ssl_stapling on;
    ssl_session_timeout 24h;
    ssl_session_cache shared:SSL:2m;
    ssl_ciphers 'ECDHE-RSA-AES128-GCM-SHA256:ECDHE-ECDSA-AES128-GCM-SHA256:ECDHE-RSA-AES256-GCM-SHA384:ECDHE-ECDSA-AES256-GCM-SHA384:DHE-RSA-AES128-GCM-SHA256:DHE-DSS-AES128-GCM-SHA256:kEDH+AESGCM:ECDHE-RSA-AES128-SHA256:ECDHE-ECDSA-AES128-SHA256:ECDHE-RSA-AES128-SHA:ECDHE-ECDSA-AES128-SHA:ECDHE-RSA-AES256-SHA384:ECDHE-ECDSA-AES256-SHA384:ECDHE-RSA-AES256-SHA:ECDHE-ECDSA-AES256-SHA:DHE-RSA-AES128-SHA256:DHE-RSA-AES128-SHA:DHE-DSS-AES128-SHA256:DHE-RSA-AES256-SHA256:DHE-DSS-AES256-SHA:DHE-RSA-AES256-SHA:AES128-GCM-SHA256:AES256-GCM-SHA384:AES128-SHA256:AES256-SHA256:AES128-SHA:AES256-SHA:AES:CAMELLIA:DES-CBC3-SHA:!aNULL:!eNULL:!EXPORT:!DES:!RC4:!MD5:!PSK:!aECDH:!EDH-DSS-DES-CBC3-SHA:!EDH-RSA-DES-CBC3-SHA:!KRB5-DES-CBC3-SHA:!3DES';

    # security headers
    add_header X-Frame-Options "SAMEORIGIN" always;
    add_header X-XSS-Protection "1; mode=block" always;
    add_header X-Content-Type-Options "nosniff" always;
    add_header Referrer-Policy "no-referrer-when-downgrade" always;
    add_header Content-Security-Policy "default-src 'self' http: https: data: blob: 'unsafe-inline'" always;
    add_header Strict-Transport-Security "max-age=31536000; includeSubDomains; preload" always;

    server_name  ${CVAT_HOST};

    proxy_pass_header       X-CSRFToken;
    proxy_set_header        Host $http_host;
    proxy_pass_header       Set-Cookie;

    location ~* /api/.*|git/.*|analytics/.*|static/.*|admin(?:/(.*))?.*|documentation/.*|django-rq(?:/(.*))? {
        proxy_pass              http://cvat:8080;
    }

    location / {
        proxy_pass              http://cvat_ui;
    }
}
```

Start cvat_proxy container with https enabled.

```bash
docker start cvat_proxy
```<|MERGE_RESOLUTION|>--- conflicted
+++ resolved
@@ -291,19 +291,10 @@
 
 ### Semi-automatic and automatic annotation
 
-<<<<<<< HEAD
 -   You have to install `nuctl` command line tool to build and deploy serverless
     functions. Download [1.5.x release](https://github.com/nuclio/nuclio/releases).
     It wil be used to install prepared serverless functions which can run DL models
     to automatically annotate images on the server.
-=======
-- You have to install `nuctl` command line tool to build and deploy serverless
-  functions. Download [the latest release](https://github.com/nuclio/nuclio/releases).
-- Create `cvat` project inside nuclio dashboard where you will deploy new
-  serverless functions and deploy a couple of DL models. Commands below should
-  be run only after CVAT has been installed using docker-compose because it
-  runs nuclio dashboard which manages all serverless functions.
->>>>>>> 1c14dafa
 
 -   Be sure that nuclio dashboard is up and running. It manages all serverless
     functions for automatic and semi-automatic annotation. To do that you should
