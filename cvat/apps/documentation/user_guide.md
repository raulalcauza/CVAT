--- conflicted
+++ resolved
@@ -227,33 +227,12 @@
         annotations and images in a specific format. The following formats are available:
       - [CVAT for video](/cvat/apps/documentation/xml_format.md#interpolation)
       is highlighted if a task has the interpolation mode.
-<<<<<<< HEAD
-      - [CVAT XML 1.1 for images](/cvat/apps/documentation/xml_format.md#annotation)
-      is highlighted if a task has the annotation mode.
-      - [PASCAL VOC ZIP 1.1](http://host.robots.ox.ac.uk/pascal/VOC/)
-      - [YOLO ZIP 1.1](https://pjreddie.com/darknet/yolo/)
-      - [COCO JSON 1.0](http://cocodataset.org/#format-data)
-      - ``MASK ZIP 1.0`` — archive contains a mask of each frame in the png format and a text file
-      with the value of each color.
-      - [TFRecord ZIP 1.0](https://www.tensorflow.org/tutorials/load_data/tf_records)
-      - [MOT CSV 1.0](https://motchallenge.net/)
-      - [LabelMe ZIP 3.0 for image](http://labelme.csail.mit.edu/Release3.0/)
-    - ``Upload annotation`` is possible in same format as ``Dump annotation``, with exception of ``MASK ZIP 1.0``
-      format and without choosing whether [CVAT XML 1.1](/cvat/apps/documentation/xml_format.md)
-      and [LabelMe ZIP 3.0](http://labelme.csail.mit.edu/Release3.0/)
-      refers to an image or video.
-    - ``Export as a dataset`` — download a data set from a task. Several formats are available:
-      - [Datumaro](https://github.com/opencv/cvat/blob/develop/datumaro/docs/design.md)
-      - [Pascal VOC 2012](http://host.robots.ox.ac.uk/pascal/VOC/)
-      - [MS COCO](http://cocodataset.org/#format-data)
-=======
       - [CVAT for images](/cvat/apps/documentation/xml_format.md#annotation)
       is highlighted if a task has the annotation mode. 
       - [PASCAL VOC](http://host.robots.ox.ac.uk/pascal/VOC/)
       - [(VOC) Segmentation mask](http://host.robots.ox.ac.uk/pascal/VOC/) —
           archive contains class and instance masks for each frame in the png
           format and a text file with the value of each color.
->>>>>>> 3caae98b
       - [YOLO](https://pjreddie.com/darknet/yolo/)
       - [COCO](http://cocodataset.org/#format-data)
       - [TFRecord](https://www.tensorflow.org/tutorials/load_data/tf_records)
@@ -568,16 +547,6 @@
 
     ![](static/documentation/images/image029.jpg "Example XML format")
 
-<<<<<<< HEAD
-    - [PASCAL VOC ZIP 1.1](http://host.robots.ox.ac.uk/pascal/VOC/)
-    - [YOLO ZIP 1.1](https://pjreddie.com/darknet/yolo/)
-    - [COCO JSON 1.0](http://cocodataset.org/#format-data)
-    - ``MASK ZIP 1.1`` — archive contains a mask of each frame in the png format and a text file with
-    the value of each color
-    - [TFRecord ZIP 1.0](https://www.tensorflow.org/tutorials/load_data/tf_records)
-    - [MOT ZIP 1.1](https://motchallenge.net/)
-    - [LabelMe ZIP 3.0 for image](http://labelme.csail.mit.edu/Release3.0/)
-=======
     - [PASCAL VOC](http://host.robots.ox.ac.uk/pascal/VOC/)
     - [(VOC) Segmentation mask](http://host.robots.ox.ac.uk/pascal/VOC/) —
       archive contains class and instance masks for each frame in the png
@@ -588,7 +557,6 @@
     - [MOT](https://motchallenge.net/)
     - [LabelMe 3.0](http://labelme.csail.mit.edu/Release3.0/)
     - [Datumaro](https://github.com/opencv/cvat/blob/develop/datumaro/)
->>>>>>> 3caae98b
 
 ### Task synchronization with a repository
 
