### Semi-automatic and Automatic Annotation

> **⚠ WARNING: Do not use `docker-compose up`**
> If you did, make sure all containers are stopped by `docker-compose down`.

- To bring up cvat with auto annotation tool, from cvat root directory, you need to run:

  ```bash
  docker-compose -f docker-compose.yml -f components/serverless/docker-compose.serverless.yml up -d
  ```

  If you did any changes to the docker-compose files, make sure to add `--build` at the end.

  To stop the containers, simply run:

  ```bash
  docker-compose -f docker-compose.yml -f components/serverless/docker-compose.serverless.yml down
  ```

- You have to install `nuctl` command line tool to build and deploy serverless
<<<<<<< HEAD
  functions. Download [version 1.5.16](https://github.com/nuclio/nuclio/releases).
=======
  functions. Download [version 1.5.16](https://github.com/nuclio/nuclio/releases/tag/1.5.16).
>>>>>>> 897267cf
  It is important that the version you download matches the version in
  [docker-compose.serverless.yml](/components/serverless/docker-compose.serverless.yml)
  After downloading the nuclio, give it a proper permission and do a softlink

  ```
  sudo chmod +x nuctl-<version>-linux-amd64
  sudo ln -sf $(pwd)/nuctl-<version>-linux-amd64 /usr/local/bin/nuctl
  ```

- Create `cvat` project inside nuclio dashboard where you will deploy new serverless functions and deploy a couple of DL models. Commands below should be run only after CVAT has been installed using `docker-compose` because it runs nuclio dashboard which manages all serverless functions.

  ```bash
  nuctl create project cvat
  ```

  ```bash
  nuctl deploy --project-name cvat \
    --path serverless/openvino/dextr/nuclio \
    --volume `pwd`/serverless/openvino/common:/opt/nuclio/common \
    --platform local
  ```

  ```bash
  nuctl deploy --project-name cvat \
    --path serverless/openvino/omz/public/yolo-v3-tf/nuclio \
    --volume `pwd`/serverless/openvino/common:/opt/nuclio/common \
    --platform local
  ```

  **Note:**

  - See [deploy_cpu.sh](/serverless/deploy_cpu.sh) for more examples.

  #### GPU Support
<<<<<<< HEAD
  You will need to install [Nvidia Container Toolkit](https://www.tensorflow.org/install/docker#gpu_support).
  Also you will need to add `--resource-limit nvidia.com/gpu=1 --triggers '{"myHttpTrigger": {"maxWorkers": 1}}'` to
  the nuclio deployment command. You can increase the maxWorker if you have enough GPU memory.
=======

  You will need to install Nvidia Container Toolkit and make sure your docker supports GPU. Follow [Nvidia docker instructions](https://www.tensorflow.org/install/docker#gpu_support).
  Also you will need to add `--resource-limit nvidia.com/gpu=1` to the nuclio deployment command.
>>>>>>> 897267cf
  As an example, below will run on the GPU:

  ```bash
  nuctl deploy --project-name cvat \
    --path `pwd`/tensorflow/matterport/mask_rcnn/nuclio \
    --platform local --base-image tensorflow/tensorflow:1.15.5-gpu-py3 \
    --desc "GPU based implementation of Mask RCNN on Python 3, Keras, and TensorFlow." \
    --image cvat/tf.matterport.mask_rcnn_gpu
    --triggers '{"myHttpTrigger": {"maxWorkers": 1}}' \
    --resource-limit nvidia.com/gpu=1 
  ```

  **Note:**
<<<<<<< HEAD
  - The number of GPU deployed functions will be limited to your GPU memory.
=======

  - Since the model is loaded during deployment, the number of GPU functions you can deploy will be limited to your GPU memory.

>>>>>>> 897267cf
  - See [deploy_gpu.sh](/serverless/deploy_gpu.sh) script for more examples.

**Troubleshooting Nuclio Functions:**

- You can open nuclio dashboard at [localhost:8070](http://localhost:8070). Make sure status of your functions are up and running without any error.
- Test your deployed DL model as a serverless function. The command below should work on Linux and Mac OS.

  ```bash
  image=$(curl https://upload.wikimedia.org/wikipedia/en/7/7d/Lenna_%28test_image%29.png --output - | base64 | tr -d '\n')
  cat << EOF > /tmp/input.json
  {"image": "$image"}
  EOF
  cat /tmp/input.json | nuctl invoke openvino.omz.public.yolo-v3-tf -c 'application/json'
  ```

  <details>

  ```bash
  20.07.17 12:07:44.519    nuctl.platform.invoker (I) Executing function {"method": "POST", "url": "http://:57308", "headers": {"Content-Type":["application/json"],"X-Nuclio-Log-Level":["info"],"X-Nuclio-Target":["openvino.omz.public.yolo-v3-tf"]}}
  20.07.17 12:07:45.275    nuctl.platform.invoker (I) Got response {"status": "200 OK"}
  20.07.17 12:07:45.275                     nuctl (I) >>> Start of function logs
  20.07.17 12:07:45.275 ino.omz.public.yolo-v3-tf (I) Run yolo-v3-tf model {"worker_id": "0", "time": 1594976864570.9353}
  20.07.17 12:07:45.275                     nuctl (I) <<< End of function logs

  > Response headers:
  Date = Fri, 17 Jul 2020 09:07:45 GMT
  Content-Type = application/json
  Content-Length = 100
  Server = nuclio

  > Response body:
  [
      {
          "confidence": "0.9992254",
          "label": "person",
          "points": [
              39,
              124,
              408,
              512
          ],
          "type": "rectangle"
      }
  ]
  ```
<<<<<<< HEAD
  </details>
=======

  e.g.,
>>>>>>> 897267cf

- To check for internal server errors, run `docker ps -a` to see the list of containers.
  Find the container that you are interested, e.g., `nuclio-nuclio-tf-faster-rcnn-inception-v2-coco-gpu`.
  Then check its logs by `docker logs <name of your container>`
  e.g.,
  ```bash
  docker logs nuclio-nuclio-tf-faster-rcnn-inception-v2-coco-gpu
  ```

<<<<<<< HEAD
- To debug a code inside a container, you can use vscode to attach to a container [instructions](https://code.visualstudio.com/docs/remote/attach-container).
  To apply your changes, make sure to restart the container.
  ```bash
  docker restart <name_of_the_container>
  ```
=======
- If you would like to debug a code inside a container, you can use vscode to directly attach to a container [instructions](https://code.visualstudio.com/docs/remote/attach-container). To apply your changes, make sure to restart the container.

  ```bash
  docker restart <name_of_the_container>
  ```

  > **⚠ WARNING:**
  > Do not use nuclio dashboard to stop the container because with any modifications, it rebuilds the container and you will lose your changes.
>>>>>>> 897267cf
<|MERGE_RESOLUTION|>--- conflicted
+++ resolved
@@ -18,11 +18,7 @@
   ```
 
 - You have to install `nuctl` command line tool to build and deploy serverless
-<<<<<<< HEAD
-  functions. Download [version 1.5.16](https://github.com/nuclio/nuclio/releases).
-=======
   functions. Download [version 1.5.16](https://github.com/nuclio/nuclio/releases/tag/1.5.16).
->>>>>>> 897267cf
   It is important that the version you download matches the version in
   [docker-compose.serverless.yml](/components/serverless/docker-compose.serverless.yml)
   After downloading the nuclio, give it a proper permission and do a softlink
@@ -57,15 +53,9 @@
   - See [deploy_cpu.sh](/serverless/deploy_cpu.sh) for more examples.
 
   #### GPU Support
-<<<<<<< HEAD
   You will need to install [Nvidia Container Toolkit](https://www.tensorflow.org/install/docker#gpu_support).
   Also you will need to add `--resource-limit nvidia.com/gpu=1 --triggers '{"myHttpTrigger": {"maxWorkers": 1}}'` to
   the nuclio deployment command. You can increase the maxWorker if you have enough GPU memory.
-=======
-
-  You will need to install Nvidia Container Toolkit and make sure your docker supports GPU. Follow [Nvidia docker instructions](https://www.tensorflow.org/install/docker#gpu_support).
-  Also you will need to add `--resource-limit nvidia.com/gpu=1` to the nuclio deployment command.
->>>>>>> 897267cf
   As an example, below will run on the GPU:
 
   ```bash
@@ -75,17 +65,11 @@
     --desc "GPU based implementation of Mask RCNN on Python 3, Keras, and TensorFlow." \
     --image cvat/tf.matterport.mask_rcnn_gpu
     --triggers '{"myHttpTrigger": {"maxWorkers": 1}}' \
-    --resource-limit nvidia.com/gpu=1 
+    --resource-limit nvidia.com/gpu=1
   ```
 
   **Note:**
-<<<<<<< HEAD
   - The number of GPU deployed functions will be limited to your GPU memory.
-=======
-
-  - Since the model is loaded during deployment, the number of GPU functions you can deploy will be limited to your GPU memory.
-
->>>>>>> 897267cf
   - See [deploy_gpu.sh](/serverless/deploy_gpu.sh) script for more examples.
 
 **Troubleshooting Nuclio Functions:**
@@ -131,12 +115,7 @@
       }
   ]
   ```
-<<<<<<< HEAD
   </details>
-=======
-
-  e.g.,
->>>>>>> 897267cf
 
 - To check for internal server errors, run `docker ps -a` to see the list of containers.
   Find the container that you are interested, e.g., `nuclio-nuclio-tf-faster-rcnn-inception-v2-coco-gpu`.
@@ -146,19 +125,8 @@
   docker logs nuclio-nuclio-tf-faster-rcnn-inception-v2-coco-gpu
   ```
 
-<<<<<<< HEAD
 - To debug a code inside a container, you can use vscode to attach to a container [instructions](https://code.visualstudio.com/docs/remote/attach-container).
   To apply your changes, make sure to restart the container.
   ```bash
   docker restart <name_of_the_container>
-  ```
-=======
-- If you would like to debug a code inside a container, you can use vscode to directly attach to a container [instructions](https://code.visualstudio.com/docs/remote/attach-container). To apply your changes, make sure to restart the container.
-
-  ```bash
-  docker restart <name_of_the_container>
-  ```
-
-  > **⚠ WARNING:**
-  > Do not use nuclio dashboard to stop the container because with any modifications, it rebuilds the container and you will lose your changes.
->>>>>>> 897267cf
+  ```