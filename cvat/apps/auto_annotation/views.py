
# Copyright (C) 2018 Intel Corporation
#
# SPDX-License-Identifier: MIT

import django_rq
import json
import os
import rq

from django.http import HttpResponse, JsonResponse, HttpResponseBadRequest
from django.db.models import Q
from rules.contrib.views import permission_required, objectgetter
<<<<<<< HEAD
=======

from cvat.apps.authentication.decorators import login_required
from cvat.apps.engine.models import Task as TaskModel
from cvat.apps.engine import annotation
from cvat.apps.authentication.auth import has_admin_role
from cvat.apps.engine.log import slogger

from .model_loader import ModelLoader, load_label_map
from .image_loader import ImageLoader
from . import model_manager
from .models import AnnotationModel

def get_image_data(path_to_data):
    def get_image_key(item):
        return int(os.path.splitext(os.path.basename(item))[0])

    image_list = []
    for root, _, filenames in os.walk(path_to_data):
        for filename in fnmatch.filter(filenames, "*.jpg"):
                image_list.append(os.path.join(root, filename))

    image_list.sort(key=get_image_key)
    return ImageLoader(image_list)

def create_anno_container():
    return {
        "boxes": [],
        "polygons": [],
        "polylines": [],
        "points": [],
        "box_paths": [],
        "polygon_paths": [],
        "polyline_paths": [],
        "points_paths": [],
    }

class Results():
    def __init__(self):
        self._results = create_anno_container()

    def add_box(self, xtl, ytl, xbr, ybr, label, frame_number, attributes=None):
        self.get_boxes().append({
            "label": label,
            "frame": frame_number,
            "xtl": xtl,
            "ytl": ytl,
            "xbr": xbr,
            "ybr": ybr,
            "attributes": attributes or {},
        })

    def add_points(self, points, label, frame_number, attributes=None):
        self.get_points().append(
            self._create_polyshape(points, label, frame_number, attributes)
        )

    def add_polygon(self, points, label, frame_number, attributes=None):
        self.get_polygons().append(
            self._create_polyshape(points, label, frame_number, attributes)
        )

    def add_polyline(self, points, label, frame_number, attributes=None):
        self.get_polylines().append(
            self._create_polyshape(points, label, frame_number, attributes)
        )

    def get_boxes(self):
        return self._results["boxes"]

    def get_polygons(self):
        return self._results["polygons"]

    def get_polylines(self):
        return self._results["polylines"]

    def get_points(self):
        return self._results["points"]

    def get_box_paths(self):
        return self._results["box_paths"]

    def get_polygon_paths(self):
        return self._results["polygon_paths"]

    def get_polyline_paths(self):
        return self._results["polyline_paths"]

    def get_points_paths(self):
        return self._results["points_paths"]

    def _create_polyshape(self, points, label, frame_number, attributes=None):
        return {
            "label": label,
            "frame": frame_number,
            "points": " ".join("{},{}".format(pair[0], pair[1]) for pair in points),
            "attributes": attributes or {},
        }

def process_detections(detections, path_to_conv_script):
    results = Results()
    global_vars = {
        "__builtins__": {
            "str": str,
            "int": int,
            "float": float,
            "max": max,
            "min": min,
            "range": range,
            },
        }
    local_vars = {
        "detections": detections,
        "results": results,
        }
    exec (open(path_to_conv_script).read(), global_vars, local_vars)
    return results

def run_inference_engine_annotation(path_to_data, model_file, weights_file,
       labels_mapping, attribute_spec, convertation_file, job, update_progress):

    def process_attributes(shape_attributes, label_attr_spec):
        attributes = []
        for attr_text, attr_value in shape_attributes.items():
            if attr_text in label_attr_spec:
                attributes.append({
                    "id": label_attr_spec[attr_text],
                    "value": attr_value,
                })

        return attributes

    def add_polyshapes(shapes, target_container):
        for shape in shapes:
            if shape["label"] not in labels_mapping:
                    continue
            db_label = labels_mapping[shape["label"]]

            target_container.append({
                "label_id": db_label,
                "frame": shape["frame"],
                "points": shape["points"],
                "z_order": 0,
                "group_id": 0,
                "occluded": False,
                "attributes": process_attributes(shape["attributes"], attribute_spec[db_label]),
            })

    def add_boxes(boxes, target_container):
        for box in boxes:
            if box["label"] not in labels_mapping:
                    continue

            db_label = labels_mapping[box["label"]]
            target_container.append({
                "label_id": db_label,
                "frame": box["frame"],
                "xtl": box["xtl"],
                "ytl": box["ytl"],
                "xbr": box["xbr"],
                "ybr": box["ybr"],
                "z_order": 0,
                "group_id": 0,
                "occluded": False,
                "attributes": process_attributes(box["attributes"], attribute_spec[db_label]),
            })

    result = {
        "create": create_anno_container(),
        "update": create_anno_container(),
        "delete": create_anno_container(),
    }

    data = get_image_data(path_to_data)
    data_len = len(data)
>>>>>>> 746cffb4

from cvat.apps.authentication.decorators import login_required
from cvat.apps.engine.models import Task as TaskModel
from cvat.apps.authentication.auth import has_admin_role
from cvat.apps.engine.log import slogger

from .model_loader import load_label_map
from . import model_manager
from .models import AnnotationModel

@login_required
@permission_required(perm=["engine.task.change"],
    fn=objectgetter(TaskModel, "tid"), raise_exception=True)
def cancel(request, tid):
    try:
        queue = django_rq.get_queue("low")
        job = queue.fetch_job("auto_annotation.run.{}".format(tid))
        if job is None or job.is_finished or job.is_failed:
            raise Exception("Task is not being annotated currently")
        elif "cancel" not in job.meta:
            job.meta["cancel"] = True
            job.save()

    except Exception as ex:
        try:
            slogger.task[tid].exception("cannot cancel auto annotation for task #{}".format(tid), exc_info=True)
        except Exception as logger_ex:
            slogger.glob.exception("exception was occured during cancel auto annotation request for task {}: {}".format(tid, str(logger_ex)), exc_info=True)
        return HttpResponseBadRequest(str(ex))

<<<<<<< HEAD
    return HttpResponse()

@login_required
@permission_required(perm=["auto_annotation.model.create"], raise_exception=True)
def create_model(request):
    if request.method != 'POST':
        return HttpResponseBadRequest("Only POST requests are accepted")
=======
        frame_counter += 1
        if not update_progress(job, frame_counter * 100 / data_len):
            return None
    processed_detections = process_detections(detections, convertation_file)
>>>>>>> 746cffb4

    try:
        params = request.POST
        storage = params["storage"]
        name = params["name"]
        is_shared = params["shared"].lower() == "true"
        if is_shared and not has_admin_role(request.user):
            raise Exception("Only admin can create shared models")

        files = request.FILES if storage == "local" else params
        model = files["xml"]
        weights = files["bin"]
        labelmap = files["json"]
        interpretation_script = files["py"]
        owner = request.user

        rq_id = model_manager.create_or_update(
            dl_model_id=None,
            name=name,
            model_file=model,
            weights_file=weights,
            labelmap_file=labelmap,
            interpretation_file=interpretation_script,
            owner=owner,
            storage=storage,
            is_shared=is_shared,
        )

        return JsonResponse({"id": rq_id})
    except Exception as e:
        return HttpResponseBadRequest(str(e))

@login_required
@permission_required(perm=["auto_annotation.model.update"],
    fn=objectgetter(AnnotationModel, "mid"), raise_exception=True)
def update_model(request, mid):
    if request.method != 'POST':
        return HttpResponseBadRequest("Only POST requests are accepted")

<<<<<<< HEAD
=======
def create_thread(tid, model_file, weights_file, labels_mapping, attributes, convertation_file, reset):
>>>>>>> 746cffb4
    try:
        params = request.POST
        storage = params["storage"]
        name = params.get("name")
        is_shared = params.get("shared")
        is_shared = is_shared.lower() == "true" if is_shared else None
        if is_shared and not has_admin_role(request.user):
            raise Exception("Only admin can create shared models")
        files = request.FILES
        model = files.get("xml")
        weights = files.get("bin")
        labelmap = files.get("json")
        interpretation_script = files.get("py")

        rq_id = model_manager.create_or_update(
            dl_model_id=mid,
            name=name,
            model_file=model,
            weights_file=weights,
            labelmap_file=labelmap,
            interpretation_file=interpretation_script,
            owner=None,
            storage=storage,
            is_shared=is_shared,
        )

        return JsonResponse({"id": rq_id})
    except Exception as e:
        return HttpResponseBadRequest(str(e))

<<<<<<< HEAD
=======
        if reset:
            annotation.clear_task(tid)
        annotation.save_task(tid, result)
        slogger.glob.info("auto annotation for task {} done".format(tid))
    except Exception as e:
        try:
            slogger.task[tid].exception("exception was occurred during auto annotation of the task", exc_info=True)
        except Exception as ex:
            slogger.glob.exception("exception was occurred during auto annotation of the task {}: {}".format(tid, str(ex)), exc_info=True)
            raise ex

        raise e

@login_required
@permission_required(perm=["engine.task.change"],
    fn=objectgetter(TaskModel, "tid"), raise_exception=True)
def cancel(request, tid):
    try:
        queue = django_rq.get_queue("low")
        job = queue.fetch_job("auto_annotation.run.{}".format(tid))
        if job is None or job.is_finished or job.is_failed:
            raise Exception("Task is not being annotated currently")
        elif "cancel" not in job.meta:
            job.meta["cancel"] = True
            job.save()

    except Exception as ex:
        try:
            slogger.task[tid].exception("cannot cancel auto annotation for task #{}".format(tid), exc_info=True)
        except Exception as logger_ex:
            slogger.glob.exception("exception was occured during cancel auto annotation request for task {}: {}".format(tid, str(logger_ex)), exc_info=True)
        return HttpResponseBadRequest(str(ex))

    return HttpResponse()


@login_required
@permission_required(perm=["auto_annotation.model.create"], raise_exception=True)
def create_model(request):
    if request.method != 'POST':
        return HttpResponseBadRequest("Only POST requests are accepted")

    try:
        params = request.POST
        storage = params["storage"]
        name = params["name"]
        is_shared = params["shared"].lower() == "true"
        if is_shared and not has_admin_role(request.user):
            raise Exception("Only admin can create shared models")

        files = request.FILES if storage == "local" else params
        model = files["xml"]
        weights = files["bin"]
        labelmap = files["json"]
        interpretation_script = files["py"]
        owner = request.user

        dl_model_id = model_manager.create_empty(owner=owner)
        rq_id = model_manager.update_model(
            dl_model_id=dl_model_id,
            name=name,
            model_file=model,
            weights_file=weights,
            labelmap_file=labelmap,
            interpretation_file=interpretation_script,
            storage=storage,
            is_shared=is_shared,
        )

        return JsonResponse({"id": rq_id})
    except Exception as e:
        return HttpResponseBadRequest(str(e))

@login_required
@permission_required(perm=["auto_annotation.model.update"],
    fn=objectgetter(AnnotationModel, "mid"), raise_exception=True)
def update_model(request, mid):
    if request.method != 'POST':
        return HttpResponseBadRequest("Only POST requests are accepted")

    try:
        params = request.POST
        storage = params["storage"]
        name = params.get("name")
        is_shared = params.get("shared")
        is_shared = is_shared.lower() == "true" if is_shared else None
        if is_shared and not has_admin_role(request.user):
            raise Exception("Only admin can create shared models")
        files = request.FILES
        model = files.get("xml")
        weights = files.get("bin")
        labelmap = files.get("json")
        interpretation_script = files.get("py")

        rq_id = model_manager.update_model(
            dl_model_id=mid,
            name=name,
            model_file=model,
            weights_file=weights,
            labelmap_file=labelmap,
            interpretation_file=interpretation_script,
            storage=storage,
            is_shared=is_shared,
        )

        return JsonResponse({"id": rq_id})
    except Exception as e:
        return HttpResponseBadRequest(str(e))

>>>>>>> 746cffb4
@login_required
@permission_required(perm=["auto_annotation.model.delete"],
    fn=objectgetter(AnnotationModel, "mid"), raise_exception=True)
def delete_model(request, mid):
    if request.method != 'DELETE':
        return HttpResponseBadRequest("Only DELETE requests are accepted")
    model_manager.delete(mid)
    return HttpResponse()

@login_required
def get_meta_info(request):
    try:
        tids = json.loads(request.body.decode('utf-8'))
        response = {
            "admin": has_admin_role(request.user),
            "models": [],
            "run": {},
        }
        dl_model_list = list(AnnotationModel.objects.filter(Q(owner=request.user) | Q(primary=True) | Q(shared=True)).order_by('-created_date'))
        for dl_model in dl_model_list:
            labels = []
            if dl_model.labelmap_file and os.path.exists(dl_model.labelmap_file.name):
                with dl_model.labelmap_file.open('r') as f:
                    labels = list(json.load(f)["label_map"].values())

            response["models"].append({
                "id": dl_model.id,
                "name": dl_model.name,
                "primary": dl_model.primary,
                "uploadDate": dl_model.created_date,
                "updateDate": dl_model.updated_date,
                "labels": labels,
            })

        queue = django_rq.get_queue("low")
        for tid in tids:
            rq_id = "auto_annotation.run.{}".format(tid)
            job = queue.fetch_job(rq_id)
            if job is not None:
                response["run"][tid] = {
                    "status": job.status,
                    "rq_id": rq_id,
                }

        return JsonResponse(response)
    except Exception as e:
        return HttpResponseBadRequest(str(e))

@login_required
@permission_required(perm=["engine.task.change"],
    fn=objectgetter(TaskModel, "tid"), raise_exception=True)
@permission_required(perm=["auto_annotation.model.access"],
    fn=objectgetter(AnnotationModel, "mid"), raise_exception=True)
def start_annotation(request, mid, tid):
    slogger.glob.info("auto annotation create request for task {} via DL model {}".format(tid, mid))
    try:
        db_task = TaskModel.objects.get(pk=tid)
        queue = django_rq.get_queue("low")
        job = queue.fetch_job("auto_annotation.run.{}".format(tid))
        if job is not None and (job.is_started or job.is_queued):
            raise Exception("The process is already running")

        data = json.loads(request.body.decode('utf-8'))

        should_reset = data["reset"]
        user_defined_labels_mapping = data["labels"]

        dl_model = AnnotationModel.objects.get(pk=mid)

        model_file_path = dl_model.model_file.name
        weights_file_path = dl_model.weights_file.name
        labelmap_file = dl_model.labelmap_file.name
        convertation_file_path = dl_model.interpretation_file.name

        db_labels = db_task.label_set.prefetch_related("attributespec_set").all()
        db_attributes = {db_label.id:
            {db_attr.get_name(): db_attr.id for db_attr in db_label.attributespec_set.all()} for db_label in db_labels}
        db_labels = {db_label.name:db_label.id for db_label in db_labels}

        model_labels = {value: key for key, value in load_label_map(labelmap_file).items()}

        labels_mapping = {}
        for user_model_label, user_db_label in user_defined_labels_mapping.items():
            if user_model_label in model_labels and user_db_label in db_labels:
                labels_mapping[int(model_labels[user_model_label])] = db_labels[user_db_label]

        if not labels_mapping:
            raise Exception("No labels found for annotation")

        rq_id="auto_annotation.run.{}".format(tid)
<<<<<<< HEAD
        queue.enqueue_call(func=model_manager.run_inference_thread,
=======
        queue.enqueue_call(func=create_thread,
>>>>>>> 746cffb4
            args=(
                tid,
                model_file_path,
                weights_file_path,
                labels_mapping,
                db_attributes,
                convertation_file_path,
                should_reset,
            ),
            job_id = rq_id,
            timeout=604800)     # 7 days

        slogger.task[tid].info("auto annotation job enqueued")

    except Exception as ex:
        try:
            slogger.task[tid].exception("exception was occurred during annotation request", exc_info=True)
        except Exception as logger_ex:
            slogger.glob.exception("exception was occurred during create auto annotation request for task {}: {}".format(tid, str(logger_ex)), exc_info=True)
        return HttpResponseBadRequest(str(ex))

    return JsonResponse({"id": rq_id})

@login_required
def check(request, rq_id):
    try:
        target_queue = "low" if "auto_annotation.run" in rq_id else "default"
        queue = django_rq.get_queue(target_queue)
        job = queue.fetch_job(rq_id)
        if job is not None and "cancel" in job.meta:
            return JsonResponse({"status": "finished"})
        data = {}
        if job is None:
            data["status"] = "unknown"
        elif job.is_queued:
            data["status"] = "queued"
        elif job.is_started:
            data["status"] = "started"
            data["progress"] = job.meta["progress"] if "progress" in job.meta else ""
        elif job.is_finished:
            data["status"] = "finished"
            job.delete()
        else:
            data["status"] = "failed"
            data["error"] = job.exc_info
            job.delete()

    except Exception:
        data["status"] = "unknown"

    return JsonResponse(data)<|MERGE_RESOLUTION|>--- conflicted
+++ resolved
@@ -1,4 +1,3 @@
-
 # Copyright (C) 2018 Intel Corporation
 #
 # SPDX-License-Identifier: MIT
@@ -11,183 +10,6 @@
 from django.http import HttpResponse, JsonResponse, HttpResponseBadRequest
 from django.db.models import Q
 from rules.contrib.views import permission_required, objectgetter
-<<<<<<< HEAD
-=======
-
-from cvat.apps.authentication.decorators import login_required
-from cvat.apps.engine.models import Task as TaskModel
-from cvat.apps.engine import annotation
-from cvat.apps.authentication.auth import has_admin_role
-from cvat.apps.engine.log import slogger
-
-from .model_loader import ModelLoader, load_label_map
-from .image_loader import ImageLoader
-from . import model_manager
-from .models import AnnotationModel
-
-def get_image_data(path_to_data):
-    def get_image_key(item):
-        return int(os.path.splitext(os.path.basename(item))[0])
-
-    image_list = []
-    for root, _, filenames in os.walk(path_to_data):
-        for filename in fnmatch.filter(filenames, "*.jpg"):
-                image_list.append(os.path.join(root, filename))
-
-    image_list.sort(key=get_image_key)
-    return ImageLoader(image_list)
-
-def create_anno_container():
-    return {
-        "boxes": [],
-        "polygons": [],
-        "polylines": [],
-        "points": [],
-        "box_paths": [],
-        "polygon_paths": [],
-        "polyline_paths": [],
-        "points_paths": [],
-    }
-
-class Results():
-    def __init__(self):
-        self._results = create_anno_container()
-
-    def add_box(self, xtl, ytl, xbr, ybr, label, frame_number, attributes=None):
-        self.get_boxes().append({
-            "label": label,
-            "frame": frame_number,
-            "xtl": xtl,
-            "ytl": ytl,
-            "xbr": xbr,
-            "ybr": ybr,
-            "attributes": attributes or {},
-        })
-
-    def add_points(self, points, label, frame_number, attributes=None):
-        self.get_points().append(
-            self._create_polyshape(points, label, frame_number, attributes)
-        )
-
-    def add_polygon(self, points, label, frame_number, attributes=None):
-        self.get_polygons().append(
-            self._create_polyshape(points, label, frame_number, attributes)
-        )
-
-    def add_polyline(self, points, label, frame_number, attributes=None):
-        self.get_polylines().append(
-            self._create_polyshape(points, label, frame_number, attributes)
-        )
-
-    def get_boxes(self):
-        return self._results["boxes"]
-
-    def get_polygons(self):
-        return self._results["polygons"]
-
-    def get_polylines(self):
-        return self._results["polylines"]
-
-    def get_points(self):
-        return self._results["points"]
-
-    def get_box_paths(self):
-        return self._results["box_paths"]
-
-    def get_polygon_paths(self):
-        return self._results["polygon_paths"]
-
-    def get_polyline_paths(self):
-        return self._results["polyline_paths"]
-
-    def get_points_paths(self):
-        return self._results["points_paths"]
-
-    def _create_polyshape(self, points, label, frame_number, attributes=None):
-        return {
-            "label": label,
-            "frame": frame_number,
-            "points": " ".join("{},{}".format(pair[0], pair[1]) for pair in points),
-            "attributes": attributes or {},
-        }
-
-def process_detections(detections, path_to_conv_script):
-    results = Results()
-    global_vars = {
-        "__builtins__": {
-            "str": str,
-            "int": int,
-            "float": float,
-            "max": max,
-            "min": min,
-            "range": range,
-            },
-        }
-    local_vars = {
-        "detections": detections,
-        "results": results,
-        }
-    exec (open(path_to_conv_script).read(), global_vars, local_vars)
-    return results
-
-def run_inference_engine_annotation(path_to_data, model_file, weights_file,
-       labels_mapping, attribute_spec, convertation_file, job, update_progress):
-
-    def process_attributes(shape_attributes, label_attr_spec):
-        attributes = []
-        for attr_text, attr_value in shape_attributes.items():
-            if attr_text in label_attr_spec:
-                attributes.append({
-                    "id": label_attr_spec[attr_text],
-                    "value": attr_value,
-                })
-
-        return attributes
-
-    def add_polyshapes(shapes, target_container):
-        for shape in shapes:
-            if shape["label"] not in labels_mapping:
-                    continue
-            db_label = labels_mapping[shape["label"]]
-
-            target_container.append({
-                "label_id": db_label,
-                "frame": shape["frame"],
-                "points": shape["points"],
-                "z_order": 0,
-                "group_id": 0,
-                "occluded": False,
-                "attributes": process_attributes(shape["attributes"], attribute_spec[db_label]),
-            })
-
-    def add_boxes(boxes, target_container):
-        for box in boxes:
-            if box["label"] not in labels_mapping:
-                    continue
-
-            db_label = labels_mapping[box["label"]]
-            target_container.append({
-                "label_id": db_label,
-                "frame": box["frame"],
-                "xtl": box["xtl"],
-                "ytl": box["ytl"],
-                "xbr": box["xbr"],
-                "ybr": box["ybr"],
-                "z_order": 0,
-                "group_id": 0,
-                "occluded": False,
-                "attributes": process_attributes(box["attributes"], attribute_spec[db_label]),
-            })
-
-    result = {
-        "create": create_anno_container(),
-        "update": create_anno_container(),
-        "delete": create_anno_container(),
-    }
-
-    data = get_image_data(path_to_data)
-    data_len = len(data)
->>>>>>> 746cffb4
 
 from cvat.apps.authentication.decorators import login_required
 from cvat.apps.engine.models import Task as TaskModel
@@ -218,7 +40,6 @@
             slogger.glob.exception("exception was occured during cancel auto annotation request for task {}: {}".format(tid, str(logger_ex)), exc_info=True)
         return HttpResponseBadRequest(str(ex))
 
-<<<<<<< HEAD
     return HttpResponse()
 
 @login_required
@@ -226,12 +47,6 @@
 def create_model(request):
     if request.method != 'POST':
         return HttpResponseBadRequest("Only POST requests are accepted")
-=======
-        frame_counter += 1
-        if not update_progress(job, frame_counter * 100 / data_len):
-            return None
-    processed_detections = process_detections(detections, convertation_file)
->>>>>>> 746cffb4
 
     try:
         params = request.POST
@@ -271,10 +86,6 @@
     if request.method != 'POST':
         return HttpResponseBadRequest("Only POST requests are accepted")
 
-<<<<<<< HEAD
-=======
-def create_thread(tid, model_file, weights_file, labels_mapping, attributes, convertation_file, reset):
->>>>>>> 746cffb4
     try:
         params = request.POST
         storage = params["storage"]
@@ -305,118 +116,6 @@
     except Exception as e:
         return HttpResponseBadRequest(str(e))
 
-<<<<<<< HEAD
-=======
-        if reset:
-            annotation.clear_task(tid)
-        annotation.save_task(tid, result)
-        slogger.glob.info("auto annotation for task {} done".format(tid))
-    except Exception as e:
-        try:
-            slogger.task[tid].exception("exception was occurred during auto annotation of the task", exc_info=True)
-        except Exception as ex:
-            slogger.glob.exception("exception was occurred during auto annotation of the task {}: {}".format(tid, str(ex)), exc_info=True)
-            raise ex
-
-        raise e
-
-@login_required
-@permission_required(perm=["engine.task.change"],
-    fn=objectgetter(TaskModel, "tid"), raise_exception=True)
-def cancel(request, tid):
-    try:
-        queue = django_rq.get_queue("low")
-        job = queue.fetch_job("auto_annotation.run.{}".format(tid))
-        if job is None or job.is_finished or job.is_failed:
-            raise Exception("Task is not being annotated currently")
-        elif "cancel" not in job.meta:
-            job.meta["cancel"] = True
-            job.save()
-
-    except Exception as ex:
-        try:
-            slogger.task[tid].exception("cannot cancel auto annotation for task #{}".format(tid), exc_info=True)
-        except Exception as logger_ex:
-            slogger.glob.exception("exception was occured during cancel auto annotation request for task {}: {}".format(tid, str(logger_ex)), exc_info=True)
-        return HttpResponseBadRequest(str(ex))
-
-    return HttpResponse()
-
-
-@login_required
-@permission_required(perm=["auto_annotation.model.create"], raise_exception=True)
-def create_model(request):
-    if request.method != 'POST':
-        return HttpResponseBadRequest("Only POST requests are accepted")
-
-    try:
-        params = request.POST
-        storage = params["storage"]
-        name = params["name"]
-        is_shared = params["shared"].lower() == "true"
-        if is_shared and not has_admin_role(request.user):
-            raise Exception("Only admin can create shared models")
-
-        files = request.FILES if storage == "local" else params
-        model = files["xml"]
-        weights = files["bin"]
-        labelmap = files["json"]
-        interpretation_script = files["py"]
-        owner = request.user
-
-        dl_model_id = model_manager.create_empty(owner=owner)
-        rq_id = model_manager.update_model(
-            dl_model_id=dl_model_id,
-            name=name,
-            model_file=model,
-            weights_file=weights,
-            labelmap_file=labelmap,
-            interpretation_file=interpretation_script,
-            storage=storage,
-            is_shared=is_shared,
-        )
-
-        return JsonResponse({"id": rq_id})
-    except Exception as e:
-        return HttpResponseBadRequest(str(e))
-
-@login_required
-@permission_required(perm=["auto_annotation.model.update"],
-    fn=objectgetter(AnnotationModel, "mid"), raise_exception=True)
-def update_model(request, mid):
-    if request.method != 'POST':
-        return HttpResponseBadRequest("Only POST requests are accepted")
-
-    try:
-        params = request.POST
-        storage = params["storage"]
-        name = params.get("name")
-        is_shared = params.get("shared")
-        is_shared = is_shared.lower() == "true" if is_shared else None
-        if is_shared and not has_admin_role(request.user):
-            raise Exception("Only admin can create shared models")
-        files = request.FILES
-        model = files.get("xml")
-        weights = files.get("bin")
-        labelmap = files.get("json")
-        interpretation_script = files.get("py")
-
-        rq_id = model_manager.update_model(
-            dl_model_id=mid,
-            name=name,
-            model_file=model,
-            weights_file=weights,
-            labelmap_file=labelmap,
-            interpretation_file=interpretation_script,
-            storage=storage,
-            is_shared=is_shared,
-        )
-
-        return JsonResponse({"id": rq_id})
-    except Exception as e:
-        return HttpResponseBadRequest(str(e))
-
->>>>>>> 746cffb4
 @login_required
 @permission_required(perm=["auto_annotation.model.delete"],
     fn=objectgetter(AnnotationModel, "mid"), raise_exception=True)
@@ -507,11 +206,7 @@
             raise Exception("No labels found for annotation")
 
         rq_id="auto_annotation.run.{}".format(tid)
-<<<<<<< HEAD
         queue.enqueue_call(func=model_manager.run_inference_thread,
-=======
-        queue.enqueue_call(func=create_thread,
->>>>>>> 746cffb4
             args=(
                 tid,
                 model_file_path,
