--- conflicted
+++ resolved
@@ -14,10 +14,10 @@
 
 /* eslint no-underscore-dangle: 0 */
 
-window.addEventListener("DOMContentLoaded", () => {
-    $("<option value=\"auto_segmentation\" class=\"regular\"> Auto Segmentation </option>").appendTo("#shapeTypeSelector");
-
-    const dextrCancelButtonId = "dextrCancelButton";
+window.addEventListener('DOMContentLoaded', () => {
+    $('<option value="auto_segmentation" class="regular"> Auto Segmentation </option>').appendTo('#shapeTypeSelector');
+
+    const dextrCancelButtonId = 'dextrCancelButton';
     const dextrOverlay = $(`
         <div class="modal hidden force-modal">
             <div class="modal-content" style="width: 300px; height: 70px;">
@@ -26,21 +26,21 @@
                     <button id="${dextrCancelButtonId}" class="regular h2" style="width: 250px;"> Cancel </button>
                 </center>
             </div>
-        </div>`).appendTo("body");
+        </div>`).appendTo('body');
 
     const dextrCancelButton = $(`#${dextrCancelButtonId}`);
-    dextrCancelButton.on("click", () => {
-        dextrCancelButton.prop("disabled", true);
+    dextrCancelButton.on('click', () => {
+        dextrCancelButton.prop('disabled', true);
         $.ajax({
             url: `/dextr/cancel/${window.cvat.job.id}`,
-            type: "GET",
+            type: 'GET',
             error: (errorData) => {
                 const message = `Can not cancel segmentation. Code: ${errorData.status}.
                     Message: ${errorData.responseText || errorData.statusText}`;
                 showMessage(message);
             },
             complete: () => {
-                dextrCancelButton.prop("disabled", false);
+                dextrCancelButton.prop('disabled', false);
             },
         });
     });
@@ -51,18 +51,11 @@
             const instance = new OriginalClass(...args);
 
             // Decorator for the defaultType property
-            Object.defineProperty(instance, "defaultType", {
+            Object.defineProperty(instance, 'defaultType', {
                 get: () => instance._defaultType,
                 set: (type) => {
-<<<<<<< HEAD
-                    // FIXME: it is code cloning of shapeCreator.
-                    // Need to find a better solution.
-                    if (!['box', 'points', 'polygon', 'polyline',
-                        'auto_segmentation', 'cuboid'].includes(type)) {
-=======
                     if (!['box', 'box_by_4_points', 'points', 'polygon',
-                        'polyline', 'auto_segmentation'].includes(type)) {
->>>>>>> 7e8fc236
+                        'polyline', 'auto_segmentation', 'cuboid'].includes(type)) {
                         throw Error(`Unknown shape type found ${type}`);
                     }
                     instance._defaultType = type;
@@ -165,7 +158,7 @@
                                                 }
                                                 setTimeout(intervalCallback, 1000);
                                             } else {
-                                                dextrOverlay.addClass("hidden");
+                                                dextrOverlay.addClass('hidden');
                                                 if (jobData.status === 'finished') {
                                                     if (jobData.result) {
                                                         instance._controller.finish({ points: jobData.result }, 'polygon');
@@ -191,7 +184,7 @@
                                     });
                                 }
 
-                                dextrCancelButton.prop("disabled", true);
+                                dextrCancelButton.prop('disabled', true);
                                 dextrOverlay.removeClass('hidden');
                                 setTimeout(intervalCallback, 1000);
                             },
