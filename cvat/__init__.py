--- conflicted
+++ resolved
@@ -4,10 +4,6 @@
 
 from cvat.utils.version import get_version
 
-<<<<<<< HEAD
-VERSION = (2, 5, 1, 'final', 0)
-=======
 VERSION = (2, 6, 0, 'alpha', 0)
->>>>>>> 1ef561a3
 
 __version__ = get_version(VERSION)