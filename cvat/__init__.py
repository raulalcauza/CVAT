
# Copyright (C) 2018 Intel Corporation
#
# SPDX-License-Identifier: MIT

from cvat.utils.version import get_version

<<<<<<< HEAD
VERSION = (0, 5, 0, 'final', 0)
=======
VERSION = (0, 5, 1, 'final', 0)
>>>>>>> 0913abf1

__version__ = get_version(VERSION)<|MERGE_RESOLUTION|>--- conflicted
+++ resolved
@@ -5,10 +5,6 @@
 
 from cvat.utils.version import get_version
 
-<<<<<<< HEAD
-VERSION = (0, 5, 0, 'final', 0)
-=======
-VERSION = (0, 5, 1, 'final', 0)
->>>>>>> 0913abf1
+VERSION = (0, 6, 0, 'alpha', 0)
 
 __version__ = get_version(VERSION)