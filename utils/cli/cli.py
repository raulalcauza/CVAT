--- conflicted
+++ resolved
@@ -32,11 +32,7 @@
     args = parser.parse_args()
     config_log(args.loglevel)
     with requests.Session() as session:
-<<<<<<< HEAD
         api = CVAT_API_V2('%s:%s' % (args.server_host, args.server_port), args.https, args.org)
-=======
-        api = CVAT_API_V2('%s:%s' % (args.server_host, args.server_port), args.https)
->>>>>>> ba4175bf
         cli = CLI(session, api, args.auth)
         try:
             actions[args.action](cli, **args.__dict__)
