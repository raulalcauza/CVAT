# Copyright (C) 2020-2022 Intel Corporation
#
# SPDX-License-Identifier: MIT

import json
import logging
import os
from typing import Callable
import requests
from io import BytesIO
import mimetypes
from time import sleep

from PIL import Image

from .definition import ResourceType
log = logging.getLogger(__name__)


class CLI():

    def __init__(self, session, api, credentials):
        self.api = api
        self.session = session
        self.login(credentials)

    def tasks_data(self, task_id, resource_type, resources, **kwargs):
        """ Add local, remote, or shared files to an existing task. """
        url = self.api.tasks_id_data(task_id)
        data = {}
        files = None
        if resource_type == ResourceType.LOCAL:
            files = {'client_files[{}]'.format(i): open(f, 'rb') for i, f in enumerate(resources)}
        elif resource_type == ResourceType.REMOTE:
            data = {'remote_files[{}]'.format(i): f for i, f in enumerate(resources)}
        elif resource_type == ResourceType.SHARE:
            data = {'server_files[{}]'.format(i): f for i, f in enumerate(resources)}
        data['image_quality'] = 70

        ## capture additional kwargs
        for flag in ['chunk_size', 'copy_data', 'image_quality', 'sorting_method',
                    'start_frame', 'stop_frame', 'use_cache', 'use_zip_chunks']:
            if kwargs.get(flag) is not None:
                data[flag] = kwargs.get(flag)
        if kwargs.get('frame_step') is not None:
            data['frame_filter'] = f"step={kwargs.get('frame_step')}"

        response = self.session.post(url, data=data, files=files)
        response.raise_for_status()

    def tasks_list(self, use_json_output, **kwargs):
        """ List all tasks in either basic or JSON format. """
        url = self.api.tasks
        response = self.session.get(url)
        response.raise_for_status()
        output = []
        page = 1
        json_data_list = []
        while True:
            response_json = response.json()
            output += response_json['results']
            for r in response_json['results']:
                if use_json_output:
                    json_data_list.append(r)
                else:
                    log.info('{id},{name},{status}'.format(**r))
            if not response_json['next']:
                log.info(json.dumps(json_data_list, indent=4))
                return output
            page += 1
            url = self.api.tasks_page(page)
            response = self.session.get(url)
            response.raise_for_status()
        return output

    def tasks_create(self, name, labels, resource_type, resources,
                     annotation_path='', annotation_format='CVAT XML 1.1',
                     completion_verification_period=20,
                     git_completion_verification_period=2,
                     dataset_repository_url='',
                     lfs=False, **kwargs):
        """ Create a new task with the given name and labels JSON and
        add the files to it. """
        url = self.api.tasks
        labels = [] if kwargs.get('project_id') is not None else labels
        data = {'name': name,
                'labels': labels
        }

        for flag in ['bug_tracker', 'overlap', 'project_id', 'segment_size']:
            if kwargs.get(flag) is not None:
                data[flag] = kwargs.get(flag)

        response = self.session.post(url, json=data)
        response.raise_for_status()
        response_json = response.json()
        log.info('Created task ID: {id} NAME: {name}'.format(**response_json))
        task_id = response_json['id']
        self.tasks_data(task_id, resource_type, resources, **kwargs)

        if annotation_path != '':
            url = self.api.tasks_id_status(task_id)
            response = self.session.get(url)
            response_json = response.json()

            log.info('Awaiting data compression before uploading annotations...')
            while response_json['state'] != 'Finished':
                sleep(completion_verification_period)
                response = self.session.get(url)
                response_json = response.json()
                logger_string= '''Awaiting compression for task {}.
                            Status={}, Message={}'''.format(task_id,
                                                            response_json['state'],
                                                            response_json['message'])
                log.info(logger_string)

            self.tasks_upload(task_id, annotation_format, annotation_path, **kwargs)
        if dataset_repository_url:
            response = self.session.post(
                        self.api.git_create(task_id),
                        json={
                            'path': dataset_repository_url,
                            'lfs': lfs,
                            'tid': task_id})
            response_json = response.json()
            rq_id = response_json['rq_id']
            log.info(f"Create RQ ID: {rq_id}")
            check_url = self.api.git_check(rq_id)
            response = self.session.get(check_url)
            response_json = response.json()
            while response_json['status'] != 'finished':
                log.info('''Awaiting a dataset repository to be created for the task. Response status: {}'''.format(
                    response_json['status']))
                sleep(git_completion_verification_period)
                response = self.session.get(check_url)
                response_json = response.json()
                if response_json['status'] == 'failed' or response_json['status'] == 'unknown':
                    log.error(f'Dataset repository creation request for task {task_id} failed'
                              f'with status {response_json["status"]}.')
                    break

            log.info(f"Dataset repository creation completed with status: {response_json['status']}.")

    def tasks_delete(self, task_ids, **kwargs):
        """ Delete a list of tasks, ignoring those which don't exist. """
        for task_id in task_ids:
            url = self.api.tasks_id(task_id)
            response = self.session.delete(url)
            try:
                response.raise_for_status()
                log.info('Task ID {} deleted'.format(task_id))
            except requests.exceptions.HTTPError as e:
                if response.status_code == 404:
                    log.info('Task ID {} not found'.format(task_id))
                else:
                    raise e

    def tasks_frame(self, task_id, frame_ids, outdir='', quality='original', **kwargs):
        """ Download the requested frame numbers for a task and save images as
        task_<ID>_frame_<FRAME>.jpg."""
        for frame_id in frame_ids:
            url = self.api.tasks_id_frame_id(task_id, frame_id, quality)
            response = self.session.get(url)
            response.raise_for_status()
            im = Image.open(BytesIO(response.content))
            mime_type = im.get_format_mimetype() or 'image/jpg'
            im_ext = mimetypes.guess_extension(mime_type)
            # FIXME It is better to use meta information from the server
            # to determine the extension
            # replace '.jpe' or '.jpeg' with a more used '.jpg'
            if im_ext in ('.jpe', '.jpeg', None):
                im_ext = '.jpg'

            outfile = 'task_{}_frame_{:06d}{}'.format(task_id, frame_id, im_ext)
            im.save(os.path.join(outdir, outfile))

    def tasks_dump(self, task_id, fileformat, filename, **kwargs):
        """ Download annotations for a task in the specified format
        (e.g. 'YOLO ZIP 1.0')."""
        url = self.api.tasks_id(task_id)
        response = self.session.get(url)
        response.raise_for_status()
        response_json = response.json()

        url = self.api.tasks_id_annotations_filename(task_id,
                                                     response_json['name'],
                                                     fileformat)
        while True:
            response = self.session.get(url)
            response.raise_for_status()
            log.info('STATUS {}'.format(response.status_code))
            if response.status_code == 201:
                break

        response = self.session.get(url + '&action=download')
        response.raise_for_status()

        with open(filename, 'wb') as fp:
            fp.write(response.content)

    def tasks_upload(self, task_id, fileformat, filename, **kwargs):
        """ Upload annotations for a task in the specified format
        (e.g. 'YOLO ZIP 1.0')."""
        url = self.api.tasks_id_annotations_format(task_id, fileformat)
        while True:
            response = self.session.put(
                url,
                files={'annotation_file': open(filename, 'rb')}
            )
            response.raise_for_status()
            if response.status_code == 201:
                break

        logger_string = "Upload job for Task ID {} ".format(task_id) +\
            "with annotation file {} finished".format(filename)
        log.info(logger_string)

    def tasks_export(self, task_id, filename, export_verification_period=3, **kwargs):
        """ Export and download a whole task """
        export_url = self.api.tasks_id(task_id) + '/backup'

        while True:
            response = self.session.get(export_url)
            response.raise_for_status()
            log.info('STATUS {}'.format(response.status_code))
            if response.status_code == 201:
                break
            sleep(export_verification_period)

        response = self.session.get(export_url + '?action=download')
        response.raise_for_status()

        with open(filename, 'wb') as fp:
            fp.write(response.content)
        logger_string = "Task {} has been exported sucessfully. ".format(task_id) +\
            "to {}".format(os.path.abspath(filename))
        log.info(logger_string)

    def tasks_import(self, filename, import_verification_period=3, **kwargs):
        """ Import a task"""
        url = self.api.tasks + '/backup'
        with open(filename, 'rb') as input_file:
            response = self.session.post(
                    url,
                    files={'task_file': input_file}
                )
        response.raise_for_status()
        response_json = response.json()
        rq_id = response_json['rq_id']
        while True:
            sleep(import_verification_period)
            response = self.session.post(
                url,
                data={'rq_id': rq_id}
            )
            response.raise_for_status()
            if response.status_code == 201:
                break

        task_id = response.json()['id']
        logger_string = "Task has been imported sucessfully. Task ID: {}".format(task_id)
        log.info(logger_string)

    def login(self, credentials):
        url = self.api.login
        auth = {'username': credentials[0], 'password': credentials[1]}
        response = self.session.post(url, auth)
        response.raise_for_status()
        if 'csrftoken' in response.cookies:
            self.session.headers['X-CSRFToken'] = response.cookies['csrftoken']
        content = json.loads(response.text)
        if 'key' in content:
            self.session.headers['authorization'] = f'Token {content["key"]}'


class CVAT_API_V2():
    """ Build parameterized API URLs """

    def __init__(self, host, https=False, org_slug=None):
        if host.startswith('https://'):
            https = True
        if host.startswith('http://') or host.startswith('https://'):
            host = host.replace('http://', '')
            host = host.replace('https://', '')
        scheme = 'https' if https else 'http'
<<<<<<< HEAD
        # host = host.split(':')[0] if https else host
        self.base = '{}://{}/api/'.format(scheme, host)
        self.git = f'{scheme}://{host}/git/repository/'
        self.org_slug = org_slug

    def organisation(func: Callable):
        def add_organisation(self, *args, **kwargs):
            temp_url = func(self, *args, **kwargs) #pylint: disable=not-callable
            if self.org_slug and 'org=' not in temp_url:
                if "?" in temp_url:
                    return temp_url + f'&org={self.org_slug}'
                else:
                    return temp_url + f'?org={self.org_slug}'
            return temp_url
        return add_organisation
=======
        self.base = '{}://{}/api/'.format(scheme, host)
        self.git = f'{scheme}://{host}/git/repository/'
>>>>>>> ba4175bf

    @property
    def tasks_base(self):
        return self.base + 'tasks'

    def tasks_id_base(self, task_id):
        return self.tasks_base + '/{}'.format(task_id)

    @property
    @organisation
    def tasks(self):
        return self.tasks_base

    @organisation
    def tasks_page(self, page_id):
        return self.tasks_base + '?page={}'.format(page_id)

    @organisation
    def tasks_id(self, task_id):
        return self.tasks_id_base(task_id)

    @organisation
    def tasks_id_data(self, task_id):
        return self.tasks_id_base(task_id) + '/data'

    @organisation
    def tasks_id_frame_id(self, task_id, frame_id, quality):
        return self.tasks_id_base(task_id) + '/data?type=frame&number={}&quality={}'.format(frame_id, quality)

    @organisation
    def tasks_id_status(self, task_id):
        return self.tasks_id_base(task_id) + '/status'

    @organisation
    def tasks_id_annotations_format(self, task_id, fileformat):
        return self.tasks_id_base(task_id) + '/annotations?format={}' \
            .format(fileformat)

    @organisation
    def tasks_id_annotations_filename(self, task_id, name, fileformat):
        return self.tasks_id_base(task_id) + '/annotations?format={}&filename={}' \
            .format(fileformat, name)

    def git_create(self, task_id):
        return self.git + f'create/{task_id}'

    def git_check(self, rq_id):
        return self.git + f'check/{rq_id}'

    @property
    def login(self):
        return self.base + 'auth/login'<|MERGE_RESOLUTION|>--- conflicted
+++ resolved
@@ -283,7 +283,6 @@
             host = host.replace('http://', '')
             host = host.replace('https://', '')
         scheme = 'https' if https else 'http'
-<<<<<<< HEAD
         # host = host.split(':')[0] if https else host
         self.base = '{}://{}/api/'.format(scheme, host)
         self.git = f'{scheme}://{host}/git/repository/'
@@ -299,10 +298,6 @@
                     return temp_url + f'?org={self.org_slug}'
             return temp_url
         return add_organisation
-=======
-        self.base = '{}://{}/api/'.format(scheme, host)
-        self.git = f'{scheme}://{host}/git/repository/'
->>>>>>> ba4175bf
 
     @property
     def tasks_base(self):
