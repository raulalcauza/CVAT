--- conflicted
+++ resolved
@@ -182,12 +182,8 @@
 
     def tasks_id_annotations_filename(self, task_id, name, fileformat):
         return self.tasks_id(task_id) + '/annotations?format={}&filename={}' \
-<<<<<<< HEAD
-            .format(fileformat, name)
-=======
             .format(fileformat, name)
 
     @property
     def login(self):
-        return self.base + 'auth/login'
->>>>>>> ccd2fbdf
+        return self.base + 'auth/login'