{
  "name": "cvat-ui",
<<<<<<< HEAD
  "version": "1.43.0",
=======
  "version": "1.42.0",
>>>>>>> 9f89787f
  "description": "CVAT single-page application",
  "main": "src/index.tsx",
  "scripts": {
    "build": "webpack --config ./webpack.config.js",
    "start": "webpack serve --env API_URL=http://localhost:7000 --config ./webpack.config.js --mode=development",
    "type-check": "tsc --noEmit",
    "type-check:watch": "yarn run type-check -- --watch",
    "lint": "eslint './src/**/*.{ts,tsx}'",
    "lint:fix": "eslint './src/**/*.{ts,tsx}' --fix"
  },
  "browserslist": [
    "Chrome >= 63",
    "Firefox > 58",
    "not IE 11",
    "> 2%"
  ],
  "author": "CVAT.ai",
  "license": "MIT",
  "dependencies": {
    "@ant-design/icons": "^4.6.3",
    "@types/lodash": "^4.14.172",
    "@types/platform": "^1.3.4",
    "@types/react": "^16.14.15",
    "@types/react-color": "^3.0.5",
    "@types/react-dom": "^16.9.14",
    "@types/react-redux": "^7.1.18",
    "@types/react-resizable": "^3.0.1",
    "@types/react-router": "^5.1.16",
    "@types/react-router-dom": "^5.1.9",
    "@types/react-share": "^3.0.3",
    "@types/redux-logger": "^3.0.9",
    "@types/resize-observer-browser": "^0.1.6",
    "antd": "~4.18.9",
    "copy-to-clipboard": "^3.3.1",
<<<<<<< HEAD
    "dotenv-webpack": "^8.0.0",
=======
    "dotenv-webpack": "^7.1.0",
>>>>>>> develop
    "error-stack-parser": "^2.0.6",
    "lodash": "^4.17.21",
    "moment": "^2.29.2",
    "mousetrap": "^1.6.5",
    "platform": "^1.3.6",
    "prop-types": "^15.7.2",
    "react": "^16.14.0",
    "react-awesome-query-builder": "^4.5.1",
    "react-color": "^2.19.3",
    "react-cookie": "^4.0.3",
    "react-dom": "^16.14.0",
    "react-moment": "^1.1.1",
    "react-redux": "^8.0.2",
    "react-resizable": "^3.0.4",
    "react-router": "^5.1.0",
    "react-router-dom": "^5.1.0",
    "react-share": "^4.4.0",
    "react-sortable-hoc": "^2.0.0",
    "redux": "^4.1.1",
    "redux-devtools-extension": "^2.13.9",
    "redux-logger": "^4.0.0",
    "redux-thunk": "^2.3.0"
  }
}<|MERGE_RESOLUTION|>--- conflicted
+++ resolved
@@ -1,10 +1,6 @@
 {
   "name": "cvat-ui",
-<<<<<<< HEAD
   "version": "1.43.0",
-=======
-  "version": "1.42.0",
->>>>>>> 9f89787f
   "description": "CVAT single-page application",
   "main": "src/index.tsx",
   "scripts": {
@@ -39,11 +35,7 @@
     "@types/resize-observer-browser": "^0.1.6",
     "antd": "~4.18.9",
     "copy-to-clipboard": "^3.3.1",
-<<<<<<< HEAD
     "dotenv-webpack": "^8.0.0",
-=======
-    "dotenv-webpack": "^7.1.0",
->>>>>>> develop
     "error-stack-parser": "^2.0.6",
     "lodash": "^4.17.21",
     "moment": "^2.29.2",
