{
  "name": "cvat-ui",
<<<<<<< HEAD
  "version": "1.56.0",
=======
  "version": "1.55.7",
>>>>>>> a1a40937
  "description": "CVAT single-page application",
  "main": "src/index.tsx",
  "scripts": {
    "build": "webpack --config ./webpack.config.js",
    "start": "webpack serve --env API_URL=http://localhost:7000 --config ./webpack.config.js --mode=development",
    "type-check": "tsc --noEmit",
    "type-check:watch": "yarn run type-check --watch",
    "lint": "eslint './src/**/*.{ts,tsx}'",
    "lint:fix": "eslint './src/**/*.{ts,tsx}' --fix"
  },
  "browserslist": [
    "Chrome >= 63",
    "Firefox > 58",
    "not IE 11",
    "> 2%"
  ],
  "author": "CVAT.ai",
  "license": "MIT",
  "dependencies": {
    "@ant-design/icons": "^4.6.3",
    "@types/json-logic-js": "^2.0.2",
    "@types/lodash": "^4.14.172",
    "@types/lru-cache": "^7.10.10",
    "@types/platform": "^1.3.4",
    "@types/react": "^16.14.15",
    "@types/react-color": "^3.0.5",
    "@types/react-dom": "^16.9.14",
    "@types/react-grid-layout": "^1.3.2",
    "@types/react-redux": "^7.1.18",
    "@types/react-router": "^5.1.16",
    "@types/react-router-dom": "^5.1.9",
    "@types/redux-logger": "^3.0.9",
    "@types/resize-observer-browser": "^0.1.6",
    "@uiw/react-md-editor": "^3.22.0",
    "antd": "~4.18.9",
    "chart.js": "^4.3.0",
    "copy-to-clipboard": "^3.3.1",
    "cvat-canvas": "link:./../cvat-canvas",
    "cvat-canvas3d": "link:./../cvat-canvas3d",
    "cvat-core": "link:./../cvat-core",
    "dotenv-webpack": "^8.0.1",
    "error-stack-parser": "^2.0.6",
    "json-logic-js": "^2.0.2",
    "lodash": "^4.17.21",
    "lru-cache": "^9.1.1",
    "moment": "^2.29.2",
    "mousetrap": "^1.6.5",
    "onnxruntime-web": "1.14.0",
    "platform": "^1.3.6",
    "prop-types": "^15.7.2",
    "react": "^16.14.0",
    "react-awesome-query-builder": "^4.5.1",
    "react-chartjs-2": "^5.2.0",
    "react-color": "^2.19.3",
    "react-cookie": "^4.0.3",
    "react-dom": "^16.14.0",
    "react-grid-layout": "^1.3.4",
    "react-markdown": "^8.0.4",
    "react-moment": "^1.1.1",
    "react-redux": "^8.0.2",
    "react-router": "^5.1.0",
    "react-router-dom": "^5.1.0",
    "react-sortable-hoc": "^2.0.0",
    "redux": "^4.1.1",
    "redux-devtools-extension": "^2.13.9",
    "redux-logger": "^4.0.0",
    "redux-thunk": "^2.3.0"
  }
}<|MERGE_RESOLUTION|>--- conflicted
+++ resolved
@@ -1,10 +1,6 @@
 {
   "name": "cvat-ui",
-<<<<<<< HEAD
   "version": "1.56.0",
-=======
-  "version": "1.55.7",
->>>>>>> a1a40937
   "description": "CVAT single-page application",
   "main": "src/index.tsx",
   "scripts": {
