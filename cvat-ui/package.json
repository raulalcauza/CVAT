{
  "name": "cvat-ui",
<<<<<<< HEAD
  "version": "1.52.0",
=======
  "version": "1.52.1",
>>>>>>> ea6c68f5
  "description": "CVAT single-page application",
  "main": "src/index.tsx",
  "scripts": {
    "build": "webpack --config ./webpack.config.js",
    "start": "webpack serve --env API_URL=http://localhost:8080 --config ./webpack.config.js --mode=development",
    "type-check": "tsc --noEmit",
    "type-check:watch": "yarn run type-check --watch",
    "lint": "eslint './src/**/*.{ts,tsx}'",
    "lint:fix": "eslint './src/**/*.{ts,tsx}' --fix"
  },
  "browserslist": [
    "Chrome >= 63",
    "Firefox > 58",
    "not IE 11",
    "> 2%"
  ],
  "author": "CVAT.ai",
  "license": "MIT",
  "dependencies": {
    "@ant-design/icons": "^4.6.3",
    "@types/json-logic-js": "^2.0.2",
    "@types/lodash": "^4.14.172",
    "@types/lru-cache": "^7.10.10",
    "@types/platform": "^1.3.4",
    "@types/react": "^16.14.15",
    "@types/react-color": "^3.0.5",
    "@types/react-dom": "^16.9.14",
    "@types/react-grid-layout": "^1.3.2",
    "@types/react-redux": "^7.1.18",
    "@types/react-router": "^5.1.16",
    "@types/react-router-dom": "^5.1.9",
    "@types/react-share": "^3.0.3",
    "@types/redux-logger": "^3.0.9",
    "@types/resize-observer-browser": "^0.1.6",
    "@uiw/react-md-editor": "^3.22.0",
    "antd": "~4.18.9",
    "copy-to-clipboard": "^3.3.1",
    "cvat-canvas": "link:./../cvat-canvas",
    "cvat-canvas3d": "link:./../cvat-canvas3d",
    "cvat-core": "link:./../cvat-core",
    "dotenv-webpack": "^8.0.1",
    "error-stack-parser": "^2.0.6",
    "json-logic-js": "^2.0.2",
    "lodash": "^4.17.21",
    "lru-cache": "^9.1.1",
    "moment": "^2.29.2",
    "mousetrap": "^1.6.5",
    "onnxruntime-web": "^1.14.0",
    "platform": "^1.3.6",
    "prop-types": "^15.7.2",
    "react": "^16.14.0",
    "react-awesome-query-builder": "^4.5.1",
    "react-color": "^2.19.3",
    "react-cookie": "^4.0.3",
    "react-dom": "^16.14.0",
    "react-grid-layout": "^1.3.4",
    "react-markdown": "^8.0.4",
    "react-moment": "^1.1.1",
    "react-redux": "^8.0.2",
    "react-router": "^5.1.0",
    "react-router-dom": "^5.1.0",
    "react-share": "^4.4.0",
    "react-sortable-hoc": "^2.0.0",
    "redux": "^4.1.1",
    "redux-devtools-extension": "^2.13.9",
    "redux-logger": "^4.0.0",
    "redux-thunk": "^2.3.0"
  }
}<|MERGE_RESOLUTION|>--- conflicted
+++ resolved
@@ -1,15 +1,11 @@
 {
   "name": "cvat-ui",
-<<<<<<< HEAD
-  "version": "1.52.0",
-=======
-  "version": "1.52.1",
->>>>>>> ea6c68f5
+  "version": "1.53.0",
   "description": "CVAT single-page application",
   "main": "src/index.tsx",
   "scripts": {
     "build": "webpack --config ./webpack.config.js",
-    "start": "webpack serve --env API_URL=http://localhost:8080 --config ./webpack.config.js --mode=development",
+    "start": "webpack serve --env API_URL=http://localhost:7000 --config ./webpack.config.js --mode=development",
     "type-check": "tsc --noEmit",
     "type-check:watch": "yarn run type-check --watch",
     "lint": "eslint './src/**/*.{ts,tsx}'",
