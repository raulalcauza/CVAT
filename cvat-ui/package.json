--- conflicted
+++ resolved
@@ -90,13 +90,8 @@
     "react-resizable": "^1.11.1",
     "react-router": "^5.1.0",
     "react-router-dom": "^5.1.0",
-<<<<<<< HEAD
     "react-share": "^4.4.0",
-    "redux": "^4.1.0",
-=======
-    "react-share": "^3.0.1",
     "redux": "^4.1.1",
->>>>>>> 741d3974
     "redux-devtools-extension": "^2.13.9",
     "redux-logger": "^3.0.6",
     "redux-thunk": "^2.3.0"
