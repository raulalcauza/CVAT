import React from 'react';
import { connect } from 'react-redux';

import CanvasWrapperComponent from 'components/annotation-page/standard-workspace/canvas-wrapper';

import {
    confirmCanvasReady,
    dragCanvas,
    zoomCanvas,
    resetCanvas,
    shapeDrawn,
    mergeObjects,
    groupObjects,
    splitTrack,
    editShape,
    updateAnnotationsAsync,
    createAnnotationsAsync,
    mergeAnnotationsAsync,
    groupAnnotationsAsync,
    splitAnnotationsAsync,
    activateObject,
    selectObjects,
    updateCanvasContextMenu,
    addZLayer,
    switchZLayer,
} from 'actions/annotation-actions';
import {
    ColorBy,
    GridColor,
    ObjectType,
    CombinedState,
} from 'reducers/interfaces';

import { Canvas } from 'cvat-canvas';

interface StateToProps {
    sidebarCollapsed: boolean;
    canvasInstance: Canvas;
    jobInstance: any;
    activatedStateID: number | null;
    selectedStatesID: number[];
    annotations: any[];
    frameData: any;
    frame: number;
    opacity: number;
    colorBy: ColorBy;
    selectedOpacity: number;
    blackBorders: boolean;
    grid: boolean;
    gridSize: number;
    gridColor: GridColor;
    gridOpacity: number;
    activeLabelID: number;
    activeObjectType: ObjectType;
<<<<<<< HEAD
    brightnessLevel: number;
    contrastLevel: number;
    saturationLevel: number;
    resetZoom: boolean;
=======
    minZLayer: number;
    maxZLayer: number;
    curZLayer: number;
>>>>>>> 93d57131
}

interface DispatchToProps {
    onSetupCanvas(): void;
    onDragCanvas: (enabled: boolean) => void;
    onZoomCanvas: (enabled: boolean) => void;
    onResetCanvas: () => void;
    onShapeDrawn: () => void;
    onMergeObjects: (enabled: boolean) => void;
    onGroupObjects: (enabled: boolean) => void;
    onSplitTrack: (enabled: boolean) => void;
    onEditShape: (enabled: boolean) => void;
    onUpdateAnnotations(sessionInstance: any, frame: number, states: any[]): void;
    onCreateAnnotations(sessionInstance: any, frame: number, states: any[]): void;
    onMergeAnnotations(sessionInstance: any, frame: number, states: any[]): void;
    onGroupAnnotations(sessionInstance: any, frame: number, states: any[]): void;
    onSplitAnnotations(sessionInstance: any, frame: number, state: any): void;
    onActivateObject: (activatedStateID: number | null) => void;
    onSelectObjects: (selectedStatesID: number[]) => void;
    onUpdateContextMenu(visible: boolean, left: number, top: number): void;
    onAddZLayer(): void;
    onSwitchZLayer(cur: number): void;
}

function mapStateToProps(state: CombinedState): StateToProps {
    const {
        annotation: {
            canvas: {
                instance: canvasInstance,
            },
            drawing: {
                activeLabelID,
                activeObjectType,
            },
            job: {
                instance: jobInstance,
            },
            player: {
                frame: {
                    data: frameData,
                    number: frame,
                },
            },
            annotations: {
                states: annotations,
                activatedStateID,
                selectedStatesID,
                zLayer: {
                    cur: curZLayer,
                    min: minZLayer,
                    max: maxZLayer,
                },
            },
            sidebarCollapsed,
        },
        settings: {
            player: {
                grid,
                gridSize,
                gridColor,
                gridOpacity,
                brightnessLevel,
                contrastLevel,
                saturationLevel,
                resetZoom,
            },
            shapes: {
                opacity,
                colorBy,
                selectedOpacity,
                blackBorders,
            },
        },
    } = state;

    return {
        sidebarCollapsed,
        canvasInstance,
        jobInstance,
        frameData,
        frame,
        activatedStateID,
        selectedStatesID,
        annotations,
        opacity,
        colorBy,
        selectedOpacity,
        blackBorders,
        grid,
        gridSize,
        gridColor,
        gridOpacity,
        activeLabelID,
        activeObjectType,
<<<<<<< HEAD
        brightnessLevel,
        contrastLevel,
        saturationLevel,
        resetZoom,
=======
        curZLayer,
        minZLayer,
        maxZLayer,
>>>>>>> 93d57131
    };
}

function mapDispatchToProps(dispatch: any): DispatchToProps {
    return {
        onSetupCanvas(): void {
            dispatch(confirmCanvasReady());
        },
        onDragCanvas(enabled: boolean): void {
            dispatch(dragCanvas(enabled));
        },
        onZoomCanvas(enabled: boolean): void {
            dispatch(zoomCanvas(enabled));
        },
        onResetCanvas(): void {
            dispatch(resetCanvas());
        },
        onShapeDrawn(): void {
            dispatch(shapeDrawn());
        },
        onMergeObjects(enabled: boolean): void {
            dispatch(mergeObjects(enabled));
        },
        onGroupObjects(enabled: boolean): void {
            dispatch(groupObjects(enabled));
        },
        onSplitTrack(enabled: boolean): void {
            dispatch(splitTrack(enabled));
        },
        onEditShape(enabled: boolean): void {
            dispatch(editShape(enabled));
        },
        onUpdateAnnotations(sessionInstance: any, frame: number, states: any[]): void {
            dispatch(updateAnnotationsAsync(sessionInstance, frame, states));
        },
        onCreateAnnotations(sessionInstance: any, frame: number, states: any[]): void {
            dispatch(createAnnotationsAsync(sessionInstance, frame, states));
        },
        onMergeAnnotations(sessionInstance: any, frame: number, states: any[]): void {
            dispatch(mergeAnnotationsAsync(sessionInstance, frame, states));
        },
        onGroupAnnotations(sessionInstance: any, frame: number, states: any[]): void {
            dispatch(groupAnnotationsAsync(sessionInstance, frame, states));
        },
        onSplitAnnotations(sessionInstance: any, frame: number, state: any): void {
            dispatch(splitAnnotationsAsync(sessionInstance, frame, state));
        },
        onActivateObject(activatedStateID: number | null): void {
            if (activatedStateID === null) {
                dispatch(updateCanvasContextMenu(false, 0, 0));
            }

            dispatch(activateObject(activatedStateID));
        },
        onSelectObjects(selectedStatesID: number[]): void {
            dispatch(selectObjects(selectedStatesID));
        },
        onUpdateContextMenu(visible: boolean, left: number, top: number): void {
            dispatch(updateCanvasContextMenu(visible, left, top));
        },
        onAddZLayer(): void {
            dispatch(addZLayer());
        },
        onSwitchZLayer(cur: number): void {
            dispatch(switchZLayer(cur));
        },
    };
}

function CanvasWrapperContainer(props: StateToProps & DispatchToProps): JSX.Element {
    return (
        <CanvasWrapperComponent {...props} />
    );
}

export default connect(
    mapStateToProps,
    mapDispatchToProps,
)(CanvasWrapperContainer);<|MERGE_RESOLUTION|>--- conflicted
+++ resolved
@@ -52,16 +52,13 @@
     gridOpacity: number;
     activeLabelID: number;
     activeObjectType: ObjectType;
-<<<<<<< HEAD
     brightnessLevel: number;
     contrastLevel: number;
     saturationLevel: number;
     resetZoom: boolean;
-=======
     minZLayer: number;
     maxZLayer: number;
     curZLayer: number;
->>>>>>> 93d57131
 }
 
 interface DispatchToProps {
@@ -156,16 +153,13 @@
         gridOpacity,
         activeLabelID,
         activeObjectType,
-<<<<<<< HEAD
         brightnessLevel,
         contrastLevel,
         saturationLevel,
         resetZoom,
-=======
         curZLayer,
         minZLayer,
         maxZLayer,
->>>>>>> 93d57131
     };
 }
 
