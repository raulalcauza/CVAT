--- conflicted
+++ resolved
@@ -17,18 +17,13 @@
     changeGroupColorAsync,
     changeLabelColorAsync,
 } from 'actions/annotation-actions';
-<<<<<<< HEAD
 import { Canvas } from 'cvat-canvas-wrapper';
-import { CombinedState, StatesOrdering, ObjectType } from 'reducers/interfaces';
-=======
-import { Canvas, isAbleToChangeFrame } from 'cvat-canvas-wrapper';
 import {
     CombinedState,
     StatesOrdering,
     ObjectType,
     ColorBy,
 } from 'reducers/interfaces';
->>>>>>> 27e43daf
 
 interface StateToProps {
     jobInstance: any;
