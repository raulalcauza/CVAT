--- conflicted
+++ resolved
@@ -29,14 +29,9 @@
 } from 'reducers';
 import { FramesMetaData, ObjectState, ShapeType } from 'cvat-core-wrapper';
 import { filterAnnotations } from 'utils/filter-annotations';
-<<<<<<< HEAD
-import { useRegisterShortcuts } from 'utils/hooks';
-import { ViewType } from 'utils/enums';
-=======
 import { registerComponentShortcuts } from 'actions/shortcuts-actions';
 import { ShortcutScope } from 'utils/enums';
 import { subKeyMap } from 'utils/component-subkeymap';
->>>>>>> 7277b8ec
 
 interface OwnProps {
     readonly: boolean;
@@ -80,169 +75,101 @@
         name: 'Lock/unlock all objects',
         description: 'Change locked state for all objects in the side bar',
         sequences: ['t l'],
-<<<<<<< HEAD
-        view: ViewType.ALL,
-=======
-        scope: ShortcutScope.ALL,
->>>>>>> 7277b8ec
+        scope: ShortcutScope.ALL,
     },
     SWITCH_LOCK: {
         name: 'Lock/unlock an object',
         description: 'Change locked state for an active object',
         sequences: ['l'],
-<<<<<<< HEAD
-        view: ViewType.ALL,
-=======
-        scope: ShortcutScope.ALL,
->>>>>>> 7277b8ec
+        scope: ShortcutScope.ALL,
     },
     SWITCH_ALL_HIDDEN: {
         name: 'Hide/show all objects',
         description: 'Change hidden state for objects in the side bar',
         sequences: ['t h'],
-<<<<<<< HEAD
-        view: ViewType.ALL,
-=======
-        scope: ShortcutScope.ALL,
->>>>>>> 7277b8ec
+        scope: ShortcutScope.ALL,
     },
     SWITCH_HIDDEN: {
         name: 'Hide/show an object',
         description: 'Change hidden state for an active object',
         sequences: ['h'],
-<<<<<<< HEAD
-        view: ViewType.ALL,
-=======
-        scope: ShortcutScope.ALL,
->>>>>>> 7277b8ec
+        scope: ShortcutScope.ALL,
     },
     SWITCH_OCCLUDED: {
         name: 'Switch occluded',
         description: 'Change occluded property for an active object',
         sequences: ['q', '/'],
-<<<<<<< HEAD
-        view: ViewType.ALL,
-=======
-        scope: ShortcutScope.ALL,
->>>>>>> 7277b8ec
+        scope: ShortcutScope.ALL,
     },
     SWITCH_PINNED: {
         name: 'Switch pinned property',
         description: 'Change pinned property for an active object',
         sequences: ['p'],
-<<<<<<< HEAD
-        view: ViewType.ALL,
-=======
-        scope: ShortcutScope.ALL,
->>>>>>> 7277b8ec
+        scope: ShortcutScope.ALL,
     },
     SWITCH_KEYFRAME: {
         name: 'Switch keyframe',
         description: 'Change keyframe property for an active track',
         sequences: ['k'],
-<<<<<<< HEAD
-        view: ViewType.ALL,
-=======
-        scope: ShortcutScope.ALL,
->>>>>>> 7277b8ec
+        scope: ShortcutScope.ALL,
     },
     SWITCH_OUTSIDE: {
         name: 'Switch outside',
         description: 'Change outside property for an active track',
         sequences: ['o'],
-<<<<<<< HEAD
-        view: ViewType.ALL,
-=======
-        scope: ShortcutScope.ALL,
->>>>>>> 7277b8ec
+        scope: ShortcutScope.ALL,
     },
     DELETE_OBJECT: {
         name: 'Delete object',
         description: 'Delete an active object. Use shift to force delete of locked objects',
         sequences: ['del', 'shift+del'],
-<<<<<<< HEAD
-        view: ViewType.ALL,
-=======
-        scope: ShortcutScope.ALL,
->>>>>>> 7277b8ec
+        scope: ShortcutScope.ALL,
     },
     TO_BACKGROUND: {
         name: 'To background',
         description: 'Put an active object "farther" from the user (decrease z axis value)',
         sequences: ['-', '_'],
-<<<<<<< HEAD
-        view: ViewType.ALL,
-=======
-        scope: ShortcutScope.ALL,
->>>>>>> 7277b8ec
+        scope: ShortcutScope.ALL,
     },
     TO_FOREGROUND: {
         name: 'To foreground',
         description: 'Put an active object "closer" to the user (increase z axis value)',
         sequences: ['+', '='],
-<<<<<<< HEAD
-        view: ViewType.ALL,
-=======
-        scope: ShortcutScope.ALL,
->>>>>>> 7277b8ec
+        scope: ShortcutScope.ALL,
     },
     COPY_SHAPE: {
         name: 'Copy shape',
         description: 'Copy shape to CVAT internal clipboard',
         sequences: ['ctrl+c'],
-<<<<<<< HEAD
-        view: ViewType.ALL,
-=======
-        scope: ShortcutScope.ALL,
->>>>>>> 7277b8ec
+        scope: ShortcutScope.ALL,
     },
     PROPAGATE_OBJECT: {
         name: 'Propagate object',
         description: 'Make a copy of the object on the following frames',
         sequences: ['ctrl+b'],
-<<<<<<< HEAD
-        view: ViewType.ALL,
-=======
-        scope: ShortcutScope.ALL,
->>>>>>> 7277b8ec
+        scope: ShortcutScope.ALL,
     },
     NEXT_KEY_FRAME: {
         name: 'Next keyframe',
         description: 'Go to the next keyframe of an active track',
         sequences: ['r'],
-<<<<<<< HEAD
-        view: ViewType.ALL,
-=======
-        scope: ShortcutScope.ALL,
->>>>>>> 7277b8ec
+        scope: ShortcutScope.ALL,
     },
     PREV_KEY_FRAME: {
         name: 'Previous keyframe',
         description: 'Go to the previous keyframe of an active track',
         sequences: ['e'],
-<<<<<<< HEAD
-        view: ViewType.ALL,
-=======
-        scope: ShortcutScope.ALL,
->>>>>>> 7277b8ec
+        scope: ShortcutScope.ALL,
     },
     CHANGE_OBJECT_COLOR: {
         name: 'Change color',
         description: 'Set the next color for an activated shape',
         sequences: ['enter'],
-<<<<<<< HEAD
-        view: ViewType.ALL,
+        scope: ShortcutScope.ALL,
     },
 };
 
-useRegisterShortcuts(componentShortcuts);
-=======
-        scope: ShortcutScope.ALL,
-    },
-};
-
 registerComponentShortcuts(componentShortcuts);
->>>>>>> 7277b8ec
 
 function mapStateToProps(state: CombinedState): StateToProps {
     const {
