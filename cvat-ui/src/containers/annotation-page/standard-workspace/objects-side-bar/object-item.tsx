--- conflicted
+++ resolved
@@ -426,10 +426,6 @@
         this.commit();
     };
 
-<<<<<<< HEAD
-=======
-
->>>>>>> 27e43daf
     private switchCuboidOrientation = (): void => {
         function cuboidOrientationIsLeft(points: number[]): boolean {
             return points[12] > points[0];
@@ -479,11 +475,7 @@
 
     private changeFrame(frame: number): void {
         const { changeFrame, canvasInstance } = this.props;
-<<<<<<< HEAD
         if (canvasInstance.isAbleToChangeFrame()) {
-=======
-        if (isAbleToChangeFrame(canvasInstance)) {
->>>>>>> 27e43daf
             changeFrame(frame);
         }
     }
