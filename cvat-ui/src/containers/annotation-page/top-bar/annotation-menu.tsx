--- conflicted
+++ resolved
@@ -9,11 +9,7 @@
 // eslint-disable-next-line import/no-extraneous-dependencies
 import { MenuInfo } from 'rc-menu/lib/interface';
 
-<<<<<<< HEAD
-import { CombinedState, JobsQuery, JobStage } from 'reducers';
-=======
 import { CombinedState } from 'reducers';
->>>>>>> 657e3612
 import AnnotationMenuComponent, { Actions } from 'components/annotation-page/top-bar/annotation-menu';
 import { updateJobAsync } from 'actions/jobs-actions';
 import {
@@ -23,15 +19,10 @@
 } from 'actions/annotation-actions';
 import { exportActions } from 'actions/export-actions';
 import { importActions } from 'actions/import-actions';
-<<<<<<< HEAD
-import { getCore } from 'cvat-core-wrapper';
-import { filterNull } from 'utils/filter-null';
-=======
 import {
     getCore, Job, JobStage, JobState,
 } from 'cvat-core-wrapper';
 import { message } from 'antd';
->>>>>>> 657e3612
 
 const core = getCore();
 
@@ -169,12 +160,22 @@
         } else if (action === Actions.FINISH_JOB) {
             jobInstance.stage = JobStage.ACCEPTANCE;
             jobInstance.state = core.enums.JobState.COMPLETED;
-<<<<<<< HEAD
+            updateJob(jobInstance).then((success) => {
+                if (success) {
+                    history.push(`/tasks/${jobInstance.taskId}`);
+                }
+            });
             updateJob(jobInstance);
             await loadNextJob();
         } else if (action === Actions.OPEN_TASK) {
             history.push(`/tasks/${jobInstance.taskId}`);
         } else if (action.startsWith('state:')) {
+            [, jobInstance.state] = action.split(':') as [string, JobState];
+            updateJob(jobInstance).then((success) => {
+                if (success) {
+                    message.info('Job state updated', 2);
+                }
+            });
             [, jobInstance.state] = action.split(':');
             updateJob(jobInstance);
             if (['rejected', 'completed'].includes(jobInstance.state)) {
@@ -182,22 +183,6 @@
             } else {
                 window.location.reload();
             }
-=======
-            updateJob(jobInstance).then((success) => {
-                if (success) {
-                    history.push(`/tasks/${jobInstance.taskId}`);
-                }
-            });
-        } else if (action === Actions.OPEN_TASK) {
-            history.push(`/tasks/${jobInstance.taskId}`);
-        } else if (action.startsWith('state:')) {
-            [, jobInstance.state] = action.split(':') as [string, JobState];
-            updateJob(jobInstance).then((success) => {
-                if (success) {
-                    message.info('Job state updated', 2);
-                }
-            });
->>>>>>> 657e3612
         } else if (action === Actions.LOAD_JOB_ANNO) {
             showImportModal(jobInstance);
         }
