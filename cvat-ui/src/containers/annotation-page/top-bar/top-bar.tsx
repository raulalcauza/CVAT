--- conflicted
+++ resolved
@@ -7,12 +7,8 @@
 import { withRouter } from 'react-router';
 import { RouteComponentProps } from 'react-router-dom';
 import Input from 'antd/lib/input';
-<<<<<<< HEAD
-import GlobalHotKeys, { KeyMap } from 'utils/mousetrap-react';
-
-=======
 import copy from 'copy-to-clipboard';
->>>>>>> adbc74fa
+
 import {
     activateObject,
     changeFrameAsync,
