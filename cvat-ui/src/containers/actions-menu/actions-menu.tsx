// Copyright (C) 2021 Intel Corporation
//
// SPDX-License-Identifier: MIT

import React from 'react';
import { connect } from 'react-redux';
// eslint-disable-next-line import/no-extraneous-dependencies
import { MenuInfo } from 'rc-menu/lib/interface';

import { MenuInfo } from 'rc-menu/lib/interface';
import ActionsMenuComponent, { Actions } from 'components/actions-menu/actions-menu';
import { CombinedState } from 'reducers/interfaces';

import { modelsActions } from 'actions/models-actions';
import {
    dumpAnnotationsAsync,
    loadAnnotationsAsync,
    exportDatasetAsync,
    deleteTaskAsync,
<<<<<<< HEAD
    exportTaskAsync,
} from 'actions/tasks-actions';
// eslint-disable-next-line import/no-extraneous-dependencies
=======
    switchMoveTaskModalVisible,
} from 'actions/tasks-actions';
>>>>>>> 241fb487

interface OwnProps {
    taskInstance: any;
}

interface StateToProps {
    annotationFormats: any;
    loadActivity: string | null;
    dumpActivities: string[] | null;
    exportActivities: string[] | null;
    inferenceIsActive: boolean;
    exportIsActive: boolean;
}

interface DispatchToProps {
    loadAnnotations: (taskInstance: any, loader: any, file: File) => void;
    dumpAnnotations: (taskInstance: any, dumper: any) => void;
    exportDataset: (taskInstance: any, exporter: any) => void;
    deleteTask: (taskInstance: any) => void;
    openRunModelWindow: (taskInstance: any) => void;
<<<<<<< HEAD
    exportTask: (taskInstance: any) => void;
=======
    openMoveTaskToProjectWindow: (taskInstance: any) => void;
>>>>>>> 241fb487
}

function mapStateToProps(state: CombinedState, own: OwnProps): StateToProps {
    const {
        taskInstance: { id: tid },
    } = own;

    const {
        formats: { annotationFormats },
        tasks: {
            activities: {
                dumps, loads, exports: activeExports, backups,
            },
        },
    } = state;

    return {
        dumpActivities: tid in dumps ? dumps[tid] : null,
        exportActivities: tid in activeExports ? activeExports[tid] : null,
        loadActivity: tid in loads ? loads[tid] : null,
        annotationFormats,
        inferenceIsActive: tid in state.models.inferences,
        exportIsActive: tid in backups,
    };
}

function mapDispatchToProps(dispatch: any): DispatchToProps {
    return {
        loadAnnotations: (taskInstance: any, loader: any, file: File): void => {
            dispatch(loadAnnotationsAsync(taskInstance, loader, file));
        },
        dumpAnnotations: (taskInstance: any, dumper: any): void => {
            dispatch(dumpAnnotationsAsync(taskInstance, dumper));
        },
        exportDataset: (taskInstance: any, exporter: any): void => {
            dispatch(exportDatasetAsync(taskInstance, exporter));
        },
        deleteTask: (taskInstance: any): void => {
            dispatch(deleteTaskAsync(taskInstance));
        },
        openRunModelWindow: (taskInstance: any): void => {
            dispatch(modelsActions.showRunModelDialog(taskInstance));
        },
<<<<<<< HEAD
        exportTask: (taskInstance: any): void => {
            dispatch(exportTaskAsync(taskInstance));
=======
        openMoveTaskToProjectWindow: (taskId: number): void => {
            dispatch(switchMoveTaskModalVisible(true, taskId));
>>>>>>> 241fb487
        },
    };
}

function ActionsMenuContainer(props: OwnProps & StateToProps & DispatchToProps): JSX.Element {
    const {
        taskInstance,
        annotationFormats: { loaders, dumpers },
        loadActivity,
        dumpActivities,
        exportActivities,
        inferenceIsActive,
        exportIsActive,

        loadAnnotations,
        dumpAnnotations,
        exportDataset,
        deleteTask,
        openRunModelWindow,
<<<<<<< HEAD
        exportTask,
=======
        openMoveTaskToProjectWindow,
>>>>>>> 241fb487
    } = props;

    function onClickMenu(params: MenuInfo, file?: File): void {
        if (params.keyPath.length > 1) {
            const [additionalKey, action] = params.keyPath;
            if (action === Actions.DUMP_TASK_ANNO) {
                const format = additionalKey;
                const [dumper] = dumpers.filter((_dumper: any): boolean => _dumper.name === format);
                if (dumper) {
                    dumpAnnotations(taskInstance, dumper);
                }
            } else if (action === Actions.LOAD_TASK_ANNO) {
                const format = additionalKey;
                const [loader] = loaders.filter((_loader: any): boolean => _loader.name === format);
                if (loader && file) {
                    loadAnnotations(taskInstance, loader, file);
                }
            } else if (action === Actions.EXPORT_TASK_DATASET) {
                const format = additionalKey;
                const [exporter] = dumpers.filter((_exporter: any): boolean => _exporter.name === format);
                if (exporter) {
                    exportDataset(taskInstance, exporter);
                }
            }
        } else {
            const [action] = params.keyPath;
            if (action === Actions.DELETE_TASK) {
                deleteTask(taskInstance);
            } else if (action === Actions.OPEN_BUG_TRACKER) {
                window.open(`${taskInstance.bugTracker}`, '_blank');
            } else if (action === Actions.RUN_AUTO_ANNOTATION) {
                openRunModelWindow(taskInstance);
<<<<<<< HEAD
            } else if (action === Actions.EXPORT_TASK) {
                exportTask(taskInstance);
=======
            } else if (action === Actions.MOVE_TASK_TO_PROJECT) {
                openMoveTaskToProjectWindow(taskInstance.id);
>>>>>>> 241fb487
            }
        }
    }

    return (
        <ActionsMenuComponent
            taskID={taskInstance.id}
            taskMode={taskInstance.mode}
            bugTracker={taskInstance.bugTracker}
            loaders={loaders}
            dumpers={dumpers}
            loadActivity={loadActivity}
            dumpActivities={dumpActivities}
            exportActivities={exportActivities}
            inferenceIsActive={inferenceIsActive}
            onClickMenu={onClickMenu}
            taskDimension={taskInstance.dimension}
            exportIsActive={exportIsActive}
        />
    );
}

export default connect(mapStateToProps, mapDispatchToProps)(ActionsMenuContainer);<|MERGE_RESOLUTION|>--- conflicted
+++ resolved
@@ -7,7 +7,6 @@
 // eslint-disable-next-line import/no-extraneous-dependencies
 import { MenuInfo } from 'rc-menu/lib/interface';
 
-import { MenuInfo } from 'rc-menu/lib/interface';
 import ActionsMenuComponent, { Actions } from 'components/actions-menu/actions-menu';
 import { CombinedState } from 'reducers/interfaces';
 
@@ -17,14 +16,9 @@
     loadAnnotationsAsync,
     exportDatasetAsync,
     deleteTaskAsync,
-<<<<<<< HEAD
     exportTaskAsync,
-} from 'actions/tasks-actions';
-// eslint-disable-next-line import/no-extraneous-dependencies
-=======
     switchMoveTaskModalVisible,
 } from 'actions/tasks-actions';
->>>>>>> 241fb487
 
 interface OwnProps {
     taskInstance: any;
@@ -45,11 +39,8 @@
     exportDataset: (taskInstance: any, exporter: any) => void;
     deleteTask: (taskInstance: any) => void;
     openRunModelWindow: (taskInstance: any) => void;
-<<<<<<< HEAD
     exportTask: (taskInstance: any) => void;
-=======
     openMoveTaskToProjectWindow: (taskInstance: any) => void;
->>>>>>> 241fb487
 }
 
 function mapStateToProps(state: CombinedState, own: OwnProps): StateToProps {
@@ -93,13 +84,11 @@
         openRunModelWindow: (taskInstance: any): void => {
             dispatch(modelsActions.showRunModelDialog(taskInstance));
         },
-<<<<<<< HEAD
         exportTask: (taskInstance: any): void => {
             dispatch(exportTaskAsync(taskInstance));
-=======
+        },
         openMoveTaskToProjectWindow: (taskId: number): void => {
             dispatch(switchMoveTaskModalVisible(true, taskId));
->>>>>>> 241fb487
         },
     };
 }
@@ -119,11 +108,8 @@
         exportDataset,
         deleteTask,
         openRunModelWindow,
-<<<<<<< HEAD
         exportTask,
-=======
         openMoveTaskToProjectWindow,
->>>>>>> 241fb487
     } = props;
 
     function onClickMenu(params: MenuInfo, file?: File): void {
@@ -156,13 +142,10 @@
                 window.open(`${taskInstance.bugTracker}`, '_blank');
             } else if (action === Actions.RUN_AUTO_ANNOTATION) {
                 openRunModelWindow(taskInstance);
-<<<<<<< HEAD
             } else if (action === Actions.EXPORT_TASK) {
                 exportTask(taskInstance);
-=======
             } else if (action === Actions.MOVE_TASK_TO_PROJECT) {
                 openMoveTaskToProjectWindow(taskInstance.id);
->>>>>>> 241fb487
             }
         }
     }
