--- conflicted
+++ resolved
@@ -149,9 +149,6 @@
     CANVAS_WORKSPACE_MARGIN,
     CANVAS_WORKSPACE_PADDING,
     CANVAS_WORKSPACE_DEFAULT_CONTEXT_HEIGHT,
-<<<<<<< HEAD
+    CONTROLS_LOGS_INTERVAL,
     SSO_PROVIDER_KEY,
-=======
-    CONTROLS_LOGS_INTERVAL,
->>>>>>> bad1dc27
 };