--- conflicted
+++ resolved
@@ -5,20 +5,12 @@
 
 import { ImportActions, ImportActionTypes } from 'actions/import-actions';
 import { getInstanceType, RequestInstanceType } from 'actions/requests-actions';
-<<<<<<< HEAD
-import { InstanceType } from 'cvat-core-wrapper';
-=======
 import { ProjectOrTaskOrJob } from 'cvat-core-wrapper';
->>>>>>> 9e66edb8
 import { ImportState } from '.';
 
 const defaultProgress = 0.0;
 
-<<<<<<< HEAD
-export function defineActititiesField(instance: InstanceType | RequestInstanceType): 'projects' | 'tasks' | 'jobs' {
-=======
 export function defineActititiesField(instance: ProjectOrTaskOrJob | RequestInstanceType): 'projects' | 'tasks' | 'jobs' {
->>>>>>> 9e66edb8
     return `${getInstanceType(instance)}s`;
 }
 
