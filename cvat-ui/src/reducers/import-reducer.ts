--- conflicted
+++ resolved
@@ -4,14 +4,10 @@
 // SPDX-License-Identifier: MIT
 
 import { ImportActions, ImportActionTypes } from 'actions/import-actions';
-import { ImportDatasetState } from './interfaces';
-import getCore from 'cvat-core-wrapper';
+import { ImportDatasetState } from '.';
+import { getCore } from 'cvat-core-wrapper';
 
-<<<<<<< HEAD
 const core = getCore();
-=======
-import { ImportState } from '.';
->>>>>>> 7e20b279
 
 const defaultProgress = 0.0;
 const defaultStatus = '';
