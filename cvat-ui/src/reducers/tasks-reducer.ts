// Copyright (C) 2020-2021 Intel Corporation
//
// SPDX-License-Identifier: MIT

import { AnyAction } from 'redux';
import { omit } from 'lodash';
import { BoundariesActionTypes } from 'actions/boundaries-actions';
import { TasksActionTypes } from 'actions/tasks-actions';
import { AuthActionTypes } from 'actions/auth-actions';

import { TasksState, Task } from './interfaces';

const defaultState: TasksState = {
    initialized: false,
    fetching: false,
    updating: false,
    hideEmpty: false,
    moveTask: {
        modalVisible: false,
        taskId: null,
    },
    count: 0,
    current: [],
    gettingQuery: {
        page: 1,
        id: null,
        search: null,
        owner: null,
        assignee: null,
        name: null,
        status: null,
        mode: null,
        projectId: null,
    },
    activities: {
        loads: {},
        deletes: {},
        creates: {
            taskId: null,
            status: '',
            error: '',
        },
        backups: {},
    },
    importing: false,
};

export default (state: TasksState = defaultState, action: AnyAction): TasksState => {
    switch (action.type) {
        case TasksActionTypes.GET_TASKS:
            return {
                ...state,
                activities: {
                    ...state.activities,
                    deletes: {},
                },
                initialized: false,
                fetching: true,
                hideEmpty: true,
                count: 0,
                current: [],
                gettingQuery: { ...action.payload.query },
            };
        case TasksActionTypes.GET_TASKS_SUCCESS: {
            const combinedWithPreviews = action.payload.array.map(
                (task: any, index: number): Task => ({
                    instance: task,
                    preview: action.payload.previews[index],
                }),
            );

            return {
                ...state,
                initialized: true,
                fetching: false,
                count: action.payload.count,
                current: combinedWithPreviews,
<<<<<<< HEAD
=======
                gettingQuery: {
                    ...state.gettingQuery,
                    ...action.payload.query,
                },
>>>>>>> 2de47249
            };
        }
        case TasksActionTypes.GET_TASKS_FAILED:
            return {
                ...state,
                initialized: true,
                fetching: false,
            };
        case TasksActionTypes.LOAD_ANNOTATIONS: {
            const { task } = action.payload;
            const { loader } = action.payload;
            const { loads } = state.activities;

            loads[task.id] = task.id in loads ? loads[task.id] : loader.name;

            return {
                ...state,
                activities: {
                    ...state.activities,
                    loads: {
                        ...loads,
                    },
                },
            };
        }
        case TasksActionTypes.LOAD_ANNOTATIONS_FAILED:
        case TasksActionTypes.LOAD_ANNOTATIONS_SUCCESS: {
            const { task } = action.payload;
            const { loads } = state.activities;

            delete loads[task.id];

            return {
                ...state,
                activities: {
                    ...state.activities,
                    loads: {
                        ...loads,
                    },
                },
            };
        }
        case TasksActionTypes.DELETE_TASK: {
            const { taskID } = action.payload;
            const { deletes } = state.activities;

            deletes[taskID] = false;

            return {
                ...state,
                activities: {
                    ...state.activities,
                    deletes: {
                        ...deletes,
                    },
                },
            };
        }
        case TasksActionTypes.DELETE_TASK_SUCCESS: {
            const { taskID } = action.payload;
            const { deletes } = state.activities;

            deletes[taskID] = true;

            return {
                ...state,
                activities: {
                    ...state.activities,
                    deletes: {
                        ...deletes,
                    },
                },
            };
        }
        case TasksActionTypes.DELETE_TASK_FAILED: {
            const { taskID } = action.payload;
            const { deletes } = state.activities;

            delete deletes[taskID];

            return {
                ...state,
                activities: {
                    ...state.activities,
                    deletes: {
                        ...deletes,
                    },
                },
            };
        }
        case TasksActionTypes.EXPORT_TASK: {
            const { taskID } = action.payload;
            const { backups } = state.activities;

            return {
                ...state,
                activities: {
                    ...state.activities,
                    backups: {
                        ...backups,
                        ...Object.fromEntries([[taskID, true]]),
                    },
                },
            };
        }
        case TasksActionTypes.EXPORT_TASK_FAILED:
        case TasksActionTypes.EXPORT_TASK_SUCCESS: {
            const { taskID } = action.payload;
            const { backups } = state.activities;

            delete backups[taskID];

            return {
                ...state,
                activities: {
                    ...state.activities,
                    backups: omit(backups, [taskID]),
                },
            };
        }
        case TasksActionTypes.IMPORT_TASK: {
            return {
                ...state,
                importing: true,
            };
        }
        case TasksActionTypes.IMPORT_TASK_FAILED:
        case TasksActionTypes.IMPORT_TASK_SUCCESS: {
            return {
                ...state,
                importing: false,
            };
        }
        case TasksActionTypes.CREATE_TASK: {
            return {
                ...state,
                activities: {
                    ...state.activities,
                    creates: {
                        taskId: null,
                        status: '',
                        error: '',
                    },
                },
            };
        }
        case TasksActionTypes.CREATE_TASK_STATUS_UPDATED: {
            const { status } = action.payload;

            return {
                ...state,
                activities: {
                    ...state.activities,
                    creates: {
                        ...state.activities.creates,
                        status,
                    },
                },
            };
        }
        case TasksActionTypes.CREATE_TASK_SUCCESS: {
            const { taskId } = action.payload;
            return {
                ...state,
                activities: {
                    ...state.activities,
                    creates: {
                        ...state.activities.creates,
                        taskId,
                        status: 'CREATED',
                    },
                },
            };
        }
        case TasksActionTypes.CREATE_TASK_FAILED: {
            return {
                ...state,
                activities: {
                    ...state.activities,
                    creates: {
                        ...state.activities.creates,
                        status: 'FAILED',
                        error: action.payload.error.toString(),
                    },
                },
            };
        }
        case TasksActionTypes.UPDATE_TASK: {
            return {
                ...state,
                updating: true,
            };
        }
        case TasksActionTypes.UPDATE_TASK_SUCCESS: {
            // a task will be undefined after updating when a user doesn't have access to the task anymore
            const { task, taskID } = action.payload;

            if (typeof task === 'undefined') {
                return {
                    ...state,
                    updating: false,
                    current: state.current.filter((_task: Task): boolean => _task.instance.id !== taskID),
                };
            }

            return {
                ...state,
                updating: false,
                current: state.current.map(
                    (_task): Task => {
                        if (_task.instance.id === task.id) {
                            return {
                                ..._task,
                                instance: task,
                            };
                        }

                        return _task;
                    },
                ),
            };
        }
        case TasksActionTypes.UPDATE_TASK_FAILED: {
            return {
                ...state,
                updating: false,
                current: state.current.map(
                    (task): Task => {
                        if (task.instance.id === action.payload.task.id) {
                            return {
                                ...task,
                                instance: action.payload.task,
                            };
                        }

                        return task;
                    },
                ),
            };
        }
        case TasksActionTypes.HIDE_EMPTY_TASKS: {
            return {
                ...state,
                hideEmpty: action.payload.hideEmpty,
            };
        }
        case TasksActionTypes.SWITCH_MOVE_TASK_MODAL_VISIBLE: {
            return {
                ...state,
                moveTask: {
                    ...state.moveTask,
                    modalVisible: action.payload.visible,
                    taskId: action.payload.taskId,
                },
            };
        }
        case BoundariesActionTypes.RESET_AFTER_ERROR:
        case AuthActionTypes.LOGOUT_SUCCESS: {
            return { ...defaultState };
        }
        default:
            return state;
    }
};<|MERGE_RESOLUTION|>--- conflicted
+++ resolved
@@ -75,13 +75,10 @@
                 fetching: false,
                 count: action.payload.count,
                 current: combinedWithPreviews,
-<<<<<<< HEAD
-=======
                 gettingQuery: {
                     ...state.gettingQuery,
                     ...action.payload.query,
                 },
->>>>>>> 2de47249
             };
         }
         case TasksActionTypes.GET_TASKS_FAILED:
