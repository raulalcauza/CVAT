--- conflicted
+++ resolved
@@ -33,15 +33,6 @@
     },
     activities: {
         deletes: {},
-<<<<<<< HEAD
-        backups: {},
-=======
-        creates: {
-            taskId: null,
-            status: '',
-            error: '',
-        },
->>>>>>> 9f89787f
         jobUpdates: {},
     },
 };
@@ -130,101 +121,6 @@
                         ...deletes,
                     },
                 },
-            };
-        }
-<<<<<<< HEAD
-        case TasksActionTypes.EXPORT_TASK: {
-            const { taskID } = action.payload;
-            const { backups } = state.activities;
-
-=======
-        case TasksActionTypes.CREATE_TASK: {
->>>>>>> 9f89787f
-            return {
-                ...state,
-                activities: {
-                    ...state.activities,
-<<<<<<< HEAD
-                    backups: {
-                        ...backups,
-                        ...Object.fromEntries([[taskID, true]]),
-                    },
-                },
-            };
-        }
-        case TasksActionTypes.EXPORT_TASK_FAILED:
-        case TasksActionTypes.EXPORT_TASK_SUCCESS: {
-            const { taskID } = action.payload;
-            const { backups } = state.activities;
-
-            delete backups[taskID];
-=======
-                    creates: {
-                        taskId: null,
-                        status: '',
-                        error: '',
-                    },
-                },
-            };
-        }
-        case TasksActionTypes.CREATE_TASK_STATUS_UPDATED: {
-            const { status } = action.payload;
->>>>>>> 9f89787f
-
-            return {
-                ...state,
-                activities: {
-                    ...state.activities,
-<<<<<<< HEAD
-                    backups: omit(backups, [taskID]),
-                },
-            };
-        }
-        case TasksActionTypes.IMPORT_TASK: {
-            return {
-                ...state,
-                importing: true,
-            };
-        }
-        case TasksActionTypes.IMPORT_TASK_FAILED:
-        case TasksActionTypes.IMPORT_TASK_SUCCESS: {
-            return {
-                ...state,
-                importing: false,
-=======
-                    creates: {
-                        ...state.activities.creates,
-                        status,
-                    },
-                },
-            };
-        }
-        case TasksActionTypes.CREATE_TASK_SUCCESS: {
-            const { taskId } = action.payload;
-            return {
-                ...state,
-                activities: {
-                    ...state.activities,
-                    creates: {
-                        ...state.activities.creates,
-                        taskId,
-                        status: 'CREATED',
-                    },
-                },
-            };
-        }
-        case TasksActionTypes.CREATE_TASK_FAILED: {
-            return {
-                ...state,
-                activities: {
-                    ...state.activities,
-                    creates: {
-                        ...state.activities.creates,
-                        status: 'FAILED',
-                        error: action.payload.error.toString(),
-                    },
-                },
->>>>>>> 9f89787f
             };
         }
         case TasksActionTypes.UPDATE_TASK: {
