--- conflicted
+++ resolved
@@ -6,12 +6,7 @@
 import { Canvas3d } from 'cvat-canvas3d/src/typescript/canvas3d';
 import { Canvas, RectDrawingMethod, CuboidDrawingMethod } from 'cvat-canvas-wrapper';
 import {
-<<<<<<< HEAD
-    Webhook, MLModel, ModelProvider, Organization, QualityConflict, FramesMetaData,
-=======
-    Webhook, MLModel, ModelProvider, Organization,
-    QualityReport, QualityConflict, QualitySettings, FramesMetaData, RQStatus,
->>>>>>> 62eb8671
+    Webhook, MLModel, ModelProvider, Organization, QualityConflict, FramesMetaData, RQStatus,
 } from 'cvat-core-wrapper';
 import { IntelligentScissors } from 'utils/opencv-wrapper/intelligent-scissors';
 import { KeyMap } from 'utils/mousetrap-react';
