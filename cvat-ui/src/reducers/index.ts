--- conflicted
+++ resolved
@@ -100,16 +100,6 @@
     activities: {
         deletes: {
             [tid: number]: boolean; // deleted (deleting if in dictionary)
-        };
-<<<<<<< HEAD
-        backups: {
-            [tid: number]: boolean;
-=======
-        creates: {
-            taskId: number | null;
-            status: string;
-            error: string;
->>>>>>> 9f89787f
         };
         jobUpdates: {
             [jid: number]: boolean,
