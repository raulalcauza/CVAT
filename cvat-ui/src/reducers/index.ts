--- conflicted
+++ resolved
@@ -101,14 +101,6 @@
         deletes: {
             [tid: number]: boolean; // deleted (deleting if in dictionary)
         };
-<<<<<<< HEAD
-        creates: {
-            taskId: number | null;
-            status: string;
-            error: string;
-        };
-=======
->>>>>>> 1db247ae
         jobUpdates: {
             [jid: number]: boolean,
         };
