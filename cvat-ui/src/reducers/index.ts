// Copyright (C) 2020-2022 Intel Corporation
// Copyright (C) 2022-2024 CVAT.ai Corporation
//
// SPDX-License-Identifier: MIT

import { Canvas3d } from 'cvat-canvas3d/src/typescript/canvas3d';
import { Canvas, RectDrawingMethod, CuboidDrawingMethod } from 'cvat-canvas-wrapper';
import {
    Webhook, MLModel, Organization, Job, Label, User,
    QualityConflict, FramesMetaData, RQStatus, Event, Invitation, SerializedAPISchema,
    Request,
} from 'cvat-core-wrapper';
import { IntelligentScissors } from 'utils/opencv-wrapper/intelligent-scissors';
import { KeyMap } from 'utils/mousetrap-react';
import { OpenCVTracker } from 'utils/opencv-wrapper/opencv-interfaces';
import { ImageFilter } from 'utils/image-processing';

export interface AuthState {
    initialized: boolean;
    fetching: boolean;
    user: User | null;
    showChangePasswordDialog: boolean;
    hasEmailVerificationBeenSent: boolean;
}

export interface ProjectsQuery {
    page: number;
    id: number | null;
    search: string | null;
    filter: string | null;
    sort: string | null;
}

interface Preview {
    fetching: boolean;
    initialized: boolean;
    preview: string;
}

export type Project = any;

export interface ProjectsState {
    initialized: boolean;
    fetching: boolean;
    count: number;
    current: Project[];
    previews: {
        [index: number]: Preview;
    };
    gettingQuery: ProjectsQuery;
    tasksGettingQuery: TasksQuery & { ordering: string };
    activities: {
        creates: {
            id: null | number;
            error: string;
        };
        deletes: {
            [projectId: number]: boolean; // deleted (deleting if in dictionary)
        };
    };
}

export interface TasksQuery {
    page: number;
    id: number | null;
    search: string | null;
    filter: string | null;
    sort: string | null;
    projectId: number | null;
}

export type Task = any; // cvat-core instance

export interface JobsQuery {
    page: number;
    sort: string | null;
    search: string | null;
    filter: string | null;
}

export interface JobsState {
    query: JobsQuery;
    fetching: boolean;
    count: number;
    current: Job[];
    previews: {
        [index: number]: Preview;
    };
    activities: {
        deletes: {
            [tid: number]: boolean;
        };
    };
}

export interface TasksState {
    initialized: boolean;
    fetching: boolean;
    moveTask: {
        modalVisible: boolean;
        taskId: number | null;
    };
    gettingQuery: TasksQuery;
    count: number;
    current: Task[];
    previews: {
        [index: number]: Preview;
    };
    activities: {
        deletes: {
            [tid: number]: boolean; // deleted (deleting if in dictionary)
        };
    };
}

export interface ExportState {
    projects: {
        dataset: {
            modalInstance: any | null;
        };
        annotations: {
            current: {
                [id: number]: string[];
            };
        };
        backup: {
            modalInstance: any | null;
        };
    };
    tasks: {
        dataset: {
            modalInstance: any | null;
        };
        annotations: {
            current: {
                [id: number]: string[];
            };
        };
        backup: {
            modalInstance: any | null;
        };
    };
    jobs: {
        dataset: {
            modalInstance: any | null;
        };
        annotations: {
            current: {
                [id: number]: string[];
            };
        };
    };
    instanceType: 'project' | 'task' | 'job' | null;
}

export interface ImportState {
    projects: {
        dataset: {
            modalInstance: any | null;
            uploadState: {
                id: number | null,
                format: string;
                progress: number;
                status: string;
            };
        };
        backup: {
            modalVisible: boolean;
            importing: boolean;
        }
    };
    tasks: {
        dataset: {
            modalInstance: any | null;
        };
        backup: {
            modalVisible: boolean;
            importing: boolean;
        }
    };
    jobs: {
        dataset: {
            modalInstance: any | null;
        };
    };
    instanceType: 'project' | 'task' | 'job' | null;
}

export interface FormatsState {
    annotationFormats: any;
    fetching: boolean;
    initialized: boolean;
}

export interface CloudStoragesQuery {
    page: number;
    id: number | null;
    search: string | null;
    sort: string | null;
    filter: string | null;
}

interface CloudStorageStatus {
    fetching: boolean;
    initialized: boolean;
    status: string | null;
}

export type CloudStorage = any;

export interface CloudStoragesState {
    initialized: boolean;
    fetching: boolean;
    count: number;
    current: CloudStorage[];
    statuses: {
        [index: number]: CloudStorageStatus;
    };
    previews: {
        [index: number]: Preview;
    };
    gettingQuery: CloudStoragesQuery;
    activities: {
        creates: {
            attaching: boolean;
            id: null | number;
            error: string;
        };
        updates: {
            updating: boolean;
            cloudStorageID: null | number;
            error: string;
        };
        deletes: {
            [cloudStorageID: number]: boolean;
        };
        contentLoads: {
            cloudStorageID: number | null;
            content: any | null;
            fetching: boolean;
            error: string;
        };
    };
}

export enum SupportedPlugins {
    ANALYTICS = 'ANALYTICS',
    MODELS = 'MODELS',
}

export type PluginsList = {
    [name in SupportedPlugins]: boolean;
};

export interface PluginComponent {
    component: any;
    data: {
        weight: number;
        shouldBeRendered: (props?: object, state?: object) => boolean;
    };
}

export interface PluginsState {
    fetching: boolean;
    initialized: boolean;
    list: PluginsList;
    current: {
        [index: string]: {
            destructor: CallableFunction;
            globalStateDidUpdate?: CallableFunction;
        };
    };
    components: {
        header: {
            userMenu: {
                items: PluginComponent[],
            };
        };
        loginPage: {
            loginForm: PluginComponent[];
        };
        modelsPage: {
            topBar: {
                items: PluginComponent[],
            },
            modelItem: {
                menu: {
                    items: PluginComponent[],
                },
                topBar:{
                    menu: {
                        items: PluginComponent[],
                    }
                },
            }
        };
        projectActions: {
            items: PluginComponent[];
        };
        taskActions: {
            items: PluginComponent[];
        };
        taskItem: {
            ribbon: PluginComponent[];
        };
        projectItem: {
            ribbon: PluginComponent[];
        };
        annotationPage: {
            header: {
                player: PluginComponent[];
            };
        };
        settings: {
            player: PluginComponent[];
        }
        about: {
            links: {
                items: PluginComponent[];
            }
        }
        router: PluginComponent[];
        loggedInModals: PluginComponent[];
    }
}

export interface AboutState {
    server: any;
    packageVersion: {
        core: string;
        canvas: string;
        ui: string;
    };
    fetching: boolean;
    initialized: boolean;
}

export interface ServerAPIState {
    schema: SerializedAPISchema | null;
    fetching: boolean;
    initialized: boolean;
    configuration: {
        isRegistrationEnabled: boolean;
        isBasicLoginEnabled: boolean;
        isPasswordResetEnabled: boolean;
        isPasswordChangeEnabled: boolean;
    };
}

export interface UserAgreement {
    name: string;
    urlDisplayText: string;
    url: string;
    textPrefix: string;
    required: boolean;
}

export interface UserAgreementsState {
    list: UserAgreement[];
    fetching: boolean;
    initialized: boolean;
}

export type RemoteFileType = 'DIR' | 'REG';

export interface ModelAttribute {
    name: string;
    values: string[];
    input_type: 'select' | 'number' | 'checkbox' | 'radio' | 'text';
}

export interface ModelsQuery {
    page: number;
    id: number | null;
    search: string | null;
    filter: string | null;
    sort: string | null;
}

export type OpenCVTool = IntelligentScissors | OpenCVTracker;

export interface ToolsBlockerState {
    algorithmsLocked?: boolean;
    buttonVisible?: boolean;
}

export enum TaskStatus {
    ANNOTATION = 'annotation',
    REVIEW = 'validation',
    COMPLETED = 'completed',
}

export interface ActiveInference {
    status: RQStatus;
    progress: number;
    error: string;
    id: string;
    functionID: string | number;
}

export interface ModelsState {
    initialized: boolean;
    fetching: boolean;
    creatingStatus: string;
    interactors: MLModel[];
    detectors: MLModel[];
    trackers: MLModel[];
    reid: MLModel[];
    classifiers: MLModel[];
    totalCount: number;
    requestedInferenceIDs: {
        [index: string]: boolean;
    };
    inferences: {
        [index: number]: ActiveInference;
    };
    modelRunnerIsVisible: boolean;
    modelRunnerTask: any;
    query: ModelsQuery;
    previews: {
        [index: string]: Preview;
    };
}

export interface ErrorState {
    message: string;
    reason: Error;
    shouldLog?: boolean;
    className?: string;
}

export interface NotificationState {
    message: string;
    description?: string;
    duration?: number;
}

export interface NotificationsState {
    errors: {
        auth: {
            authenticated: null | ErrorState;
            login: null | ErrorState;
            logout: null | ErrorState;
            register: null | ErrorState;
            changePassword: null | ErrorState;
            requestPasswordReset: null | ErrorState;
            resetPassword: null | ErrorState;
        };
        serverAPI: {
            fetching: null | ErrorState;
        };
        projects: {
            fetching: null | ErrorState;
            updating: null | ErrorState;
            deleting: null | ErrorState;
            creating: null | ErrorState;
            restoring: null | ErrorState;
            backuping: null | ErrorState;
        };
        tasks: {
            fetching: null | ErrorState;
            updating: null | ErrorState;
            dumping: null | ErrorState;
            loading: null | ErrorState;
            exportingAsDataset: null | ErrorState;
            deleting: null | ErrorState;
            creating: null | ErrorState;
            exporting: null | ErrorState;
            importing: null | ErrorState;
            moving: null | ErrorState;
        };
        jobs: {
            updating: null | ErrorState;
            fetching: null | ErrorState;
            creating: null | ErrorState;
            deleting: null | ErrorState;
        };
        formats: {
            fetching: null | ErrorState;
        };
        users: {
            fetching: null | ErrorState;
        };
        about: {
            fetching: null | ErrorState;
        };
        models: {
            starting: null | ErrorState;
            fetching: null | ErrorState;
            canceling: null | ErrorState;
            metaFetching: null | ErrorState;
            inferenceStatusFetching: null | ErrorState;
            creating: null | ErrorState;
            deleting: null | ErrorState;
        };
        annotation: {
            saving: null | ErrorState;
            jobFetching: null | ErrorState;
            frameFetching: null | ErrorState;
            changingLabelColor: null | ErrorState;
            updating: null | ErrorState;
            creating: null | ErrorState;
            merging: null | ErrorState;
            grouping: null | ErrorState;
            joining: null | ErrorState;
            slicing: null | ErrorState;
            splitting: null | ErrorState;
            removing: null | ErrorState;
            propagating: null | ErrorState;
            collectingStatistics: null | ErrorState;
            savingJob: null | ErrorState;
            uploadAnnotations: null | ErrorState;
            removeAnnotations: null | ErrorState;
            fetchingAnnotations: null | ErrorState;
            undo: null | ErrorState;
            redo: null | ErrorState;
            search: null | ErrorState;
            deleteFrame: null | ErrorState;
            restoreFrame: null | ErrorState;
            savingLogs: null | ErrorState;
            canvas: null | ErrorState;
        };
        boundaries: {
            resetError: null | ErrorState;
        };
        userAgreements: {
            fetching: null | ErrorState;
        };
        review: {
            finishingIssue: null | ErrorState;
            resolvingIssue: null | ErrorState;
            reopeningIssue: null | ErrorState;
            commentingIssue: null | ErrorState;
            submittingReview: null | ErrorState;
            deletingIssue: null | ErrorState;
        };
        exporting: {
            dataset: null | ErrorState;
            annotation: null | ErrorState;
            backup: null | ErrorState;
        };
        importing: {
            dataset: null | ErrorState;
            annotation: null | ErrorState;
            backup: null | ErrorState;
        };
        cloudStorages: {
            creating: null | ErrorState;
            fetching: null | ErrorState;
            updating: null | ErrorState;
            deleting: null | ErrorState;
        };
        organizations: {
            fetching: null | ErrorState;
            creating: null | ErrorState;
            updating: null | ErrorState;
            activation: null | ErrorState;
            deleting: null | ErrorState;
            leaving: null | ErrorState;
            inviting: null | ErrorState;
            updatingMembership: null | ErrorState;
            removingMembership: null | ErrorState;
            deletingInvitation: null | ErrorState;
        };
        webhooks: {
            fetching: null | ErrorState;
            creating: null | ErrorState;
            updating: null | ErrorState;
            deleting: null | ErrorState;
        };
        analytics: {
            fetching: null | ErrorState;
            fetchingSettings: null | ErrorState;
            updatingSettings: null | ErrorState;
        };
        invitations: {
            fetching: null | ErrorState;
            acceptingInvitation: null | ErrorState;
            decliningInvitation: null | ErrorState;
            resendingInvitation: null | ErrorState;
        };
        requests: {
            fetching: null | ErrorState;
            canceling: null | ErrorState;
            deleting: null | ErrorState;
        }
    };
    messages: {
        tasks: {
            loadingDone: null | NotificationState;
            importingDone: null | NotificationState;
            movingDone: null | NotificationState;
        };
        models: {
            inferenceDone: null | NotificationState;
        };
        auth: {
            changePasswordDone: null | NotificationState;
            registerDone: null | NotificationState;
            requestPasswordResetDone: null | NotificationState;
            resetPasswordDone: null | NotificationState;
        };
        projects: {
            restoringDone: null | NotificationState;
        };
        exporting: {
            dataset: null | NotificationState;
            annotation: null | NotificationState;
            backup: null | NotificationState;
        };
        importing: {
            dataset: null | NotificationState;
            annotation: null | NotificationState;
            backup: null | NotificationState;
        };
        invitations: {
            newInvitations: null | NotificationState;
            acceptInvitationDone: null | NotificationState;
            declineInvitationDone: null | NotificationState;
            resendingInvitation: null | NotificationState;
        }
    };
}

export enum ActiveControl {
    CURSOR = 'cursor',
    DRAG_CANVAS = 'drag_canvas',
    ZOOM_CANVAS = 'zoom_canvas',
    DRAW_RECTANGLE = 'draw_rectangle',
    DRAW_POLYGON = 'draw_polygon',
    DRAW_POLYLINE = 'draw_polyline',
    DRAW_POINTS = 'draw_points',
    DRAW_ELLIPSE = 'draw_ellipse',
    DRAW_MASK = 'draw_mask',
    DRAW_CUBOID = 'draw_cuboid',
    DRAW_SKELETON = 'draw_skeleton',
    MERGE = 'merge',
    GROUP = 'group',
    JOIN = 'join',
    SPLIT = 'split',
    SLICE = 'slice',
    EDIT = 'edit',
    OPEN_ISSUE = 'open_issue',
    AI_TOOLS = 'ai_tools',
    PHOTO_CONTEXT = 'PHOTO_CONTEXT',
    OPENCV_TOOLS = 'opencv_tools',
}

export enum ShapeType {
    RECTANGLE = 'rectangle',
    POLYGON = 'polygon',
    POLYLINE = 'polyline',
    POINTS = 'points',
    ELLIPSE = 'ellipse',
    CUBOID = 'cuboid',
    MASK = 'mask',
    SKELETON = 'skeleton',
}

export enum ObjectType {
    SHAPE = 'shape',
    TRACK = 'track',
    TAG = 'tag',
}

export enum StatesOrdering {
    ID_DESCENT = 'ID - descent',
    ID_ASCENT = 'ID - ascent',
    UPDATED = 'Updated time',
    Z_ORDER = 'Z Order',
}

export enum ContextMenuType {
    CANVAS_SHAPE = 'canvas_shape',
    CANVAS_SHAPE_POINT = 'canvas_shape_point',
}

export enum Rotation {
    ANTICLOCKWISE90,
    CLOCKWISE90,
}

export enum NavigationType {
    REGULAR = 'regular',
    FILTERED = 'filtered',
    EMPTY = 'empty',
}

export interface AnnotationState {
    activities: {
        loads: {
            // only one loading simultaneously
            [jid: number]: string; // loader name
        };
    };
    canvas: {
        contextMenu: {
            visible: boolean;
            top: number;
            left: number;
            type: ContextMenuType;
            pointID: number | null;
            parentID: number | null;
            clientID: number | null;
        };
        brushTools: {
            visible: boolean;
            top: number;
            left: number;
        };
        instance: Canvas | Canvas3d | null;
        ready: boolean;
        activeControl: ActiveControl;
    };
    job: {
        openTime: null | number;
        labels: Label[];
        requestedId: number | null;
        instance: Job | null | undefined;
        queryParameters: {
            initialOpenGuide: boolean;
            defaultLabel: string | null;
            defaultPointsCount: number | null;
        };
        groundTruthJobFramesMeta: FramesMetaData | null;
        groundTruthInstance: Job | null;
        attributes: Record<number, any[]>;
        fetching: boolean;
        saving: boolean;
    };
    player: {
        frame: {
            number: number;
            filename: string;
            relatedFiles: number;
            data: any | null;
            fetching: boolean;
            delay: number;
            changeTime: number | null;
            changeFrameEvent: Event | null;
        };
        navigationType: NavigationType;
        ranges: string;
        navigationBlocked: boolean;
        playing: boolean;
        frameAngles: number[];
    };
    drawing: {
        activeInteractor?: MLModel | OpenCVTool;
        activeShapeType: ShapeType;
        activeRectDrawingMethod?: RectDrawingMethod;
        activeCuboidDrawingMethod?: CuboidDrawingMethod;
        activeNumOfPoints?: number;
        activeLabelID: number | null;
        activeObjectType: ObjectType;
        activeInitialState?: any;
    };
    annotations: {
        activatedStateID: number | null;
        activatedElementID: number | null;
        activatedAttributeID: number | null;
        highlightedConflict: QualityConflict | null;
        collapsed: Record<number, boolean>;
        collapsedAll: boolean;
        states: any[];
        filters: object[];
        resetGroupFlag: boolean;
        initialized: boolean;
        history: {
            undo: [string, number][];
            redo: [string, number][];
        };
        saving: {
            forceExit: boolean;
            uploading: boolean;
        };
        zLayer: {
            min: number;
            max: number;
            cur: number;
        };
    };
    remove: {
        objectState: any;
        force: boolean;
    }
    statistics: {
        collecting: boolean;
        visible: boolean;
        data: any;
    };
    propagate: {
        visible: boolean;
    };
    colors: any[];
    filtersPanelVisible: boolean;
    sidebarCollapsed: boolean;
    appearanceCollapsed: boolean;
    workspace: Workspace;
}

export enum Workspace {
    STANDARD3D = 'Standard 3D',
    STANDARD = 'Standard',
    ATTRIBUTES = 'Attribute annotation',
    SINGLE_SHAPE = 'Single shape',
    TAGS = 'Tag annotation',
    REVIEW = 'Review',
}

export enum GridColor {
    White = 'White',
    Black = 'Black',
    Red = 'Red',
    Green = 'Green',
    Blue = 'Blue',
}

export enum FrameSpeed {
    Fastest = 100,
    Fast = 50,
    Usual = 25,
    Slow = 15,
    Slower = 12,
    Slowest = 1,
}

export enum ColorBy {
    INSTANCE = 'Instance',
    GROUP = 'Group',
    LABEL = 'Label',
}

export interface PlayerSettingsState {
    canvasBackgroundColor: string;
    frameStep: number;
    frameSpeed: FrameSpeed;
    resetZoom: boolean;
    rotateAll: boolean;
    smoothImage: boolean;
    showDeletedFrames: boolean;
    grid: boolean;
    gridSize: number;
    gridColor: GridColor;
    gridOpacity: number; // in %
    brightnessLevel: number;
    contrastLevel: number;
    saturationLevel: number;
}

export interface WorkspaceSettingsState {
    autoSave: boolean;
    autoSaveInterval: number; // in ms
    aamZoomMargin: number;
    automaticBordering: boolean;
    showObjectsTextAlways: boolean;
    showAllInterpolationTracks: boolean;
    intelligentPolygonCrop: boolean;
    defaultApproxPolyAccuracy: number;
    toolsBlockerState: ToolsBlockerState;
    textFontSize: number;
    controlPointsSize: number;
    textPosition: 'auto' | 'center';
    textContent: string;
    showTagsOnFrame: boolean;
}

export interface ShapesSettingsState {
    colorBy: ColorBy;
    opacity: number;
    selectedOpacity: number;
    outlined: boolean;
    outlineColor: string;
    showBitmap: boolean;
    showProjections: boolean;
    showGroundTruth: boolean;
}

export interface SettingsState {
    shapes: ShapesSettingsState;
    workspace: WorkspaceSettingsState;
    player: PlayerSettingsState;
    imageFilters: ImageFilter[];
    showDialog: boolean;
}

export interface ShortcutsState {
    visibleShortcutsHelp: boolean;
    keyMap: KeyMap;
    normalizedKeyMap: Record<string, string>;
}

export enum StorageLocation {
    LOCAL = 'local',
    CLOUD_STORAGE = 'cloud_storage',
}

export enum ReviewStatus {
    ACCEPTED = 'accepted',
    REJECTED = 'rejected',
    REVIEW_FURTHER = 'review_further',
}

export interface ReviewState {
    issues: any[];
    frameIssues: any[];
    latestComments: string[];
    newIssuePosition: number[] | null;
    issuesHidden: boolean;
    issuesResolvedHidden: boolean;
    conflicts: QualityConflict[];
    frameConflicts: QualityConflict[];
    fetching: {
        jobId: number | null;
        issueId: number | null;
    };
}

export interface OrganizationState {
    current?: Organization | null;
    initialized: boolean;
    fetching: boolean;
    updating: boolean;
    inviting: boolean;
    leaving: boolean;
    removingMember: boolean;
    updatingMember: boolean;
}

export interface WebhooksQuery {
    page: number;
    id: number | null;
    search: string | null;
    filter: string | null;
    sort: string | null;
    projectId: number | null;
}

export interface WebhooksState {
    current: Webhook[],
    totalCount: number;
    fetching: boolean;
    query: WebhooksQuery;
}

export interface InvitationsQuery {
    page: number;
}

export interface InvitationsState {
    fetching: boolean;
    initialized: boolean;
    current: Invitation[];
    count: number;
    query: InvitationsQuery;
}

export interface RequestsQuery {
    page: number;
}

export interface RequestsState {
    fetching: boolean;
    initialized: boolean;
    requests: Record<string, Request>;
<<<<<<< HEAD
    count: number;
=======
>>>>>>> 9e66edb8
    urls: string[];
    query: RequestsQuery;
}

export interface CombinedState {
    auth: AuthState;
    projects: ProjectsState;
    jobs: JobsState;
    tasks: TasksState;
    about: AboutState;
    formats: FormatsState;
    userAgreements: UserAgreementsState;
    plugins: PluginsState;
    models: ModelsState;
    notifications: NotificationsState;
    annotation: AnnotationState;
    settings: SettingsState;
    shortcuts: ShortcutsState;
    review: ReviewState;
    export: ExportState;
    import: ImportState;
    cloudStorages: CloudStoragesState;
    organizations: OrganizationState;
    invitations: InvitationsState;
    webhooks: WebhooksState;
    requests: RequestsState;
    serverAPI: ServerAPIState;
}

export interface Indexable {
    [index: string]: any;
}<|MERGE_RESOLUTION|>--- conflicted
+++ resolved
@@ -118,11 +118,6 @@
         dataset: {
             modalInstance: any | null;
         };
-        annotations: {
-            current: {
-                [id: number]: string[];
-            };
-        };
         backup: {
             modalInstance: any | null;
         };
@@ -131,11 +126,6 @@
         dataset: {
             modalInstance: any | null;
         };
-        annotations: {
-            current: {
-                [id: number]: string[];
-            };
-        };
         backup: {
             modalInstance: any | null;
         };
@@ -143,11 +133,6 @@
     jobs: {
         dataset: {
             modalInstance: any | null;
-        };
-        annotations: {
-            current: {
-                [id: number]: string[];
-            };
         };
     };
     instanceType: 'project' | 'task' | 'job' | null;
@@ -963,10 +948,6 @@
     fetching: boolean;
     initialized: boolean;
     requests: Record<string, Request>;
-<<<<<<< HEAD
-    count: number;
-=======
->>>>>>> 9e66edb8
     urls: string[];
     query: RequestsQuery;
 }
