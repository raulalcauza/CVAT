// Copyright (C) 2020-2022 Intel Corporation
// Copyright (C) 2022-2024 CVAT.ai Corporation
//
// SPDX-License-Identifier: MIT

import { Canvas3d } from 'cvat-canvas3d/src/typescript/canvas3d';
import { Canvas, RectDrawingMethod, CuboidDrawingMethod } from 'cvat-canvas-wrapper';
import {
    Webhook, MLModel, Organization, Job, Label, User,
<<<<<<< HEAD
    QualityReport, QualityConflict, QualitySettings, FramesMetaData, RQStatus, Event, Invitation,
    SerializedAPISchema,
=======
    QualityConflict, FramesMetaData, RQStatus, EventLogger, Invitation, SerializedAPISchema,
>>>>>>> 62602325
} from 'cvat-core-wrapper';
import { IntelligentScissors } from 'utils/opencv-wrapper/intelligent-scissors';
import { KeyMap } from 'utils/mousetrap-react';
import { OpenCVTracker } from 'utils/opencv-wrapper/opencv-interfaces';
import { ImageFilter } from 'utils/image-processing';

export interface AuthState {
    initialized: boolean;
    fetching: boolean;
    user: User | null;
    showChangePasswordDialog: boolean;
    hasEmailVerificationBeenSent: boolean;
}

export interface ProjectsQuery {
    page: number;
    id: number | null;
    search: string | null;
    filter: string | null;
    sort: string | null;
}

interface Preview {
    fetching: boolean;
    initialized: boolean;
    preview: string;
}

export type Project = any;

export interface ProjectsState {
    initialized: boolean;
    fetching: boolean;
    count: number;
    current: Project[];
    previews: {
        [index: number]: Preview;
    };
    gettingQuery: ProjectsQuery;
    tasksGettingQuery: TasksQuery & { ordering: string };
    activities: {
        creates: {
            id: null | number;
            error: string;
        };
        deletes: {
            [projectId: number]: boolean; // deleted (deleting if in dictionary)
        };
    };
}

export interface TasksQuery {
    page: number;
    id: number | null;
    search: string | null;
    filter: string | null;
    sort: string | null;
    projectId: number | null;
}

export type Task = any; // cvat-core instance

export interface JobsQuery {
    page: number;
    sort: string | null;
    search: string | null;
    filter: string | null;
}

export interface JobsState {
    query: JobsQuery;
    fetching: boolean;
    count: number;
    current: Job[];
    previews: {
        [index: number]: Preview;
    };
    activities: {
        deletes: {
            [tid: number]: boolean;
        };
    };
}

export interface TasksState {
    initialized: boolean;
    fetching: boolean;
    moveTask: {
        modalVisible: boolean;
        taskId: number | null;
    };
    gettingQuery: TasksQuery;
    count: number;
    current: Task[];
    previews: {
        [index: number]: Preview;
    };
    activities: {
        deletes: {
            [tid: number]: boolean; // deleted (deleting if in dictionary)
        };
    };
}

export interface ExportState {
    projects: {
        dataset: {
            current: {
                [id: number]: string[];
            };
            modalInstance: any | null;
        };
        backup: {
            current: {
                [id: number]: boolean;
            };
            modalInstance: any | null;
        };
    };
    tasks: {
        dataset: {
            current: {
                [id: number]: string[];
            };
            modalInstance: any | null;
        };
        backup: {
            current: {
                [id: number]: boolean;
            };
            modalInstance: any | null;
        };
    };
    jobs: {
        dataset: {
            current: {
                [id: number]: string[];
            };
            modalInstance: any | null;
        };
    };
    instanceType: 'project' | 'task' | 'job' | null;
}

export interface ImportState {
    projects: {
        dataset: {
            modalInstance: any | null;
            current: {
                [id: number]: {
                    format: string;
                    progress: number;
                    status: string;
                };
            };
        };
        backup: {
            modalVisible: boolean;
            importing: boolean;
        }
    };
    tasks: {
        dataset: {
            modalInstance: any | null;
            current: {
                [id: number]: string;
            };
        };
        backup: {
            modalVisible: boolean;
            importing: boolean;
        }
    };
    jobs: {
        dataset: {
            modalInstance: any | null;
            current: {
                [id: number]: string;
            };
        };
    };
    instanceType: 'project' | 'task' | 'job' | null;
}

export interface FormatsState {
    annotationFormats: any;
    fetching: boolean;
    initialized: boolean;
}

export interface CloudStoragesQuery {
    page: number;
    id: number | null;
    search: string | null;
    sort: string | null;
    filter: string | null;
}

interface CloudStorageStatus {
    fetching: boolean;
    initialized: boolean;
    status: string | null;
}

export type CloudStorage = any;

export interface CloudStoragesState {
    initialized: boolean;
    fetching: boolean;
    count: number;
    current: CloudStorage[];
    statuses: {
        [index: number]: CloudStorageStatus;
    };
    previews: {
        [index: number]: Preview;
    };
    gettingQuery: CloudStoragesQuery;
    activities: {
        creates: {
            attaching: boolean;
            id: null | number;
            error: string;
        };
        updates: {
            updating: boolean;
            cloudStorageID: null | number;
            error: string;
        };
        deletes: {
            [cloudStorageID: number]: boolean;
        };
        contentLoads: {
            cloudStorageID: number | null;
            content: any | null;
            fetching: boolean;
            error: string;
        };
    };
}

export enum SupportedPlugins {
    ANALYTICS = 'ANALYTICS',
    MODELS = 'MODELS',
}

export type PluginsList = {
    [name in SupportedPlugins]: boolean;
};

export interface PluginComponent {
    component: any;
    data: {
        weight: number;
        shouldBeRendered: (props?: object, state?: object) => boolean;
    };
}

export interface PluginsState {
    fetching: boolean;
    initialized: boolean;
    list: PluginsList;
    current: {
        [index: string]: {
            destructor: CallableFunction;
            globalStateDidUpdate?: CallableFunction;
        };
    };
    components: {
        header: {
            userMenu: {
                items: PluginComponent[],
            };
        };
        loginPage: {
            loginForm: PluginComponent[];
        };
        modelsPage: {
            topBar: {
                items: PluginComponent[],
            },
            modelItem: {
                menu: {
                    items: PluginComponent[],
                },
                topBar:{
                    menu: {
                        items: PluginComponent[],
                    }
                },
            }
        };
        projectActions: {
            items: PluginComponent[];
        };
        taskActions: {
            items: PluginComponent[];
        };
        taskItem: {
            ribbon: PluginComponent[];
        };
        projectItem: {
            ribbon: PluginComponent[];
        };
        annotationPage: {
            header: {
                player: PluginComponent[];
            };
        };
        settings: {
            player: PluginComponent[];
        }
        about: {
            links: {
                items: PluginComponent[];
            }
        }
        router: PluginComponent[];
        loggedInModals: PluginComponent[];
    }
}

export interface AboutState {
    server: any;
    packageVersion: {
        core: string;
        canvas: string;
        ui: string;
    };
    fetching: boolean;
    initialized: boolean;
}

export interface ServerAPIState {
    schema: SerializedAPISchema | null;
    fetching: boolean;
    initialized: boolean;
    configuration: {
        isRegistrationEnabled: boolean;
        isBasicLoginEnabled: boolean;
        isPasswordResetEnabled: boolean;
        isPasswordChangeEnabled: boolean;
    };
}

export interface UserAgreement {
    name: string;
    urlDisplayText: string;
    url: string;
    textPrefix: string;
    required: boolean;
}

export interface UserAgreementsState {
    list: UserAgreement[];
    fetching: boolean;
    initialized: boolean;
}

export type RemoteFileType = 'DIR' | 'REG';

export interface ModelAttribute {
    name: string;
    values: string[];
    input_type: 'select' | 'number' | 'checkbox' | 'radio' | 'text';
}

export interface ModelsQuery {
    page: number;
    id: number | null;
    search: string | null;
    filter: string | null;
    sort: string | null;
}

export type OpenCVTool = IntelligentScissors | OpenCVTracker;

export interface ToolsBlockerState {
    algorithmsLocked?: boolean;
    buttonVisible?: boolean;
}

export enum TaskStatus {
    ANNOTATION = 'annotation',
    REVIEW = 'validation',
    COMPLETED = 'completed',
}

export interface ActiveInference {
    status: RQStatus;
    progress: number;
    error: string;
    id: string;
    functionID: string | number;
}

export interface ModelsState {
    initialized: boolean;
    fetching: boolean;
    creatingStatus: string;
    interactors: MLModel[];
    detectors: MLModel[];
    trackers: MLModel[];
    reid: MLModel[];
    classifiers: MLModel[];
    totalCount: number;
    inferences: {
        [index: number]: ActiveInference;
    };
    modelRunnerIsVisible: boolean;
    modelRunnerTask: any;
    query: ModelsQuery;
    previews: {
        [index: string]: Preview;
    };
}

export interface ErrorState {
    message: string;
    reason: Error;
    shouldLog?: boolean;
    className?: string;
}

export interface NotificationsState {
    errors: {
        auth: {
            authorized: null | ErrorState;
            login: null | ErrorState;
            logout: null | ErrorState;
            register: null | ErrorState;
            changePassword: null | ErrorState;
            requestPasswordReset: null | ErrorState;
            resetPassword: null | ErrorState;
        };
        serverAPI: {
            fetching: null | ErrorState;
        };
        projects: {
            fetching: null | ErrorState;
            updating: null | ErrorState;
            deleting: null | ErrorState;
            creating: null | ErrorState;
            restoring: null | ErrorState;
            backuping: null | ErrorState;
        };
        tasks: {
            fetching: null | ErrorState;
            updating: null | ErrorState;
            dumping: null | ErrorState;
            loading: null | ErrorState;
            exportingAsDataset: null | ErrorState;
            deleting: null | ErrorState;
            creating: null | ErrorState;
            exporting: null | ErrorState;
            importing: null | ErrorState;
            moving: null | ErrorState;
        };
        jobs: {
            updating: null | ErrorState;
            fetching: null | ErrorState;
            creating: null | ErrorState;
            deleting: null | ErrorState;
        };
        formats: {
            fetching: null | ErrorState;
        };
        users: {
            fetching: null | ErrorState;
        };
        about: {
            fetching: null | ErrorState;
        };
        models: {
            starting: null | ErrorState;
            fetching: null | ErrorState;
            canceling: null | ErrorState;
            metaFetching: null | ErrorState;
            inferenceStatusFetching: null | ErrorState;
            creating: null | ErrorState;
            deleting: null | ErrorState;
        };
        annotation: {
            saving: null | ErrorState;
            jobFetching: null | ErrorState;
            frameFetching: null | ErrorState;
            changingLabelColor: null | ErrorState;
            updating: null | ErrorState;
            creating: null | ErrorState;
            merging: null | ErrorState;
            grouping: null | ErrorState;
            joining: null | ErrorState;
            slicing: null | ErrorState;
            splitting: null | ErrorState;
            removing: null | ErrorState;
            propagating: null | ErrorState;
            collectingStatistics: null | ErrorState;
            savingJob: null | ErrorState;
            uploadAnnotations: null | ErrorState;
            removeAnnotations: null | ErrorState;
            fetchingAnnotations: null | ErrorState;
            undo: null | ErrorState;
            redo: null | ErrorState;
            search: null | ErrorState;
            searchEmptyFrame: null | ErrorState;
            deleteFrame: null | ErrorState;
            restoreFrame: null | ErrorState;
            savingLogs: null | ErrorState;
            canvas: null | ErrorState;
        };
        boundaries: {
            resetError: null | ErrorState;
        };
        userAgreements: {
            fetching: null | ErrorState;
        };
        review: {
            finishingIssue: null | ErrorState;
            resolvingIssue: null | ErrorState;
            reopeningIssue: null | ErrorState;
            commentingIssue: null | ErrorState;
            submittingReview: null | ErrorState;
            deletingIssue: null | ErrorState;
        };
        exporting: {
            dataset: null | ErrorState;
            annotation: null | ErrorState;
            backup: null | ErrorState;
        };
        importing: {
            dataset: null | ErrorState;
            annotation: null | ErrorState;
            backup: null | ErrorState;
        };
        cloudStorages: {
            creating: null | ErrorState;
            fetching: null | ErrorState;
            updating: null | ErrorState;
            deleting: null | ErrorState;
        };
        organizations: {
            fetching: null | ErrorState;
            creating: null | ErrorState;
            updating: null | ErrorState;
            activation: null | ErrorState;
            deleting: null | ErrorState;
            leaving: null | ErrorState;
            inviting: null | ErrorState;
            updatingMembership: null | ErrorState;
            removingMembership: null | ErrorState;
            deletingInvitation: null | ErrorState;
        };
        webhooks: {
            fetching: null | ErrorState;
            creating: null | ErrorState;
            updating: null | ErrorState;
            deleting: null | ErrorState;
        };
        analytics: {
            fetching: null | ErrorState;
            fetchingSettings: null | ErrorState;
            updatingSettings: null | ErrorState;
        };
        invitations: {
            fetching: null | ErrorState;
            acceptingInvitation: null | ErrorState;
            decliningInvitation: null | ErrorState;
            resendingInvitation: null | ErrorState;
        }
    };
    messages: {
        tasks: {
            loadingDone: string;
            importingDone: string;
            movingDone: string;
        };
        models: {
            inferenceDone: string;
        };
        auth: {
            changePasswordDone: string;
            registerDone: string;
            requestPasswordResetDone: string;
            resetPasswordDone: string;
        };
        projects: {
            restoringDone: string;
        };
        exporting: {
            dataset: string;
            annotation: string;
            backup: string;
        };
        importing: {
            dataset: string;
            annotation: string;
            backup: string;
        };
        invitations: {
            newInvitations: string;
            acceptInvitationDone: string;
            declineInvitationDone: string;
            resendingInvitation: string;
        }
    };
}

export enum ActiveControl {
    CURSOR = 'cursor',
    DRAG_CANVAS = 'drag_canvas',
    ZOOM_CANVAS = 'zoom_canvas',
    DRAW_RECTANGLE = 'draw_rectangle',
    DRAW_POLYGON = 'draw_polygon',
    DRAW_POLYLINE = 'draw_polyline',
    DRAW_POINTS = 'draw_points',
    DRAW_ELLIPSE = 'draw_ellipse',
    DRAW_MASK = 'draw_mask',
    DRAW_CUBOID = 'draw_cuboid',
    DRAW_SKELETON = 'draw_skeleton',
    MERGE = 'merge',
    GROUP = 'group',
    JOIN = 'join',
    SPLIT = 'split',
    SLICE = 'slice',
    EDIT = 'edit',
    OPEN_ISSUE = 'open_issue',
    AI_TOOLS = 'ai_tools',
    PHOTO_CONTEXT = 'PHOTO_CONTEXT',
    OPENCV_TOOLS = 'opencv_tools',
}

export enum ShapeType {
    RECTANGLE = 'rectangle',
    POLYGON = 'polygon',
    POLYLINE = 'polyline',
    POINTS = 'points',
    ELLIPSE = 'ellipse',
    CUBOID = 'cuboid',
    MASK = 'mask',
    SKELETON = 'skeleton',
}

export enum ObjectType {
    SHAPE = 'shape',
    TRACK = 'track',
    TAG = 'tag',
}

export enum StatesOrdering {
    ID_DESCENT = 'ID - descent',
    ID_ASCENT = 'ID - ascent',
    UPDATED = 'Updated time',
    Z_ORDER = 'Z Order',
}

export enum ContextMenuType {
    CANVAS_SHAPE = 'canvas_shape',
    CANVAS_SHAPE_POINT = 'canvas_shape_point',
}

export enum Rotation {
    ANTICLOCKWISE90,
    CLOCKWISE90,
}

export interface AnnotationState {
    activities: {
        loads: {
            // only one loading simultaneously
            [jid: number]: string; // loader name
        };
    };
    canvas: {
        contextMenu: {
            visible: boolean;
            top: number;
            left: number;
            type: ContextMenuType;
            pointID: number | null;
            parentID: number | null;
            clientID: number | null;
        };
        brushTools: {
            visible: boolean;
            top: number;
            left: number;
        };
        instance: Canvas | Canvas3d | null;
        ready: boolean;
        activeControl: ActiveControl;
    };
    job: {
        openTime: null | number;
        labels: Label[];
        requestedId: number | null;
        instance: Job | null | undefined;
        initialOpenGuide: boolean;
        groundTruthJobFramesMeta: FramesMetaData | null;
        groundTruthInstance: Job | null;
        attributes: Record<number, any[]>;
        fetching: boolean;
        saving: boolean;
    };
    player: {
        frame: {
            number: number;
            filename: string;
            relatedFiles: number;
            data: any | null;
            fetching: boolean;
            delay: number;
            changeTime: number | null;
            changeFrameEvent: Event | null;
        };
        ranges: string;
        navigationBlocked: boolean;
        playing: boolean;
        frameAngles: number[];
    };
    drawing: {
        activeInteractor?: MLModel | OpenCVTool;
        activeShapeType: ShapeType;
        activeRectDrawingMethod?: RectDrawingMethod;
        activeCuboidDrawingMethod?: CuboidDrawingMethod;
        activeNumOfPoints?: number;
        activeLabelID: number | null;
        activeObjectType: ObjectType;
        activeInitialState?: any;
    };
    annotations: {
        activatedStateID: number | null;
        activatedElementID: number | null;
        activatedAttributeID: number | null;
        highlightedConflict: QualityConflict | null;
        collapsed: Record<number, boolean>;
        collapsedAll: boolean;
        states: any[];
        filters: object[];
        resetGroupFlag: boolean;
        history: {
            undo: [string, number][];
            redo: [string, number][];
        };
        saving: {
            forceExit: boolean;
            uploading: boolean;
        };
        zLayer: {
            min: number;
            max: number;
            cur: number;
        };
    };
    remove: {
        objectState: any;
        force: boolean;
    }
    statistics: {
        collecting: boolean;
        visible: boolean;
        data: any;
    };
    propagate: {
        visible: boolean;
    };
    colors: any[];
    filtersPanelVisible: boolean;
    sidebarCollapsed: boolean;
    appearanceCollapsed: boolean;
    workspace: Workspace;
}

export enum Workspace {
    STANDARD3D = 'Standard 3D',
    STANDARD = 'Standard',
    ATTRIBUTE_ANNOTATION = 'Attribute annotation',
    TAG_ANNOTATION = 'Tag annotation',
    REVIEW_WORKSPACE = 'Review',
}

export enum GridColor {
    White = 'White',
    Black = 'Black',
    Red = 'Red',
    Green = 'Green',
    Blue = 'Blue',
}

export enum FrameSpeed {
    Fastest = 100,
    Fast = 50,
    Usual = 25,
    Slow = 15,
    Slower = 12,
    Slowest = 1,
}

export enum ColorBy {
    INSTANCE = 'Instance',
    GROUP = 'Group',
    LABEL = 'Label',
}

export interface PlayerSettingsState {
    canvasBackgroundColor: string;
    frameStep: number;
    frameSpeed: FrameSpeed;
    resetZoom: boolean;
    rotateAll: boolean;
    smoothImage: boolean;
    showDeletedFrames: boolean;
    grid: boolean;
    gridSize: number;
    gridColor: GridColor;
    gridOpacity: number; // in %
    brightnessLevel: number;
    contrastLevel: number;
    saturationLevel: number;
}

export interface WorkspaceSettingsState {
    autoSave: boolean;
    autoSaveInterval: number; // in ms
    aamZoomMargin: number;
    automaticBordering: boolean;
    showObjectsTextAlways: boolean;
    showAllInterpolationTracks: boolean;
    intelligentPolygonCrop: boolean;
    defaultApproxPolyAccuracy: number;
    toolsBlockerState: ToolsBlockerState;
    textFontSize: number;
    controlPointsSize: number;
    textPosition: 'auto' | 'center';
    textContent: string;
    showTagsOnFrame: boolean;
}

export interface ShapesSettingsState {
    colorBy: ColorBy;
    opacity: number;
    selectedOpacity: number;
    outlined: boolean;
    outlineColor: string;
    showBitmap: boolean;
    showProjections: boolean;
    showGroundTruth: boolean;
}

export interface SettingsState {
    shapes: ShapesSettingsState;
    workspace: WorkspaceSettingsState;
    player: PlayerSettingsState;
    imageFilters: ImageFilter[];
    showDialog: boolean;
}

export interface ShortcutsState {
    visibleShortcutsHelp: boolean;
    keyMap: KeyMap;
    normalizedKeyMap: Record<string, string>;
}

export enum StorageLocation {
    LOCAL = 'local',
    CLOUD_STORAGE = 'cloud_storage',
}

export enum ReviewStatus {
    ACCEPTED = 'accepted',
    REJECTED = 'rejected',
    REVIEW_FURTHER = 'review_further',
}

export interface ReviewState {
    issues: any[];
    frameIssues: any[];
    latestComments: string[];
    newIssuePosition: number[] | null;
    issuesHidden: boolean;
    issuesResolvedHidden: boolean;
    conflicts: QualityConflict[];
    frameConflicts: QualityConflict[];
    fetching: {
        jobId: number | null;
        issueId: number | null;
    };
}

export interface OrganizationState {
    current?: Organization | null;
    initialized: boolean;
    fetching: boolean;
    updating: boolean;
    inviting: boolean;
    leaving: boolean;
    removingMember: boolean;
    updatingMember: boolean;
}

export interface WebhooksQuery {
    page: number;
    id: number | null;
    search: string | null;
    filter: string | null;
    sort: string | null;
    projectId: number | null;
}

export interface WebhooksState {
    current: Webhook[],
    totalCount: number;
    fetching: boolean;
    query: WebhooksQuery;
}

export interface InvitationsQuery {
    page: number;
}

export interface InvitationsState {
    fetching: boolean;
    initialized: boolean;
    current: Invitation[];
    count: number;
    query: InvitationsQuery;
}

export interface CombinedState {
    auth: AuthState;
    projects: ProjectsState;
    jobs: JobsState;
    tasks: TasksState;
    about: AboutState;
    formats: FormatsState;
    userAgreements: UserAgreementsState;
    plugins: PluginsState;
    models: ModelsState;
    notifications: NotificationsState;
    annotation: AnnotationState;
    settings: SettingsState;
    shortcuts: ShortcutsState;
    review: ReviewState;
    export: ExportState;
    import: ImportState;
    cloudStorages: CloudStoragesState;
    organizations: OrganizationState;
    invitations: InvitationsState;
    webhooks: WebhooksState;
    serverAPI: ServerAPIState;
}

export interface Indexable {
    [index: string]: any;
}<|MERGE_RESOLUTION|>--- conflicted
+++ resolved
@@ -7,12 +7,7 @@
 import { Canvas, RectDrawingMethod, CuboidDrawingMethod } from 'cvat-canvas-wrapper';
 import {
     Webhook, MLModel, Organization, Job, Label, User,
-<<<<<<< HEAD
-    QualityReport, QualityConflict, QualitySettings, FramesMetaData, RQStatus, Event, Invitation,
-    SerializedAPISchema,
-=======
-    QualityConflict, FramesMetaData, RQStatus, EventLogger, Invitation, SerializedAPISchema,
->>>>>>> 62602325
+    QualityConflict, FramesMetaData, RQStatus, Event, Invitation, SerializedAPISchema,
 } from 'cvat-core-wrapper';
 import { IntelligentScissors } from 'utils/opencv-wrapper/intelligent-scissors';
 import { KeyMap } from 'utils/mousetrap-react';
