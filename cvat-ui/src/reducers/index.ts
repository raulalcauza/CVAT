--- conflicted
+++ resolved
@@ -6,13 +6,8 @@
 import { Canvas3d } from 'cvat-canvas3d/src/typescript/canvas3d';
 import { Canvas, RectDrawingMethod, CuboidDrawingMethod } from 'cvat-canvas-wrapper';
 import {
-<<<<<<< HEAD
-    Webhook, MLModel, Organization, Job, Label,
+    Webhook, MLModel, Organization, Job, Label, User,
     QualityConflict, FramesMetaData, RQStatus, EventLogger, Invitation,
-=======
-    Webhook, MLModel, Organization, Job, Label, User,
-    QualityReport, QualityConflict, QualitySettings, FramesMetaData, RQStatus, EventLogger, Invitation,
->>>>>>> 8bf8fe50
 } from 'cvat-core-wrapper';
 import { IntelligentScissors } from 'utils/opencv-wrapper/intelligent-scissors';
 import { KeyMap } from 'utils/mousetrap-react';
