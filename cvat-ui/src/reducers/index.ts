--- conflicted
+++ resolved
@@ -7,12 +7,7 @@
 import { Canvas, RectDrawingMethod, CuboidDrawingMethod } from 'cvat-canvas-wrapper';
 import {
     Webhook, MLModel, Organization, Job, Label, User,
-<<<<<<< HEAD
-    QualityConflict, FramesMetaData, RQStatus, EventLogger, Invitation,
-=======
-    QualityReport, QualityConflict, QualitySettings, FramesMetaData, RQStatus, EventLogger, Invitation,
-    SerializedAPISchema,
->>>>>>> e8384f8a
+    QualityConflict, FramesMetaData, RQStatus, EventLogger, Invitation, SerializedAPISchema,
 } from 'cvat-core-wrapper';
 import { IntelligentScissors } from 'utils/opencv-wrapper/intelligent-scissors';
 import { KeyMap } from 'utils/mousetrap-react';
@@ -961,11 +956,7 @@
     organizations: OrganizationState;
     invitations: InvitationsState;
     webhooks: WebhooksState;
-<<<<<<< HEAD
-=======
-    analytics: AnalyticsState;
     serverAPI: ServerAPIState;
->>>>>>> e8384f8a
 }
 
 export interface Indexable {
