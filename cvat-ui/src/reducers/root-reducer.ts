--- conflicted
+++ resolved
@@ -17,11 +17,8 @@
 import shortcutsReducer from './shortcuts-reducer';
 import userAgreementsReducer from './useragreements-reducer';
 import reviewReducer from './review-reducer';
-<<<<<<< HEAD
+import exportReducer from './export-reducer';
 import cloudStoragesReducer from './cloud-storages-reducer';
-=======
-import exportReducer from './export-reducer';
->>>>>>> cf8e76e1
 
 export default function createRootReducer(): Reducer {
     return combineReducers({
@@ -39,10 +36,7 @@
         shortcuts: shortcutsReducer,
         userAgreements: userAgreementsReducer,
         review: reviewReducer,
-<<<<<<< HEAD
+        export: exportReducer,  
         cloudStorages: cloudStoragesReducer,
-=======
-        export: exportReducer,
->>>>>>> cf8e76e1
     });
 }