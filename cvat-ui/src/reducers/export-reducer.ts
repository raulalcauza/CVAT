--- conflicted
+++ resolved
@@ -13,9 +13,6 @@
         dataset: {
             modalInstance: null,
         },
-        annotations: {
-            current: {},
-        },
         backup: {
             modalInstance: null,
         },
@@ -24,9 +21,6 @@
         dataset: {
             modalInstance: null,
         },
-        annotations: {
-            current: {},
-        },
         backup: {
             modalInstance: null,
         },
@@ -34,9 +28,6 @@
     jobs: {
         dataset: {
             modalInstance: null,
-        },
-        annotations: {
-            current: {},
         },
     },
     instanceType: null,
@@ -77,46 +68,6 @@
                 instanceType: null,
             };
         }
-<<<<<<< HEAD
-        case ExportActionTypes.EXPORT_DATASET: {
-            const { instance, format, resource } = action.payload;
-            const field = defineActititiesField(instance) as 'projects' | 'tasks' | 'jobs';
-
-            return {
-                ...state,
-                [field]: {
-                    ...state[field],
-                    [resource]: {
-                        ...state[field][resource],
-                        current: {
-                            ...state[field][resource].current,
-                            [instance.id]: !state[field][resource].current[instance.id] ? [format] :
-                                [...state[field][resource].current[instance.id], format],
-                        },
-                    },
-                },
-            };
-        }
-        case ExportActionTypes.EXPORT_DATASET_FAILED:
-        case ExportActionTypes.EXPORT_DATASET_SUCCESS: {
-            const { instance, format, resource } = action.payload;
-            const field: 'projects' | 'tasks' | 'jobs' = defineActititiesField(instance);
-            const activities = deepCopy(state[field][resource]);
-
-            activities.current[instance.id] = activities.current[instance.id].filter(
-                (exporterName: string): boolean => exporterName !== format,
-            );
-
-            return {
-                ...state,
-                [field]: {
-                    ...state[field],
-                    [resource]: activities,
-                },
-            };
-        }
-=======
->>>>>>> 9e66edb8
         case ExportActionTypes.OPEN_EXPORT_BACKUP_MODAL: {
             const { instance } = action.payload;
             const field = defineActititiesField(instance) as 'projects' | 'tasks';
