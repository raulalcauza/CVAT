--- conflicted
+++ resolved
@@ -36,12 +36,8 @@
             top: 0,
             type: ContextMenuType.CANVAS_SHAPE,
             pointID: null,
-<<<<<<< HEAD
-            clientID: null,
+            clientIDs: [],
             parentID: null,
-=======
-            clientIDs: [],
->>>>>>> 79018c5a
         },
         instance: null,
         ready: false,
@@ -81,12 +77,8 @@
         activeObjectType: ObjectType.SHAPE,
     },
     annotations: {
-<<<<<<< HEAD
-        activatedStateID: null,
+        activatedStateIDs: [],
         activatedElementID: null,
-=======
-        activatedStateIDs: [],
->>>>>>> 79018c5a
         activatedAttributeID: null,
         saving: {
             forceExit: false,
@@ -720,12 +712,8 @@
                 },
             };
         }
-<<<<<<< HEAD
-        case AnnotationActionTypes.ACTIVATE_OBJECT: {
-            const { activatedStateID, activatedElementID, activatedAttributeID } = action.payload;
-=======
         case AnnotationActionTypes.ACTIVATE_OBJECTS: {
-            const { activatedStateIDs, activatedAttributeID, multiSelect } = action.payload;
+            const { activatedStateIDs, activatedElementID, activatedAttributeID, multiSelect } = action.payload;
 
             const { canvas: { activeControl, instance } } = state;
 
@@ -749,6 +737,7 @@
                 ...state,
                 annotations: {
                     ...state.annotations,
+                    activatedElementID,
                     activatedStateIDs: finalActivatedStateIDs,
                     activatedAttributeID,
                 },
@@ -756,7 +745,6 @@
         }
         case AnnotationActionTypes.DEACTIVATE_OBJECT: {
             const { deactivatedStateID } = action.payload;
->>>>>>> 79018c5a
 
             const {
                 canvas: { activeControl, instance },
@@ -770,25 +758,8 @@
                 ...state,
                 annotations: {
                     ...state.annotations,
-<<<<<<< HEAD
-                    activatedStateID,
-                    activatedElementID,
-                    activatedAttributeID,
-=======
                     activatedStateIDs: deactivatedStateID === null ? [] :
                         state.annotations.activatedStateIDs.filter((id) => id !== deactivatedStateID),
->>>>>>> 79018c5a
-                },
-            };
-        }
-        case AnnotationActionTypes.REMOVE_OBJECT: {
-            const { objectState, force } = action.payload;
-            return {
-                ...state,
-                remove: {
-                    ...state.remove,
-                    objectState,
-                    force,
                 },
             };
         }
@@ -811,15 +782,9 @@
                     ...state.canvas,
                     contextMenu: {
                         ...state.canvas.contextMenu,
-                        clientIDs: contextMenuClientIDs.filter((id) => id !== objectState.clientID),
-                        visible: contextMenuClientIDs.some((id) => id === objectState.clientID) ?
-                            false : contextMenuVisible,
-                    },
-                },
-                remove: {
-                    objectState: null,
-                    force: false,
-                },
+                        clientID: objectState.clientID === contextMenuClientID ? null : contextMenuClientID,
+                        visible: objectState.clientID === contextMenuClientID ? false : contextMenuVisible,
+                    },
             };
         }
         case AnnotationActionTypes.REMOVE_OBJECT_FAILED: {
@@ -1026,8 +991,6 @@
             const {
                 visible, left, top, type, pointID,
             } = action.payload;
-
-            const { activatedElementID, activatedStateID } = state.annotations;
 
             return {
                 ...state,
@@ -1040,12 +1003,7 @@
                         top,
                         type,
                         pointID,
-<<<<<<< HEAD
-                        clientID: Number.isInteger(activatedElementID) ? activatedElementID : activatedStateID,
-                        parentID: Number.isInteger(activatedElementID) ? activatedStateID : null,
-=======
-                        clientIDs: state.annotations.activatedStateIDs,
->>>>>>> 79018c5a
+                        clientID: state.annotations.activatedStateID,
                     },
                 },
             };
