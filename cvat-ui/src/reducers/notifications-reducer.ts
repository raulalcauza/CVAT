--- conflicted
+++ resolved
@@ -5,11 +5,9 @@
 
 import { AnyAction } from 'redux';
 
-<<<<<<< HEAD
-import { ServerError, RequestError } from 'cvat-core-wrapper';
-=======
-import { Project, ServerError, Task } from 'cvat-core-wrapper';
->>>>>>> 70ea1313
+import {
+    Project, ServerError, Task, RequestError,
+} from 'cvat-core-wrapper';
 import { AuthActionTypes } from 'actions/auth-actions';
 import { FormatsActionTypes } from 'actions/formats-actions';
 import { ModelsActionTypes } from 'actions/models-actions';
@@ -601,24 +599,17 @@
         }
         case ImportActionTypes.IMPORT_DATASET_SUCCESS: {
             const { instance, resource } = action.payload;
-<<<<<<< HEAD
-            const description = resource === 'annotation' ?
-                'Annotations have been loaded to the ' +
-                `[task ${instance.taskId || instance.id}](/tasks/${instance.taskId || instance.id}) ` :
-                `Dataset was imported to the [project ${instance.id}](/projects/${instance.id})`;
-=======
-            let message = resource === 'annotation' ?
+            let description = resource === 'annotation' ?
                 'Annotations have been loaded to the ' :
                 'Dataset was imported to the ';
             if (instance instanceof Project) {
-                message += `[Project ${instance.id}](/projects/${instance.id})`;
+                description += `[Project ${instance.id}](/projects/${instance.id})`;
             } else if (instance instanceof Task) {
-                message += `[Task ${instance.id}](/tasks/${instance.id})`;
+                description += `[Task ${instance.id}](/tasks/${instance.id})`;
             } else {
-                message += `[Job ${instance.id}](/jobs/${instance.id})`;
+                description += `[Job ${instance.id}](/jobs/${instance.id})`;
             }
 
->>>>>>> 70ea1313
             return {
                 ...state,
                 messages: {
