--- conflicted
+++ resolved
@@ -25,12 +25,8 @@
 import { WebhooksActionsTypes } from 'actions/webhooks-actions';
 import { InvitationsActionTypes } from 'actions/invitations-actions';
 import { ServerAPIActionTypes } from 'actions/server-actions';
+import { RequestsActionsTypes } from 'actions/requests-actions';
 
-<<<<<<< HEAD
-import { AnalyticsActionsTypes } from 'actions/analytics-actions';
-import { RequestsActionsTypes } from 'actions/requests-actions';
-=======
->>>>>>> 7286d659
 import { NotificationsState } from '.';
 
 const defaultState: NotificationsState = {
