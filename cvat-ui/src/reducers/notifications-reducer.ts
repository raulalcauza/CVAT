// Copyright (C) 2020-2021 Intel Corporation
//
// SPDX-License-Identifier: MIT

import { AnyAction } from 'redux';

import { AuthActionTypes } from 'actions/auth-actions';
import { FormatsActionTypes } from 'actions/formats-actions';
import { ModelsActionTypes } from 'actions/models-actions';
import { ShareActionTypes } from 'actions/share-actions';
import { TasksActionTypes } from 'actions/tasks-actions';
import { ProjectsActionTypes } from 'actions/projects-actions';
import { AboutActionTypes } from 'actions/about-actions';
import { AnnotationActionTypes } from 'actions/annotation-actions';
import { NotificationsActionType } from 'actions/notification-actions';
import { BoundariesActionTypes } from 'actions/boundaries-actions';
import { UserAgreementsActionTypes } from 'actions/useragreements-actions';
import { ReviewActionTypes } from 'actions/review-actions';
import { ExportActionTypes } from 'actions/export-actions';
<<<<<<< HEAD
import { ImportActionTypes } from 'actions/import-actions';
=======
import { CloudStorageActionTypes } from 'actions/cloud-storage-actions';
>>>>>>> 5b890b17

import getCore from 'cvat-core-wrapper';
import { NotificationsState } from './interfaces';

const core = getCore();

const defaultState: NotificationsState = {
    errors: {
        auth: {
            authorized: null,
            login: null,
            logout: null,
            register: null,
            changePassword: null,
            requestPasswordReset: null,
            resetPassword: null,
            loadAuthActions: null,
        },
        projects: {
            fetching: null,
            updating: null,
            deleting: null,
            creating: null,
        },
        tasks: {
            fetching: null,
            updating: null,
            dumping: null,
            loading: null,
            exportingAsDataset: null,
            deleting: null,
            creating: null,
            exporting: null,
            importing: null,
            moving: null,
        },
        formats: {
            fetching: null,
        },
        users: {
            fetching: null,
        },
        about: {
            fetching: null,
        },
        share: {
            fetching: null,
        },
        models: {
            starting: null,
            fetching: null,
            canceling: null,
            metaFetching: null,
            inferenceStatusFetching: null,
        },
        annotation: {
            saving: null,
            jobFetching: null,
            frameFetching: null,
            contextImageFetching: null,
            changingLabelColor: null,
            updating: null,
            creating: null,
            merging: null,
            grouping: null,
            splitting: null,
            removing: null,
            propagating: null,
            collectingStatistics: null,
            savingJob: null,
            uploadAnnotations: null,
            removeAnnotations: null,
            fetchingAnnotations: null,
            undo: null,
            redo: null,
            search: null,
            searchEmptyFrame: null,
            savingLogs: null,
        },
        boundaries: {
            resetError: null,
        },
        userAgreements: {
            fetching: null,
        },
        review: {
            commentingIssue: null,
            finishingIssue: null,
            initialization: null,
            reopeningIssue: null,
            resolvingIssue: null,
            submittingReview: null,
        },
        predictor: {
            prediction: null,
        },
<<<<<<< HEAD
        exporting: {
            dataset: null,
            annotation: null,
        },
        importing: {
            dataset: null,
            annotation: null,
=======
        cloudStorages: {
            creating: null,
            fetching: null,
            updating: null,
            deleting: null,
>>>>>>> 5b890b17
        },
    },
    messages: {
        tasks: {
            loadingDone: '',
            importingDone: '',
            movingDone: '',
        },
        models: {
            inferenceDone: '',
        },
        auth: {
            changePasswordDone: '',
            registerDone: '',
            requestPasswordResetDone: '',
            resetPasswordDone: '',
        },
    },
};

export default function (state = defaultState, action: AnyAction): NotificationsState {
    switch (action.type) {
        case AuthActionTypes.AUTHORIZED_FAILED: {
            return {
                ...state,
                errors: {
                    ...state.errors,
                    auth: {
                        ...state.errors.auth,
                        authorized: {
                            message: 'Could not check authorization on the server',
                            reason: action.payload.error.toString(),
                        },
                    },
                },
            };
        }
        case AuthActionTypes.LOGIN_FAILED: {
            return {
                ...state,
                errors: {
                    ...state.errors,
                    auth: {
                        ...state.errors.auth,
                        login: {
                            message: 'Could not login on the server',
                            reason: action.payload.error.toString(),
                            className: 'cvat-notification-notice-login-failed',
                        },
                    },
                },
            };
        }
        case AuthActionTypes.LOGOUT_FAILED: {
            return {
                ...state,
                errors: {
                    ...state.errors,
                    auth: {
                        ...state.errors.auth,
                        logout: {
                            message: 'Could not logout from the server',
                            reason: action.payload.error.toString(),
                        },
                    },
                },
            };
        }
        case AuthActionTypes.REGISTER_FAILED: {
            return {
                ...state,
                errors: {
                    ...state.errors,
                    auth: {
                        ...state.errors.auth,
                        register: {
                            message: 'Could not register on the server',
                            reason: action.payload.error.toString(),
                        },
                    },
                },
            };
        }
        case AuthActionTypes.REGISTER_SUCCESS: {
            if (!action.payload.user.isVerified) {
                return {
                    ...state,
                    messages: {
                        ...state.messages,
                        auth: {
                            ...state.messages.auth,
                            registerDone: `To use your account, you need to confirm the email address. \
                                 We have sent an email with a confirmation link to ${action.payload.user.email}.`,
                        },
                    },
                };
            }

            return {
                ...state,
            };
        }
        case AuthActionTypes.CHANGE_PASSWORD_SUCCESS: {
            return {
                ...state,
                messages: {
                    ...state.messages,
                    auth: {
                        ...state.messages.auth,
                        changePasswordDone: 'New password has been saved.',
                    },
                },
            };
        }
        case AuthActionTypes.CHANGE_PASSWORD_FAILED: {
            return {
                ...state,
                errors: {
                    ...state.errors,
                    auth: {
                        ...state.errors.auth,
                        changePassword: {
                            message: 'Could not change password',
                            reason: action.payload.error.toString(),
                            className: 'cvat-notification-notice-change-password-failed',
                        },
                    },
                },
            };
        }
        case AuthActionTypes.REQUEST_PASSWORD_RESET_SUCCESS: {
            return {
                ...state,
                messages: {
                    ...state.messages,
                    auth: {
                        ...state.messages.auth,
                        requestPasswordResetDone: `Check your email for a link to reset your password.
                            If it doesn’t appear within a few minutes, check your spam folder.`,
                    },
                },
            };
        }
        case AuthActionTypes.REQUEST_PASSWORD_RESET_FAILED: {
            return {
                ...state,
                errors: {
                    ...state.errors,
                    auth: {
                        ...state.errors.auth,
                        requestPasswordReset: {
                            message: 'Could not reset password on the server.',
                            reason: action.payload.error.toString(),
                        },
                    },
                },
            };
        }
        case AuthActionTypes.RESET_PASSWORD_SUCCESS: {
            return {
                ...state,
                messages: {
                    ...state.messages,
                    auth: {
                        ...state.messages.auth,
                        resetPasswordDone: 'Password has been reset with the new password.',
                    },
                },
            };
        }
        case AuthActionTypes.RESET_PASSWORD_FAILED: {
            return {
                ...state,
                errors: {
                    ...state.errors,
                    auth: {
                        ...state.errors.auth,
                        resetPassword: {
                            message: 'Could not set new password on the server.',
                            reason: action.payload.error.toString(),
                        },
                    },
                },
            };
        }
        case AuthActionTypes.LOAD_AUTH_ACTIONS_FAILED: {
            return {
                ...state,
                errors: {
                    ...state.errors,
                    auth: {
                        ...state.errors.auth,
                        loadAuthActions: {
                            message: 'Could not check available auth actions',
                            reason: action.payload.error.toString(),
                        },
                    },
                },
            };
        }
        case ExportActionTypes.EXPORT_DATASET_FAILED: {
            const instanceID = action.payload.instance.id;
            const instanceType = action.payload.instance instanceof core.classes.Project ? 'project' : 'task';
            return {
                ...state,
                errors: {
                    ...state.errors,
                    exporting: {
                        ...state.errors.exporting,
                        dataset: {
                            message:
                                'Could not export dataset for the ' +
                                `<a href="/${instanceType}s/${instanceID}" target="_blank">` +
                                `${instanceType} ${instanceID}</a>`,
                            reason: action.payload.error.toString(),
                        },
                    },
                },
            };
        }
        case ImportActionTypes.IMPORT_DATASET_FAILED: {
            const instanceID = action.payload.instance.id;
            return {
                ...state,
                errors: {
                    ...state.errors,
                    exporting: {
                        ...state.errors.exporting,
                        dataset: {
                            message:
                                'Could not import dataset to the ' +
                                `<a href="/projects/${instanceID}" target="_blank">` +
                                `project ${instanceID}</a>`,
                            reason: action.payload.error.toString(),
                        },
                    },
                },
            };
        }
        case TasksActionTypes.GET_TASKS_FAILED: {
            return {
                ...state,
                errors: {
                    ...state.errors,
                    tasks: {
                        ...state.errors.tasks,
                        fetching: {
                            message: 'Could not fetch tasks',
                            reason: action.payload.error.toString(),
                        },
                    },
                },
            };
        }
        case TasksActionTypes.LOAD_ANNOTATIONS_FAILED: {
            const taskID = action.payload.task.id;
            return {
                ...state,
                errors: {
                    ...state.errors,
                    tasks: {
                        ...state.errors.tasks,
                        loading: {
                            message:
                                'Could not upload annotation for the ' +
                                `<a href="/tasks/${taskID}" target="_blank">task ${taskID}</a>`,
                            reason: action.payload.error.toString(),
                            className: 'cvat-notification-notice-load-annotation-failed',
                        },
                    },
                },
            };
        }
        case TasksActionTypes.LOAD_ANNOTATIONS_SUCCESS: {
            const taskID = action.payload.task.id;
            return {
                ...state,
                messages: {
                    ...state.messages,
                    tasks: {
                        ...state.messages.tasks,
                        loadingDone:
                            'Annotations have been loaded to the ' +
                            `<a href="/tasks/${taskID}" target="_blank">task ${taskID}</a>`,
                    },
                },
            };
        }
        case TasksActionTypes.UPDATE_TASK_FAILED: {
            const taskID = action.payload.task.id;
            return {
                ...state,
                errors: {
                    ...state.errors,
                    tasks: {
                        ...state.errors.tasks,
                        updating: {
                            message: `Could not update <a href="/tasks/${taskID}" target="_blank">task ${taskID}</a>`,
                            reason: action.payload.error.toString(),
                            className: 'cvat-notification-notice-update-task-failed',
                        },
                    },
                },
            };
        }
        case TasksActionTypes.DELETE_TASK_FAILED: {
            const { taskID } = action.payload;
            return {
                ...state,
                errors: {
                    ...state.errors,
                    tasks: {
                        ...state.errors.tasks,
                        deleting: {
                            message:
                                'Could not delete the ' +
                                `<a href="/tasks/${taskID}" target="_blank">task ${taskID}</a>`,
                            reason: action.payload.error.toString(),
                            className: 'cvat-notification-notice-delete-task-failed',
                        },
                    },
                },
            };
        }
        case TasksActionTypes.CREATE_TASK_FAILED: {
            return {
                ...state,
                errors: {
                    ...state.errors,
                    tasks: {
                        ...state.errors.tasks,
                        creating: {
                            message: 'Could not create the task',
                            reason: action.payload.error.toString(),
                            className: 'cvat-notification-notice-create-task-failed',
                        },
                    },
                },
            };
        }
        case TasksActionTypes.EXPORT_TASK_FAILED: {
            return {
                ...state,
                errors: {
                    ...state.errors,
                    tasks: {
                        ...state.errors.tasks,
                        exporting: {
                            message: 'Could not export the task',
                            reason: action.payload.error.toString(),
                        },
                    },
                },
            };
        }
        case TasksActionTypes.IMPORT_TASK_FAILED: {
            return {
                ...state,
                errors: {
                    ...state.errors,
                    tasks: {
                        ...state.errors.tasks,
                        importing: {
                            message: 'Could not import the task',
                            reason: action.payload.error.toString(),
                        },
                    },
                },
            };
        }
        case TasksActionTypes.IMPORT_TASK_SUCCESS: {
            const taskID = action.payload.task.id;
            return {
                ...state,
                messages: {
                    ...state.messages,
                    tasks: {
                        ...state.messages.tasks,
                        importingDone: `Task has been imported succesfully <a href="/tasks/${taskID}">Open task</a>`,
                    },
                },
            };
        }
        case ProjectsActionTypes.GET_PROJECTS_FAILED: {
            return {
                ...state,
                errors: {
                    ...state.errors,
                    projects: {
                        ...state.errors.projects,
                        fetching: {
                            message: 'Could not fetch projects',
                            reason: action.payload.error.toString(),
                        },
                    },
                },
            };
        }
        case ProjectsActionTypes.CREATE_PROJECT_FAILED: {
            return {
                ...state,
                errors: {
                    ...state.errors,
                    projects: {
                        ...state.errors.projects,
                        creating: {
                            message: 'Could not create the project',
                            reason: action.payload.error.toString(),
                            className: 'cvat-notification-notice-create-project-failed',
                        },
                    },
                },
            };
        }
        case ProjectsActionTypes.UPDATE_PROJECT_FAILED: {
            const { id: projectId } = action.payload.project;
            return {
                ...state,
                errors: {
                    ...state.errors,
                    projects: {
                        ...state.errors.projects,
                        updating: {
                            message:
                                'Could not update ' +
                                `<a href="/project/${projectId}" target="_blank">project ${projectId}</a>`,
                            reason: action.payload.error.toString(),
                            className: 'cvat-notification-notice-update-project-failed',
                        },
                    },
                },
            };
        }
        case ProjectsActionTypes.DELETE_PROJECT_FAILED: {
            const { projectId } = action.payload;
            return {
                ...state,
                errors: {
                    ...state.errors,
                    projects: {
                        ...state.errors.projects,
                        updating: {
                            message:
                                'Could not delete ' +
                                `<a href="/project/${projectId}" target="_blank">project ${projectId}</a>`,
                            reason: action.payload.error.toString(),
                            className: 'cvat-notification-notice-delete-project-failed',
                        },
                    },
                },
            };
        }
        case FormatsActionTypes.GET_FORMATS_FAILED: {
            return {
                ...state,
                errors: {
                    ...state.errors,
                    formats: {
                        ...state.errors.formats,
                        fetching: {
                            message: 'Could not get formats from the server',
                            reason: action.payload.error.toString(),
                        },
                    },
                },
            };
        }
        case AboutActionTypes.GET_ABOUT_FAILED: {
            return {
                ...state,
                errors: {
                    ...state.errors,
                    about: {
                        ...state.errors.about,
                        fetching: {
                            message: 'Could not get info about the server',
                            reason: action.payload.error.toString(),
                        },
                    },
                },
            };
        }
        case ShareActionTypes.LOAD_SHARE_DATA_FAILED: {
            return {
                ...state,
                errors: {
                    ...state.errors,
                    share: {
                        ...state.errors.share,
                        fetching: {
                            message: 'Could not load share data from the server',
                            reason: action.payload.error.toString(),
                        },
                    },
                },
            };
        }
        case ModelsActionTypes.GET_INFERENCE_STATUS_SUCCESS: {
            if (action.payload.activeInference.status === 'finished') {
                const { taskID } = action.payload;
                return {
                    ...state,
                    messages: {
                        ...state.messages,
                        models: {
                            ...state.messages.models,
                            inferenceDone:
                                'Automatic annotation finished for the ' +
                                `<a href="/tasks/${taskID}" target="_blank">task ${taskID}</a>`,
                        },
                    },
                };
            }

            return {
                ...state,
            };
        }
        case ModelsActionTypes.FETCH_META_FAILED: {
            return {
                ...state,
                errors: {
                    ...state.errors,
                    models: {
                        ...state.errors.models,
                        metaFetching: {
                            message: 'Could not fetch models meta information',
                            reason: action.payload.error.toString(),
                        },
                    },
                },
            };
        }
        case ModelsActionTypes.GET_INFERENCE_STATUS_FAILED: {
            const { taskID } = action.payload;
            return {
                ...state,
                errors: {
                    ...state.errors,
                    models: {
                        ...state.errors.models,
                        inferenceStatusFetching: {
                            message:
                                'Fetching inference status for the ' +
                                `<a href="/tasks/${taskID}" target="_blank">task ${taskID}</a>`,
                            reason: action.payload.error.toString(),
                        },
                    },
                },
            };
        }
        case ModelsActionTypes.GET_MODELS_FAILED: {
            return {
                ...state,
                errors: {
                    ...state.errors,
                    models: {
                        ...state.errors.models,
                        fetching: {
                            message: 'Could not get models from the server',
                            reason: action.payload.error.toString(),
                        },
                    },
                },
            };
        }
        case ModelsActionTypes.START_INFERENCE_FAILED: {
            const { taskID } = action.payload;
            return {
                ...state,
                errors: {
                    ...state.errors,
                    models: {
                        ...state.errors.models,
                        starting: {
                            message:
                                'Could not infer model for the ' +
                                `<a href="/tasks/${taskID}" target="_blank">task ${taskID}</a>`,
                            reason: action.payload.error.toString(),
                        },
                    },
                },
            };
        }
        case ModelsActionTypes.CANCEL_INFERENCE_FAILED: {
            const { taskID } = action.payload;
            return {
                ...state,
                errors: {
                    ...state.errors,
                    models: {
                        ...state.errors.models,
                        canceling: {
                            message:
                                'Could not cancel model inference for the ' +
                                `<a href="/tasks/${taskID}" target="_blank">task ${taskID}</a>`,
                            reason: action.payload.error.toString(),
                        },
                    },
                },
            };
        }
        case AnnotationActionTypes.GET_JOB_FAILED: {
            return {
                ...state,
                errors: {
                    ...state.errors,
                    annotation: {
                        ...state.errors.annotation,
                        jobFetching: {
                            message: 'Error during fetching a job',
                            reason: action.payload.error.toString(),
                            className: 'cvat-notification-notice-fetch-job-failed',
                        },
                    },
                },
            };
        }
        case AnnotationActionTypes.CHANGE_FRAME_FAILED: {
            return {
                ...state,
                errors: {
                    ...state.errors,
                    annotation: {
                        ...state.errors.annotation,
                        frameFetching: {
                            message: `Could not receive frame ${action.payload.number}`,
                            reason: action.payload.error.toString(),
                        },
                    },
                },
            };
        }
        case AnnotationActionTypes.GET_CONTEXT_IMAGE_FAILED: {
            return {
                ...state,
                errors: {
                    ...state.errors,
                    annotation: {
                        ...state.errors.annotation,
                        contextImageFetching: {
                            message: 'Could not fetch context image from the server',
                            reason: action.payload.error,
                        },
                    },
                },
            };
        }
        case AnnotationActionTypes.SAVE_ANNOTATIONS_FAILED: {
            return {
                ...state,
                errors: {
                    ...state.errors,
                    annotation: {
                        ...state.errors.annotation,
                        saving: {
                            message: 'Could not save annotations',
                            reason: action.payload.error.toString(),
                            className: 'cvat-notification-notice-save-annotations-failed',
                        },
                    },
                },
            };
        }
        case AnnotationActionTypes.UPDATE_ANNOTATIONS_FAILED: {
            return {
                ...state,
                errors: {
                    ...state.errors,
                    annotation: {
                        ...state.errors.annotation,
                        updating: {
                            message: 'Could not update annotations',
                            reason: action.payload.error.toString(),
                            className: 'cvat-notification-notice-update-annotations-failed',
                        },
                    },
                },
            };
        }
        case AnnotationActionTypes.CREATE_ANNOTATIONS_FAILED: {
            return {
                ...state,
                errors: {
                    ...state.errors,
                    annotation: {
                        ...state.errors.annotation,
                        creating: {
                            message: 'Could not create annotations',
                            reason: action.payload.error.toString(),
                        },
                    },
                },
            };
        }
        case AnnotationActionTypes.MERGE_ANNOTATIONS_FAILED: {
            return {
                ...state,
                errors: {
                    ...state.errors,
                    annotation: {
                        ...state.errors.annotation,
                        merging: {
                            message: 'Could not merge annotations',
                            reason: action.payload.error.toString(),
                        },
                    },
                },
            };
        }
        case AnnotationActionTypes.GROUP_ANNOTATIONS_FAILED: {
            return {
                ...state,
                errors: {
                    ...state.errors,
                    annotation: {
                        ...state.errors.annotation,
                        grouping: {
                            message: 'Could not group annotations',
                            reason: action.payload.error.toString(),
                        },
                    },
                },
            };
        }
        case AnnotationActionTypes.SPLIT_ANNOTATIONS_FAILED: {
            return {
                ...state,
                errors: {
                    ...state.errors,
                    annotation: {
                        ...state.errors.annotation,
                        splitting: {
                            message: 'Could not split the track',
                            reason: action.payload.error.toString(),
                        },
                    },
                },
            };
        }
        case AnnotationActionTypes.REMOVE_OBJECT_FAILED: {
            return {
                ...state,
                errors: {
                    ...state.errors,
                    annotation: {
                        ...state.errors.annotation,
                        removing: {
                            message: 'Could not remove the object',
                            reason: action.payload.error.toString(),
                            className: 'cvat-notification-notice-remove-object-failed',
                        },
                    },
                },
            };
        }
        case AnnotationActionTypes.PROPAGATE_OBJECT_FAILED: {
            return {
                ...state,
                errors: {
                    ...state.errors,
                    annotation: {
                        ...state.errors.annotation,
                        propagating: {
                            message: 'Could not propagate the object',
                            reason: action.payload.error.toString(),
                        },
                    },
                },
            };
        }
        case AnnotationActionTypes.COLLECT_STATISTICS_FAILED: {
            return {
                ...state,
                errors: {
                    ...state.errors,
                    annotation: {
                        ...state.errors.annotation,
                        collectingStatistics: {
                            message: 'Could not collect annotations statistics',
                            reason: action.payload.error.toString(),
                        },
                    },
                },
            };
        }
        case AnnotationActionTypes.UPLOAD_JOB_ANNOTATIONS_FAILED: {
            const { job, error } = action.payload;

            const {
                id: jobID,
                task: { id: taskID },
            } = job;

            return {
                ...state,
                errors: {
                    ...state.errors,
                    annotation: {
                        ...state.errors.annotation,
                        uploadAnnotations: {
                            message:
                                'Could not upload annotations for the ' +
                                `<a href="/tasks/${taskID}/jobs/${jobID}" target="_blank">job ${taskID}</a>`,
                            reason: error.toString(),
                            className: 'cvat-notification-notice-upload-annotations-fail',
                        },
                    },
                },
            };
        }
        case AnnotationActionTypes.REMOVE_JOB_ANNOTATIONS_FAILED: {
            return {
                ...state,
                errors: {
                    ...state.errors,
                    annotation: {
                        ...state.errors.annotation,
                        removeAnnotations: {
                            message: 'Could not remove annotations',
                            reason: action.payload.error.toString(),
                        },
                    },
                },
            };
        }
        case AnnotationActionTypes.FETCH_ANNOTATIONS_FAILED: {
            return {
                ...state,
                errors: {
                    ...state.errors,
                    annotation: {
                        ...state.errors.annotation,
                        fetchingAnnotations: {
                            message: 'Could not fetch annotations',
                            reason: action.payload.error.toString(),
                        },
                    },
                },
            };
        }
        case AnnotationActionTypes.REDO_ACTION_FAILED: {
            return {
                ...state,
                errors: {
                    ...state.errors,
                    annotation: {
                        ...state.errors.annotation,
                        redo: {
                            message: 'Could not redo',
                            reason: action.payload.error.toString(),
                        },
                    },
                },
            };
        }
        case AnnotationActionTypes.UNDO_ACTION_FAILED: {
            return {
                ...state,
                errors: {
                    ...state.errors,
                    annotation: {
                        ...state.errors.annotation,
                        undo: {
                            message: 'Could not undo',
                            reason: action.payload.error.toString(),
                        },
                    },
                },
            };
        }
        case AnnotationActionTypes.SEARCH_ANNOTATIONS_FAILED: {
            return {
                ...state,
                errors: {
                    ...state.errors,
                    annotation: {
                        ...state.errors.annotation,
                        search: {
                            message: 'Could not execute search annotations',
                            reason: action.payload.error.toString(),
                        },
                    },
                },
            };
        }
        case AnnotationActionTypes.SEARCH_EMPTY_FRAME_FAILED: {
            return {
                ...state,
                errors: {
                    ...state.errors,
                    annotation: {
                        ...state.errors.annotation,
                        searchEmptyFrame: {
                            message: 'Could not search an empty frame',
                            reason: action.payload.error.toString(),
                        },
                    },
                },
            };
        }
        case AnnotationActionTypes.SAVE_LOGS_FAILED: {
            return {
                ...state,
                errors: {
                    ...state.errors,
                    annotation: {
                        ...state.errors.annotation,
                        savingLogs: {
                            message: 'Could not send logs to the server',
                            reason: action.payload.error.toString(),
                        },
                    },
                },
            };
        }
        case BoundariesActionTypes.THROW_RESET_ERROR: {
            return {
                ...state,
                errors: {
                    ...state.errors,
                    boundaries: {
                        ...state.errors.annotation,
                        resetError: {
                            message: 'Could not reset the state',
                            reason: action.payload.error.toString(),
                        },
                    },
                },
            };
        }
        case UserAgreementsActionTypes.GET_USER_AGREEMENTS_FAILED: {
            return {
                ...state,
                errors: {
                    ...state.errors,
                    userAgreements: {
                        ...state.errors.userAgreements,
                        fetching: {
                            message: 'Could not get user agreements from the server',
                            reason: action.payload.error.toString(),
                        },
                    },
                },
            };
        }
        case ReviewActionTypes.INITIALIZE_REVIEW_FAILED: {
            return {
                ...state,
                errors: {
                    ...state.errors,
                    review: {
                        ...state.errors.review,
                        initialization: {
                            message: 'Could not initialize review session',
                            reason: action.payload.error.toString(),
                        },
                    },
                },
            };
        }
        case ReviewActionTypes.FINISH_ISSUE_FAILED: {
            return {
                ...state,
                errors: {
                    ...state.errors,
                    review: {
                        ...state.errors.review,
                        finishingIssue: {
                            message: 'Could not open a new issue',
                            reason: action.payload.error.toString(),
                        },
                    },
                },
            };
        }
        case ReviewActionTypes.RESOLVE_ISSUE_FAILED: {
            return {
                ...state,
                errors: {
                    ...state.errors,
                    review: {
                        ...state.errors.review,
                        resolvingIssue: {
                            message: 'Could not resolve the issue',
                            reason: action.payload.error.toString(),
                        },
                    },
                },
            };
        }
        case ReviewActionTypes.REOPEN_ISSUE_FAILED: {
            return {
                ...state,
                errors: {
                    ...state.errors,
                    review: {
                        ...state.errors.review,
                        reopeningIssue: {
                            message: 'Could not reopen the issue',
                            reason: action.payload.error.toString(),
                        },
                    },
                },
            };
        }
        case ReviewActionTypes.COMMENT_ISSUE_FAILED: {
            return {
                ...state,
                errors: {
                    ...state.errors,
                    review: {
                        ...state.errors.review,
                        commentingIssue: {
                            message: 'Could not comment the issue',
                            reason: action.payload.error.toString(),
                        },
                    },
                },
            };
        }
        case ReviewActionTypes.SUBMIT_REVIEW_FAILED: {
            return {
                ...state,
                errors: {
                    ...state.errors,
                    review: {
                        ...state.errors.review,
                        submittingReview: {
                            message: 'Could not submit review session to the server',
                            reason: action.payload.error.toString(),
                        },
                    },
                },
            };
        }
        case NotificationsActionType.RESET_ERRORS: {
            return {
                ...state,
                errors: {
                    ...defaultState.errors,
                },
            };
        }
        case NotificationsActionType.RESET_MESSAGES: {
            return {
                ...state,
                messages: {
                    ...defaultState.messages,
                },
            };
        }
        case AnnotationActionTypes.GET_DATA_FAILED: {
            return {
                ...state,
                errors: {
                    ...state.errors,
                    annotation: {
                        ...state.errors.annotation,
                        jobFetching: {
                            message: 'Could not fetch frame data from the server',
                            reason: action.payload.error,
                        },
                    },
                },
            };
        }
        case AnnotationActionTypes.GET_PREDICTIONS_FAILED: {
            return {
                ...state,
                errors: {
                    ...state.errors,
                    predictor: {
                        ...state.errors.predictor,
                        prediction: {
                            message: 'Could not fetch prediction data',
                            reason: action.payload.error,
                        },
                    },
                },
            };
        }
        case CloudStorageActionTypes.GET_CLOUD_STORAGE_FAILED: {
            return {
                ...state,
                errors: {
                    ...state.errors,
                    cloudStorages: {
                        ...state.errors.cloudStorages,
                        fetching: {
                            message: 'Could not fetch cloud storage',
                            reason: action.payload.error.toString(),
                        },
                    },
                },
            };
        }
        case CloudStorageActionTypes.CREATE_CLOUD_STORAGE_FAILED: {
            return {
                ...state,
                errors: {
                    ...state.errors,
                    cloudStorages: {
                        ...state.errors.cloudStorages,
                        creating: {
                            message: 'Could not create the cloud storage',
                            reason: action.payload.error.toString(),
                            className: 'cvat-notification-notice-create-cloud-storage-failed',
                        },
                    },
                },
            };
        }
        case CloudStorageActionTypes.UPDATE_CLOUD_STORAGE_FAILED: {
            const { cloudStorage, error } = action.payload;
            return {
                ...state,
                errors: {
                    ...state.errors,
                    cloudStorages: {
                        ...state.errors.cloudStorages,
                        updating: {
                            message: `Could not update cloud storage #${cloudStorage.id}`,
                            reason: error.toString(),
                            className: 'cvat-notification-notice-update-cloud-storage-failed',
                        },
                    },
                },
            };
        }
        case CloudStorageActionTypes.DELETE_CLOUD_STORAGE_FAILED: {
            const { cloudStorageID } = action.payload;
            return {
                ...state,
                errors: {
                    ...state.errors,
                    cloudStorages: {
                        ...state.errors.cloudStorages,
                        deleting: {
                            message:
                                'Could not delete ' +
                                `<a href="/cloudstorages/${cloudStorageID}" target="_blank">
                                cloud storage ${cloudStorageID}</a>`,
                            reason: action.payload.error.toString(),
                            className: 'cvat-notification-notice-delete-cloud-storage-failed',
                        },
                    },
                },
            };
        }
        case CloudStorageActionTypes.LOAD_CLOUD_STORAGE_CONTENT_FAILED: {
            const { cloudStorageID } = action.payload;
            return {
                ...state,
                errors: {
                    ...state.errors,
                    cloudStorages: {
                        ...state.errors.cloudStorages,
                        fetching: {
                            message: `Could not fetch content for cloud storage #${cloudStorageID}`,
                            reason: action.payload.error.toString(),
                            className: 'cvat-notification-notice-fetch-cloud-storage-content-failed',
                        },
                    },
                },
            };
        }
        case CloudStorageActionTypes.GET_CLOUD_STORAGE_STATUS_FAILED: {
            const { cloudStorageID } = action.payload;
            return {
                ...state,
                errors: {
                    ...state.errors,
                    cloudStorages: {
                        ...state.errors.cloudStorages,
                        fetching: {
                            message: `Could not fetch cloud storage #${cloudStorageID} status`,
                            reason: action.payload.error.toString(),
                            className: 'cvat-notification-notice-fetch-cloud-storage-status-failed',
                        },
                    },
                },
            };
        }

        case CloudStorageActionTypes.GET_CLOUD_STORAGE_PREVIEW_FAILED: {
            const { cloudStorageID } = action.payload;
            return {
                ...state,
                errors: {
                    ...state.errors,
                    cloudStorages: {
                        ...state.errors.cloudStorages,
                        fetching: {
                            message: `Could not fetch preview for cloud storage #${cloudStorageID}`,
                            reason: action.payload.error.toString(),
                            className: 'cvat-notification-notice-fetch-cloud-storage-preview-failed',
                        },
                    },
                },
            };
        }
        case BoundariesActionTypes.RESET_AFTER_ERROR:
        case AuthActionTypes.LOGOUT_SUCCESS: {
            return { ...defaultState };
        }
        default: {
            return state;
        }
    }
}<|MERGE_RESOLUTION|>--- conflicted
+++ resolved
@@ -17,11 +17,8 @@
 import { UserAgreementsActionTypes } from 'actions/useragreements-actions';
 import { ReviewActionTypes } from 'actions/review-actions';
 import { ExportActionTypes } from 'actions/export-actions';
-<<<<<<< HEAD
 import { ImportActionTypes } from 'actions/import-actions';
-=======
 import { CloudStorageActionTypes } from 'actions/cloud-storage-actions';
->>>>>>> 5b890b17
 
 import getCore from 'cvat-core-wrapper';
 import { NotificationsState } from './interfaces';
@@ -118,7 +115,6 @@
         predictor: {
             prediction: null,
         },
-<<<<<<< HEAD
         exporting: {
             dataset: null,
             annotation: null,
@@ -126,13 +122,12 @@
         importing: {
             dataset: null,
             annotation: null,
-=======
+        },
         cloudStorages: {
             creating: null,
             fetching: null,
             updating: null,
             deleting: null,
->>>>>>> 5b890b17
         },
     },
     messages: {
