--- conflicted
+++ resolved
@@ -99,12 +99,9 @@
         },
         auth: {
             changePasswordDone: '',
-<<<<<<< HEAD
+            registerDone: '',
             requestPasswordResetDone: '',
             resetPasswordDone: '',
-=======
-            registerDone: '',
->>>>>>> 026e8e58
         },
     },
 };
