--- conflicted
+++ resolved
@@ -1,24 +1,14 @@
 import { AnyAction } from 'redux';
 
-<<<<<<< HEAD
-import { AuthActionTypes } from '../actions/auth-actions';
-import { FormatsActionTypes } from '../actions/formats-actions';
-import { ModelsActionTypes } from '../actions/models-actions';
-import { ShareActionTypes } from '../actions/share-actions';
-import { TasksActionTypes } from '../actions/tasks-actions';
-import { UsersActionTypes } from '../actions/users-actions';
-import { AboutActionTypes } from '../actions/about-actions';
-import { NotificationsActionType } from '../actions/notification-actions';
-=======
 import { AuthActionTypes } from 'actions/auth-actions';
 import { FormatsActionTypes } from 'actions/formats-actions';
 import { ModelsActionTypes } from 'actions/models-actions';
 import { ShareActionTypes } from 'actions/share-actions';
 import { TasksActionTypes } from 'actions/tasks-actions';
 import { UsersActionTypes } from 'actions/users-actions';
+import { AboutActionTypes } from '../actions/about-actions';
 import { AnnotationActionTypes } from 'actions/annotation-actions';
 import { NotificationsActionType } from 'actions/notification-actions';
->>>>>>> 2cc2e32f
 
 import { NotificationsState } from './interfaces';
 
