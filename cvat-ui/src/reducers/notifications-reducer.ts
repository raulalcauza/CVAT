// Copyright (C) 2020-2021 Intel Corporation
//
// SPDX-License-Identifier: MIT

import { AnyAction } from 'redux';

import { AuthActionTypes } from 'actions/auth-actions';
import { FormatsActionTypes } from 'actions/formats-actions';
import { ModelsActionTypes } from 'actions/models-actions';
import { ShareActionTypes } from 'actions/share-actions';
import { TasksActionTypes } from 'actions/tasks-actions';
import { ProjectsActionTypes } from 'actions/projects-actions';
import { AboutActionTypes } from 'actions/about-actions';
import { AnnotationActionTypes } from 'actions/annotation-actions';
import { NotificationsActionType } from 'actions/notification-actions';
import { BoundariesActionTypes } from 'actions/boundaries-actions';
import { UserAgreementsActionTypes } from 'actions/useragreements-actions';
import { ReviewActionTypes } from 'actions/review-actions';

import { NotificationsState } from './interfaces';

const defaultState: NotificationsState = {
    errors: {
        auth: {
            authorized: null,
            login: null,
            logout: null,
            register: null,
            changePassword: null,
            requestPasswordReset: null,
            resetPassword: null,
            loadAuthActions: null,
        },
        projects: {
            fetching: null,
            updating: null,
            deleting: null,
            creating: null,
        },
        tasks: {
            fetching: null,
            updating: null,
            dumping: null,
            loading: null,
            exportingAsDataset: null,
            deleting: null,
            creating: null,
<<<<<<< HEAD
            exporting: null,
            importing: null,
=======
            moving: null,
>>>>>>> 241fb487
        },
        formats: {
            fetching: null,
        },
        users: {
            fetching: null,
        },
        about: {
            fetching: null,
        },
        share: {
            fetching: null,
        },
        models: {
            starting: null,
            fetching: null,
            canceling: null,
            metaFetching: null,
            inferenceStatusFetching: null,
        },
        annotation: {
            saving: null,
            jobFetching: null,
            frameFetching: null,
            contextImageFetching: null,
            changingLabelColor: null,
            updating: null,
            creating: null,
            merging: null,
            grouping: null,
            splitting: null,
            removing: null,
            propagating: null,
            collectingStatistics: null,
            savingJob: null,
            uploadAnnotations: null,
            removeAnnotations: null,
            fetchingAnnotations: null,
            undo: null,
            redo: null,
            search: null,
            searchEmptyFrame: null,
            savingLogs: null,
        },
        boundaries: {
            resetError: null,
        },
        userAgreements: {
            fetching: null,
        },
        review: {
            commentingIssue: null,
            finishingIssue: null,
            initialization: null,
            reopeningIssue: null,
            resolvingIssue: null,
            submittingReview: null,
        },
        predictor: {
            prediction: null,
        },
    },
    messages: {
        tasks: {
            loadingDone: '',
<<<<<<< HEAD
            importingDone: '',
=======
            movingDone: '',
>>>>>>> 241fb487
        },
        models: {
            inferenceDone: '',
        },
        auth: {
            changePasswordDone: '',
            registerDone: '',
            requestPasswordResetDone: '',
            resetPasswordDone: '',
        },
    },
};

export default function (state = defaultState, action: AnyAction): NotificationsState {
    switch (action.type) {
        case AuthActionTypes.AUTHORIZED_FAILED: {
            return {
                ...state,
                errors: {
                    ...state.errors,
                    auth: {
                        ...state.errors.auth,
                        authorized: {
                            message: 'Could not check authorization on the server',
                            reason: action.payload.error.toString(),
                        },
                    },
                },
            };
        }
        case AuthActionTypes.LOGIN_FAILED: {
            return {
                ...state,
                errors: {
                    ...state.errors,
                    auth: {
                        ...state.errors.auth,
                        login: {
                            message: 'Could not login on the server',
                            reason: action.payload.error.toString(),
                            className: 'cvat-notification-notice-login-failed',
                        },
                    },
                },
            };
        }
        case AuthActionTypes.LOGOUT_FAILED: {
            return {
                ...state,
                errors: {
                    ...state.errors,
                    auth: {
                        ...state.errors.auth,
                        logout: {
                            message: 'Could not logout from the server',
                            reason: action.payload.error.toString(),
                        },
                    },
                },
            };
        }
        case AuthActionTypes.REGISTER_FAILED: {
            return {
                ...state,
                errors: {
                    ...state.errors,
                    auth: {
                        ...state.errors.auth,
                        register: {
                            message: 'Could not register on the server',
                            reason: action.payload.error.toString(),
                        },
                    },
                },
            };
        }
        case AuthActionTypes.REGISTER_SUCCESS: {
            if (!action.payload.user.isVerified) {
                return {
                    ...state,
                    messages: {
                        ...state.messages,
                        auth: {
                            ...state.messages.auth,
                            registerDone: `To use your account, you need to confirm the email address. \
                                 We have sent an email with a confirmation link to ${action.payload.user.email}.`,
                        },
                    },
                };
            }

            return {
                ...state,
            };
        }
        case AuthActionTypes.CHANGE_PASSWORD_SUCCESS: {
            return {
                ...state,
                messages: {
                    ...state.messages,
                    auth: {
                        ...state.messages.auth,
                        changePasswordDone: 'New password has been saved.',
                    },
                },
            };
        }
        case AuthActionTypes.CHANGE_PASSWORD_FAILED: {
            return {
                ...state,
                errors: {
                    ...state.errors,
                    auth: {
                        ...state.errors.auth,
                        changePassword: {
                            message: 'Could not change password',
                            reason: action.payload.error.toString(),
                            className: 'cvat-notification-notice-change-password-failed',
                        },
                    },
                },
            };
        }
        case AuthActionTypes.REQUEST_PASSWORD_RESET_SUCCESS: {
            return {
                ...state,
                messages: {
                    ...state.messages,
                    auth: {
                        ...state.messages.auth,
                        requestPasswordResetDone: `Check your email for a link to reset your password.
                            If it doesn’t appear within a few minutes, check your spam folder.`,
                    },
                },
            };
        }
        case AuthActionTypes.REQUEST_PASSWORD_RESET_FAILED: {
            return {
                ...state,
                errors: {
                    ...state.errors,
                    auth: {
                        ...state.errors.auth,
                        requestPasswordReset: {
                            message: 'Could not reset password on the server.',
                            reason: action.payload.error.toString(),
                        },
                    },
                },
            };
        }
        case AuthActionTypes.RESET_PASSWORD_SUCCESS: {
            return {
                ...state,
                messages: {
                    ...state.messages,
                    auth: {
                        ...state.messages.auth,
                        resetPasswordDone: 'Password has been reset with the new password.',
                    },
                },
            };
        }
        case AuthActionTypes.RESET_PASSWORD_FAILED: {
            return {
                ...state,
                errors: {
                    ...state.errors,
                    auth: {
                        ...state.errors.auth,
                        resetPassword: {
                            message: 'Could not set new password on the server.',
                            reason: action.payload.error.toString(),
                        },
                    },
                },
            };
        }
        case AuthActionTypes.LOAD_AUTH_ACTIONS_FAILED: {
            return {
                ...state,
                errors: {
                    ...state.errors,
                    auth: {
                        ...state.errors.auth,
                        loadAuthActions: {
                            message: 'Could not check available auth actions',
                            reason: action.payload.error.toString(),
                        },
                    },
                },
            };
        }
        case TasksActionTypes.EXPORT_DATASET_FAILED: {
            const taskID = action.payload.task.id;
            return {
                ...state,
                errors: {
                    ...state.errors,
                    tasks: {
                        ...state.errors.tasks,
                        exportingAsDataset: {
                            message:
                                'Could not export dataset for the ' +
                                `<a href="/tasks/${taskID}" target="_blank">task ${taskID}</a>`,
                            reason: action.payload.error.toString(),
                        },
                    },
                },
            };
        }
        case TasksActionTypes.GET_TASKS_FAILED: {
            return {
                ...state,
                errors: {
                    ...state.errors,
                    tasks: {
                        ...state.errors.tasks,
                        fetching: {
                            message: 'Could not fetch tasks',
                            reason: action.payload.error.toString(),
                        },
                    },
                },
            };
        }
        case TasksActionTypes.LOAD_ANNOTATIONS_FAILED: {
            const taskID = action.payload.task.id;
            return {
                ...state,
                errors: {
                    ...state.errors,
                    tasks: {
                        ...state.errors.tasks,
                        loading: {
                            message:
                                'Could not upload annotation for the ' +
                                `<a href="/tasks/${taskID}" target="_blank">task ${taskID}</a>`,
                            reason: action.payload.error.toString(),
                            className: 'cvat-notification-notice-load-annotation-failed',
                        },
                    },
                },
            };
        }
        case TasksActionTypes.LOAD_ANNOTATIONS_SUCCESS: {
            const taskID = action.payload.task.id;
            return {
                ...state,
                messages: {
                    ...state.messages,
                    tasks: {
                        ...state.messages.tasks,
                        loadingDone:
                            'Annotations have been loaded to the ' +
                            `<a href="/tasks/${taskID}" target="_blank">task ${taskID}</a>`,
                    },
                },
            };
        }
        case TasksActionTypes.UPDATE_TASK_FAILED: {
            const taskID = action.payload.task.id;
            return {
                ...state,
                errors: {
                    ...state.errors,
                    tasks: {
                        ...state.errors.tasks,
                        updating: {
                            message: `Could not update <a href="/tasks/${taskID}" target="_blank">task ${taskID}</a>`,
                            reason: action.payload.error.toString(),
                            className: 'cvat-notification-notice-update-task-failed',
                        },
                    },
                },
            };
        }
        case TasksActionTypes.MOVE_TASK_TO_PROJECT_FAILED: {
            const taskID = action.payload.task.id;
            return {
                ...state,
                errors: {
                    ...state.errors,
                    tasks: {
                        ...state.errors.tasks,
                        moving: {
                            message:
                                'Could not move  the' +
                                `<a href="/tasks/${taskID}" target="_blank">task ${taskID}</a> to a project`,
                            reason: action.payload.error.toString(),
                        },
                    },
                },
            };
        }
        case TasksActionTypes.DUMP_ANNOTATIONS_FAILED: {
            const taskID = action.payload.task.id;
            return {
                ...state,
                errors: {
                    ...state.errors,
                    tasks: {
                        ...state.errors.tasks,
                        dumping: {
                            message:
                                'Could not dump annotations for the ' +
                                `<a href="/tasks/${taskID}" target="_blank">task ${taskID}</a>`,
                            reason: action.payload.error.toString(),
                        },
                    },
                },
            };
        }
        case TasksActionTypes.DELETE_TASK_FAILED: {
            const { taskID } = action.payload;
            return {
                ...state,
                errors: {
                    ...state.errors,
                    tasks: {
                        ...state.errors.tasks,
                        deleting: {
                            message:
                                'Could not delete the ' +
                                `<a href="/tasks/${taskID}" target="_blank">task ${taskID}</a>`,
                            reason: action.payload.error.toString(),
                            className: 'cvat-notification-notice-delete-task-failed',
                        },
                    },
                },
            };
        }
        case TasksActionTypes.CREATE_TASK_FAILED: {
            return {
                ...state,
                errors: {
                    ...state.errors,
                    tasks: {
                        ...state.errors.tasks,
                        creating: {
                            message: 'Could not create the task',
                            reason: action.payload.error.toString(),
                            className: 'cvat-notification-notice-create-task-failed',
                        },
                    },
                },
            };
        }
<<<<<<< HEAD
        case TasksActionTypes.EXPORT_TASK_FAILED: {
            return {
                ...state,
                errors: {
                    ...state.errors,
                    tasks: {
                        ...state.errors.tasks,
                        exporting: {
                            message: 'Could not export the task',
                            reason: action.payload.error.toString(),
                        },
                    },
                },
            };
        }
        case TasksActionTypes.IMPORT_TASK_FAILED: {
            return {
                ...state,
                errors: {
                    ...state.errors,
                    tasks: {
                        ...state.errors.tasks,
                        importing: {
                            message: 'Could not import the task',
                            reason: action.payload.error.toString(),
                        },
                    },
                },
            };
        }
        case TasksActionTypes.IMPORT_TASK_SUCCESS: {
            const taskID = action.payload.task.id;
=======
        case TasksActionTypes.MOVE_TASK_TO_PROJECT_SUCCESS: {
            const { id: taskId, projectId } = action.payload.task;

>>>>>>> 241fb487
            return {
                ...state,
                messages: {
                    ...state.messages,
                    tasks: {
                        ...state.messages.tasks,
<<<<<<< HEAD
                        importingDone: `Task has been imported succesfully <a href="/tasks/${taskID}">Open task</a>`,
=======
                        movingDone: `The task #${taskId} has been successfully moved to the project #${projectId}`,
>>>>>>> 241fb487
                    },
                },
            };
        }
        case ProjectsActionTypes.GET_PROJECTS_FAILED: {
            return {
                ...state,
                errors: {
                    ...state.errors,
                    projects: {
                        ...state.errors.projects,
                        fetching: {
                            message: 'Could not fetch projects',
                            reason: action.payload.error.toString(),
                        },
                    },
                },
            };
        }
        case ProjectsActionTypes.CREATE_PROJECT_FAILED: {
            return {
                ...state,
                errors: {
                    ...state.errors,
                    projects: {
                        ...state.errors.projects,
                        creating: {
                            message: 'Could not create the project',
                            reason: action.payload.error.toString(),
                            className: 'cvat-notification-notice-create-project-failed',
                        },
                    },
                },
            };
        }
        case ProjectsActionTypes.UPDATE_PROJECT_FAILED: {
            const { id: projectId } = action.payload.project;
            return {
                ...state,
                errors: {
                    ...state.errors,
                    projects: {
                        ...state.errors.projects,
                        updating: {
                            message:
                                'Could not update ' +
                                `<a href="/project/${projectId}" target="_blank">project ${projectId}</a>`,
                            reason: action.payload.error.toString(),
                            className: 'cvat-notification-notice-update-project-failed',
                        },
                    },
                },
            };
        }
        case ProjectsActionTypes.DELETE_PROJECT_FAILED: {
            const { projectId } = action.payload;
            return {
                ...state,
                errors: {
                    ...state.errors,
                    projects: {
                        ...state.errors.projects,
                        updating: {
                            message:
                                'Could not delete ' +
                                `<a href="/project/${projectId}" target="_blank">project ${projectId}</a>`,
                            reason: action.payload.error.toString(),
                            className: 'cvat-notification-notice-delete-project-failed',
                        },
                    },
                },
            };
        }
        case FormatsActionTypes.GET_FORMATS_FAILED: {
            return {
                ...state,
                errors: {
                    ...state.errors,
                    formats: {
                        ...state.errors.formats,
                        fetching: {
                            message: 'Could not get formats from the server',
                            reason: action.payload.error.toString(),
                        },
                    },
                },
            };
        }
        case AboutActionTypes.GET_ABOUT_FAILED: {
            return {
                ...state,
                errors: {
                    ...state.errors,
                    about: {
                        ...state.errors.about,
                        fetching: {
                            message: 'Could not get info about the server',
                            reason: action.payload.error.toString(),
                        },
                    },
                },
            };
        }
        case ShareActionTypes.LOAD_SHARE_DATA_FAILED: {
            return {
                ...state,
                errors: {
                    ...state.errors,
                    share: {
                        ...state.errors.share,
                        fetching: {
                            message: 'Could not load share data from the server',
                            reason: action.payload.error.toString(),
                        },
                    },
                },
            };
        }
        case ModelsActionTypes.GET_INFERENCE_STATUS_SUCCESS: {
            if (action.payload.activeInference.status === 'finished') {
                const { taskID } = action.payload;
                return {
                    ...state,
                    messages: {
                        ...state.messages,
                        models: {
                            ...state.messages.models,
                            inferenceDone:
                                'Automatic annotation finished for the ' +
                                `<a href="/tasks/${taskID}" target="_blank">task ${taskID}</a>`,
                        },
                    },
                };
            }

            return {
                ...state,
            };
        }
        case ModelsActionTypes.FETCH_META_FAILED: {
            return {
                ...state,
                errors: {
                    ...state.errors,
                    models: {
                        ...state.errors.models,
                        metaFetching: {
                            message: 'Could not fetch models meta information',
                            reason: action.payload.error.toString(),
                        },
                    },
                },
            };
        }
        case ModelsActionTypes.GET_INFERENCE_STATUS_FAILED: {
            const { taskID } = action.payload;
            return {
                ...state,
                errors: {
                    ...state.errors,
                    models: {
                        ...state.errors.models,
                        inferenceStatusFetching: {
                            message:
                                'Fetching inference status for the ' +
                                `<a href="/tasks/${taskID}" target="_blank">task ${taskID}</a>`,
                            reason: action.payload.error.toString(),
                        },
                    },
                },
            };
        }
        case ModelsActionTypes.GET_MODELS_FAILED: {
            return {
                ...state,
                errors: {
                    ...state.errors,
                    models: {
                        ...state.errors.models,
                        fetching: {
                            message: 'Could not get models from the server',
                            reason: action.payload.error.toString(),
                        },
                    },
                },
            };
        }
        case ModelsActionTypes.START_INFERENCE_FAILED: {
            const { taskID } = action.payload;
            return {
                ...state,
                errors: {
                    ...state.errors,
                    models: {
                        ...state.errors.models,
                        starting: {
                            message:
                                'Could not infer model for the ' +
                                `<a href="/tasks/${taskID}" target="_blank">task ${taskID}</a>`,
                            reason: action.payload.error.toString(),
                        },
                    },
                },
            };
        }
        case ModelsActionTypes.CANCEL_INFERENCE_FAILED: {
            const { taskID } = action.payload;
            return {
                ...state,
                errors: {
                    ...state.errors,
                    models: {
                        ...state.errors.models,
                        canceling: {
                            message:
                                'Could not cancel model inference for the ' +
                                `<a href="/tasks/${taskID}" target="_blank">task ${taskID}</a>`,
                            reason: action.payload.error.toString(),
                        },
                    },
                },
            };
        }
        case AnnotationActionTypes.GET_JOB_FAILED: {
            return {
                ...state,
                errors: {
                    ...state.errors,
                    annotation: {
                        ...state.errors.annotation,
                        jobFetching: {
                            message: 'Error during fetching a job',
                            reason: action.payload.error.toString(),
                            className: 'cvat-notification-notice-fetch-job-failed',
                        },
                    },
                },
            };
        }
        case AnnotationActionTypes.CHANGE_FRAME_FAILED: {
            return {
                ...state,
                errors: {
                    ...state.errors,
                    annotation: {
                        ...state.errors.annotation,
                        frameFetching: {
                            message: `Could not receive frame ${action.payload.number}`,
                            reason: action.payload.error.toString(),
                        },
                    },
                },
            };
        }
        case AnnotationActionTypes.GET_CONTEXT_IMAGE_FAILED: {
            return {
                ...state,
                errors: {
                    ...state.errors,
                    annotation: {
                        ...state.errors.annotation,
                        contextImageFetching: {
                            message: 'Could not fetch context image from the server',
                            reason: action.payload.error,
                        },
                    },
                },
            };
        }
        case AnnotationActionTypes.SAVE_ANNOTATIONS_FAILED: {
            return {
                ...state,
                errors: {
                    ...state.errors,
                    annotation: {
                        ...state.errors.annotation,
                        saving: {
                            message: 'Could not save annotations',
                            reason: action.payload.error.toString(),
                            className: 'cvat-notification-notice-save-annotations-failed',
                        },
                    },
                },
            };
        }
        case AnnotationActionTypes.UPDATE_ANNOTATIONS_FAILED: {
            return {
                ...state,
                errors: {
                    ...state.errors,
                    annotation: {
                        ...state.errors.annotation,
                        updating: {
                            message: 'Could not update annotations',
                            reason: action.payload.error.toString(),
                            className: 'cvat-notification-notice-update-annotations-failed',
                        },
                    },
                },
            };
        }
        case AnnotationActionTypes.CREATE_ANNOTATIONS_FAILED: {
            return {
                ...state,
                errors: {
                    ...state.errors,
                    annotation: {
                        ...state.errors.annotation,
                        creating: {
                            message: 'Could not create annotations',
                            reason: action.payload.error.toString(),
                        },
                    },
                },
            };
        }
        case AnnotationActionTypes.MERGE_ANNOTATIONS_FAILED: {
            return {
                ...state,
                errors: {
                    ...state.errors,
                    annotation: {
                        ...state.errors.annotation,
                        merging: {
                            message: 'Could not merge annotations',
                            reason: action.payload.error.toString(),
                        },
                    },
                },
            };
        }
        case AnnotationActionTypes.GROUP_ANNOTATIONS_FAILED: {
            return {
                ...state,
                errors: {
                    ...state.errors,
                    annotation: {
                        ...state.errors.annotation,
                        grouping: {
                            message: 'Could not group annotations',
                            reason: action.payload.error.toString(),
                        },
                    },
                },
            };
        }
        case AnnotationActionTypes.SPLIT_ANNOTATIONS_FAILED: {
            return {
                ...state,
                errors: {
                    ...state.errors,
                    annotation: {
                        ...state.errors.annotation,
                        splitting: {
                            message: 'Could not split the track',
                            reason: action.payload.error.toString(),
                        },
                    },
                },
            };
        }
        case AnnotationActionTypes.REMOVE_OBJECT_FAILED: {
            return {
                ...state,
                errors: {
                    ...state.errors,
                    annotation: {
                        ...state.errors.annotation,
                        removing: {
                            message: 'Could not remove the object',
                            reason: action.payload.error.toString(),
                            className: 'cvat-notification-notice-remove-object-failed',
                        },
                    },
                },
            };
        }
        case AnnotationActionTypes.PROPAGATE_OBJECT_FAILED: {
            return {
                ...state,
                errors: {
                    ...state.errors,
                    annotation: {
                        ...state.errors.annotation,
                        propagating: {
                            message: 'Could not propagate the object',
                            reason: action.payload.error.toString(),
                        },
                    },
                },
            };
        }
        case AnnotationActionTypes.COLLECT_STATISTICS_FAILED: {
            return {
                ...state,
                errors: {
                    ...state.errors,
                    annotation: {
                        ...state.errors.annotation,
                        collectingStatistics: {
                            message: 'Could not collect annotations statistics',
                            reason: action.payload.error.toString(),
                        },
                    },
                },
            };
        }
        case AnnotationActionTypes.UPLOAD_JOB_ANNOTATIONS_FAILED: {
            const { job, error } = action.payload;

            const {
                id: jobID,
                task: { id: taskID },
            } = job;

            return {
                ...state,
                errors: {
                    ...state.errors,
                    annotation: {
                        ...state.errors.annotation,
                        uploadAnnotations: {
                            message:
                                'Could not upload annotations for the ' +
                                `<a href="/tasks/${taskID}/jobs/${jobID}" target="_blank">job ${taskID}</a>`,
                            reason: error.toString(),
                            className: 'cvat-notification-notice-upload-annotations-fail',
                        },
                    },
                },
            };
        }
        case AnnotationActionTypes.REMOVE_JOB_ANNOTATIONS_FAILED: {
            return {
                ...state,
                errors: {
                    ...state.errors,
                    annotation: {
                        ...state.errors.annotation,
                        removeAnnotations: {
                            message: 'Could not remove annotations',
                            reason: action.payload.error.toString(),
                        },
                    },
                },
            };
        }
        case AnnotationActionTypes.FETCH_ANNOTATIONS_FAILED: {
            return {
                ...state,
                errors: {
                    ...state.errors,
                    annotation: {
                        ...state.errors.annotation,
                        fetchingAnnotations: {
                            message: 'Could not fetch annotations',
                            reason: action.payload.error.toString(),
                        },
                    },
                },
            };
        }
        case AnnotationActionTypes.REDO_ACTION_FAILED: {
            return {
                ...state,
                errors: {
                    ...state.errors,
                    annotation: {
                        ...state.errors.annotation,
                        redo: {
                            message: 'Could not redo',
                            reason: action.payload.error.toString(),
                        },
                    },
                },
            };
        }
        case AnnotationActionTypes.UNDO_ACTION_FAILED: {
            return {
                ...state,
                errors: {
                    ...state.errors,
                    annotation: {
                        ...state.errors.annotation,
                        undo: {
                            message: 'Could not undo',
                            reason: action.payload.error.toString(),
                        },
                    },
                },
            };
        }
        case AnnotationActionTypes.SEARCH_ANNOTATIONS_FAILED: {
            return {
                ...state,
                errors: {
                    ...state.errors,
                    annotation: {
                        ...state.errors.annotation,
                        search: {
                            message: 'Could not execute search annotations',
                            reason: action.payload.error.toString(),
                        },
                    },
                },
            };
        }
        case AnnotationActionTypes.SEARCH_EMPTY_FRAME_FAILED: {
            return {
                ...state,
                errors: {
                    ...state.errors,
                    annotation: {
                        ...state.errors.annotation,
                        searchEmptyFrame: {
                            message: 'Could not search an empty frame',
                            reason: action.payload.error.toString(),
                        },
                    },
                },
            };
        }
        case AnnotationActionTypes.SAVE_LOGS_FAILED: {
            return {
                ...state,
                errors: {
                    ...state.errors,
                    annotation: {
                        ...state.errors.annotation,
                        savingLogs: {
                            message: 'Could not send logs to the server',
                            reason: action.payload.error.toString(),
                        },
                    },
                },
            };
        }
        case BoundariesActionTypes.THROW_RESET_ERROR: {
            return {
                ...state,
                errors: {
                    ...state.errors,
                    boundaries: {
                        ...state.errors.annotation,
                        resetError: {
                            message: 'Could not reset the state',
                            reason: action.payload.error.toString(),
                        },
                    },
                },
            };
        }
        case UserAgreementsActionTypes.GET_USER_AGREEMENTS_FAILED: {
            return {
                ...state,
                errors: {
                    ...state.errors,
                    userAgreements: {
                        ...state.errors.userAgreements,
                        fetching: {
                            message: 'Could not get user agreements from the server',
                            reason: action.payload.error.toString(),
                        },
                    },
                },
            };
        }
        case ReviewActionTypes.INITIALIZE_REVIEW_FAILED: {
            return {
                ...state,
                errors: {
                    ...state.errors,
                    review: {
                        ...state.errors.review,
                        initialization: {
                            message: 'Could not initialize review session',
                            reason: action.payload.error.toString(),
                        },
                    },
                },
            };
        }
        case ReviewActionTypes.FINISH_ISSUE_FAILED: {
            return {
                ...state,
                errors: {
                    ...state.errors,
                    review: {
                        ...state.errors.review,
                        finishingIssue: {
                            message: 'Could not open a new issue',
                            reason: action.payload.error.toString(),
                        },
                    },
                },
            };
        }
        case ReviewActionTypes.RESOLVE_ISSUE_FAILED: {
            return {
                ...state,
                errors: {
                    ...state.errors,
                    review: {
                        ...state.errors.review,
                        resolvingIssue: {
                            message: 'Could not resolve the issue',
                            reason: action.payload.error.toString(),
                        },
                    },
                },
            };
        }
        case ReviewActionTypes.REOPEN_ISSUE_FAILED: {
            return {
                ...state,
                errors: {
                    ...state.errors,
                    review: {
                        ...state.errors.review,
                        reopeningIssue: {
                            message: 'Could not reopen the issue',
                            reason: action.payload.error.toString(),
                        },
                    },
                },
            };
        }
        case ReviewActionTypes.COMMENT_ISSUE_FAILED: {
            return {
                ...state,
                errors: {
                    ...state.errors,
                    review: {
                        ...state.errors.review,
                        commentingIssue: {
                            message: 'Could not comment the issue',
                            reason: action.payload.error.toString(),
                        },
                    },
                },
            };
        }
        case ReviewActionTypes.SUBMIT_REVIEW_FAILED: {
            return {
                ...state,
                errors: {
                    ...state.errors,
                    review: {
                        ...state.errors.review,
                        submittingReview: {
                            message: 'Could not submit review session to the server',
                            reason: action.payload.error.toString(),
                        },
                    },
                },
            };
        }
        case NotificationsActionType.RESET_ERRORS: {
            return {
                ...state,
                errors: {
                    ...defaultState.errors,
                },
            };
        }
        case NotificationsActionType.RESET_MESSAGES: {
            return {
                ...state,
                messages: {
                    ...defaultState.messages,
                },
            };
        }
        case AnnotationActionTypes.GET_DATA_FAILED: {
            return {
                ...state,
                errors: {
                    ...state.errors,
                    annotation: {
                        ...state.errors.annotation,
                        jobFetching: {
                            message: 'Could not fetch frame data from the server',
                            reason: action.payload.error,
                        },
                    },
                },
            };
        }
        case AnnotationActionTypes.GET_PREDICTIONS_FAILED: {
            return {
                ...state,
                errors: {
                    ...state.errors,
                    predictor: {
                        ...state.errors.predictor,
                        prediction: {
                            message: 'Could not fetch prediction data',
                            reason: action.payload.error,
                        },
                    },
                },
            };
        }
        case BoundariesActionTypes.RESET_AFTER_ERROR:
        case AuthActionTypes.LOGOUT_SUCCESS: {
            return { ...defaultState };
        }
        default: {
            return state;
        }
    }
}<|MERGE_RESOLUTION|>--- conflicted
+++ resolved
@@ -45,12 +45,9 @@
             exportingAsDataset: null,
             deleting: null,
             creating: null,
-<<<<<<< HEAD
             exporting: null,
             importing: null,
-=======
             moving: null,
->>>>>>> 241fb487
         },
         formats: {
             fetching: null,
@@ -116,11 +113,8 @@
     messages: {
         tasks: {
             loadingDone: '',
-<<<<<<< HEAD
             importingDone: '',
-=======
             movingDone: '',
->>>>>>> 241fb487
         },
         models: {
             inferenceDone: '',
@@ -398,24 +392,6 @@
                 },
             };
         }
-        case TasksActionTypes.MOVE_TASK_TO_PROJECT_FAILED: {
-            const taskID = action.payload.task.id;
-            return {
-                ...state,
-                errors: {
-                    ...state.errors,
-                    tasks: {
-                        ...state.errors.tasks,
-                        moving: {
-                            message:
-                                'Could not move  the' +
-                                `<a href="/tasks/${taskID}" target="_blank">task ${taskID}</a> to a project`,
-                            reason: action.payload.error.toString(),
-                        },
-                    },
-                },
-            };
-        }
         case TasksActionTypes.DUMP_ANNOTATIONS_FAILED: {
             const taskID = action.payload.task.id;
             return {
@@ -469,7 +445,6 @@
                 },
             };
         }
-<<<<<<< HEAD
         case TasksActionTypes.EXPORT_TASK_FAILED: {
             return {
                 ...state,
@@ -502,22 +477,13 @@
         }
         case TasksActionTypes.IMPORT_TASK_SUCCESS: {
             const taskID = action.payload.task.id;
-=======
-        case TasksActionTypes.MOVE_TASK_TO_PROJECT_SUCCESS: {
-            const { id: taskId, projectId } = action.payload.task;
-
->>>>>>> 241fb487
             return {
                 ...state,
                 messages: {
                     ...state.messages,
                     tasks: {
                         ...state.messages.tasks,
-<<<<<<< HEAD
                         importingDone: `Task has been imported succesfully <a href="/tasks/${taskID}">Open task</a>`,
-=======
-                        movingDone: `The task #${taskId} has been successfully moved to the project #${projectId}`,
->>>>>>> 241fb487
                     },
                 },
             };
