--- conflicted
+++ resolved
@@ -117,12 +117,9 @@
     messages: {
         tasks: {
             loadingDone: '',
-<<<<<<< HEAD
-            clowderSyncingDone: '',
-=======
             importingDone: '',
             movingDone: '',
->>>>>>> 0d56e292
+            clowderSyncingDone: '',
         },
         models: {
             inferenceDone: '',
