--- conflicted
+++ resolved
@@ -327,12 +327,9 @@
     messages: {
         tasks: {
             loadingDone: string;
-<<<<<<< HEAD
-            clowderSyncingDone: string;
-=======
             importingDone: string;
             movingDone: string;
->>>>>>> 0d56e292
+            clowderSyncingDone: string;
         };
         models: {
             inferenceDone: string;
