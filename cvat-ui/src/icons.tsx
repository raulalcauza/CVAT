// Copyright (C) 2020 Intel Corporation
//
// SPDX-License-Identifier: MIT

import React from 'react';

import SVGCVATLogo from './assets/cvat-logo.svg';
import SVGAccountIcon from './assets/account-icon.svg';
import SVGEmptyTasksIcon from './assets/empty-tasks-icon.svg';
import SVGMenuIcon from './assets/menu-icon.svg';
import SVGCursorIcon from './assets/cursor-icon.svg';
import SVGMoveIcon from './assets/move-icon.svg';
import SVGRotateIcon from './assets/rotate-icon.svg';
import SVGFitIcon from './assets/fit-to-window-icon.svg';
import SVGZoomIcon from './assets/zoom-icon.svg';
import SVGRectangleIcon from './assets/rectangle-icon.svg';
import SVGPolygonIcon from './assets/polygon-icon.svg';
import SVGPointIcon from './assets/point-icon.svg';
import SVGPolylineIcon from './assets/polyline-icon.svg';
import SVGTagIcon from './assets/tag-icon.svg';
import SVGMergeIcon from './assets/merge-icon.svg';
import SVGGroupIcon from './assets/group-icon.svg';
import SVGSplitIcon from './assets/split-icon.svg';
import SVGMainMenuIcon from './assets/main-menu-icon.svg';
import SVGSaveIcon from './assets/save-icon.svg';
import SVGUndoIcon from './assets/undo-icon.svg';
import SVGRedoIcon from './assets/redo-icon.svg';
import SVGFirstIcon from './assets/first-icon.svg';
import SVGBackJumpIcon from './assets/back-jump-icon.svg';
import SVGPreviousIcon from './assets/previous-icon.svg';
import SVGPlayIcon from './assets/play-icon.svg';
import SVGPauseIcon from './assets/pause-icon.svg';
import SVGNextIcon from './assets/next-icon.svg';
import SVGForwardJumpIcon from './assets/forward-jump-icon.svg';
import SVGLastIcon from './assets/last-icon.svg';
import SVGInfoIcon from './assets/info-icon.svg';
import SVGFullscreenIcon from './assets/fullscreen-icon.svg';
import SVGObjectOutsideIcon from './assets/object-outside-icon.svg';
import SVGObjectInsideIcon from './assets/object-inside-icon.svg';
import SVGBackgroundIcon from './assets/background-icon.svg';
import SVGForegroundIcon from './assets/foreground-icon.svg';
import SVGCubeIcon from './assets/cube-icon.svg';
import SVGResetPerspectiveIcon from './assets/reset-perspective.svg';
<<<<<<< HEAD
import SVGAITools from './assets/ai-tools.svg';
=======
import SVGColorizeIcon from './assets/colorize-icon.svg';
>>>>>>> bee4c379

export const CVATLogo = React.memo(
    (): JSX.Element => <SVGCVATLogo />,
);
export const AccountIcon = React.memo(
    (): JSX.Element => <SVGAccountIcon />,
);
export const EmptyTasksIcon = React.memo(
    (): JSX.Element => <SVGEmptyTasksIcon />,
);
export const MenuIcon = React.memo(
    (): JSX.Element => <SVGMenuIcon />,
);
export const CursorIcon = React.memo(
    (): JSX.Element => <SVGCursorIcon />,
);
export const MoveIcon = React.memo(
    (): JSX.Element => <SVGMoveIcon />,
);
export const RotateIcon = React.memo(
    (): JSX.Element => <SVGRotateIcon />,
);
export const FitIcon = React.memo(
    (): JSX.Element => <SVGFitIcon />,
);
export const ZoomIcon = React.memo(
    (): JSX.Element => <SVGZoomIcon />,
);
export const RectangleIcon = React.memo(
    (): JSX.Element => <SVGRectangleIcon />,
);
export const PolygonIcon = React.memo(
    (): JSX.Element => <SVGPolygonIcon />,
);
export const PointIcon = React.memo(
    (): JSX.Element => <SVGPointIcon />,
);
export const PolylineIcon = React.memo(
    (): JSX.Element => <SVGPolylineIcon />,
);
export const TagIcon = React.memo(
    (): JSX.Element => <SVGTagIcon />,
);
export const MergeIcon = React.memo(
    (): JSX.Element => <SVGMergeIcon />,
);
export const GroupIcon = React.memo(
    (): JSX.Element => <SVGGroupIcon />,
);
export const SplitIcon = React.memo(
    (): JSX.Element => <SVGSplitIcon />,
);
export const MainMenuIcon = React.memo(
    (): JSX.Element => <SVGMainMenuIcon />,
);
export const SaveIcon = React.memo(
    (): JSX.Element => <SVGSaveIcon />,
);
export const UndoIcon = React.memo(
    (): JSX.Element => <SVGUndoIcon />,
);
export const RedoIcon = React.memo(
    (): JSX.Element => <SVGRedoIcon />,
);
export const FirstIcon = React.memo(
    (): JSX.Element => <SVGFirstIcon />,
);
export const BackJumpIcon = React.memo(
    (): JSX.Element => <SVGBackJumpIcon />,
);
export const PreviousIcon = React.memo(
    (): JSX.Element => <SVGPreviousIcon />,
);
export const PauseIcon = React.memo(
    (): JSX.Element => <SVGPauseIcon />,
);
export const PlayIcon = React.memo(
    (): JSX.Element => <SVGPlayIcon />,
);
export const NextIcon = React.memo(
    (): JSX.Element => <SVGNextIcon />,
);
export const ForwardJumpIcon = React.memo(
    (): JSX.Element => <SVGForwardJumpIcon />,
);
export const LastIcon = React.memo(
    (): JSX.Element => <SVGLastIcon />,
);
export const InfoIcon = React.memo(
    (): JSX.Element => <SVGInfoIcon />,
);
export const FullscreenIcon = React.memo(
    (): JSX.Element => <SVGFullscreenIcon />,
);
export const ObjectOutsideIcon = React.memo(
    (): JSX.Element => <SVGObjectOutsideIcon />,
);
export const ObjectInsideIcon = React.memo(
    (): JSX.Element => <SVGObjectInsideIcon />,
);
export const BackgroundIcon = React.memo(
    (): JSX.Element => <SVGBackgroundIcon />,
);
export const ForegroundIcon = React.memo(
    (): JSX.Element => <SVGForegroundIcon />,
);
export const CubeIcon = React.memo(
    (): JSX.Element => <SVGCubeIcon />,
);
export const ResetPerspectiveIcon = React.memo(
    (): JSX.Element => <SVGResetPerspectiveIcon />,
);
<<<<<<< HEAD
export const AITools = React.memo(
    (): JSX.Element => <SVGAITools />,
=======
export const ColorizeIcon = React.memo(
    (): JSX.Element => <SVGColorizeIcon />,
>>>>>>> bee4c379
);<|MERGE_RESOLUTION|>--- conflicted
+++ resolved
@@ -41,11 +41,9 @@
 import SVGForegroundIcon from './assets/foreground-icon.svg';
 import SVGCubeIcon from './assets/cube-icon.svg';
 import SVGResetPerspectiveIcon from './assets/reset-perspective.svg';
-<<<<<<< HEAD
+import SVGColorizeIcon from './assets/colorize-icon.svg';
 import SVGAITools from './assets/ai-tools.svg';
-=======
-import SVGColorizeIcon from './assets/colorize-icon.svg';
->>>>>>> bee4c379
+
 
 export const CVATLogo = React.memo(
     (): JSX.Element => <SVGCVATLogo />,
@@ -158,11 +156,9 @@
 export const ResetPerspectiveIcon = React.memo(
     (): JSX.Element => <SVGResetPerspectiveIcon />,
 );
-<<<<<<< HEAD
 export const AITools = React.memo(
     (): JSX.Element => <SVGAITools />,
-=======
+);
 export const ColorizeIcon = React.memo(
     (): JSX.Element => <SVGColorizeIcon />,
->>>>>>> bee4c379
 );