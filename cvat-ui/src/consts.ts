--- conflicted
+++ resolved
@@ -84,13 +84,10 @@
     ['NAM4', 'US-CENTRAL1 and US-EAST1'],
 ];
 
-<<<<<<< HEAD
 const CVAT_BILLING_URL = '';
-=======
 const HEALH_CHECK_RETRIES = 10;
 const HEALTH_CHECK_PERIOD = 3000; // ms
 const HEALTH_CHECK_REQUEST_TIMEOUT = 5000; // ms
->>>>>>> 02639317
 
 export default {
     UNDEFINED_ATTRIBUTE_VALUE,
@@ -115,11 +112,8 @@
     DEFAULT_GOOGLE_CLOUD_STORAGE_LOCATIONS,
     OUTSIDE_PIC_URL,
     DATASET_MANIFEST_GUIDE_URL,
-<<<<<<< HEAD
     CVAT_BILLING_URL,
-=======
     HEALH_CHECK_RETRIES,
     HEALTH_CHECK_PERIOD,
     HEALTH_CHECK_REQUEST_TIMEOUT,
->>>>>>> 02639317
 };