// Copyright (C) 2020 Intel Corporation
//
// SPDX-License-Identifier: MIT

const UNDEFINED_ATTRIBUTE_VALUE = '__undefined__';
const NO_BREAK_SPACE = '\u00a0';
const CHANGELOG_URL = 'https://github.com/opencv/cvat/blob/develop/CHANGELOG.md';
const LICENSE_URL = 'https://github.com/opencv/cvat/blob/develop/LICENSE';
const GITTER_URL = 'https://gitter.im/opencv-cvat';
const GITTER_PUBLIC_URL = 'https://gitter.im/opencv-cvat/public';
const FORUM_URL = 'https://software.intel.com/en-us/forums/intel-distribution-of-openvino-toolkit';
const GITHUB_URL = 'https://github.com/opencv/cvat';
const GITHUB_IMAGE_URL = 'https://raw.githubusercontent.com/opencv/cvat/develop/cvat/apps/documentation/static/documentation/images/cvat.jpg';
const SHARE_MOUNT_GUIDE_URL = 'https://github.com/opencv/cvat/blob/master/cvat/apps/documentation/installation.md#share-path';
const NUCLIO_GUIDE = 'https://github.com/opencv/cvat/blob/develop/cvat/apps/documentation/installation.md#semi-automatic-and-automatic-annotation';
const CANVAS_BACKGROUND_COLORS = ['#ffffff', '#f1f1f1', '#e5e5e5', '#d8d8d8', '#CCCCCC', '#B3B3B3', '#999999'];
const NEW_LABEL_COLOR = '#b3b3b3';

export default {
    UNDEFINED_ATTRIBUTE_VALUE,
    NO_BREAK_SPACE,
    CHANGELOG_URL,
    LICENSE_URL,
    GITTER_URL,
    GITTER_PUBLIC_URL,
    FORUM_URL,
    GITHUB_URL,
    GITHUB_IMAGE_URL,
    SHARE_MOUNT_GUIDE_URL,
    CANVAS_BACKGROUND_COLORS,
<<<<<<< HEAD
    NEW_LABEL_COLOR,
=======
    NUCLIO_GUIDE,
>>>>>>> ca4b320d
};<|MERGE_RESOLUTION|>--- conflicted
+++ resolved
@@ -28,9 +28,6 @@
     GITHUB_IMAGE_URL,
     SHARE_MOUNT_GUIDE_URL,
     CANVAS_BACKGROUND_COLORS,
-<<<<<<< HEAD
     NEW_LABEL_COLOR,
-=======
     NUCLIO_GUIDE,
->>>>>>> ca4b320d
 };