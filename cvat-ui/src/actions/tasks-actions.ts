--- conflicted
+++ resolved
@@ -46,12 +46,7 @@
     return action;
 }
 
-<<<<<<< HEAD
-export function getTasksSuccess(array: any[], previews: string[],
-    count: number, query: TasksQuery): AnyAction {
-=======
 function getTasksSuccess(array: any[], previews: string[], count: number, query: TasksQuery): AnyAction {
->>>>>>> ec7d2b96
     const action = {
         type: TasksActionTypes.GET_TASKS_SUCCESS,
         payload: {
@@ -98,13 +93,7 @@
         }
 
         const array = Array.from(result);
-<<<<<<< HEAD
-        const promises = array
-            .map((task): string => (task as any).frames.preview().catch(''));
-=======
-        const previews = [];
-        const promises = array.map((task): string => (task as any).frames.preview());
->>>>>>> ec7d2b96
+        const promises = array.map((task): string => (task as any).frames.preview().catch(''));
 
         dispatch(getInferenceStatusAsync());
 
