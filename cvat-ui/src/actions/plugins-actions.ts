--- conflicted
+++ resolved
@@ -33,11 +33,8 @@
             GIT_INTEGRATION: false,
             TF_ANNOTATION: false,
             TF_SEGMENTATION: false,
-<<<<<<< HEAD
             REID: false,
-=======
             DEXTR_SEGMENTATION: false,
->>>>>>> 4bcd9596
         };
 
         const promises: Promise<boolean>[] = [
@@ -46,26 +43,13 @@
             PluginChecker.check(SupportedPlugins.GIT_INTEGRATION),
             PluginChecker.check(SupportedPlugins.TF_ANNOTATION),
             PluginChecker.check(SupportedPlugins.TF_SEGMENTATION),
-<<<<<<< HEAD
+            PluginChecker.check(SupportedPlugins.DEXTR_SEGMENTATION),
             PluginChecker.check(SupportedPlugins.REID),
         ];
 
         const values = await Promise.all(promises);
-        [plugins.ANALYTICS] = values;
-        [, plugins.AUTO_ANNOTATION] = values;
-        [,, plugins.GIT_INTEGRATION] = values;
-        [,,, plugins.TF_ANNOTATION] = values;
-        [,,,, plugins.TF_SEGMENTATION] = values;
-        [,,,,, plugins.REID] = values;
-
-=======
-            PluginChecker.check(SupportedPlugins.DEXTR_SEGMENTATION),
-        ];
-
-        const values = await Promise.all(promises);
-        [plugins.ANALYTICS, plugins.AUTO_ANNOTATION, plugins.GIT_INTEGRATION,
-            plugins.TF_ANNOTATION, plugins.TF_SEGMENTATION, plugins.DEXTR_SEGMENTATION] = values;
->>>>>>> 4bcd9596
+        [plugins.ANALYTICS, plugins.AUTO_ANNOTATION, plugins.GIT_INTEGRATION, plugins.TF_ANNOTATION,
+            plugins.TF_SEGMENTATION, plugins.DEXTR_SEGMENTATION, plugins.REID] = values;
         dispatch(pluginActions.checkedAllPlugins(plugins));
     };
 }