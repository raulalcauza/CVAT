// Copyright (C) 2021-2022 Intel Corporation
// Copyright (C) 2022 CVAT.ai Corporation
//
// SPDX-License-Identifier: MIT

import { createAction, ActionUnion, ThunkAction } from 'utils/redux';
import { CombinedState } from 'reducers';
<<<<<<< HEAD
import {
    getCore, Request, RQStatus, Storage,
} from 'cvat-core-wrapper';
import { LogType } from 'cvat-logger';
=======
import { getCore, Storage } from 'cvat-core-wrapper';
import { EventScope } from 'cvat-logger';
>>>>>>> 7286d659
import { getProjectsAsync } from './projects-actions';
import { AnnotationActionTypes, fetchAnnotationsAsync } from './annotation-actions';
import { listen } from './requests-actions';

const core = getCore();

export enum ImportActionTypes {
    OPEN_IMPORT_DATASET_MODAL = 'OPEN_IMPORT_DATASET_MODAL',
    CLOSE_IMPORT_DATASET_MODAL = 'CLOSE_IMPORT_DATASET_MODAL',
    IMPORT_DATASET = 'IMPORT_DATASET',
    IMPORT_DATASET_SUCCESS = 'IMPORT_DATASET_SUCCESS',
    IMPORT_DATASET_FAILED = 'IMPORT_DATASET_FAILED',
    IMPORT_DATASET_UPDATE_STATUS = 'IMPORT_DATASET_UPDATE_STATUS',
    OPEN_IMPORT_BACKUP_MODAL = 'OPEN_IMPORT_BACKUP_MODAL',
    CLOSE_IMPORT_BACKUP_MODAL = 'CLOSE_IMPORT_BACKUP_MODAL',
    IMPORT_BACKUP = 'IMPORT_BACKUP',
    IMPORT_BACKUP_SUCCESS = 'IMPORT_BACKUP_SUCCESS',
    IMPORT_BACKUP_FAILED = 'IMPORT_BACKUP_FAILED',
    INITIATED = 'INITIATED',
}

export const importActions = {
    openImportDatasetModal: (instance: any) => (
        createAction(ImportActionTypes.OPEN_IMPORT_DATASET_MODAL, { instance })
    ),
    closeImportDatasetModal: (instance: any) => (
        createAction(ImportActionTypes.CLOSE_IMPORT_DATASET_MODAL, { instance })
    ),
    importDataset: (instance: any, format: string) => (
        createAction(ImportActionTypes.IMPORT_DATASET, { instance, format })
    ),
    importDatasetSuccess: (instance: any, resource: 'dataset' | 'annotation') => (
        createAction(ImportActionTypes.IMPORT_DATASET_SUCCESS, { instance, resource })
    ),
    importDatasetFailed: (instance: any, resource: 'dataset' | 'annotation', error: any) => (
        createAction(ImportActionTypes.IMPORT_DATASET_FAILED, {
            instance,
            resource,
            error,
        })
    ),
    importDatasetUpdateStatus: (instance: any, progress: number, status: string) => (
        createAction(ImportActionTypes.IMPORT_DATASET_UPDATE_STATUS, { instance, progress, status })
    ),
    openImportBackupModal: (instanceType: 'project' | 'task') => (
        createAction(ImportActionTypes.OPEN_IMPORT_BACKUP_MODAL, { instanceType })
    ),
    closeImportBackupModal: (instanceType: 'project' | 'task') => (
        createAction(ImportActionTypes.CLOSE_IMPORT_BACKUP_MODAL, { instanceType })
    ),
    importBackup: () => createAction(ImportActionTypes.IMPORT_BACKUP),
    importBackupSuccess: (instanceId: number, instanceType: 'project' | 'task') => (
        createAction(ImportActionTypes.IMPORT_BACKUP_SUCCESS, { instanceId, instanceType })
    ),
    importBackupFailed: (instanceType: 'project' | 'task', error: any) => (
        createAction(ImportActionTypes.IMPORT_BACKUP_FAILED, { instanceType, error })
    ),
};

export const importDatasetAsync = (
    instance: any,
    format: string,
    useDefaultSettings: boolean,
    sourceStorage: Storage,
    file: File | string,
    convMaskToPoly: boolean,
): ThunkAction => (
    async (dispatch, getState) => {
        const resource = instance instanceof core.classes.Project ? 'dataset' : 'annotation';

        try {
            const state: CombinedState = getState();

            if (instance instanceof core.classes.Project) {
                if (state.import.projects.dataset.current?.[instance.id]) {
                    throw Error('Only one importing of annotation/dataset allowed at the same time');
                }
                dispatch(importActions.importDataset(instance, format));
                const rqID = await instance.annotations
                    .importDataset(format, useDefaultSettings, sourceStorage, file, {
                        convMaskToPoly,
                        updateStatusCallback: (message: string, progress: number) => (
                            dispatch(importActions.importDatasetUpdateStatus(
                                instance, Math.floor(progress * 100), message,
                            ))
                        ),
                    });

                await listen(new Request({
                    rq_id: rqID,
                    state: RQStatus.QUEUED,
                    message: '',
                    progress: 0,
                    type: 'import:dataset',
                    entity: {
                        id: instance.id,
                        type: 'project',
                        name: instance.name,
                    },
                    url: '',
                }), dispatch);
            } else if (instance instanceof core.classes.Task) {
                if (state.import.tasks.dataset.current?.[instance.id]) {
                    throw Error('Only one importing of annotation/dataset allowed at the same time');
                }
                dispatch(importActions.importDataset(instance, format));
                await instance.annotations.upload(format, useDefaultSettings, sourceStorage, file, { convMaskToPoly });
            } else { // job
                if (state.import.tasks.dataset.current?.[instance.taskId]) {
                    throw Error('Annotations is being uploaded for the task');
                }
                if (state.import.jobs.dataset.current?.[instance.id]) {
                    throw Error('Only one uploading of annotations for a job allowed at the same time');
                }

                dispatch(importActions.importDataset(instance, format));

                await instance.annotations.upload(format, useDefaultSettings, sourceStorage, file, { convMaskToPoly });
                await instance.logger.log(EventScope.uploadAnnotations);
                await instance.annotations.clear(true);
                await instance.actions.clear();
                const history = await instance.actions.get();

                // first set empty objects list
                // to escape some problems in canvas when shape with the same
                // clientID has different type (polygon, rectangle) for example
                dispatch({
                    type: AnnotationActionTypes.UPLOAD_JOB_ANNOTATIONS_SUCCESS,
                    payload: {
                        states: [],
                        history,
                    },
                });

                setTimeout(() => {
                    dispatch(fetchAnnotationsAsync());
                });
            }
        } catch (error) {
            dispatch(importActions.importDatasetFailed(instance, resource, error));
            return;
        }

        dispatch(importActions.importDatasetSuccess(instance, resource));
        if (instance instanceof core.classes.Project) {
            dispatch(getProjectsAsync({ id: instance.id }, getState().projects.tasksGettingQuery));
        }
    }
);

export const importBackupAsync = (instanceType: 'project' | 'task', storage: Storage, file: File | string): ThunkAction => (
    async (dispatch) => {
        dispatch(importActions.importBackup());
        try {
            const instanceClass = (instanceType === 'task') ? core.classes.Task : core.classes.Project;
            const instance = await instanceClass.restore(storage, file);
            dispatch(importActions.importBackupSuccess(instance.id, instanceType));
        } catch (error) {
            dispatch(importActions.importBackupFailed(instanceType, error));
        }
    }
);

export type ImportActions = ActionUnion<typeof importActions>;<|MERGE_RESOLUTION|>--- conflicted
+++ resolved
@@ -5,15 +5,10 @@
 
 import { createAction, ActionUnion, ThunkAction } from 'utils/redux';
 import { CombinedState } from 'reducers';
-<<<<<<< HEAD
 import {
     getCore, Request, RQStatus, Storage,
 } from 'cvat-core-wrapper';
-import { LogType } from 'cvat-logger';
-=======
-import { getCore, Storage } from 'cvat-core-wrapper';
 import { EventScope } from 'cvat-logger';
->>>>>>> 7286d659
 import { getProjectsAsync } from './projects-actions';
 import { AnnotationActionTypes, fetchAnnotationsAsync } from './annotation-actions';
 import { listen } from './requests-actions';
