--- conflicted
+++ resolved
@@ -5,18 +5,10 @@
 
 import { ActionUnion, createAction, ThunkAction } from 'utils/redux';
 
-<<<<<<< HEAD
-import {
-    Storage, InstanceType, Job,
-} from 'cvat-core-wrapper';
-import {
-    getInstanceType, RequestInstanceType, listen, RequestsActions,
-=======
 import { Storage, ProjectOrTaskOrJob, Job } from 'cvat-core-wrapper';
 import {
     getInstanceType, RequestInstanceType, listen, RequestsActions,
     shouldListenForProgress,
->>>>>>> 9e66edb8
 } from './requests-actions';
 
 export enum ExportActionTypes {
@@ -39,24 +31,12 @@
     closeExportDatasetModal: (instance: any) => (
         createAction(ExportActionTypes.CLOSE_EXPORT_DATASET_MODAL, { instance })
     ),
-<<<<<<< HEAD
-    exportDataset: (instance: InstanceType | RequestInstanceType, format: string, resource: 'dataset' | 'annotations') => (
-        createAction(ExportActionTypes.EXPORT_DATASET, { instance, format, resource })
-    ),
-    exportDatasetSuccess: (
-        instance: InstanceType | RequestInstanceType,
-        instanceType: 'project' | 'task' | 'job',
-        format: string,
-        resource: 'dataset' | 'annotations',
-        target: 'local' | 'cloudstorage' | undefined,
-=======
     exportDatasetSuccess: (
         instance: ProjectOrTaskOrJob | RequestInstanceType,
         instanceType: 'project' | 'task' | 'job',
         format: string,
         resource: 'dataset' | 'annotations',
         target?: 'local' | 'cloudstorage',
->>>>>>> 9e66edb8
     ) => (
         createAction(ExportActionTypes.EXPORT_DATASET_SUCCESS, {
             instance,
@@ -67,11 +47,7 @@
         })
     ),
     exportDatasetFailed: (
-<<<<<<< HEAD
-        instance: InstanceType | RequestInstanceType,
-=======
         instance: ProjectOrTaskOrJob | RequestInstanceType,
->>>>>>> 9e66edb8
         instanceType: 'project' | 'task' | 'job',
         format: string,
         resource: 'dataset' | 'annotations',
@@ -91,20 +67,10 @@
     closeExportBackupModal: (instance: any) => (
         createAction(ExportActionTypes.CLOSE_EXPORT_BACKUP_MODAL, { instance })
     ),
-<<<<<<< HEAD
-    exportBackup: (instance: Exclude<InstanceType, Job> | RequestInstanceType) => (
-        createAction(ExportActionTypes.EXPORT_BACKUP, { instance })
-    ),
-    exportBackupSuccess: (instance: Exclude<InstanceType, Job> | RequestInstanceType, instanceType: 'task' | 'project', target: 'local' | 'cloudstorage' | undefined) => (
-        createAction(ExportActionTypes.EXPORT_BACKUP_SUCCESS, { instance, instanceType, target })
-    ),
-    exportBackupFailed: (instance: Exclude<InstanceType, Job> | RequestInstanceType, instanceType: 'task' | 'project', error: any) => (
-=======
     exportBackupSuccess: (instance: Exclude<ProjectOrTaskOrJob, Job> | RequestInstanceType, instanceType: 'task' | 'project', target?: 'local' | 'cloudstorage') => (
         createAction(ExportActionTypes.EXPORT_BACKUP_SUCCESS, { instance, instanceType, target })
     ),
     exportBackupFailed: (instance: Exclude<ProjectOrTaskOrJob, Job> | RequestInstanceType, instanceType: 'task' | 'project', error: any) => (
->>>>>>> 9e66edb8
         createAction(ExportActionTypes.EXPORT_BACKUP_FAILED, { instance, instanceType, error })
     ),
 };
@@ -113,11 +79,7 @@
     rqID: string,
     dispatch: (action: ExportActions | RequestsActions) => void,
     params: {
-<<<<<<< HEAD
-        instance: InstanceType | RequestInstanceType,
-=======
         instance: ProjectOrTaskOrJob | RequestInstanceType,
->>>>>>> 9e66edb8
         format: string,
         saveImages: boolean,
     },
@@ -127,17 +89,8 @@
 
     const instanceType = getInstanceType(instance);
     try {
-<<<<<<< HEAD
-        let result;
-        let target: 'cloudstorage' | 'local' | undefined;
-        if (rqID) {
-            result = await listen(rqID, dispatch);
-            target = !result?.url ? 'cloudstorage' : 'local';
-        }
-=======
         const result = await listen(rqID, dispatch);
         const target = !result?.url ? 'cloudstorage' : 'local';
->>>>>>> 9e66edb8
         dispatch(exportActions.exportDatasetSuccess(
             instance, instanceType, format, resource, target,
         ));
@@ -147,37 +100,21 @@
 }
 
 export const exportDatasetAsync = (
-<<<<<<< HEAD
-    instance: InstanceType,
-=======
     instance: ProjectOrTaskOrJob,
->>>>>>> 9e66edb8
     format: string,
     saveImages: boolean,
     useDefaultSettings: boolean,
     targetStorage: Storage,
     name?: string,
-<<<<<<< HEAD
-): ThunkAction => async (dispatch) => {
-    const resource = saveImages ? 'dataset' : 'annotations';
-    dispatch(exportActions.exportDataset(instance, format, resource));
-
-=======
 ): ThunkAction => async (dispatch, getState) => {
     const state = getState();
 
     const resource = saveImages ? 'dataset' : 'annotations';
->>>>>>> 9e66edb8
     const instanceType = getInstanceType(instance);
 
     try {
         const rqID = await instance.annotations
             .exportDataset(format, saveImages, useDefaultSettings, targetStorage, name);
-<<<<<<< HEAD
-        await listenExportDatasetAsync(rqID, dispatch, {
-            instance, format, saveImages,
-        });
-=======
         if (shouldListenForProgress(rqID, state.requests)) {
             await listenExportDatasetAsync(rqID, dispatch, {
                 instance, format, saveImages,
@@ -188,7 +125,6 @@
                 instance, instanceType, format, resource,
             ));
         }
->>>>>>> 9e66edb8
     } catch (error) {
         dispatch(exportActions.exportDatasetFailed(instance, instanceType, format, resource, error));
     }
@@ -198,28 +134,15 @@
     rqID: string,
     dispatch: (action: ExportActions | RequestsActions) => void,
     params: {
-<<<<<<< HEAD
-        instance: Exclude<InstanceType, Job> | RequestInstanceType,
-=======
         instance: Exclude<ProjectOrTaskOrJob, Job> | RequestInstanceType,
->>>>>>> 9e66edb8
     },
 ): Promise<void> {
     const { instance } = params;
     const instanceType = getInstanceType(instance) as 'project' | 'task';
 
     try {
-<<<<<<< HEAD
-        let result;
-        let target: 'cloudstorage' | 'local' | undefined;
-        if (rqID) {
-            result = await listen(rqID, dispatch);
-            target = !result?.url ? 'cloudstorage' : 'local';
-        }
-=======
         const result = await listen(rqID, dispatch);
         const target = !result?.url ? 'cloudstorage' : 'local';
->>>>>>> 9e66edb8
         dispatch(exportActions.exportBackupSuccess(instance, instanceType, target));
     } catch (error) {
         dispatch(exportActions.exportBackupFailed(instance, instanceType, error as Error));
@@ -227,14 +150,6 @@
 }
 
 export const exportBackupAsync = (
-<<<<<<< HEAD
-    instance: Exclude<InstanceType, Job>,
-    targetStorage: Storage,
-    useDefaultSetting: boolean,
-    fileName: string,
-): ThunkAction => async (dispatch) => {
-    dispatch(exportActions.exportBackup(instance));
-=======
     instance: Exclude<ProjectOrTaskOrJob, Job>,
     targetStorage: Storage,
     useDefaultSetting: boolean,
@@ -242,22 +157,17 @@
 ): ThunkAction => async (dispatch, getState) => {
     const state = getState();
 
->>>>>>> 9e66edb8
     const instanceType = getInstanceType(instance) as 'project' | 'task';
 
     try {
         const rqID = await instance
             .backup(targetStorage, useDefaultSetting, fileName);
-<<<<<<< HEAD
-        await listenExportBackupAsync(rqID, dispatch, { instance });
-=======
         if (shouldListenForProgress(rqID, state.requests)) {
             await listenExportBackupAsync(rqID, dispatch, { instance });
         }
         if (!rqID) {
             dispatch(exportActions.exportBackupSuccess(instance, instanceType));
         }
->>>>>>> 9e66edb8
     } catch (error) {
         dispatch(exportActions.exportBackupFailed(instance, instanceType, error as Error));
     }
