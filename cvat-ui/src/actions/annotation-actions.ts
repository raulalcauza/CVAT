import {
    AnyAction,
    Dispatch,
    ActionCreator,
    Store,
} from 'redux';
import { ThunkAction } from 'redux-thunk';

import {
    CombinedState,
    ActiveControl,
    ShapeType,
    ObjectType,
    Task,
    FrameSpeed,
} from 'reducers/interfaces';

import getCore from 'cvat-core';
import { getCVATStore } from 'cvat-store';

const cvat = getCore();
let store: null | Store<CombinedState> = null;

function getStore(): Store<CombinedState> {
    if (store === null) {
        store = getCVATStore();
    }
    return store;
}

function receiveAnnotationsParameters():
{ filters: string[]; frame: number; showAllInterpolationTracks: boolean } {
    if (store === null) {
        store = getCVATStore();
    }

    const state: CombinedState = getStore().getState();
    const { filters } = state.annotation.annotations;
    const frame = state.annotation.player.frame.number;
    const { showAllInterpolationTracks } = state.settings.workspace;
    return {
        filters,
        frame,
        showAllInterpolationTracks,
    };
}

function computeZRange(states: any[]): number[] {
    let minZ = states.length ? states[0].zOrder : 0;
    let maxZ = states.length ? states[0].zOrder : 0;
    states.forEach((state: any): void => {
        minZ = Math.min(minZ, state.zOrder);
        maxZ = Math.max(maxZ, state.zOrder);
    });

    return [minZ, maxZ];
}

export enum AnnotationActionTypes {
    GET_JOB = 'GET_JOB',
    GET_JOB_SUCCESS = 'GET_JOB_SUCCESS',
    GET_JOB_FAILED = 'GET_JOB_FAILED',
    CLOSE_JOB = 'CLOSE_JOB',
    CHANGE_FRAME = 'CHANGE_FRAME',
    CHANGE_FRAME_SUCCESS = 'CHANGE_FRAME_SUCCESS',
    CHANGE_FRAME_FAILED = 'CHANGE_FRAME_FAILED',
    SAVE_ANNOTATIONS = 'SAVE_ANNOTATIONS',
    SAVE_ANNOTATIONS_SUCCESS = 'SAVE_ANNOTATIONS_SUCCESS',
    SAVE_ANNOTATIONS_FAILED = 'SAVE_ANNOTATIONS_FAILED',
    SAVE_UPDATE_ANNOTATIONS_STATUS = 'SAVE_UPDATE_ANNOTATIONS_STATUS',
    SWITCH_PLAY = 'SWITCH_PLAY',
    CONFIRM_CANVAS_READY = 'CONFIRM_CANVAS_READY',
    DRAG_CANVAS = 'DRAG_CANVAS',
    ZOOM_CANVAS = 'ZOOM_CANVAS',
    MERGE_OBJECTS = 'MERGE_OBJECTS',
    GROUP_OBJECTS = 'GROUP_OBJECTS',
    SPLIT_TRACK = 'SPLIT_TRACK',
    COPY_SHAPE = 'COPY_SHAPE',
    EDIT_SHAPE = 'EDIT_SHAPE',
    DRAW_SHAPE = 'DRAW_SHAPE',
    SHAPE_DRAWN = 'SHAPE_DRAWN',
    RESET_CANVAS = 'RESET_CANVAS',
    UPDATE_ANNOTATIONS_SUCCESS = 'UPDATE_ANNOTATIONS_SUCCESS',
    UPDATE_ANNOTATIONS_FAILED = 'UPDATE_ANNOTATIONS_FAILED',
    CREATE_ANNOTATIONS_SUCCESS = 'CREATE_ANNOTATIONS_SUCCESS',
    CREATE_ANNOTATIONS_FAILED = 'CREATE_ANNOTATIONS_FAILED',
    MERGE_ANNOTATIONS_SUCCESS = 'MERGE_ANNOTATIONS_SUCCESS',
    MERGE_ANNOTATIONS_FAILED = 'MERGE_ANNOTATIONS_FAILED',
    GROUP_ANNOTATIONS_SUCCESS = 'GROUP_ANNOTATIONS_SUCCESS',
    GROUP_ANNOTATIONS_FAILED = 'GROUP_ANNOTATIONS_FAILED',
    SPLIT_ANNOTATIONS_SUCCESS = 'SPLIT_ANNOTATIONS_SUCCESS',
    SPLIT_ANNOTATIONS_FAILED = 'SPLIT_ANNOTATIONS_FAILED',
    CHANGE_LABEL_COLOR_SUCCESS = 'CHANGE_LABEL_COLOR_SUCCESS',
    CHANGE_LABEL_COLOR_FAILED = 'CHANGE_LABEL_COLOR_FAILED',
    UPDATE_TAB_CONTENT_HEIGHT = 'UPDATE_TAB_CONTENT_HEIGHT',
    COLLAPSE_SIDEBAR = 'COLLAPSE_SIDEBAR',
    COLLAPSE_APPEARANCE = 'COLLAPSE_APPEARANCE',
    COLLAPSE_OBJECT_ITEMS = 'COLLAPSE_OBJECT_ITEMS',
    ACTIVATE_OBJECT = 'ACTIVATE_OBJECT',
    SELECT_OBJECTS = 'SELECT_OBJECTS',
    REMOVE_OBJECT_SUCCESS = 'REMOVE_OBJECT_SUCCESS',
    REMOVE_OBJECT_FAILED = 'REMOVE_OBJECT_FAILED',
    PROPAGATE_OBJECT = 'PROPAGATE_OBJECT',
    PROPAGATE_OBJECT_SUCCESS = 'PROPAGATE_OBJECT_SUCCESS',
    PROPAGATE_OBJECT_FAILED = 'PROPAGATE_OBJECT_FAILED',
    CHANGE_PROPAGATE_FRAMES = 'CHANGE_PROPAGATE_FRAMES',
    SWITCH_SHOWING_STATISTICS = 'SWITCH_SHOWING_STATISTICS',
    COLLECT_STATISTICS = 'COLLECT_STATISTICS',
    COLLECT_STATISTICS_SUCCESS = 'COLLECT_STATISTICS_SUCCESS',
    COLLECT_STATISTICS_FAILED = 'COLLECT_STATISTICS_FAILED',
    CHANGE_JOB_STATUS = 'CHANGE_JOB_STATUS',
    CHANGE_JOB_STATUS_SUCCESS = 'CHANGE_JOB_STATUS_SUCCESS',
    CHANGE_JOB_STATUS_FAILED = 'CHANGE_JOB_STATUS_FAILED',
    UPLOAD_JOB_ANNOTATIONS = 'UPLOAD_JOB_ANNOTATIONS',
    UPLOAD_JOB_ANNOTATIONS_SUCCESS = 'UPLOAD_JOB_ANNOTATIONS_SUCCESS',
    UPLOAD_JOB_ANNOTATIONS_FAILED = 'UPLOAD_JOB_ANNOTATIONS_FAILED',
    REMOVE_JOB_ANNOTATIONS_SUCCESS = 'REMOVE_JOB_ANNOTATIONS_SUCCESS',
    REMOVE_JOB_ANNOTATIONS_FAILED = 'REMOVE_JOB_ANNOTATIONS_FAILED',
    UPDATE_CANVAS_CONTEXT_MENU = 'UPDATE_CANVAS_CONTEXT_MENU',
    UNDO_ACTION_SUCCESS = 'UNDO_ACTION_SUCCESS',
    UNDO_ACTION_FAILED = 'UNDO_ACTION_FAILED',
    REDO_ACTION_SUCCESS = 'REDO_ACTION_SUCCESS',
    REDO_ACTION_FAILED = 'REDO_ACTION_FAILED',
    CHANGE_ANNOTATIONS_FILTERS = 'CHANGE_ANNOTATIONS_FILTERS',
    FETCH_ANNOTATIONS_SUCCESS = 'FETCH_ANNOTATIONS_SUCCESS',
    FETCH_ANNOTATIONS_FAILED = 'FETCH_ANNOTATIONS_FAILED',
    SWITCH_Z_LAYER = 'SWITCH_Z_LAYER',
    ADD_Z_LAYER = 'ADD_Z_LAYER',
}

export function addZLayer(): AnyAction {
    return {
        type: AnnotationActionTypes.ADD_Z_LAYER,
    };
}

export function switchZLayer(cur: number): AnyAction {
    return {
        type: AnnotationActionTypes.SWITCH_Z_LAYER,
        payload: {
            cur,
        },
    };
}

export function fetchAnnotationsAsync(sessionInstance: any):
ThunkAction<Promise<void>, {}, {}, AnyAction> {
    return async (dispatch: ActionCreator<Dispatch>): Promise<void> => {
        try {
<<<<<<< HEAD
            const { filters, frame, showAllInterpolationTracks } = receiveAnnotationsParameters();
            const states = await sessionInstance.annotations
                .get(frame, showAllInterpolationTracks, filters);
=======
            const { filters, frame } = receiveAnnotationsParameters();
            const states = await sessionInstance.annotations.get(frame, false, filters);
            const [minZ, maxZ] = computeZRange(states);

>>>>>>> 93d57131
            dispatch({
                type: AnnotationActionTypes.FETCH_ANNOTATIONS_SUCCESS,
                payload: {
                    states,
                    minZ,
                    maxZ,
                },
            });
        } catch (error) {
            dispatch({
                type: AnnotationActionTypes.FETCH_ANNOTATIONS_FAILED,
                payload: {
                    error,
                },
            });
        }
    };
}

export function changeAnnotationsFilters(filters: string[]): AnyAction {
    return {
        type: AnnotationActionTypes.CHANGE_ANNOTATIONS_FILTERS,
        payload: {
            filters,
        },
    };
}

export function undoActionAsync(sessionInstance: any, frame: number):
ThunkAction<Promise<void>, {}, {}, AnyAction> {
    return async (dispatch: ActionCreator<Dispatch>): Promise<void> => {
        try {
            const { filters, showAllInterpolationTracks } = receiveAnnotationsParameters();

            // TODO: use affected IDs as an optimization
            await sessionInstance.actions.undo();
            const history = await sessionInstance.actions.get();
<<<<<<< HEAD
            const states = await sessionInstance.annotations
                .get(frame, showAllInterpolationTracks, filters);
=======
            const states = await sessionInstance.annotations.get(frame, false, filters);
            const [minZ, maxZ] = computeZRange(states);
>>>>>>> 93d57131

            dispatch({
                type: AnnotationActionTypes.UNDO_ACTION_SUCCESS,
                payload: {
                    history,
                    states,
                    minZ,
                    maxZ,
                },
            });
        } catch (error) {
            dispatch({
                type: AnnotationActionTypes.UNDO_ACTION_FAILED,
                payload: {
                    error,
                },
            });
        }
    };
}

export function redoActionAsync(sessionInstance: any, frame: number):
ThunkAction<Promise<void>, {}, {}, AnyAction> {
    return async (dispatch: ActionCreator<Dispatch>): Promise<void> => {
        try {
            const { filters, showAllInterpolationTracks } = receiveAnnotationsParameters();

            // TODO: use affected IDs as an optimization
            await sessionInstance.actions.redo();
            const history = await sessionInstance.actions.get();
<<<<<<< HEAD
            const states = await sessionInstance.annotations
                .get(frame, showAllInterpolationTracks, filters);
=======
            const states = await sessionInstance.annotations.get(frame, false, filters);
            const [minZ, maxZ] = computeZRange(states);
>>>>>>> 93d57131

            dispatch({
                type: AnnotationActionTypes.REDO_ACTION_SUCCESS,
                payload: {
                    history,
                    states,
                    minZ,
                    maxZ,
                },
            });
        } catch (error) {
            dispatch({
                type: AnnotationActionTypes.REDO_ACTION_FAILED,
                payload: {
                    error,
                },
            });
        }
    };
}

export function updateCanvasContextMenu(visible: boolean, left: number, top: number): AnyAction {
    return {
        type: AnnotationActionTypes.UPDATE_CANVAS_CONTEXT_MENU,
        payload: {
            visible,
            left,
            top,
        },
    };
}

export function removeAnnotationsAsync(sessionInstance: any):
ThunkAction<Promise<void>, {}, {}, AnyAction> {
    return async (dispatch: ActionCreator<Dispatch>): Promise<void> => {
        try {
            await sessionInstance.annotations.clear();
            await sessionInstance.actions.clear();
            const history = await sessionInstance.actions.get();

            dispatch({
                type: AnnotationActionTypes.REMOVE_JOB_ANNOTATIONS_SUCCESS,
                payload: {
                    history,
                },
            });
        } catch (error) {
            dispatch({
                type: AnnotationActionTypes.REMOVE_JOB_ANNOTATIONS_FAILED,
                payload: {
                    error,
                },
            });
        }
    };
}

export function uploadJobAnnotationsAsync(job: any, loader: any, file: File):
ThunkAction<Promise<void>, {}, {}, AnyAction> {
    return async (dispatch: ActionCreator<Dispatch>): Promise<void> => {
        try {
            const state: CombinedState = getStore().getState();
            const { filters, showAllInterpolationTracks } = receiveAnnotationsParameters();

            if (state.tasks.activities.loads[job.task.id]) {
                throw Error('Annotations is being uploaded for the task');
            }
            if (state.annotation.activities.loads[job.id]) {
                throw Error('Only one uploading of annotations for a job allowed at the same time');
            }

            dispatch({
                type: AnnotationActionTypes.UPLOAD_JOB_ANNOTATIONS,
                payload: {
                    job,
                    loader,
                },
            });

            const frame = state.annotation.player.frame.number;
            await job.annotations.upload(file, loader);

            // One more update to escape some problems
            // in canvas when shape with the same
            // clientID has different type (polygon, rectangle) for example
            dispatch({
                type: AnnotationActionTypes.UPLOAD_JOB_ANNOTATIONS_SUCCESS,
                payload: {
                    job,
                    states: [],
                },
            });

            await job.annotations.clear(true);
            await job.actions.clear();
            const history = await job.actions.get();
            const states = await job.annotations.get(frame, showAllInterpolationTracks, filters);

            setTimeout(() => {
                dispatch({
                    type: AnnotationActionTypes.UPLOAD_JOB_ANNOTATIONS_SUCCESS,
                    payload: {
                        history,
                        job,
                        states,
                    },
                });
            });
        } catch (error) {
            dispatch({
                type: AnnotationActionTypes.UPLOAD_JOB_ANNOTATIONS_FAILED,
                payload: {
                    job,
                    error,
                },
            });
        }
    };
}

export function changeJobStatusAsync(jobInstance: any, status: string):
ThunkAction<Promise<void>, {}, {}, AnyAction> {
    return async (dispatch: ActionCreator<Dispatch>): Promise<void> => {
        const oldStatus = jobInstance.status;
        try {
            dispatch({
                type: AnnotationActionTypes.CHANGE_JOB_STATUS,
                payload: {},
            });

            // eslint-disable-next-line no-param-reassign
            jobInstance.status = status;
            await jobInstance.save();

            dispatch({
                type: AnnotationActionTypes.CHANGE_JOB_STATUS_SUCCESS,
                payload: {},
            });
        } catch (error) {
            // eslint-disable-next-line no-param-reassign
            jobInstance.status = oldStatus;
            dispatch({
                type: AnnotationActionTypes.CHANGE_JOB_STATUS_FAILED,
                payload: {
                    error,
                },
            });
        }
    };
}

export function collectStatisticsAsync(sessionInstance: any):
ThunkAction<Promise<void>, {}, {}, AnyAction> {
    return async (dispatch: ActionCreator<Dispatch>): Promise<void> => {
        try {
            dispatch({
                type: AnnotationActionTypes.COLLECT_STATISTICS,
                payload: {},
            });

            const data = await sessionInstance.annotations.statistics();

            dispatch({
                type: AnnotationActionTypes.COLLECT_STATISTICS_SUCCESS,
                payload: {
                    data,
                },
            });
        } catch (error) {
            dispatch({
                type: AnnotationActionTypes.COLLECT_STATISTICS_FAILED,
                payload: {
                    error,
                },
            });
        }
    };
}

export function showStatistics(visible: boolean): AnyAction {
    return {
        type: AnnotationActionTypes.SWITCH_SHOWING_STATISTICS,
        payload: {
            visible,
        },
    };
}

export function propagateObjectAsync(
    sessionInstance: any,
    objectState: any,
    from: number,
    to: number,
): ThunkAction<Promise<void>, {}, {}, AnyAction> {
    return async (dispatch: ActionCreator<Dispatch>): Promise<void> => {
        try {
            const copy = {
                attributes: objectState.attributes,
                points: objectState.points,
                occluded: objectState.occluded,
                objectType: objectState.objectType !== ObjectType.TRACK
                    ? objectState.objectType : ObjectType.SHAPE,
                shapeType: objectState.shapeType,
                label: objectState.label,
                frame: from,
            };

            const states = [];
            for (let frame = from; frame <= to; frame++) {
                copy.frame = frame;
                const newState = new cvat.classes.ObjectState(copy);
                states.push(newState);
            }

            await sessionInstance.annotations.put(states);
            const history = await sessionInstance.actions.get();

            dispatch({
                type: AnnotationActionTypes.PROPAGATE_OBJECT_SUCCESS,
                payload: {
                    objectState,
                    history,
                },
            });
        } catch (error) {
            dispatch({
                type: AnnotationActionTypes.PROPAGATE_OBJECT_FAILED,
                payload: {
                    error,
                },
            });
        }
    };
}

export function propagateObject(objectState: any | null): AnyAction {
    return {
        type: AnnotationActionTypes.PROPAGATE_OBJECT,
        payload: {
            objectState,
        },
    };
}

export function changePropagateFrames(frames: number): AnyAction {
    return {
        type: AnnotationActionTypes.CHANGE_PROPAGATE_FRAMES,
        payload: {
            frames,
        },
    };
}

export function removeObjectAsync(sessionInstance: any, objectState: any, force: boolean):
ThunkAction<Promise<void>, {}, {}, AnyAction> {
    return async (dispatch: ActionCreator<Dispatch>): Promise<void> => {
        try {
            const removed = await objectState.delete(force);
            const history = await sessionInstance.actions.get();

            if (removed) {
                dispatch({
                    type: AnnotationActionTypes.REMOVE_OBJECT_SUCCESS,
                    payload: {
                        objectState,
                        history,
                    },
                });
            } else {
                throw new Error('Could not remove the object. Is it locked?');
            }
        } catch (error) {
            dispatch({
                type: AnnotationActionTypes.REMOVE_OBJECT_FAILED,
                payload: {
                    objectState,
                },
            });
        }
    };
}

export function editShape(enabled: boolean): AnyAction {
    return {
        type: AnnotationActionTypes.EDIT_SHAPE,
        payload: {
            enabled,
        },
    };
}

export function copyShape(objectState: any): AnyAction {
    return {
        type: AnnotationActionTypes.COPY_SHAPE,
        payload: {
            objectState,
        },
    };
}

export function selectObjects(selectedStatesID: number[]): AnyAction {
    return {
        type: AnnotationActionTypes.SELECT_OBJECTS,
        payload: {
            selectedStatesID,
        },
    };
}

export function activateObject(activatedStateID: number | null): AnyAction {
    return {
        type: AnnotationActionTypes.ACTIVATE_OBJECT,
        payload: {
            activatedStateID,
        },
    };
}

export function updateTabContentHeight(tabContentHeight: number): AnyAction {
    return {
        type: AnnotationActionTypes.UPDATE_TAB_CONTENT_HEIGHT,
        payload: {
            tabContentHeight,
        },
    };
}

export function collapseSidebar(): AnyAction {
    return {
        type: AnnotationActionTypes.COLLAPSE_SIDEBAR,
        payload: {},
    };
}

export function collapseAppearance(): AnyAction {
    return {
        type: AnnotationActionTypes.COLLAPSE_APPEARANCE,
        payload: {},
    };
}

export function collapseObjectItems(states: any[], collapsed: boolean): AnyAction {
    return {
        type: AnnotationActionTypes.COLLAPSE_OBJECT_ITEMS,
        payload: {
            states,
            collapsed,
        },
    };
}

export function switchPlay(playing: boolean): AnyAction {
    return {
        type: AnnotationActionTypes.SWITCH_PLAY,
        payload: {
            playing,
        },
    };
}

export function changeFrameAsync(toFrame: number):
ThunkAction<Promise<void>, {}, {}, AnyAction> {
    return async (dispatch: ActionCreator<Dispatch>): Promise<void> => {
        const state: CombinedState = getStore().getState();
        const { instance: job } = state.annotation.job;
        const { filters, frame, showAllInterpolationTracks } = receiveAnnotationsParameters();

        try {
            if (toFrame < job.startFrame || toFrame > job.stopFrame) {
                throw Error(`Required frame ${toFrame} is out of the current job`);
            }

            if (toFrame === frame) {
                dispatch({
                    type: AnnotationActionTypes.CHANGE_FRAME_SUCCESS,
                    payload: {
                        number: state.annotation.player.frame.number,
                        data: state.annotation.player.frame.data,
                        states: state.annotation.annotations.states,
                    },
                });

                return;
            }

            // Start async requests
            dispatch({
                type: AnnotationActionTypes.CHANGE_FRAME,
                payload: {},
            });

            const data = await job.frames.get(toFrame);
<<<<<<< HEAD
            const states = await job.annotations.get(toFrame, showAllInterpolationTracks, filters);
            const currentTime = new Date().getTime();
            let frameSpeed;
            switch (state.settings.player.frameSpeed) {
                case (FrameSpeed.Fast): {
                    frameSpeed = (FrameSpeed.Fast as number) / 2;
                    break;
                }
                case (FrameSpeed.Fastest): {
                    frameSpeed = (FrameSpeed.Fastest as number) / 3;
                    break;
                }
                default: {
                    frameSpeed = state.settings.player.frameSpeed as number;
                }
            }
            const delay = Math.max(0, Math.round(1000 / frameSpeed)
                - currentTime + (state.annotation.player.frame.changeTime as number));
=======
            const states = await job.annotations.get(toFrame, false, filters);
            const [minZ, maxZ] = computeZRange(states);
>>>>>>> 93d57131
            dispatch({
                type: AnnotationActionTypes.CHANGE_FRAME_SUCCESS,
                payload: {
                    number: toFrame,
                    data,
                    states,
<<<<<<< HEAD
                    changeTime: currentTime + delay,
                    delay,
=======
                    minZ,
                    maxZ,
>>>>>>> 93d57131
                },
            });
        } catch (error) {
            dispatch({
                type: AnnotationActionTypes.CHANGE_FRAME_FAILED,
                payload: {
                    number: toFrame,
                    error,
                },
            });
        }
    };
}

export function dragCanvas(enabled: boolean): AnyAction {
    return {
        type: AnnotationActionTypes.DRAG_CANVAS,
        payload: {
            enabled,
        },
    };
}

export function zoomCanvas(enabled: boolean): AnyAction {
    return {
        type: AnnotationActionTypes.ZOOM_CANVAS,
        payload: {
            enabled,
        },
    };
}

export function resetCanvas(): AnyAction {
    return {
        type: AnnotationActionTypes.RESET_CANVAS,
        payload: {},
    };
}

export function confirmCanvasReady(): AnyAction {
    return {
        type: AnnotationActionTypes.CONFIRM_CANVAS_READY,
        payload: {},
    };
}

export function getJobAsync(
    tid: number,
    jid: number,
    initialFrame: number,
    initialFilters: string[],
): ThunkAction<Promise<void>, {}, {}, AnyAction> {
    return async (dispatch: ActionCreator<Dispatch>): Promise<void> => {
        dispatch({
            type: AnnotationActionTypes.GET_JOB,
            payload: {},
        });

        try {
            const state: CombinedState = getStore().getState();
            const filters = initialFilters;
            const { showAllInterpolationTracks } = state.settings.workspace;

            // Check if already loaded job is different from asking one
            if (state.annotation.job.instance && state.annotation.job.instance.id !== jid) {
                dispatch({
                    type: AnnotationActionTypes.CLOSE_JOB,
                });
            }

            // Check state if the task is already there
            let task = state.tasks.current
                .filter((_task: Task) => _task.instance.id === tid)
                .map((_task: Task) => _task.instance)[0];

            // If there aren't the task, get it from the server
            if (!task) {
                [task] = await cvat.tasks.get({ id: tid });
            }

            // Finally get the job from the task
            const job = task.jobs
                .filter((_job: any) => _job.id === jid)[0];
            if (!job) {
                throw new Error(`Task ${tid} doesn't contain the job ${jid}`);
            }

            const frameNumber = Math.max(Math.min(job.stopFrame, initialFrame), job.startFrame);
            const frameData = await job.frames.get(frameNumber);
<<<<<<< HEAD
            const states = await job.annotations
                .get(frameNumber, showAllInterpolationTracks, filters);
=======
            const states = await job.annotations.get(frameNumber, false, filters);
            const [minZ, maxZ] = computeZRange(states);
>>>>>>> 93d57131
            const colors = [...cvat.enums.colors];

            dispatch({
                type: AnnotationActionTypes.GET_JOB_SUCCESS,
                payload: {
                    job,
                    states,
                    frameNumber,
                    frameData,
                    colors,
                    filters,
                    minZ,
                    maxZ,
                },
            });
        } catch (error) {
            dispatch({
                type: AnnotationActionTypes.GET_JOB_FAILED,
                payload: {
                    error,
                },
            });
        }
    };
}

export function saveAnnotationsAsync(sessionInstance: any):
ThunkAction<Promise<void>, {}, {}, AnyAction> {
    return async (dispatch: ActionCreator<Dispatch>): Promise<void> => {
        dispatch({
            type: AnnotationActionTypes.SAVE_ANNOTATIONS,
            payload: {},
        });

        try {
            await sessionInstance.annotations.save((status: string) => {
                dispatch({
                    type: AnnotationActionTypes.SAVE_UPDATE_ANNOTATIONS_STATUS,
                    payload: {
                        status,
                    },
                });
            });

            dispatch({
                type: AnnotationActionTypes.SAVE_ANNOTATIONS_SUCCESS,
                payload: {},
            });
        } catch (error) {
            dispatch({
                type: AnnotationActionTypes.SAVE_ANNOTATIONS_FAILED,
                payload: {
                    error,
                },
            });
        }
    };
}

export function drawShape(
    shapeType: ShapeType,
    labelID: number,
    objectType: ObjectType,
    points?: number,
    rectDrawingMethod?: string,
): AnyAction {
    let activeControl = ActiveControl.DRAW_RECTANGLE;
    if (shapeType === ShapeType.POLYGON) {
        activeControl = ActiveControl.DRAW_POLYGON;
    } else if (shapeType === ShapeType.POLYLINE) {
        activeControl = ActiveControl.DRAW_POLYLINE;
    } else if (shapeType === ShapeType.POINTS) {
        activeControl = ActiveControl.DRAW_POINTS;
    }

    return {
        type: AnnotationActionTypes.DRAW_SHAPE,
        payload: {
            shapeType,
            labelID,
            objectType,
            points,
            activeControl,
            rectDrawingMethod,
        },
    };
}

export function shapeDrawn(): AnyAction {
    return {
        type: AnnotationActionTypes.SHAPE_DRAWN,
        payload: {},
    };
}

export function mergeObjects(enabled: boolean): AnyAction {
    return {
        type: AnnotationActionTypes.MERGE_OBJECTS,
        payload: {
            enabled,
        },
    };
}

export function groupObjects(enabled: boolean): AnyAction {
    return {
        type: AnnotationActionTypes.GROUP_OBJECTS,
        payload: {
            enabled,
        },
    };
}

export function splitTrack(enabled: boolean): AnyAction {
    return {
        type: AnnotationActionTypes.SPLIT_TRACK,
        payload: {
            enabled,
        },
    };
}

export function updateAnnotationsAsync(sessionInstance: any, frame: number, statesToUpdate: any[]):
ThunkAction<Promise<void>, {}, {}, AnyAction> {
    return async (dispatch: ActionCreator<Dispatch>): Promise<void> => {
        try {
            const promises = statesToUpdate
                .map((objectState: any): Promise<any> => objectState.save());
            const states = await Promise.all(promises);
            const history = await sessionInstance.actions.get();
            const [minZ, maxZ] = computeZRange(states);

            dispatch({
                type: AnnotationActionTypes.UPDATE_ANNOTATIONS_SUCCESS,
                payload: {
                    states,
                    history,
                    minZ,
                    maxZ,
                },
            });
        } catch (error) {
            const { filters, showAllInterpolationTracks } = receiveAnnotationsParameters();
            const states = await sessionInstance.annotations
                .get(frame, showAllInterpolationTracks, filters);
            dispatch({
                type: AnnotationActionTypes.UPDATE_ANNOTATIONS_FAILED,
                payload: {
                    error,
                    states,
                },
            });
        }
    };
}

export function createAnnotationsAsync(sessionInstance: any, frame: number, statesToCreate: any[]):
ThunkAction<Promise<void>, {}, {}, AnyAction> {
    return async (dispatch: ActionCreator<Dispatch>): Promise<void> => {
        try {
            const { filters, showAllInterpolationTracks } = receiveAnnotationsParameters();
            await sessionInstance.annotations.put(statesToCreate);
            const states = await sessionInstance.annotations
                .get(frame, showAllInterpolationTracks, filters);
            const history = await sessionInstance.actions.get();

            dispatch({
                type: AnnotationActionTypes.CREATE_ANNOTATIONS_SUCCESS,
                payload: {
                    states,
                    history,
                },
            });
        } catch (error) {
            dispatch({
                type: AnnotationActionTypes.CREATE_ANNOTATIONS_FAILED,
                payload: {
                    error,
                },
            });
        }
    };
}

export function mergeAnnotationsAsync(sessionInstance: any, frame: number, statesToMerge: any[]):
ThunkAction<Promise<void>, {}, {}, AnyAction> {
    return async (dispatch: ActionCreator<Dispatch>): Promise<void> => {
        try {
            const { filters, showAllInterpolationTracks } = receiveAnnotationsParameters();
            await sessionInstance.annotations.merge(statesToMerge);
            const states = await sessionInstance.annotations
                .get(frame, showAllInterpolationTracks, filters);
            const history = await sessionInstance.actions.get();

            dispatch({
                type: AnnotationActionTypes.MERGE_ANNOTATIONS_SUCCESS,
                payload: {
                    states,
                    history,
                },
            });
        } catch (error) {
            dispatch({
                type: AnnotationActionTypes.MERGE_ANNOTATIONS_FAILED,
                payload: {
                    error,
                },
            });
        }
    };
}

export function groupAnnotationsAsync(sessionInstance: any, frame: number, statesToGroup: any[]):
ThunkAction<Promise<void>, {}, {}, AnyAction> {
    return async (dispatch: ActionCreator<Dispatch>): Promise<void> => {
        try {
            const { filters, showAllInterpolationTracks } = receiveAnnotationsParameters();
            await sessionInstance.annotations.group(statesToGroup);
            const states = await sessionInstance.annotations
                .get(frame, showAllInterpolationTracks, filters);
            const history = await sessionInstance.actions.get();

            dispatch({
                type: AnnotationActionTypes.GROUP_ANNOTATIONS_SUCCESS,
                payload: {
                    states,
                    history,
                },
            });
        } catch (error) {
            dispatch({
                type: AnnotationActionTypes.GROUP_ANNOTATIONS_FAILED,
                payload: {
                    error,
                },
            });
        }
    };
}

export function splitAnnotationsAsync(sessionInstance: any, frame: number, stateToSplit: any):
ThunkAction<Promise<void>, {}, {}, AnyAction> {
    return async (dispatch: ActionCreator<Dispatch>): Promise<void> => {
        const { filters, showAllInterpolationTracks } = receiveAnnotationsParameters();
        try {
            await sessionInstance.annotations.split(stateToSplit, frame);
            const states = await sessionInstance.annotations
                .get(frame, showAllInterpolationTracks, filters);
            const history = await sessionInstance.actions.get();

            dispatch({
                type: AnnotationActionTypes.SPLIT_ANNOTATIONS_SUCCESS,
                payload: {
                    states,
                    history,
                },
            });
        } catch (error) {
            dispatch({
                type: AnnotationActionTypes.SPLIT_ANNOTATIONS_FAILED,
                payload: {
                    error,
                },
            });
        }
    };
}

export function changeLabelColorAsync(
    sessionInstance: any,
    frameNumber: number,
    label: any,
    color: string,
): ThunkAction<Promise<void>, {}, {}, AnyAction> {
    return async (dispatch: ActionCreator<Dispatch>): Promise<void> => {
        try {
            const { filters, showAllInterpolationTracks } = receiveAnnotationsParameters();
            const updatedLabel = label;
            updatedLabel.color = color;
            const states = await sessionInstance.annotations
                .get(frameNumber, showAllInterpolationTracks, filters);
            const history = await sessionInstance.actions.get();

            dispatch({
                type: AnnotationActionTypes.CHANGE_LABEL_COLOR_SUCCESS,
                payload: {
                    label: updatedLabel,
                    history,
                    states,
                },
            });
        } catch (error) {
            dispatch({
                type: AnnotationActionTypes.CHANGE_LABEL_COLOR_FAILED,
                payload: {
                    error,
                },
            });
        }
    };
}<|MERGE_RESOLUTION|>--- conflicted
+++ resolved
@@ -147,16 +147,11 @@
 ThunkAction<Promise<void>, {}, {}, AnyAction> {
     return async (dispatch: ActionCreator<Dispatch>): Promise<void> => {
         try {
-<<<<<<< HEAD
             const { filters, frame, showAllInterpolationTracks } = receiveAnnotationsParameters();
             const states = await sessionInstance.annotations
                 .get(frame, showAllInterpolationTracks, filters);
-=======
-            const { filters, frame } = receiveAnnotationsParameters();
-            const states = await sessionInstance.annotations.get(frame, false, filters);
             const [minZ, maxZ] = computeZRange(states);
 
->>>>>>> 93d57131
             dispatch({
                 type: AnnotationActionTypes.FETCH_ANNOTATIONS_SUCCESS,
                 payload: {
@@ -194,13 +189,9 @@
             // TODO: use affected IDs as an optimization
             await sessionInstance.actions.undo();
             const history = await sessionInstance.actions.get();
-<<<<<<< HEAD
             const states = await sessionInstance.annotations
                 .get(frame, showAllInterpolationTracks, filters);
-=======
-            const states = await sessionInstance.annotations.get(frame, false, filters);
             const [minZ, maxZ] = computeZRange(states);
->>>>>>> 93d57131
 
             dispatch({
                 type: AnnotationActionTypes.UNDO_ACTION_SUCCESS,
@@ -231,13 +222,9 @@
             // TODO: use affected IDs as an optimization
             await sessionInstance.actions.redo();
             const history = await sessionInstance.actions.get();
-<<<<<<< HEAD
             const states = await sessionInstance.annotations
                 .get(frame, showAllInterpolationTracks, filters);
-=======
-            const states = await sessionInstance.annotations.get(frame, false, filters);
             const [minZ, maxZ] = computeZRange(states);
->>>>>>> 93d57131
 
             dispatch({
                 type: AnnotationActionTypes.REDO_ACTION_SUCCESS,
@@ -442,6 +429,7 @@
                     ? objectState.objectType : ObjectType.SHAPE,
                 shapeType: objectState.shapeType,
                 label: objectState.label,
+                zOrder: objectState.zOrder,
                 frame: from,
             };
 
@@ -630,8 +618,8 @@
             });
 
             const data = await job.frames.get(toFrame);
-<<<<<<< HEAD
             const states = await job.annotations.get(toFrame, showAllInterpolationTracks, filters);
+            const [minZ, maxZ] = computeZRange(states);
             const currentTime = new Date().getTime();
             let frameSpeed;
             switch (state.settings.player.frameSpeed) {
@@ -649,23 +637,16 @@
             }
             const delay = Math.max(0, Math.round(1000 / frameSpeed)
                 - currentTime + (state.annotation.player.frame.changeTime as number));
-=======
-            const states = await job.annotations.get(toFrame, false, filters);
-            const [minZ, maxZ] = computeZRange(states);
->>>>>>> 93d57131
             dispatch({
                 type: AnnotationActionTypes.CHANGE_FRAME_SUCCESS,
                 payload: {
                     number: toFrame,
                     data,
                     states,
-<<<<<<< HEAD
+                    minZ,
+                    maxZ,
                     changeTime: currentTime + delay,
                     delay,
-=======
-                    minZ,
-                    maxZ,
->>>>>>> 93d57131
                 },
             });
         } catch (error) {
@@ -755,13 +736,9 @@
 
             const frameNumber = Math.max(Math.min(job.stopFrame, initialFrame), job.startFrame);
             const frameData = await job.frames.get(frameNumber);
-<<<<<<< HEAD
             const states = await job.annotations
                 .get(frameNumber, showAllInterpolationTracks, filters);
-=======
-            const states = await job.annotations.get(frameNumber, false, filters);
             const [minZ, maxZ] = computeZRange(states);
->>>>>>> 93d57131
             const colors = [...cvat.enums.colors];
 
             dispatch({
