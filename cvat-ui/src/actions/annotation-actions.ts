--- conflicted
+++ resolved
@@ -700,11 +700,7 @@
                     to: toFrame,
                 },
             );
-<<<<<<< HEAD
             const data = await job.frames.get(toFrame, fillBuffer, frameStep);
-=======
-            const data = await job.frames.get(toFrame);
->>>>>>> ecad0231
             const states = await job.annotations.get(toFrame, showAllInterpolationTracks, filters);
             const [minZ, maxZ] = computeZRange(states);
             const currentTime = new Date().getTime();
@@ -796,52 +792,6 @@
     };
 }
 
-<<<<<<< HEAD
-=======
-export function undoActionAsync(sessionInstance: any, frame: number):
-ThunkAction<Promise<void>, {}, {}, AnyAction> {
-    return async (dispatch: ActionCreator<Dispatch>): Promise<void> => {
-        try {
-            const state = getStore().getState();
-            const { filters, showAllInterpolationTracks } = receiveAnnotationsParameters();
-
-            // TODO: use affected IDs as an optimization
-            const [undo] = state.annotation.annotations.history.undo.slice(-1);
-            const undoLog = await sessionInstance.logger.log(LogType.undoAction, {
-                name: undo[0],
-                frame: undo[1],
-                count: 1,
-            }, true);
-
-            dispatch(changeFrameAsync(undo[1]));
-            await sessionInstance.actions.undo();
-            const history = await sessionInstance.actions.get();
-            const states = await sessionInstance.annotations
-                .get(frame, showAllInterpolationTracks, filters);
-            const [minZ, maxZ] = computeZRange(states);
-            await undoLog.close();
-
-            dispatch({
-                type: AnnotationActionTypes.UNDO_ACTION_SUCCESS,
-                payload: {
-                    history,
-                    states,
-                    minZ,
-                    maxZ,
-                },
-            });
-        } catch (error) {
-            dispatch({
-                type: AnnotationActionTypes.UNDO_ACTION_FAILED,
-                payload: {
-                    error,
-                },
-            });
-        }
-    };
-}
-
->>>>>>> ecad0231
 export function redoActionAsync(sessionInstance: any, frame: number):
 ThunkAction<Promise<void>, {}, {}, AnyAction> {
     return async (dispatch: ActionCreator<Dispatch>): Promise<void> => {
@@ -1014,10 +964,7 @@
             const colors = [...cvat.enums.colors];
 
             loadJobEvent.close(await jobInfoGenerator(job));
-<<<<<<< HEAD
-=======
-
->>>>>>> ecad0231
+
             dispatch({
                 type: AnnotationActionTypes.GET_JOB_SUCCESS,
                 payload: {
