// Copyright (C) 2021 Intel Corporation
//
// SPDX-License-Identifier: MIT

import {
    AnyAction, Dispatch, ActionCreator, Store,
} from 'redux';
import { ThunkAction } from 'utils/redux';

import {
    CombinedState,
    ActiveControl,
    ShapeType,
    ObjectType,
    Task,
    FrameSpeed,
    Rotation,
    ContextMenuType,
    Workspace,
    Model,
<<<<<<< HEAD
    DimensionType,
=======
    OpenCVTool,
>>>>>>> e0fc323a
} from 'reducers/interfaces';

import getCore from 'cvat-core-wrapper';
import logger, { LogType } from 'cvat-logger';
import { RectDrawingMethod } from 'cvat-canvas-wrapper';
import { getCVATStore } from 'cvat-store';
import { MutableRefObject } from 'react';

interface AnnotationsParameters {
    filters: string[];
    frame: number;
    showAllInterpolationTracks: boolean;
    jobInstance: any;
}

const cvat = getCore();
let store: null | Store<CombinedState> = null;

function getStore(): Store<CombinedState> {
    if (store === null) {
        store = getCVATStore();
    }
    return store;
}

function receiveAnnotationsParameters(): AnnotationsParameters {
    if (store === null) {
        store = getCVATStore();
    }

    const state: CombinedState = getStore().getState();
    const {
        annotation: {
            annotations: { filters },
            player: {
                frame: { number: frame },
            },
            job: { instance: jobInstance },
        },
        settings: {
            workspace: { showAllInterpolationTracks },
        },
    } = state;

    return {
        filters,
        frame,
        jobInstance,
        showAllInterpolationTracks,
    };
}

export function computeZRange(states: any[]): number[] {
    const filteredStates = states.filter((state: any): any => state.objectType !== ObjectType.TAG);
    let minZ = filteredStates.length ? filteredStates[0].zOrder : 0;
    let maxZ = filteredStates.length ? filteredStates[0].zOrder : 0;
    filteredStates.forEach((state: any): void => {
        minZ = Math.min(minZ, state.zOrder);
        maxZ = Math.max(maxZ, state.zOrder);
    });

    return [minZ, maxZ];
}

async function jobInfoGenerator(job: any): Promise<Record<string, number>> {
    const { total } = await job.annotations.statistics();
    return {
        'frame count': job.stopFrame - job.startFrame + 1,
        'track count':
            total.rectangle.shape +
            total.rectangle.track +
            total.polygon.shape +
            total.polygon.track +
            total.polyline.shape +
            total.polyline.track +
            total.points.shape +
            total.points.track +
            total.cuboid.shape +
            total.cuboid.track,
        'object count': total.total,
        'box count': total.rectangle.shape + total.rectangle.track,
        'polygon count': total.polygon.shape + total.polygon.track,
        'polyline count': total.polyline.shape + total.polyline.track,
        'points count': total.points.shape + total.points.track,
        'cuboids count': total.cuboid.shape + total.cuboid.track,
        'tag count': total.tags,
    };
}

export enum AnnotationActionTypes {
    GET_JOB = 'GET_JOB',
    GET_JOB_SUCCESS = 'GET_JOB_SUCCESS',
    GET_JOB_FAILED = 'GET_JOB_FAILED',
    CLOSE_JOB = 'CLOSE_JOB',
    CHANGE_FRAME = 'CHANGE_FRAME',
    CHANGE_FRAME_SUCCESS = 'CHANGE_FRAME_SUCCESS',
    CHANGE_FRAME_FAILED = 'CHANGE_FRAME_FAILED',
    SAVE_ANNOTATIONS = 'SAVE_ANNOTATIONS',
    SAVE_ANNOTATIONS_SUCCESS = 'SAVE_ANNOTATIONS_SUCCESS',
    SAVE_ANNOTATIONS_FAILED = 'SAVE_ANNOTATIONS_FAILED',
    SAVE_UPDATE_ANNOTATIONS_STATUS = 'SAVE_UPDATE_ANNOTATIONS_STATUS',
    SWITCH_PLAY = 'SWITCH_PLAY',
    CONFIRM_CANVAS_READY = 'CONFIRM_CANVAS_READY',
    DRAG_CANVAS = 'DRAG_CANVAS',
    ZOOM_CANVAS = 'ZOOM_CANVAS',
    SELECT_ISSUE_POSITION = 'SELECT_ISSUE_POSITION',
    MERGE_OBJECTS = 'MERGE_OBJECTS',
    GROUP_OBJECTS = 'GROUP_OBJECTS',
    SPLIT_TRACK = 'SPLIT_TRACK',
    COPY_SHAPE = 'COPY_SHAPE',
    PASTE_SHAPE = 'PASTE_SHAPE',
    EDIT_SHAPE = 'EDIT_SHAPE',
    REPEAT_DRAW_SHAPE = 'REPEAT_DRAW_SHAPE',
    SHAPE_DRAWN = 'SHAPE_DRAWN',
    RESET_CANVAS = 'RESET_CANVAS',
    REMEMBER_CREATED_OBJECT = 'REMEMBER_CREATED_OBJECT',
    UPDATE_ANNOTATIONS_SUCCESS = 'UPDATE_ANNOTATIONS_SUCCESS',
    UPDATE_ANNOTATIONS_FAILED = 'UPDATE_ANNOTATIONS_FAILED',
    CREATE_ANNOTATIONS_SUCCESS = 'CREATE_ANNOTATIONS_SUCCESS',
    CREATE_ANNOTATIONS_FAILED = 'CREATE_ANNOTATIONS_FAILED',
    MERGE_ANNOTATIONS_SUCCESS = 'MERGE_ANNOTATIONS_SUCCESS',
    MERGE_ANNOTATIONS_FAILED = 'MERGE_ANNOTATIONS_FAILED',
    RESET_ANNOTATIONS_GROUP = 'RESET_ANNOTATIONS_GROUP',
    GROUP_ANNOTATIONS = 'GROUP_ANNOTATIONS',
    GROUP_ANNOTATIONS_SUCCESS = 'GROUP_ANNOTATIONS_SUCCESS',
    GROUP_ANNOTATIONS_FAILED = 'GROUP_ANNOTATIONS_FAILED',
    SPLIT_ANNOTATIONS_SUCCESS = 'SPLIT_ANNOTATIONS_SUCCESS',
    SPLIT_ANNOTATIONS_FAILED = 'SPLIT_ANNOTATIONS_FAILED',
    UPDATE_TAB_CONTENT_HEIGHT = 'UPDATE_TAB_CONTENT_HEIGHT',
    COLLAPSE_SIDEBAR = 'COLLAPSE_SIDEBAR',
    COLLAPSE_APPEARANCE = 'COLLAPSE_APPEARANCE',
    COLLAPSE_OBJECT_ITEMS = 'COLLAPSE_OBJECT_ITEMS',
    ACTIVATE_OBJECT = 'ACTIVATE_OBJECT',
    SELECT_OBJECTS = 'SELECT_OBJECTS',
    REMOVE_OBJECT_SUCCESS = 'REMOVE_OBJECT_SUCCESS',
    REMOVE_OBJECT_FAILED = 'REMOVE_OBJECT_FAILED',
    PROPAGATE_OBJECT = 'PROPAGATE_OBJECT',
    PROPAGATE_OBJECT_SUCCESS = 'PROPAGATE_OBJECT_SUCCESS',
    PROPAGATE_OBJECT_FAILED = 'PROPAGATE_OBJECT_FAILED',
    CHANGE_PROPAGATE_FRAMES = 'CHANGE_PROPAGATE_FRAMES',
    SWITCH_SHOWING_STATISTICS = 'SWITCH_SHOWING_STATISTICS',
    COLLECT_STATISTICS = 'COLLECT_STATISTICS',
    COLLECT_STATISTICS_SUCCESS = 'COLLECT_STATISTICS_SUCCESS',
    COLLECT_STATISTICS_FAILED = 'COLLECT_STATISTICS_FAILED',
    UPLOAD_JOB_ANNOTATIONS = 'UPLOAD_JOB_ANNOTATIONS',
    UPLOAD_JOB_ANNOTATIONS_SUCCESS = 'UPLOAD_JOB_ANNOTATIONS_SUCCESS',
    UPLOAD_JOB_ANNOTATIONS_FAILED = 'UPLOAD_JOB_ANNOTATIONS_FAILED',
    REMOVE_JOB_ANNOTATIONS_SUCCESS = 'REMOVE_JOB_ANNOTATIONS_SUCCESS',
    REMOVE_JOB_ANNOTATIONS_FAILED = 'REMOVE_JOB_ANNOTATIONS_FAILED',
    UPDATE_CANVAS_CONTEXT_MENU = 'UPDATE_CANVAS_CONTEXT_MENU',
    UNDO_ACTION_SUCCESS = 'UNDO_ACTION_SUCCESS',
    UNDO_ACTION_FAILED = 'UNDO_ACTION_FAILED',
    REDO_ACTION_SUCCESS = 'REDO_ACTION_SUCCESS',
    REDO_ACTION_FAILED = 'REDO_ACTION_FAILED',
    CHANGE_ANNOTATIONS_FILTERS = 'CHANGE_ANNOTATIONS_FILTERS',
    FETCH_ANNOTATIONS_SUCCESS = 'FETCH_ANNOTATIONS_SUCCESS',
    FETCH_ANNOTATIONS_FAILED = 'FETCH_ANNOTATIONS_FAILED',
    ROTATE_FRAME = 'ROTATE_FRAME',
    SWITCH_Z_LAYER = 'SWITCH_Z_LAYER',
    ADD_Z_LAYER = 'ADD_Z_LAYER',
    SEARCH_ANNOTATIONS_FAILED = 'SEARCH_ANNOTATIONS_FAILED',
    SEARCH_EMPTY_FRAME_FAILED = 'SEARCH_EMPTY_FRAME_FAILED',
    CHANGE_WORKSPACE = 'CHANGE_WORKSPACE',
    SAVE_LOGS_SUCCESS = 'SAVE_LOGS_SUCCESS',
    SAVE_LOGS_FAILED = 'SAVE_LOGS_FAILED',
    INTERACT_WITH_CANVAS = 'INTERACT_WITH_CANVAS',
    SET_AI_TOOLS_REF = 'SET_AI_TOOLS_REF',
    GET_DATA_FAILED = 'GET_DATA_FAILED',
    SWITCH_REQUEST_REVIEW_DIALOG = 'SWITCH_REQUEST_REVIEW_DIALOG',
    SWITCH_SUBMIT_REVIEW_DIALOG = 'SWITCH_SUBMIT_REVIEW_DIALOG',
    SET_FORCE_EXIT_ANNOTATION_PAGE_FLAG = 'SET_FORCE_EXIT_ANNOTATION_PAGE_FLAG',
    HIDE_SHOW_CONTEXT_IMAGE = 'HIDE_SHOW_CONTEXT_IMAGE',
    GET_CONTEXT_IMAGE = 'GET_CONTEXT_IMAGE',
}

export function saveLogsAsync(): ThunkAction {
    return async (dispatch: ActionCreator<Dispatch>) => {
        try {
            await logger.save();
            dispatch({
                type: AnnotationActionTypes.SAVE_LOGS_SUCCESS,
                payload: {},
            });
        } catch (error) {
            dispatch({
                type: AnnotationActionTypes.SAVE_LOGS_FAILED,
                payload: {
                    error,
                },
            });
        }
    };
}

export function changeWorkspace(workspace: Workspace): AnyAction {
    return {
        type: AnnotationActionTypes.CHANGE_WORKSPACE,
        payload: {
            workspace,
        },
    };
}

export function getDataFailed(error: any): AnyAction {
    return {
        type: AnnotationActionTypes.GET_DATA_FAILED,
        payload: {
            error,
        },
    };
}

export function addZLayer(): AnyAction {
    return {
        type: AnnotationActionTypes.ADD_Z_LAYER,
        payload: {},
    };
}

export function switchZLayer(cur: number): AnyAction {
    return {
        type: AnnotationActionTypes.SWITCH_Z_LAYER,
        payload: {
            cur,
        },
    };
}

export function fetchAnnotationsAsync(): ThunkAction {
    return async (dispatch: ActionCreator<Dispatch>): Promise<void> => {
        try {
            const {
                filters, frame, showAllInterpolationTracks, jobInstance,
            } = receiveAnnotationsParameters();
            const states = await jobInstance.annotations.get(frame, showAllInterpolationTracks, filters);
            const [minZ, maxZ] = computeZRange(states);

            dispatch({
                type: AnnotationActionTypes.FETCH_ANNOTATIONS_SUCCESS,
                payload: {
                    states,
                    minZ,
                    maxZ,
                },
            });
        } catch (error) {
            dispatch({
                type: AnnotationActionTypes.FETCH_ANNOTATIONS_FAILED,
                payload: {
                    error,
                },
            });
        }
    };
}

export function changeAnnotationsFilters(filters: string[]): AnyAction {
    const state: CombinedState = getStore().getState();
    const { filtersHistory, filters: oldFilters } = state.annotation.annotations;

    filters.forEach((element: string) => {
        if (!(filtersHistory.includes(element) || oldFilters.includes(element))) {
            filtersHistory.push(element);
        }
    });

    window.localStorage.setItem('filtersHistory', JSON.stringify(filtersHistory.slice(-10)));

    return {
        type: AnnotationActionTypes.CHANGE_ANNOTATIONS_FILTERS,
        payload: {
            filters,
            filtersHistory: filtersHistory.slice(-10),
        },
    };
}

export function updateCanvasContextMenu(
    visible: boolean,
    left: number,
    top: number,
    pointID: number | null = null,
    type?: ContextMenuType,
): AnyAction {
    return {
        type: AnnotationActionTypes.UPDATE_CANVAS_CONTEXT_MENU,
        payload: {
            visible,
            left,
            top,
            type,
            pointID,
        },
    };
}

export function removeAnnotationsAsync(sessionInstance: any): ThunkAction {
    return async (dispatch: ActionCreator<Dispatch>): Promise<void> => {
        try {
            await sessionInstance.annotations.clear();
            await sessionInstance.actions.clear();
            const history = await sessionInstance.actions.get();

            dispatch({
                type: AnnotationActionTypes.REMOVE_JOB_ANNOTATIONS_SUCCESS,
                payload: {
                    history,
                },
            });
        } catch (error) {
            dispatch({
                type: AnnotationActionTypes.REMOVE_JOB_ANNOTATIONS_FAILED,
                payload: {
                    error,
                },
            });
        }
    };
}

export function uploadJobAnnotationsAsync(job: any, loader: any, file: File): ThunkAction {
    return async (dispatch: ActionCreator<Dispatch>): Promise<void> => {
        try {
            const state: CombinedState = getStore().getState();
            const { filters, showAllInterpolationTracks } = receiveAnnotationsParameters();

            if (state.tasks.activities.loads[job.task.id]) {
                throw Error('Annotations is being uploaded for the task');
            }
            if (state.annotation.activities.loads[job.id]) {
                throw Error('Only one uploading of annotations for a job allowed at the same time');
            }

            dispatch({
                type: AnnotationActionTypes.UPLOAD_JOB_ANNOTATIONS,
                payload: {
                    job,
                    loader,
                },
            });

            const frame = state.annotation.player.frame.number;
            await job.annotations.upload(file, loader);

            await job.logger.log(LogType.uploadAnnotations, {
                ...(await jobInfoGenerator(job)),
            });

            await job.annotations.clear(true);
            await job.actions.clear();
            const history = await job.actions.get();

            // One more update to escape some problems
            // in canvas when shape with the same
            // clientID has different type (polygon, rectangle) for example
            dispatch({
                type: AnnotationActionTypes.UPLOAD_JOB_ANNOTATIONS_SUCCESS,
                payload: {
                    job,
                    states: [],
                    history,
                },
            });

            const states = await job.annotations.get(frame, showAllInterpolationTracks, filters);

            setTimeout(() => {
                dispatch({
                    type: AnnotationActionTypes.UPLOAD_JOB_ANNOTATIONS_SUCCESS,
                    payload: {
                        history,
                        job,
                        states,
                    },
                });
            });
        } catch (error) {
            dispatch({
                type: AnnotationActionTypes.UPLOAD_JOB_ANNOTATIONS_FAILED,
                payload: {
                    job,
                    error,
                },
            });
        }
    };
}

export function collectStatisticsAsync(sessionInstance: any): ThunkAction {
    return async (dispatch: ActionCreator<Dispatch>): Promise<void> => {
        try {
            dispatch({
                type: AnnotationActionTypes.COLLECT_STATISTICS,
                payload: {},
            });

            const data = await sessionInstance.annotations.statistics();

            dispatch({
                type: AnnotationActionTypes.COLLECT_STATISTICS_SUCCESS,
                payload: {
                    data,
                },
            });
        } catch (error) {
            dispatch({
                type: AnnotationActionTypes.COLLECT_STATISTICS_FAILED,
                payload: {
                    error,
                },
            });
        }
    };
}

export function showStatistics(visible: boolean): AnyAction {
    return {
        type: AnnotationActionTypes.SWITCH_SHOWING_STATISTICS,
        payload: {
            visible,
        },
    };
}

export function propagateObjectAsync(sessionInstance: any, objectState: any, from: number, to: number): ThunkAction {
    return async (dispatch: ActionCreator<Dispatch>): Promise<void> => {
        try {
            const copy = {
                attributes: objectState.attributes,
                points: objectState.points,
                occluded: objectState.occluded,
                objectType: objectState.objectType !== ObjectType.TRACK ? objectState.objectType : ObjectType.SHAPE,
                shapeType: objectState.shapeType,
                label: objectState.label,
                zOrder: objectState.zOrder,
                frame: from,
                source: objectState.source,
            };

            await sessionInstance.logger.log(LogType.propagateObject, { count: to - from + 1 });
            const states = [];
            for (let frame = from; frame <= to; frame++) {
                copy.frame = frame;
                const newState = new cvat.classes.ObjectState(copy);
                states.push(newState);
            }

            await sessionInstance.annotations.put(states);
            const history = await sessionInstance.actions.get();

            dispatch({
                type: AnnotationActionTypes.PROPAGATE_OBJECT_SUCCESS,
                payload: {
                    objectState,
                    history,
                },
            });
        } catch (error) {
            dispatch({
                type: AnnotationActionTypes.PROPAGATE_OBJECT_FAILED,
                payload: {
                    error,
                },
            });
        }
    };
}

export function propagateObject(objectState: any | null): AnyAction {
    return {
        type: AnnotationActionTypes.PROPAGATE_OBJECT,
        payload: {
            objectState,
        },
    };
}

export function changePropagateFrames(frames: number): AnyAction {
    return {
        type: AnnotationActionTypes.CHANGE_PROPAGATE_FRAMES,
        payload: {
            frames,
        },
    };
}

export function removeObjectAsync(sessionInstance: any, objectState: any, force: boolean): ThunkAction {
    return async (dispatch: ActionCreator<Dispatch>): Promise<void> => {
        try {
            await sessionInstance.logger.log(LogType.deleteObject, { count: 1 });
            const { frame } = receiveAnnotationsParameters();

            const removed = await objectState.delete(frame, force);
            const history = await sessionInstance.actions.get();

            if (removed) {
                dispatch({
                    type: AnnotationActionTypes.REMOVE_OBJECT_SUCCESS,
                    payload: {
                        objectState,
                        history,
                    },
                });
            } else {
                throw new Error('Could not remove the locked object');
            }
        } catch (error) {
            dispatch({
                type: AnnotationActionTypes.REMOVE_OBJECT_FAILED,
                payload: {
                    error,
                },
            });
        }
    };
}

export function editShape(enabled: boolean): AnyAction {
    return {
        type: AnnotationActionTypes.EDIT_SHAPE,
        payload: {
            enabled,
        },
    };
}

export function copyShape(objectState: any): AnyAction {
    const job = getStore().getState().annotation.job.instance;
    job.logger.log(LogType.copyObject, { count: 1 });

    return {
        type: AnnotationActionTypes.COPY_SHAPE,
        payload: {
            objectState,
        },
    };
}

export function selectObjects(selectedStatesID: number[]): AnyAction {
    return {
        type: AnnotationActionTypes.SELECT_OBJECTS,
        payload: {
            selectedStatesID,
        },
    };
}

export function activateObject(activatedStateID: number | null, activatedAttributeID: number | null): AnyAction {
    return {
        type: AnnotationActionTypes.ACTIVATE_OBJECT,
        payload: {
            activatedStateID,
            activatedAttributeID,
        },
    };
}

export function updateTabContentHeight(tabContentHeight: number): AnyAction {
    return {
        type: AnnotationActionTypes.UPDATE_TAB_CONTENT_HEIGHT,
        payload: {
            tabContentHeight,
        },
    };
}

export function collapseSidebar(): AnyAction {
    return {
        type: AnnotationActionTypes.COLLAPSE_SIDEBAR,
        payload: {},
    };
}

export function collapseAppearance(): AnyAction {
    return {
        type: AnnotationActionTypes.COLLAPSE_APPEARANCE,
        payload: {},
    };
}

export function collapseObjectItems(states: any[], collapsed: boolean): AnyAction {
    return {
        type: AnnotationActionTypes.COLLAPSE_OBJECT_ITEMS,
        payload: {
            states,
            collapsed,
        },
    };
}

export function switchPlay(playing: boolean): AnyAction {
    return {
        type: AnnotationActionTypes.SWITCH_PLAY,
        payload: {
            playing,
        },
    };
}

export function changeFrameAsync(toFrame: number, fillBuffer?: boolean, frameStep?: number): ThunkAction {
    return async (dispatch: ActionCreator<Dispatch>): Promise<void> => {
        const state: CombinedState = getStore().getState();
        const { instance: job } = state.annotation.job;
        const { filters, frame, showAllInterpolationTracks } = receiveAnnotationsParameters();

        try {
            if (toFrame < job.startFrame || toFrame > job.stopFrame) {
                throw Error(`Required frame ${toFrame} is out of the current job`);
            }

            if (toFrame === frame) {
                dispatch({
                    type: AnnotationActionTypes.CHANGE_FRAME_SUCCESS,
                    payload: {
                        number: state.annotation.player.frame.number,
                        data: state.annotation.player.frame.data,
                        filename: state.annotation.player.frame.filename,
                        delay: state.annotation.player.frame.delay,
                        changeTime: state.annotation.player.frame.changeTime,
                        states: state.annotation.annotations.states,
                        minZ: state.annotation.annotations.zLayer.min,
                        maxZ: state.annotation.annotations.zLayer.max,
                        curZ: state.annotation.annotations.zLayer.cur,
                    },
                });

                return;
            }

            // Start async requests
            dispatch({
                type: AnnotationActionTypes.CHANGE_FRAME,
                payload: {},
            });

            await job.logger.log(LogType.changeFrame, {
                from: frame,
                to: toFrame,
            });
            const data = await job.frames.get(toFrame, fillBuffer, frameStep);
            const states = await job.annotations.get(toFrame, showAllInterpolationTracks, filters);
            const [minZ, maxZ] = computeZRange(states);
            const currentTime = new Date().getTime();
            let frameSpeed;
            switch (state.settings.player.frameSpeed) {
                case FrameSpeed.Fast: {
                    frameSpeed = (FrameSpeed.Fast as number) / 2;
                    break;
                }
                case FrameSpeed.Fastest: {
                    frameSpeed = (FrameSpeed.Fastest as number) / 3;
                    break;
                }
                default: {
                    frameSpeed = state.settings.player.frameSpeed as number;
                }
            }
            const delay = Math.max(
                0,
                Math.round(1000 / frameSpeed) - currentTime + (state.annotation.player.frame.changeTime as number),
            );

            dispatch({
                type: AnnotationActionTypes.CHANGE_FRAME_SUCCESS,
                payload: {
                    number: toFrame,
                    data,
                    filename: data.filename,
                    states,
                    minZ,
                    maxZ,
                    curZ: maxZ,
                    changeTime: currentTime + delay,
                    delay,
                },
            });
        } catch (error) {
            if (error !== 'not needed') {
                dispatch({
                    type: AnnotationActionTypes.CHANGE_FRAME_FAILED,
                    payload: {
                        number: toFrame,
                        error,
                    },
                });
            }
        }
    };
}

export function undoActionAsync(sessionInstance: any, frame: number): ThunkAction {
    return async (dispatch: ActionCreator<Dispatch>): Promise<void> => {
        try {
            const state = getStore().getState();
            const { filters, showAllInterpolationTracks } = receiveAnnotationsParameters();

            // TODO: use affected IDs as an optimization
            const [undo] = state.annotation.annotations.history.undo.slice(-1);
            const undoLog = await sessionInstance.logger.log(
                LogType.undoAction,
                {
                    name: undo[0],
                    frame: undo[1],
                    count: 1,
                },
                true,
            );

            dispatch(changeFrameAsync(undo[1]));
            await sessionInstance.actions.undo();
            const history = await sessionInstance.actions.get();
            const states = await sessionInstance.annotations.get(frame, showAllInterpolationTracks, filters);
            const [minZ, maxZ] = computeZRange(states);
            await undoLog.close();

            dispatch({
                type: AnnotationActionTypes.UNDO_ACTION_SUCCESS,
                payload: {
                    history,
                    states,
                    minZ,
                    maxZ,
                },
            });
        } catch (error) {
            dispatch({
                type: AnnotationActionTypes.UNDO_ACTION_FAILED,
                payload: {
                    error,
                },
            });
        }
    };
}

export function redoActionAsync(sessionInstance: any, frame: number): ThunkAction {
    return async (dispatch: ActionCreator<Dispatch>): Promise<void> => {
        try {
            const state = getStore().getState();
            const { filters, showAllInterpolationTracks } = receiveAnnotationsParameters();

            // TODO: use affected IDs as an optimization
            const [redo] = state.annotation.annotations.history.redo.slice(-1);
            const redoLog = await sessionInstance.logger.log(
                LogType.redoAction,
                {
                    name: redo[0],
                    frame: redo[1],
                    count: 1,
                },
                true,
            );
            dispatch(changeFrameAsync(redo[1]));
            await sessionInstance.actions.redo();
            const history = await sessionInstance.actions.get();
            const states = await sessionInstance.annotations.get(frame, showAllInterpolationTracks, filters);
            const [minZ, maxZ] = computeZRange(states);
            await redoLog.close();

            dispatch({
                type: AnnotationActionTypes.REDO_ACTION_SUCCESS,
                payload: {
                    history,
                    states,
                    minZ,
                    maxZ,
                },
            });
        } catch (error) {
            dispatch({
                type: AnnotationActionTypes.REDO_ACTION_FAILED,
                payload: {
                    error,
                },
            });
        }
    };
}

export function rotateCurrentFrame(rotation: Rotation): AnyAction {
    const state: CombinedState = getStore().getState();
    const {
        annotation: {
            player: {
                frame: { number: frameNumber },
                frameAngles,
            },
            job: {
                instance: job,
                instance: { startFrame },
            },
        },
        settings: {
            player: { rotateAll },
        },
    } = state;

    const frameAngle = (frameAngles[frameNumber - startFrame] + (rotation === Rotation.CLOCKWISE90 ? 90 : 270)) % 360;

    job.logger.log(LogType.rotateImage, { angle: frameAngle });

    return {
        type: AnnotationActionTypes.ROTATE_FRAME,
        payload: {
            offset: frameNumber - state.annotation.job.instance.startFrame,
            angle: frameAngle,
            rotateAll,
        },
    };
}

export function dragCanvas(enabled: boolean): AnyAction {
    return {
        type: AnnotationActionTypes.DRAG_CANVAS,
        payload: {
            enabled,
        },
    };
}

export function zoomCanvas(enabled: boolean): AnyAction {
    return {
        type: AnnotationActionTypes.ZOOM_CANVAS,
        payload: {
            enabled,
        },
    };
}

export function resetCanvas(): AnyAction {
    return {
        type: AnnotationActionTypes.RESET_CANVAS,
        payload: {},
    };
}

export function confirmCanvasReady(): AnyAction {
    return {
        type: AnnotationActionTypes.CONFIRM_CANVAS_READY,
        payload: {},
    };
}

export function closeJob(): ThunkAction {
    return async (dispatch: ActionCreator<Dispatch>): Promise<void> => {
        const { jobInstance } = receiveAnnotationsParameters();
        if (jobInstance) {
            await jobInstance.task.close();
        }

        dispatch({
            type: AnnotationActionTypes.CLOSE_JOB,
        });
    };
}

export function getJobAsync(tid: number, jid: number, initialFrame: number, initialFilters: string[]): ThunkAction {
    return async (dispatch: ActionCreator<Dispatch>): Promise<void> => {
        try {
            const state: CombinedState = getStore().getState();
            const filters = initialFilters;
            const {
                settings: {
                    workspace: { showAllInterpolationTracks },
                },
            } = state;

            dispatch({
                type: AnnotationActionTypes.GET_JOB,
                payload: {
                    requestedId: jid,
                },
            });

            const loadJobEvent = await logger.log(
                LogType.loadJob,
                {
                    task_id: tid,
                    job_id: jid,
                },
                true,
            );

            // Check state if the task is already there
            let task = state.tasks.current
                .filter((_task: Task) => _task.instance.id === tid)
                .map((_task: Task) => _task.instance)[0];

            // If there aren't the task, get it from the server
            if (!task) {
                [task] = await cvat.tasks.get({ id: tid });
            }

            // Finally get the job from the task
            const job = task.jobs.filter((_job: any) => _job.id === jid)[0];
            if (!job) {
                throw new Error(`Task ${tid} doesn't contain the job ${jid}`);
            }

            if (!task.labels.length && task.projectId) {
                throw new Error(`Project ${task.projectId} does not contain any label`);
            }

            const frameNumber = Math.max(Math.min(job.stopFrame, initialFrame), job.startFrame);
            const frameData = await job.frames.get(frameNumber);
            // call first getting of frame data before rendering interface
            // to load and decode first chunk
            try {
                await frameData.data();
            } catch (error) {
                dispatch({
                    type: AnnotationActionTypes.GET_DATA_FAILED,
                    payload: {
                        error,
                    },
                });
            }
            const states = await job.annotations.get(frameNumber, showAllInterpolationTracks, filters);
            const issues = await job.issues();
            const reviews = await job.reviews();
            const [minZ, maxZ] = computeZRange(states);
            const colors = [...cvat.enums.colors];

            loadJobEvent.close(await jobInfoGenerator(job));

            dispatch({
                type: AnnotationActionTypes.GET_JOB_SUCCESS,
                payload: {
                    job,
                    issues,
                    reviews,
                    states,
                    frameNumber,
                    frameFilename: frameData.filename,
                    frameData,
                    colors,
                    filters,
                    minZ,
                    maxZ,
                },
            });
            if (job.task.dimension === DimensionType.DIM_3D) {
                const workspace = Workspace.STANDARD3D;
                dispatch(changeWorkspace(workspace));
            }
            dispatch(changeFrameAsync(frameNumber, false));
        } catch (error) {
            dispatch({
                type: AnnotationActionTypes.GET_JOB_FAILED,
                payload: {
                    error,
                },
            });
        }
    };
}

export function saveAnnotationsAsync(sessionInstance: any, afterSave?: () => void): ThunkAction {
    return async (dispatch: ActionCreator<Dispatch>): Promise<void> => {
        const { filters, showAllInterpolationTracks } = receiveAnnotationsParameters();

        dispatch({
            type: AnnotationActionTypes.SAVE_ANNOTATIONS,
            payload: {},
        });

        try {
            const saveJobEvent = await sessionInstance.logger.log(LogType.saveJob, {}, true);

            await sessionInstance.annotations.save((status: string) => {
                dispatch({
                    type: AnnotationActionTypes.SAVE_UPDATE_ANNOTATIONS_STATUS,
                    payload: {
                        status,
                    },
                });
            });
            await saveJobEvent.close();
            await sessionInstance.logger.log(LogType.sendTaskInfo, await jobInfoGenerator(sessionInstance));
            dispatch(saveLogsAsync());

            const { frame } = receiveAnnotationsParameters();
            const states = await sessionInstance.annotations.get(frame, showAllInterpolationTracks, filters);
            if (typeof afterSave === 'function') {
                afterSave();
            }

            dispatch({
                type: AnnotationActionTypes.SAVE_ANNOTATIONS_SUCCESS,
                payload: {
                    states,
                },
            });
        } catch (error) {
            dispatch({
                type: AnnotationActionTypes.SAVE_ANNOTATIONS_FAILED,
                payload: {
                    error,
                },
            });
        }
    };
}

// used to reproduce the latest drawing (in case of tags just creating) by using N
export function rememberObject(
    objectType: ObjectType,
    labelID: number,
    shapeType?: ShapeType,
    points?: number,
    rectDrawingMethod?: RectDrawingMethod,
): AnyAction {
    let activeControl = ActiveControl.CURSOR;
    if (shapeType === ShapeType.RECTANGLE) {
        activeControl = ActiveControl.DRAW_RECTANGLE;
    } else if (shapeType === ShapeType.POLYGON) {
        activeControl = ActiveControl.DRAW_POLYGON;
    } else if (shapeType === ShapeType.POLYLINE) {
        activeControl = ActiveControl.DRAW_POLYLINE;
    } else if (shapeType === ShapeType.POINTS) {
        activeControl = ActiveControl.DRAW_POINTS;
    } else if (shapeType === ShapeType.CUBOID) {
        activeControl = ActiveControl.DRAW_CUBOID;
    }

    return {
        type: AnnotationActionTypes.REMEMBER_CREATED_OBJECT,
        payload: {
            shapeType,
            labelID,
            objectType,
            points,
            activeControl,
            rectDrawingMethod,
        },
    };
}

export function shapeDrawn(): AnyAction {
    return {
        type: AnnotationActionTypes.SHAPE_DRAWN,
        payload: {},
    };
}

export function selectIssuePosition(enabled: boolean): AnyAction {
    return {
        type: AnnotationActionTypes.SELECT_ISSUE_POSITION,
        payload: {
            enabled,
        },
    };
}

export function mergeObjects(enabled: boolean): AnyAction {
    return {
        type: AnnotationActionTypes.MERGE_OBJECTS,
        payload: {
            enabled,
        },
    };
}

export function groupObjects(enabled: boolean): AnyAction {
    return {
        type: AnnotationActionTypes.GROUP_OBJECTS,
        payload: {
            enabled,
        },
    };
}

export function splitTrack(enabled: boolean): AnyAction {
    return {
        type: AnnotationActionTypes.SPLIT_TRACK,
        payload: {
            enabled,
        },
    };
}

export function updateAnnotationsAsync(statesToUpdate: any[]): ThunkAction {
    return async (dispatch: ActionCreator<Dispatch>): Promise<void> => {
        const {
            jobInstance, filters, frame, showAllInterpolationTracks,
        } = receiveAnnotationsParameters();

        try {
            if (statesToUpdate.some((state: any): boolean => state.updateFlags.zOrder)) {
                // deactivate object to visualize changes immediately (UX)
                dispatch(activateObject(null, null));
            }

            const promises = statesToUpdate.map((objectState: any): Promise<any> => objectState.save());
            const states = await Promise.all(promises);
            const history = await jobInstance.actions.get();
            const [minZ, maxZ] = computeZRange(states);

            dispatch({
                type: AnnotationActionTypes.UPDATE_ANNOTATIONS_SUCCESS,
                payload: {
                    states,
                    history,
                    minZ,
                    maxZ,
                },
            });
        } catch (error) {
            const states = await jobInstance.annotations.get(frame, showAllInterpolationTracks, filters);
            dispatch({
                type: AnnotationActionTypes.UPDATE_ANNOTATIONS_FAILED,
                payload: {
                    error,
                    states,
                },
            });
        }
    };
}

export function createAnnotationsAsync(sessionInstance: any, frame: number, statesToCreate: any[]): ThunkAction {
    return async (dispatch: ActionCreator<Dispatch>): Promise<void> => {
        try {
            const { filters, showAllInterpolationTracks } = receiveAnnotationsParameters();
            await sessionInstance.annotations.put(statesToCreate);
            const states = await sessionInstance.annotations.get(frame, showAllInterpolationTracks, filters);
            const history = await sessionInstance.actions.get();

            dispatch({
                type: AnnotationActionTypes.CREATE_ANNOTATIONS_SUCCESS,
                payload: {
                    states,
                    history,
                },
            });
        } catch (error) {
            dispatch({
                type: AnnotationActionTypes.CREATE_ANNOTATIONS_FAILED,
                payload: {
                    error,
                },
            });
        }
    };
}

export function mergeAnnotationsAsync(sessionInstance: any, frame: number, statesToMerge: any[]): ThunkAction {
    return async (dispatch: ActionCreator<Dispatch>): Promise<void> => {
        try {
            const { filters, showAllInterpolationTracks } = receiveAnnotationsParameters();
            await sessionInstance.annotations.merge(statesToMerge);
            const states = await sessionInstance.annotations.get(frame, showAllInterpolationTracks, filters);
            const history = await sessionInstance.actions.get();

            dispatch({
                type: AnnotationActionTypes.MERGE_ANNOTATIONS_SUCCESS,
                payload: {
                    states,
                    history,
                },
            });
        } catch (error) {
            dispatch({
                type: AnnotationActionTypes.MERGE_ANNOTATIONS_FAILED,
                payload: {
                    error,
                },
            });
        }
    };
}

export function resetAnnotationsGroup(): AnyAction {
    return {
        type: AnnotationActionTypes.RESET_ANNOTATIONS_GROUP,
        payload: {},
    };
}

export function groupAnnotationsAsync(sessionInstance: any, frame: number, statesToGroup: any[]): ThunkAction {
    return async (dispatch: ActionCreator<Dispatch>): Promise<void> => {
        try {
            const { filters, showAllInterpolationTracks } = receiveAnnotationsParameters();
            const reset = getStore().getState().annotation.annotations.resetGroupFlag;

            // The action below set resetFlag to false
            dispatch({
                type: AnnotationActionTypes.GROUP_ANNOTATIONS,
                payload: {},
            });

            await sessionInstance.annotations.group(statesToGroup, reset);
            const states = await sessionInstance.annotations.get(frame, showAllInterpolationTracks, filters);
            const history = await sessionInstance.actions.get();

            dispatch({
                type: AnnotationActionTypes.GROUP_ANNOTATIONS_SUCCESS,
                payload: {
                    states,
                    history,
                },
            });
        } catch (error) {
            dispatch({
                type: AnnotationActionTypes.GROUP_ANNOTATIONS_FAILED,
                payload: {
                    error,
                },
            });
        }
    };
}

export function splitAnnotationsAsync(sessionInstance: any, frame: number, stateToSplit: any): ThunkAction {
    return async (dispatch: ActionCreator<Dispatch>): Promise<void> => {
        const { filters, showAllInterpolationTracks } = receiveAnnotationsParameters();
        try {
            await sessionInstance.annotations.split(stateToSplit, frame);
            const states = await sessionInstance.annotations.get(frame, showAllInterpolationTracks, filters);
            const history = await sessionInstance.actions.get();

            dispatch({
                type: AnnotationActionTypes.SPLIT_ANNOTATIONS_SUCCESS,
                payload: {
                    states,
                    history,
                },
            });
        } catch (error) {
            dispatch({
                type: AnnotationActionTypes.SPLIT_ANNOTATIONS_FAILED,
                payload: {
                    error,
                },
            });
        }
    };
}

export function changeGroupColorAsync(group: number, color: string): ThunkAction {
    return async (dispatch: ActionCreator<Dispatch>): Promise<void> => {
        const state: CombinedState = getStore().getState();
        const groupStates = state.annotation.annotations.states.filter(
            (_state: any): boolean => _state.group.id === group,
        );
        if (groupStates.length) {
            groupStates[0].group.color = color;
            dispatch(updateAnnotationsAsync(groupStates));
        } else {
            dispatch(updateAnnotationsAsync([]));
        }
    };
}

export function searchAnnotationsAsync(sessionInstance: any, frameFrom: number, frameTo: number): ThunkAction {
    return async (dispatch: ActionCreator<Dispatch>): Promise<void> => {
        try {
            const { filters } = receiveAnnotationsParameters();
            const frame = await sessionInstance.annotations.search(filters, frameFrom, frameTo);
            if (frame !== null) {
                dispatch(changeFrameAsync(frame));
            }
        } catch (error) {
            dispatch({
                type: AnnotationActionTypes.SEARCH_ANNOTATIONS_FAILED,
                payload: {
                    error,
                },
            });
        }
    };
}

export function searchEmptyFrameAsync(sessionInstance: any, frameFrom: number, frameTo: number): ThunkAction {
    return async (dispatch: ActionCreator<Dispatch>): Promise<void> => {
        try {
            const frame = await sessionInstance.annotations.searchEmpty(frameFrom, frameTo);
            if (frame !== null) {
                dispatch(changeFrameAsync(frame));
            }
        } catch (error) {
            dispatch({
                type: AnnotationActionTypes.SEARCH_EMPTY_FRAME_FAILED,
                payload: {
                    error,
                },
            });
        }
    };
}

export function pasteShapeAsync(): ThunkAction {
    return async (dispatch: ActionCreator<Dispatch>): Promise<void> => {
        const {
            canvas: { instance: canvasInstance },
            job: { instance: jobInstance },
            player: {
                frame: { number: frameNumber },
            },
            drawing: { activeInitialState: initialState },
        } = getStore().getState().annotation;

        if (initialState) {
            let activeControl = ActiveControl.CURSOR;
            if (initialState.shapeType === ShapeType.RECTANGLE) {
                activeControl = ActiveControl.DRAW_RECTANGLE;
            } else if (initialState.shapeType === ShapeType.POINTS) {
                activeControl = ActiveControl.DRAW_POINTS;
            } else if (initialState.shapeType === ShapeType.POLYGON) {
                activeControl = ActiveControl.DRAW_POLYGON;
            } else if (initialState.shapeType === ShapeType.POLYLINE) {
                activeControl = ActiveControl.DRAW_POLYLINE;
            } else if (initialState.shapeType === ShapeType.CUBOID) {
                activeControl = ActiveControl.DRAW_CUBOID;
            }

            dispatch({
                type: AnnotationActionTypes.PASTE_SHAPE,
                payload: {
                    activeControl,
                },
            });

            canvasInstance.cancel();
            if (initialState.objectType === ObjectType.TAG) {
                const objectState = new cvat.classes.ObjectState({
                    objectType: ObjectType.TAG,
                    label: initialState.label,
                    attributes: initialState.attributes,
                    frame: frameNumber,
                });
                dispatch(createAnnotationsAsync(jobInstance, frameNumber, [objectState]));
            } else {
                canvasInstance.draw({
                    enabled: true,
                    initialState,
                });
            }
        }
    };
}

export function interactWithCanvas(
    activeInteractor: Model | OpenCVTool,
    activeLabelID: number,
): AnyAction {
    return {
        type: AnnotationActionTypes.INTERACT_WITH_CANVAS,
        payload: {
            activeInteractor,
            activeLabelID,
        },
    };
}

export function setAIToolsRef(ref: MutableRefObject<any>): AnyAction {
    return {
        type: AnnotationActionTypes.SET_AI_TOOLS_REF,
        payload: {
            aiToolsRef: ref,
        },
    };
}

export function repeatDrawShapeAsync(): ThunkAction {
    return async (dispatch: ActionCreator<Dispatch>): Promise<void> => {
        const {
            canvas: { instance: canvasInstance },
            job: { labels, instance: jobInstance },
            player: {
                frame: { number: frameNumber },
            },
            drawing: {
                activeInteractor,
                activeObjectType,
                activeLabelID,
                activeShapeType,
                activeNumOfPoints,
                activeRectDrawingMethod,
            },
        } = getStore().getState().annotation;

        let activeControl = ActiveControl.CURSOR;
        if (activeInteractor) {
            if (activeInteractor.type === 'tracker') {
                canvasInstance.interact({
                    enabled: true,
                    shapeType: 'rectangle',
                });
                dispatch(interactWithCanvas(activeInteractor, activeLabelID));
            } else {
                canvasInstance.interact({
                    enabled: true,
                    shapeType: 'points',
                    ...activeInteractor.params.canvas,
                });
                dispatch(interactWithCanvas(activeInteractor, activeLabelID));
            }

            return;
        }

        if (activeShapeType === ShapeType.RECTANGLE) {
            activeControl = ActiveControl.DRAW_RECTANGLE;
        } else if (activeShapeType === ShapeType.POINTS) {
            activeControl = ActiveControl.DRAW_POINTS;
        } else if (activeShapeType === ShapeType.POLYGON) {
            activeControl = ActiveControl.DRAW_POLYGON;
        } else if (activeShapeType === ShapeType.POLYLINE) {
            activeControl = ActiveControl.DRAW_POLYLINE;
        } else if (activeShapeType === ShapeType.CUBOID) {
            activeControl = ActiveControl.DRAW_CUBOID;
        }

        dispatch({
            type: AnnotationActionTypes.REPEAT_DRAW_SHAPE,
            payload: {
                activeControl,
            },
        });

        canvasInstance.cancel();
        if (activeObjectType === ObjectType.TAG) {
            const objectState = new cvat.classes.ObjectState({
                objectType: ObjectType.TAG,
                label: labels.filter((label: any) => label.id === activeLabelID)[0],
                frame: frameNumber,
            });
            dispatch(createAnnotationsAsync(jobInstance, frameNumber, [objectState]));
        } else {
            canvasInstance.draw({
                enabled: true,
                rectDrawingMethod: activeRectDrawingMethod,
                numberOfPoints: activeNumOfPoints,
                shapeType: activeShapeType,
                crosshair: [ShapeType.RECTANGLE, ShapeType.CUBOID].includes(activeShapeType),
            });
        }
    };
}

export function redrawShapeAsync(): ThunkAction {
    return async (dispatch: ActionCreator<Dispatch>): Promise<void> => {
        const {
            annotations: { activatedStateID, states },
            canvas: { instance: canvasInstance },
        } = getStore().getState().annotation;

        if (activatedStateID !== null) {
            const [state] = states.filter((_state: any): boolean => _state.clientID === activatedStateID);
            if (state && state.objectType !== ObjectType.TAG) {
                let activeControl = ActiveControl.CURSOR;
                if (state.shapeType === ShapeType.RECTANGLE) {
                    activeControl = ActiveControl.DRAW_RECTANGLE;
                } else if (state.shapeType === ShapeType.POINTS) {
                    activeControl = ActiveControl.DRAW_POINTS;
                } else if (state.shapeType === ShapeType.POLYGON) {
                    activeControl = ActiveControl.DRAW_POLYGON;
                } else if (state.shapeType === ShapeType.POLYLINE) {
                    activeControl = ActiveControl.DRAW_POLYLINE;
                } else if (state.shapeType === ShapeType.CUBOID) {
                    activeControl = ActiveControl.DRAW_CUBOID;
                }

                dispatch({
                    type: AnnotationActionTypes.REPEAT_DRAW_SHAPE,
                    payload: {
                        activeControl,
                    },
                });

                canvasInstance.cancel();
                canvasInstance.draw({
                    enabled: true,
                    redraw: activatedStateID,
                    shapeType: state.shapeType,
                    crosshair: [ShapeType.RECTANGLE, ShapeType.CUBOID].includes(state.shapeType),
                });
            }
        }
    };
}

export function switchRequestReviewDialog(visible: boolean): AnyAction {
    return {
        type: AnnotationActionTypes.SWITCH_REQUEST_REVIEW_DIALOG,
        payload: {
            visible,
        },
    };
}

export function switchSubmitReviewDialog(visible: boolean): AnyAction {
    return {
        type: AnnotationActionTypes.SWITCH_SUBMIT_REVIEW_DIALOG,
        payload: {
            visible,
        },
    };
}

export function setForceExitAnnotationFlag(forceExit: boolean): AnyAction {
    return {
        type: AnnotationActionTypes.SET_FORCE_EXIT_ANNOTATION_PAGE_FLAG,
        payload: {
            forceExit,
        },
    };
}

export function hideShowContextImage(hidden: boolean): AnyAction {
    return {
        type: AnnotationActionTypes.HIDE_SHOW_CONTEXT_IMAGE,
        payload: {
            hidden,
        },
    };
}

export function getContextImage(): ThunkAction {
    return async (dispatch: ActionCreator<Dispatch>): Promise<void> => {
        const state: CombinedState = getStore().getState();
        const { instance: job } = state.annotation.job;
        const { frame, contextImage } = state.annotation.player;

        try {
            const context = await job.frames.contextImage(job.task.id, frame.number);
            const loaded = true;
            const contextImageHide = contextImage.hidden;
            dispatch({
                type: AnnotationActionTypes.GET_CONTEXT_IMAGE,
                payload: {
                    context,
                    loaded,
                    contextImageHide,
                },
            });
        } catch (error) {
            const context = '';
            const loaded = true;
            const contextImageHide = contextImage.hidden;
            dispatch({
                type: AnnotationActionTypes.GET_CONTEXT_IMAGE,
                payload: {
                    context,
                    loaded,
                    contextImageHide,
                },
            });
        }
    };
}<|MERGE_RESOLUTION|>--- conflicted
+++ resolved
@@ -18,11 +18,8 @@
     ContextMenuType,
     Workspace,
     Model,
-<<<<<<< HEAD
     DimensionType,
-=======
     OpenCVTool,
->>>>>>> e0fc323a
 } from 'reducers/interfaces';
 
 import getCore from 'cvat-core-wrapper';
