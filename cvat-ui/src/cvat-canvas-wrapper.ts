--- conflicted
+++ resolved
@@ -12,7 +12,6 @@
     InteractionResult as _InteractionResult,
 } from 'cvat-canvas/src/typescript/canvas';
 
-<<<<<<< HEAD
 export function convertShapesForInteractor(shapes: InteractionResult[]): number[][] {
     const reducer = (acc: number[][], _: number, index: number, array: number[]): number[][] => {
         if (!(index % 2)) { // 0, 2, 4
@@ -29,12 +28,8 @@
         .flat().reduce(reducer, []);
 }
 
-export type InteractionData = InteractionDataType;
-export type InteractionResult = InteractionResultType;
-=======
 export type InteractionData = _InteractionData;
 export type InteractionResult = _InteractionResult;
->>>>>>> b41afad3
 
 export {
     Canvas, CanvasMode, CanvasVersion, RectDrawingMethod, CuboidDrawingMethod,
