--- conflicted
+++ resolved
@@ -15,13 +15,12 @@
     intelligentScissorsFactory: () => IntelligentScissors;
 }
 
-<<<<<<< HEAD
 export interface Contours {
     approxPoly: (points: number[] | any, threshold: number, closed?: boolean) => number[][];
-=======
+}
+
 export interface ImgProc {
     hist: () => HistogramEqualization
->>>>>>> 7e7a5b96
 }
 
 export class OpenCVWrapper {
