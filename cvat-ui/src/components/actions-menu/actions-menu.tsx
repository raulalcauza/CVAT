--- conflicted
+++ resolved
@@ -10,13 +10,7 @@
 import { LoadingOutlined } from '@ant-design/icons';
 // eslint-disable-next-line import/no-extraneous-dependencies
 import { MenuInfo } from 'rc-menu/lib/interface';
-<<<<<<< HEAD
-import { DimensionType } from '../../reducers/interfaces';
-=======
-
-import LoadSubmenu from './load-submenu';
 import { DimensionType } from '../../reducers';
->>>>>>> 7e20b279
 
 interface Props {
     taskID: number;
