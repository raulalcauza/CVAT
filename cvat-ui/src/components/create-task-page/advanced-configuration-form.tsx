--- conflicted
+++ resolved
@@ -449,7 +449,6 @@
 
     private renderUzeZipChunks(): JSX.Element {
         return (
-<<<<<<< HEAD
             <Space>
                 <Form.Item
                     name='useZipChunks'
@@ -457,22 +456,11 @@
                 >
                     <Switch defaultChecked/>
                 </Form.Item>
-                <Text className='cvat-text-color'>Use zip chunks</Text>
-                <Tooltip title='Force to use zip chunks as compressed data. Actual for videos only.'>
+                <Text className='cvat-text-color'>Use zip/video chunks</Text>
+                <Tooltip title='Force to use zip chunks as compressed data. Cut out content for videos only.'>
                     <QuestionCircleFilled style={{opacity: 0.5}}/>
                 </Tooltip>
             </Space>
-=======
-            <Form.Item
-                help='Force to use zip chunks as compressed data. Cut out content for videos only.'
-                name='useZipChunks'
-                valuePropName='checked'
-            >
-                <Checkbox>
-                    <Text className='cvat-text-color'>Use zip/video chunks</Text>
-                </Checkbox>
-            </Form.Item>
->>>>>>> 776a549f
         );
     }
 
