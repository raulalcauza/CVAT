// Copyright (C) 2020-2022 Intel Corporation
// Copyright (C) 2022-2024 CVAT.ai Corporation
//
// SPDX-License-Identifier: MIT

import React, { RefObject } from 'react';
import { RouteComponentProps } from 'react-router';
import { withRouter } from 'react-router-dom';
import { Row, Col } from 'antd/lib/grid';
import Button from 'antd/lib/button';
import Collapse from 'antd/lib/collapse';
import notification from 'antd/lib/notification';
import Text from 'antd/lib/typography/Text';
import Alert from 'antd/lib/alert';
// eslint-disable-next-line import/no-extraneous-dependencies
import { ValidateErrorEntity } from 'rc-field-form/lib/interface';
import { StorageLocation } from 'reducers';
import { getCore, Storage } from 'cvat-core-wrapper';
import LabelsEditor from 'components/labels-editor/labels-editor';
import FileManagerComponent, { Files } from 'components/file-manager/file-manager';
import { RemoteFile } from 'components/file-manager/remote-browser';
import { getFileContentType, getContentTypeRemoteFile, getFileNameFromPath } from 'utils/files';

import BasicConfigurationForm, { BaseConfiguration } from './basic-configuration-form';
import ProjectSearchField from './project-search-field';
import ProjectSubsetField from './project-subset-field';
import MultiTasksProgress from './multi-task-progress';
import AdvancedConfigurationForm, { AdvancedConfiguration, SortingMethod } from './advanced-configuration-form';

type TabName = 'local' | 'share' | 'remote' | 'cloudStorage';
const core = getCore();

export interface CreateTaskData {
    projectId: number | null;
    basic: BaseConfiguration;
    subset: string;
    advanced: AdvancedConfiguration;
    labels: any[];
    files: Files;
    activeFileManagerTab: TabName;
    cloudStorageId: number | null;
}

enum SupportedShareTypes {
    IMAGE = 'image',
    DIR = 'DIR',
    VIDEO = 'video',
}

interface Props {
    onCreate: (data: CreateTaskData, onProgress?: (status: string, progress?: number) => void) => Promise<any>;
    projectId: number | null;
    many: boolean;
}

type State = CreateTaskData & {
    multiTasks: (CreateTaskData & {
        status: 'pending' | 'progress' | 'failed' | 'completed' | 'cancelled';
    })[];
    uploadFileErrorMessage: string;
    loading: boolean;
    statusInProgressTask: string;
};

const defaultState: State = {
    projectId: null,
    basic: {
        name: '',
    },
    subset: '',
    advanced: {
        useZipChunks: true,
        useCache: true,
        sortingMethod: SortingMethod.LEXICOGRAPHICAL,
        sourceStorage: {
            location: StorageLocation.LOCAL,
            cloudStorageId: undefined,
        },
        targetStorage: {
            location: StorageLocation.LOCAL,
            cloudStorageId: undefined,
        },
        useProjectSourceStorage: true,
        useProjectTargetStorage: true,
<<<<<<< HEAD
=======
        consensusJobsPerNormalJob: 0,
>>>>>>> a5512e77
    },
    labels: [],
    files: {
        local: [],
        share: [],
        remote: [],
        cloudStorage: [],
    },
    activeFileManagerTab: 'local',
    cloudStorageId: null,
    multiTasks: [],
    uploadFileErrorMessage: '',
    loading: false,
    statusInProgressTask: '',
};

const UploadFileErrorMessages = {
    one: 'Wrong list of files. You can upload an archive with images, a video, a pdf file or multiple images. ',
    multi: 'Wrong list of files. You can upload one or more videos. ',
};

function receiveExtensions(files: RemoteFile[]): string[] {
    const fileTypes = files.filter((file: RemoteFile) => file.name.includes('.'))
        .map((file: RemoteFile) => `.${file.name.split('.').pop()}`);
    return fileTypes;
}

function checkFiles(files: RemoteFile[], type: SupportedShareTypes, baseError: string): string {
    const erroredFiles = files.filter(
        (it) => it.mimeType !== type,
    );
    if (erroredFiles.length !== 0) {
        const unsupportedTypes = receiveExtensions(erroredFiles);
        const extensionList = Array.from(new Set(unsupportedTypes));
        return extensionList.length ? `${baseError} Found unsupported types: ${extensionList.join(', ')}. ` : baseError;
    }
    return '';
}

function validateRemoteFiles(remoteFiles: RemoteFile[], many: boolean): string {
    let uploadFileErrorMessage = '';
    const regFiles = remoteFiles.filter((file) => file.type === 'REG');
    const excludedManifests = regFiles.filter((file) => !file.key.endsWith('.jsonl'));
    if (!many && excludedManifests.length > 1) {
        uploadFileErrorMessage = checkFiles(
            excludedManifests,
            SupportedShareTypes.IMAGE,
            UploadFileErrorMessages.one,
        );
    } else if (many) {
        uploadFileErrorMessage = checkFiles(
            regFiles,
            SupportedShareTypes.VIDEO,
            UploadFileErrorMessages.multi,
        );
    }
    return uploadFileErrorMessage;
}

function filterFiles(remoteFiles: RemoteFile[], many: boolean): RemoteFile[] {
    if (many) {
        return remoteFiles.filter((file: RemoteFile) => file.mimeType === 'video');
    }

    return remoteFiles;
}

class CreateTaskContent extends React.PureComponent<Props & RouteComponentProps, State> {
    private basicConfigurationComponent: RefObject<BasicConfigurationForm>;
    private advancedConfigurationComponent: RefObject<AdvancedConfigurationForm>;
    // private consensusConfigurationComponent: RefObject<ConsensusConfigurationForm>;
    private fileManagerComponent: any;

    public constructor(props: Props & RouteComponentProps) {
        super(props);
        this.state = { ...defaultState };
        this.basicConfigurationComponent = React.createRef<BasicConfigurationForm>();
        this.advancedConfigurationComponent = React.createRef<AdvancedConfigurationForm>();
        // this.consensusConfigurationComponent = React.createRef<ConsensusConfigurationForm>();
    }

    public componentDidMount(): void {
        const { projectId } = this.props;

        if (projectId) {
            this.handleProjectIdChange(projectId);
        }

        this.focusToForm();
    }

    private handleChangeStorageLocation(field: 'sourceStorage' | 'targetStorage', value: StorageLocation): void {
        this.setState((state) => ({
            advanced: {
                ...state.advanced,
                [field]: {
                    location: value,
                },
            },
        }));
    }

    private resetState = (): void => {
        this.basicConfigurationComponent.current?.resetFields();
        this.advancedConfigurationComponent.current?.resetFields();

        this.fileManagerComponent.reset();

        this.setState((state) => ({
            ...defaultState,
            projectId: state.projectId,
        }));
    };

    private validateLabelsOrProject = (): boolean => {
        const { projectId, labels } = this.state;
        return !!labels.length || !!projectId;
    };

    private validateFiles = (): boolean => {
        const { activeFileManagerTab, files } = this.state;

        if (activeFileManagerTab === 'cloudStorage') {
            this.setState({
                cloudStorageId: this.fileManagerComponent.getCloudStorageId(),
            });
        }
        const totalLen = Object.keys(files).reduce((acc, key: string) => acc + files[(key as TabName)].length, 0);

        return !!totalLen;
    };

    private startLoading = (): void => {
        this.setState({
            loading: true,
        });
    };

    private stopLoading = (): void => {
        this.setState({
            loading: false,
        });
    };

    private changeStatusInProgressTask = (status: string): void => {
        this.setState({
            statusInProgressTask: status,
        });
    };

    private handleProjectIdChange = (value: null | number): void => {
        const { projectId, subset } = this.state;

        this.setState((state) => ({
            projectId: value,
            subset: value && value === projectId ? subset : '',
            labels: value ? [] : state.labels,
        }));
    };

    private handleChangeBasicConfiguration = (values: BaseConfiguration): void => {
        this.setState({
            basic: { ...values },
        });
    };

    private handleSubmitAdvancedConfiguration = (values: AdvancedConfiguration): Promise<void> => (
        new Promise((resolve) => {
            this.setState({
                advanced: { ...values },
            }, resolve);
        })
    );

    private handleTaskSubsetChange = (value: string): void => {
        this.setState({
            subset: value,
        });
    };

    private changeFileManagerTab = (value: TabName): void => {
        this.setState({
            activeFileManagerTab: value,
        });
    };

    private handleUseProjectSourceStorageChange = (value: boolean): void => {
        this.setState((state) => ({
            advanced: {
                ...state.advanced,
                useProjectSourceStorage: value,
            },
        }));
    };

    private handleUseProjectTargetStorageChange = (value: boolean): void => {
        this.setState((state) => ({
            advanced: {
                ...state.advanced,
                useProjectTargetStorage: value,
            },
        }));
    };

    private focusToForm = (): void => {
        this.basicConfigurationComponent.current?.focus();
    };

    private handleUploadLocalFiles = (uploadedFiles: File[]): void => {
        const { many } = this.props;
        const { files } = this.state;

        let uploadFileErrorMessage = '';

        const excludedManifests = uploadedFiles.filter((x: File) => !x.name.endsWith('.jsonl'));
        if (!many && excludedManifests.length > 1) {
            uploadFileErrorMessage = excludedManifests.every((it) => (
                getFileContentType(it) === SupportedShareTypes.IMAGE
            )) ? '' : UploadFileErrorMessages.one;
        } else if (many) {
            uploadFileErrorMessage = excludedManifests.every(
                (it) => getFileContentType(it) === SupportedShareTypes.VIDEO,
            ) ? '' : UploadFileErrorMessages.multi;
        }

        this.setState({
            uploadFileErrorMessage,
        });

        if (!uploadFileErrorMessage) {
            this.setState({
                files: {
                    ...files,
                    local: uploadedFiles,
                },
            });
        }
    };

    private handleUploadRemoteFiles = (urls: string[]): void => {
        const { many } = this.props;

        const { files } = this.state;
        const { length } = urls;

        let uploadFileErrorMessage = '';

        try {
            if (!many && length > 1) {
                let index = 0;
                while (index < length) {
                    const isImageFile = getContentTypeRemoteFile(urls[index]) === 'image';
                    if (!isImageFile) {
                        uploadFileErrorMessage = UploadFileErrorMessages.one;
                        break;
                    }
                    index++;
                }
            } else if (many) {
                let index = 0;
                while (index < length) {
                    const isVideoFile = getContentTypeRemoteFile(urls[index]) === 'video';
                    if (!isVideoFile) {
                        uploadFileErrorMessage = UploadFileErrorMessages.multi;
                        break;
                    }
                    index++;
                }
            }
        } catch (err) {
            uploadFileErrorMessage = `We can't process it. ${err}`;
        }

        this.setState({
            uploadFileErrorMessage,
        });

        if (!uploadFileErrorMessage) {
            this.setState({
                files: {
                    ...files,
                    remote: urls,
                },
            });
        }
    };

    private handleUploadShareFiles = (shareFiles: RemoteFile[]): void => {
        const { files } = this.state;
        const { many } = this.props;
        const uploadFileErrorMessage = validateRemoteFiles(shareFiles, many);
        const filteredFiles = filterFiles(shareFiles, many);
        this.setState({ uploadFileErrorMessage });

        if (!uploadFileErrorMessage) {
            this.setState({
                files: {
                    ...files,
                    share: filteredFiles.map((it) => it.key),
                },
            });
        }
    };

    private handleUploadCloudStorageFiles = (cloudStorageFiles: RemoteFile[]): void => {
        const { files } = this.state;
        const { many } = this.props;
        const uploadFileErrorMessage = validateRemoteFiles(cloudStorageFiles, many);
        const filteredFiles = filterFiles(cloudStorageFiles, many);
        this.setState({ uploadFileErrorMessage });

        if (!uploadFileErrorMessage) {
            this.setState({
                files: {
                    ...files,
                    cloudStorage: filteredFiles.map((it) => it.key),
                },
            });
        }
    };

    private validateBlocks = (): Promise<any> => new Promise((resolve, reject) => {
        const { projectId } = this.state;
        if (!this.validateLabelsOrProject()) {
            notification.error({
                message: 'Could not create a task',
                description: 'A task must contain at least one label or belong to some project',
                className: 'cvat-notification-create-task-fail',
            });
            reject();
            return;
        }

        if (!this.validateFiles()) {
            notification.error({
                message: 'Could not create a task',
                description: 'A task must contain at least one file',
                className: 'cvat-notification-create-task-fail',
            });
            reject();
            return;
        }

        if (!this.basicConfigurationComponent.current) {
            reject();
            return;
        }

        this.basicConfigurationComponent.current
            .submit()
            .then(() => {
                if (this.advancedConfigurationComponent.current) {
                    return this.advancedConfigurationComponent.current.submit();
                }
                if (projectId) {
                    return core.projects.get({ id: projectId })
                        .then((response: any) => {
                            const [project] = response;
                            const { advanced } = this.state;
                            return this.handleSubmitAdvancedConfiguration({
                                ...advanced,
                                sourceStorage: new Storage(
                                    project.sourceStorage || { location: StorageLocation.LOCAL },
                                ),
                                targetStorage: new Storage(
                                    project.targetStorage || { location: StorageLocation.LOCAL },
                                ),
                            });
                        })
                        .catch((error: Error): void => {
                            throw new Error(`Couldn't fetch the project ${projectId} ${error.toString()}`);
                        });
                }
                return Promise.resolve();
            })
            .then(resolve)
            .catch((error: Error | ValidateErrorEntity): void => {
                notification.error({
                    message: 'Could not create a task',
                    description: (error as ValidateErrorEntity).errorFields ?
                        (error as ValidateErrorEntity).errorFields
                            .map((field) => `${field.name} : ${field.errors.join(';')}`)
                            .map((text: string): JSX.Element => <div>{text}</div>) :
                        error.toString(),
                    className: 'cvat-notification-create-task-fail',
                });
                reject(error);
            });
    });

    private handleSubmitAndOpen = (): void => {
        const { history } = this.props;

        this.validateBlocks()
            .then(this.createOneTask)
            .then((createdTask) => {
                const { id } = createdTask;
                history.push(`/tasks/${id}`);
            })
            .catch(() => {});
    };

    private handleSubmitAndContinue = (): void => {
        this.validateBlocks()
            .then(this.createOneTask)
            .then(() => {
                notification.info({
                    message: 'The task has been created',
                    className: 'cvat-notification-create-task-success',
                });
            })
            .then(this.resetState)
            .then(this.focusToForm)
            .catch(() => {});
    };

    private createOneTask = (): Promise<any> => {
        const { onCreate } = this.props;
        this.startLoading();
        return onCreate(this.state, this.changeStatusInProgressTask)
            .finally(this.stopLoading);
    };

    private setStatusOneOfMultiTasks = async (index: number, status: string): Promise<void> => {
        const { multiTasks } = this.state;
        const resultTask = {
            ...multiTasks[index],
            status,
        };

        return new Promise((resolve) => {
            const newMultiTasks: any = [
                ...multiTasks.slice(0, index),
                resultTask,
                ...multiTasks.slice(index + 1),
            ];
            this.setState({
                multiTasks: newMultiTasks,
            }, resolve);
        });
    };

    private createOneOfMultiTasks = async (index: any): Promise<void> => {
        const { onCreate } = this.props;
        const { multiTasks } = this.state;
        const task = multiTasks[index];

        if (task.status !== 'pending') return;

        await this.setStatusOneOfMultiTasks(index, 'progress');
        try {
            await onCreate(task);
            await this.setStatusOneOfMultiTasks(index, 'completed');
        } catch (err) {
            console.warn(err);
            await this.setStatusOneOfMultiTasks(index, 'failed');
        }
    };

    private createMultiTasks = async (): Promise<any> => {
        const { multiTasks } = this.state;
        this.startLoading();
        const { length } = multiTasks;
        let index = 0;
        const queueSize = 1;
        const promises = Array(queueSize)
            .fill(undefined)
            .map(async (): Promise<void> => {
                // eslint-disable-next-line no-constant-condition
                while (true) {
                    index++; // preliminary increase is needed to avoid using the same index when queueSize > 1
                    if (index > length) break;
                    await this.createOneOfMultiTasks(index - 1);
                }
            });
        await Promise.allSettled(promises);
        this.stopLoading();
    };

    private addMultiTasks = async (): Promise<void> => new Promise((resolve) => {
        const {
            projectId,
            subset,
            advanced,
            labels,
            files: allFiles,
            activeFileManagerTab,
            cloudStorageId,
        } = this.state;

        const files: (File | string)[] = allFiles[activeFileManagerTab];

        this.setState({
            multiTasks: files.map((file, index) => ({
                projectId,
                basic: {
                    name: this.getTaskName(index, activeFileManagerTab),
                },
                subset,
                advanced,
                labels,
                files: {
                    ...defaultState.files,
                    [activeFileManagerTab]: [file],
                },
                activeFileManagerTab,
                cloudStorageId,
                status: 'pending',
            }
            )),
        }, resolve);
    });

    private handleSubmitMultiTasks = (): void => {
        this.validateBlocks()
            .then(this.addMultiTasks)
            .then(this.createMultiTasks)
            .then(() => {
                const { multiTasks } = this.state;
                const countCompleted = multiTasks.filter((item) => item.status === 'completed').length;
                const countFailed = multiTasks.filter((item) => item.status === 'failed').length;
                const countCancelled = multiTasks.filter((item) => item.status === 'cancelled').length;
                const countAll = multiTasks.length;

                notification.info({
                    message: 'The tasks have been created',
                    description:
                        `Completed: ${countCompleted}, failed: ${countFailed},${countCancelled ?
                            ` cancelled: ${countCancelled},` :
                            ''} total: ${countAll}, `,
                    className: 'cvat-notification-create-task-success',
                });
            });
    };

    private handleCancelMultiTasks = (): void => {
        const { multiTasks } = this.state;
        let count = 0;
        const newMultiTasks: any = multiTasks.map((it) => {
            if (it.status === 'pending') {
                count++;
                return {
                    ...it,
                    status: 'cancelled',
                };
            }
            return it;
        });
        this.setState({
            multiTasks: newMultiTasks,
        }, () => {
            notification.info({
                message: `Creation of ${count} tasks have been canceled`,
                className: 'cvat-notification-create-task-success',
            });
        });
    };

    private handleOkMultiTasks = (): void => {
        const { history, projectId } = this.props;
        if (projectId) {
            history.push(`/projects/${projectId}`);
        } else {
            history.push('/tasks/');
        }
    };

    private handleRetryCancelledMultiTasks = (): void => {
        const { multiTasks } = this.state;
        const newMultiTasks: any = multiTasks.map((it) => {
            if (it.status === 'cancelled') {
                return {
                    ...it,
                    status: 'pending',
                };
            }
            return it;
        });
        this.setState({
            multiTasks: newMultiTasks,
        }, () => {
            this.createMultiTasks();
        });
    };

    private handleRetryFailedMultiTasks = (): void => {
        const { multiTasks } = this.state;
        const newMultiTasks: any = multiTasks.map((it) => {
            if (it.status === 'failed') {
                return {
                    ...it,
                    status: 'pending',
                };
            }
            return it;
        });
        this.setState({
            multiTasks: newMultiTasks,
        }, () => {
            this.createMultiTasks();
        });
    };

    private getTaskName = (indexFile: number, fileManagerTabName: TabName, defaultFileName = ''): string => {
        const { many } = this.props;
        const { basic } = this.state;
        const { files } = this.state;
        const file = files[fileManagerTabName][indexFile];
        let fileName = defaultFileName;
        switch (fileManagerTabName) {
            case 'remote':
                fileName = getFileNameFromPath(file as string) || defaultFileName;
                break;
            case 'share':
                fileName = getFileNameFromPath(file as string) || defaultFileName;
                break;
            default:
                fileName = (file as File)?.name || (file as string) || defaultFileName;
                break;
        }
        return many ?
            basic.name
                .replaceAll('{{file_name}}', fileName)
                .replaceAll('{{index}}', indexFile.toString()) :
            basic.name;
    };

    private renderBasicBlock(): JSX.Element {
        const { many } = this.props;
        const exampleMultiTaskName = many ? this.getTaskName(0, 'local', 'fileName.mp4') : '';

        return (
            <Col span={24}>
                <BasicConfigurationForm
                    ref={this.basicConfigurationComponent}
                    many={many}
                    exampleMultiTaskName={exampleMultiTaskName}
                    onChange={this.handleChangeBasicConfiguration}
                />
            </Col>
        );
    }

    private renderProjectBlock(): JSX.Element {
        const { projectId } = this.state;

        return (
            <>
                <Col span={24}>
                    <Text className='cvat-text-color'>Project</Text>
                </Col>
                <Col span={24}>
                    <ProjectSearchField onSelect={this.handleProjectIdChange} value={projectId} />
                </Col>
            </>
        );
    }

    private renderSubsetBlock(): JSX.Element | null {
        const { projectId, subset } = this.state;

        if (projectId !== null) {
            return (
                <>
                    <Col span={24}>
                        <Text className='cvat-text-color'>Subset</Text>
                    </Col>
                    <Col span={24}>
                        <ProjectSubsetField
                            value={subset}
                            projectSubsets={null}
                            onChange={this.handleTaskSubsetChange}
                            projectId={projectId}
                        />
                    </Col>
                </>
            );
        }

        return null;
    }

    private renderLabelsBlock(): JSX.Element {
        const { projectId, labels } = this.state;

        if (projectId) {
            return (
                <>
                    <Col span={24}>
                        <Text className='cvat-text-color'>Labels</Text>
                    </Col>
                    <Col span={24}>
                        <Text type='secondary'>Project labels will be used</Text>
                    </Col>
                </>
            );
        }

        return (
            <Col span={24}>
                <Text type='danger'>* </Text>
                <Text className='cvat-text-color'>Labels</Text>
                <LabelsEditor
                    labels={labels}
                    onSubmit={(newLabels): void => {
                        this.setState({
                            labels: newLabels,
                        });
                    }}
                />
            </Col>
        );
    }

    private renderFilesBlock(): JSX.Element {
        const { many } = this.props;
        const { uploadFileErrorMessage } = this.state;

        return (
            <>
                <Col span={24}>
                    <Text type='danger'>* </Text>
                    <Text className='cvat-text-color'>Select files</Text>
                    <FileManagerComponent
                        many={many}
                        onChangeActiveKey={this.changeFileManagerTab}
                        onUploadLocalFiles={this.handleUploadLocalFiles}
                        onUploadRemoteFiles={this.handleUploadRemoteFiles}
                        onUploadShareFiles={this.handleUploadShareFiles}
                        onUploadCloudStorageFiles={this.handleUploadCloudStorageFiles}
                        ref={(component): void => {
                            this.fileManagerComponent = component;
                        }}
                    />
                </Col>
                { uploadFileErrorMessage ? (
                    <Col span={24}>
                        <Alert
                            className='cvat-create-task-content-alert'
                            type='error'
                            message={uploadFileErrorMessage}
                            showIcon
                        />
                    </Col>
                ) : null }
            </>
        );
    }

    private renderAdvancedBlock(): JSX.Element {
        const { activeFileManagerTab, projectId } = this.state;

        const {
            advanced: {
                useProjectSourceStorage,
                useProjectTargetStorage,
                sourceStorage: {
                    location: sourceStorageLocation,
                },
                targetStorage: {
                    location: targetStorageLocation,
                },
            },
        } = this.state;
        return (
            <Col span={24}>
                <Collapse
                    className='cvat-advanced-configuration-wrapper'
                    items={[{
                        key: '1',
                        label: <Text className='cvat-title'>Advanced configuration</Text>,
                        children: (
                            <AdvancedConfigurationForm
                                activeFileManagerTab={activeFileManagerTab}
                                ref={this.advancedConfigurationComponent}
                                onSubmit={this.handleSubmitAdvancedConfiguration}
                                projectId={projectId}
                                useProjectSourceStorage={useProjectSourceStorage}
                                useProjectTargetStorage={useProjectTargetStorage}
                                sourceStorageLocation={sourceStorageLocation}
                                targetStorageLocation={targetStorageLocation}
                                onChangeUseProjectSourceStorage={this.handleUseProjectSourceStorageChange}
                                onChangeUseProjectTargetStorage={this.handleUseProjectTargetStorageChange}
                                onChangeSourceStorageLocation={(value: StorageLocation) => {
                                    this.handleChangeStorageLocation('sourceStorage', value);
                                }}
                                onChangeTargetStorageLocation={(value: StorageLocation) => {
                                    this.handleChangeStorageLocation('targetStorage', value);
                                }}
                            />
                        ),
                    }]}
                />
            </Col>
        );
    }

    private renderFooterSingleTask(): JSX.Element {
        const { uploadFileErrorMessage, loading, statusInProgressTask: status } = this.state;

        if (status === 'FAILED' || loading) {
            return (<Alert message={status} />);
        }
        return (
            <Row justify='end' gutter={8}>
                <Col>
                    <Button
                        className='cvat-submit-open-task-button'
                        type='primary'
                        onClick={this.handleSubmitAndOpen}
                        disabled={!!uploadFileErrorMessage}
                    >
                        Submit & Open
                    </Button>
                </Col>
                <Col>
                    <Button
                        className='cvat-submit-continue-task-button'
                        type='primary'
                        onClick={this.handleSubmitAndContinue}
                        disabled={!!uploadFileErrorMessage}
                    >
                        Submit & Continue
                    </Button>
                </Col>
            </Row>
        );
    }

    private renderFooterMultiTasks(): JSX.Element {
        const {
            multiTasks: items,
            uploadFileErrorMessage,
            files,
            activeFileManagerTab,
            loading,
        } = this.state;
        const currentFiles = files[activeFileManagerTab];
        const countPending = items.filter((item) => item.status === 'pending').length;
        const countAll = items.length;

        if ((loading || countPending !== countAll) && currentFiles.length) {
            return (
                <MultiTasksProgress
                    tasks={items}
                    onOk={this.handleOkMultiTasks}
                    onCancel={this.handleCancelMultiTasks}
                    onRetryFailedTasks={this.handleRetryFailedMultiTasks}
                    onRetryCancelledTasks={this.handleRetryCancelledMultiTasks}
                />
            );
        }

        return (
            <Row justify='end' gutter={5}>
                <Col>
                    <Button
                        className='cvat-submit-multiple-tasks-button'
                        htmlType='submit'
                        type='primary'
                        onClick={this.handleSubmitMultiTasks}
                        disabled={!!uploadFileErrorMessage}
                    >
                        Submit&nbsp;
                        {currentFiles.length}
                        &nbsp;tasks
                    </Button>
                </Col>
            </Row>
        );
    }

    public render(): JSX.Element {
        const { many } = this.props;

        return (
            <Row justify='start' align='middle' className='cvat-create-task-content'>
                <Col span={24}>
                    <Text className='cvat-title'>Basic configuration</Text>
                </Col>

                {this.renderBasicBlock()}
                {this.renderProjectBlock()}
                {this.renderSubsetBlock()}
                {this.renderLabelsBlock()}
                {this.renderFilesBlock()}
                {this.renderAdvancedBlock()}
                <Col span={24} className='cvat-create-task-content-footer'>
                    {many ? this.renderFooterMultiTasks() : this.renderFooterSingleTask() }
                </Col>
            </Row>
        );
    }
}

export default withRouter(CreateTaskContent);<|MERGE_RESOLUTION|>--- conflicted
+++ resolved
@@ -82,10 +82,7 @@
         },
         useProjectSourceStorage: true,
         useProjectTargetStorage: true,
-<<<<<<< HEAD
-=======
         consensusJobsPerNormalJob: 0,
->>>>>>> a5512e77
     },
     labels: [],
     files: {
