// Copyright (C) 2020-2022 Intel Corporation
// Copyright (C) 2022 CVAT.ai Corporation
//
// SPDX-License-Identifier: MIT

import React, { RefObject } from 'react';
import { RouteComponentProps } from 'react-router';
import { withRouter } from 'react-router-dom';
import { Row, Col } from 'antd/lib/grid';
import Button from 'antd/lib/button';
import Collapse from 'antd/lib/collapse';
import notification from 'antd/lib/notification';
import Text from 'antd/lib/typography/Text';
import Alert from 'antd/lib/alert';
// eslint-disable-next-line import/no-extraneous-dependencies
import { ValidateErrorEntity } from 'rc-field-form/lib/interface';
import { StorageLocation } from 'reducers';
import { getCore, Storage } from 'cvat-core-wrapper';
import ConnectedFileManager from 'containers/file-manager/file-manager';
import LabelsEditor from 'components/labels-editor/labels-editor';
import { Files } from 'components/file-manager/file-manager';

import {
    getFileContentType,
    getContentTypeRemoteFile,
    getFileNameFromPath,
} from 'utils/files';

import BasicConfigurationForm, { BaseConfiguration } from './basic-configuration-form';
import ProjectSearchField from './project-search-field';
import ProjectSubsetField from './project-subset-field';
import MultiTasksProgress from './multi-task-progress';
import AdvancedConfigurationForm, { AdvancedConfiguration, SortingMethod } from './advanced-configuration-form';

<<<<<<< HEAD
=======
type TabName = 'local' | 'share' | 'remote' | 'cloudStorage';
>>>>>>> 1db247ae
const core = getCore();

export interface CreateTaskData {
    projectId: number | null;
    basic: BaseConfiguration;
    subset: string;
    advanced: AdvancedConfiguration;
    labels: any[];
    files: Files;
    activeFileManagerTab: TabName;
    cloudStorageId: number | null;
}

interface Props {
    onCreate: (data: CreateTaskData, onProgress?: (status: string, progress?: number) => void) => Promise<any>;
    projectId: number | null;
    installedGit: boolean;
    dumpers:[];
    many: boolean;
}

type State = CreateTaskData & {
    multiTasks: (CreateTaskData & {
        status: 'pending' | 'progress' | 'failed' | 'completed' | 'cancelled';
    })[];
    uploadFileErrorMessage: string;
    loading: boolean;
    statusInProgressTask: string;
};

const defaultState: State = {
    projectId: null,
    basic: {
        name: '',
    },
    subset: '',
    advanced: {
        lfs: false,
        useZipChunks: true,
        useCache: true,
        sortingMethod: SortingMethod.LEXICOGRAPHICAL,
        sourceStorage: {
            location: StorageLocation.LOCAL,
            cloudStorageId: undefined,
        },
        targetStorage: {
            location: StorageLocation.LOCAL,
            cloudStorageId: undefined,
        },
        useProjectSourceStorage: true,
        useProjectTargetStorage: true,
    },
    labels: [],
    files: {
        local: [],
        share: [],
        remote: [],
        cloudStorage: [],
    },
    activeFileManagerTab: 'local',
    cloudStorageId: null,
    multiTasks: [],
    uploadFileErrorMessage: '',
    loading: false,
    statusInProgressTask: '',
};

const UploadFileErrorMessages = {
    one: 'It can not be processed. You can upload an archive with images, a video or multiple images',
    multi: 'It can not be processed. You can upload one or more videos',
};

class CreateTaskContent extends React.PureComponent<Props & RouteComponentProps, State> {
    private basicConfigurationComponent: RefObject<BasicConfigurationForm>;
    private advancedConfigurationComponent: RefObject<AdvancedConfigurationForm>;
    private fileManagerContainer: any;

    public constructor(props: Props & RouteComponentProps) {
        super(props);
        this.state = { ...defaultState };
        this.basicConfigurationComponent = React.createRef<BasicConfigurationForm>();
        this.advancedConfigurationComponent = React.createRef<AdvancedConfigurationForm>();
    }

    public componentDidMount(): void {
        const { projectId } = this.props;

        if (projectId) {
            this.handleProjectIdChange(projectId);
        }

        this.focusToForm();
    }

    private handleChangeStorageLocation(field: 'sourceStorage' | 'targetStorage', value: StorageLocation): void {
        this.setState((state) => ({
            advanced: {
                ...state.advanced,
                [field]: {
                    location: value,
                },
            },
        }));
    }

    private resetState = (): void => {
        this.basicConfigurationComponent.current?.resetFields();
        this.advancedConfigurationComponent.current?.resetFields();

        this.fileManagerContainer.reset();

        this.setState((state) => ({
            ...defaultState,
            projectId: state.projectId,
        }));
    };

    private validateLabelsOrProject = (): boolean => {
        const { projectId, labels } = this.state;
        return !!labels.length || !!projectId;
    };

    private validateFiles = (): boolean => {
        const { activeFileManagerTab, files } = this.state;

        if (activeFileManagerTab === 'cloudStorage') {
            this.setState({
                cloudStorageId: this.fileManagerContainer.getCloudStorageId(),
            });
        }
        const totalLen = Object.keys(files).reduce((acc, key: string) => acc + files[(key as TabName)].length, 0);

        return !!totalLen;
    };

    private startLoading = (): void => {
        this.setState({
            loading: true,
        });
    };

    private stopLoading = (): void => {
        this.setState({
            loading: false,
        });
    };

    private changeStatusInProgressTask = (status: string): void => {
        this.setState({
            statusInProgressTask: status,
        });
    };

    private handleProjectIdChange = (value: null | number): void => {
        const { projectId, subset } = this.state;

        this.setState((state) => ({
            projectId: value,
            subset: value && value === projectId ? subset : '',
            labels: value ? [] : state.labels,
        }));
    };

    private handleChangeBasicConfiguration = (values: BaseConfiguration): void => {
        this.setState({
            basic: { ...values },
        });
    };

    private handleSubmitAdvancedConfiguration = (values: AdvancedConfiguration): void => {
        this.setState({
            advanced: { ...values },
        });
    };

    private handleTaskSubsetChange = (value: string): void => {
        this.setState({
            subset: value,
        });
    };

    private changeFileManagerTab = (value: TabName): void => {
        this.setState({
            activeFileManagerTab: value,
        });
    };

    private handleUseProjectSourceStorageChange = (value: boolean): void => {
        this.setState((state) => ({
            advanced: {
                ...state.advanced,
                useProjectSourceStorage: value,
            },
        }));
    };

    private handleUseProjectTargetStorageChange = (value: boolean): void => {
        this.setState((state) => ({
            advanced: {
                ...state.advanced,
                useProjectTargetStorage: value,
            },
        }));
    };

    private focusToForm = (): void => {
        this.basicConfigurationComponent.current?.focus();
    };

    private handleUploadLocalFiles = (uploadedFiles: File[]): void => {
        const { many } = this.props;
        const { files } = this.state;

        let uploadFileErrorMessage = '';

        if (!many && uploadedFiles.length > 1) {
            uploadFileErrorMessage = uploadedFiles.every((it) => (getFileContentType(it) === 'image' || it.name === 'manifest.jsonl')) ? '' : UploadFileErrorMessages.one;
        } else if (many) {
            uploadFileErrorMessage = uploadedFiles.every((it) => getFileContentType(it) === 'video') ? '' : UploadFileErrorMessages.multi;
        }

        this.setState({
            uploadFileErrorMessage,
        });

        if (!uploadFileErrorMessage) {
            this.setState({
                files: {
                    ...files,
                    local: uploadedFiles,
                },
            });
        }
    };

    private handleUploadRemoteFiles = async (urls: string[]): Promise<void> => {
        const { many } = this.props;

        const { files } = this.state;
        const { length } = urls;

        let uploadFileErrorMessage = '';

        try {
            if (!many && length > 1) {
                let index = 0;
                while (index < length) {
                    const isImageFile = await getContentTypeRemoteFile(urls[index]) === 'image';
                    if (!isImageFile) {
                        uploadFileErrorMessage = UploadFileErrorMessages.one;
                        break;
                    }
                    index++;
                }
            } else if (many) {
                let index = 0;
                while (index < length) {
                    const isVideoFile = await getContentTypeRemoteFile(urls[index]) === 'video';
                    if (!isVideoFile) {
                        uploadFileErrorMessage = UploadFileErrorMessages.multi;
                        break;
                    }
                    index++;
                }
            }
        } catch (err) {
            uploadFileErrorMessage = `We can't process it. ${err}`;
        }

        this.setState({
            uploadFileErrorMessage,
        });

        if (!uploadFileErrorMessage) {
            this.setState({
                files: {
                    ...files,
                    remote: urls,
                },
            });
        }
    };

<<<<<<< HEAD
    private handleSubmit = (): Promise<any> => new Promise((resolve, reject) => {
        const { projectId } = this.state;

=======
    private handleUploadShareFiles = (shareFiles: {
        key: string;
        type: string;
        mime_type: string;
    }[]): void => {
        const { many } = this.props;
        const { files } = this.state;

        let uploadFileErrorMessage = '';

        if (!many && shareFiles.length > 1) {
            uploadFileErrorMessage = shareFiles.every((it) => it.mime_type === 'image') ?
                '' : UploadFileErrorMessages.one;
        } else if (many) {
            uploadFileErrorMessage = shareFiles.every((it) => it.mime_type === 'video') ?
                '' : UploadFileErrorMessages.multi;
        }

        this.setState({
            uploadFileErrorMessage,
        });

        if (!uploadFileErrorMessage) {
            this.setState({
                files: {
                    ...files,
                    share: shareFiles.map((it) => it.key),
                },
            });
        }
    };

    private handleUploadCloudStorageFiles = (cloudStorageFiles: string[]): void => {
        const { files } = this.state;

        this.setState({
            files: {
                ...files,
                cloudStorage: cloudStorageFiles,
            },
        });
    };

    private validateBlocks = (): Promise<any> => new Promise((resolve, reject) => {
        const { projectId } = this.state;
>>>>>>> 1db247ae
        if (!this.validateLabelsOrProject()) {
            notification.error({
                message: 'Could not create a task',
                description: 'A task must contain at least one label or belong to some project',
                className: 'cvat-notification-create-task-fail',
            });
            reject();
            return;
        }

        if (!this.validateFiles()) {
            notification.error({
                message: 'Could not create a task',
                description: 'A task must contain at least one file',
                className: 'cvat-notification-create-task-fail',
            });
            reject();
            return;
        }

        if (!this.basicConfigurationComponent.current) {
            reject();
            return;
        }

        this.basicConfigurationComponent.current
            .submit()
            .then(() => {
                if (this.advancedConfigurationComponent.current) {
                    return this.advancedConfigurationComponent.current.submit();
                }
                if (projectId) {
                    return core.projects.get({ id: projectId })
                        .then((response: any) => {
                            const [project] = response;
                            const { advanced } = this.state;
                            this.handleSubmitAdvancedConfiguration({
                                ...advanced,
                                sourceStorage: new Storage(
                                    project.sourceStorage || { location: StorageLocation.LOCAL },
                                ),
                                targetStorage: new Storage(
                                    project.targetStorage || { location: StorageLocation.LOCAL },
                                ),
                            });
                            return Promise.resolve();
                        })
                        .catch((error: Error): void => {
                            throw new Error(`Couldn't fetch the project ${projectId} ${error.toString()}`);
                        });
                }
                return Promise.resolve();
            })
            .then(resolve)
            .catch((error: Error | ValidateErrorEntity): void => {
                notification.error({
                    message: 'Could not create a task',
                    description: (error as ValidateErrorEntity).errorFields ?
                        (error as ValidateErrorEntity).errorFields
                            .map((field) => `${field.name} : ${field.errors.join(';')}`)
                            .map((text: string): JSX.Element => <div>{text}</div>) :
                        error.toString(),
                    className: 'cvat-notification-create-task-fail',
                });
                reject(error);
            });
    });

    private handleSubmitAndOpen = (): void => {
        const { history } = this.props;

        this.validateBlocks()
            .then(this.createOneTask)
            .then((createdTask) => {
                const { id } = createdTask;
                history.push(`/tasks/${id}`);
            })
            .catch(() => {});
    };

    private handleSubmitAndContinue = (): void => {
        this.validateBlocks()
            .then(this.createOneTask)
            .then(() => {
                notification.info({
                    message: 'The task has been created',
                    className: 'cvat-notification-create-task-success',
                });
            })
            .then(this.resetState)
            .then(this.focusToForm)
            .catch(() => {});
    };

    private createOneTask = (): Promise<any> => {
        const { onCreate } = this.props;
        this.startLoading();
        return onCreate(this.state, this.changeStatusInProgressTask)
            .finally(this.stopLoading);
    };

    private setStatusOneOfMultiTasks = async (index: number, status: string): Promise<void> => {
        const { multiTasks } = this.state;
        const resultTask = {
            ...multiTasks[index],
            status,
        };

        return new Promise((resolve) => {
            const newMultiTasks: any = [
                ...multiTasks.slice(0, index),
                resultTask,
                ...multiTasks.slice(index + 1),
            ];
            this.setState({
                multiTasks: newMultiTasks,
            }, resolve);
        });
    };

    private createOneOfMultiTasks = async (index: any): Promise<void> => {
        const { onCreate } = this.props;
        const { multiTasks } = this.state;
        const task = multiTasks[index];

        if (task.status !== 'pending') return;

        await this.setStatusOneOfMultiTasks(index, 'progress');
        try {
            await onCreate(task);
            await this.setStatusOneOfMultiTasks(index, 'completed');
        } catch (err) {
            console.warn(err);
            await this.setStatusOneOfMultiTasks(index, 'failed');
        }
    };

    private createMultiTasks = async (): Promise<any> => {
        const { multiTasks } = this.state;
        this.startLoading();
        const { length } = multiTasks;
        let index = 0;
        const queueSize = 1;
        const promises = Array(queueSize)
            .fill(undefined)
            .map(async (): Promise<void> => {
                // eslint-disable-next-line no-constant-condition
                while (true) {
                    index++; // preliminary increase is needed to avoid using the same index when queueSize > 1
                    if (index > length) break;
                    await this.createOneOfMultiTasks(index - 1);
                }
            });
        await Promise.allSettled(promises);
        this.stopLoading();
    };

    private addMultiTasks = async (): Promise<void> => new Promise((resolve) => {
        const {
            projectId,
            subset,
            advanced,
            labels,
            files: allFiles,
            activeFileManagerTab,
            cloudStorageId,
        } = this.state;

        const files: (File | string)[] = allFiles[activeFileManagerTab];

        this.setState({
            multiTasks: files.map((file, index) => ({
                projectId,
                basic: {
                    name: this.getTaskName(index, activeFileManagerTab),
                },
                subset,
                advanced,
                labels,
                files: {
                    ...defaultState.files,
                    [activeFileManagerTab]: [file],
                },
                activeFileManagerTab,
                cloudStorageId,
                status: 'pending',
            }
            )),
        }, resolve);
    });

    private handleSubmitMutliTasks = (): void => {
        this.validateBlocks()
            .then(() => {
                this.addMultiTasks();
            })
            .then(this.createMultiTasks)
            .then(() => {
                const { multiTasks } = this.state;
                const countCompleted = multiTasks.filter((item) => item.status === 'completed').length;
                const countFailed = multiTasks.filter((item) => item.status === 'failed').length;
                const countCancelled = multiTasks.filter((item) => item.status === 'cancelled').length;
                const countAll = multiTasks.length;

                notification.info({
                    message: 'The tasks have been created',
                    description:
                        `Completed: ${countCompleted}, failed: ${countFailed},${countCancelled ?
                            ` cancelled: ${countCancelled},` :
                            ''} total: ${countAll}, `,
                    className: 'cvat-notification-create-task-success',
                });
            });
    };

    private handleCancelMultiTasks = (): void => {
        const { multiTasks } = this.state;
        let count = 0;
        const newMultiTasks: any = multiTasks.map((it) => {
            if (it.status === 'pending') {
                count++;
                return {
                    ...it,
                    status: 'cancelled',
                };
            }
            return it;
        });
        this.setState({
            multiTasks: newMultiTasks,
        }, () => {
            notification.info({
                message: `Creation of ${count} tasks have been canceled`,
                className: 'cvat-notification-create-task-success',
            });
        });
    };

    private handleOkMultiTasks = (): void => {
        const { history } = this.props;
        history.push('/tasks/');
    };

    private handleRetryCancelledMultiTasks = (): void => {
        const { multiTasks } = this.state;
        const newMultiTasks: any = multiTasks.map((it) => {
            if (it.status === 'cancelled') {
                return {
                    ...it,
                    status: 'pending',
                };
            }
            return it;
        });
        this.setState({
            multiTasks: newMultiTasks,
        }, () => {
            this.createMultiTasks();
        });
    };

    private handleRetryFailedMultiTasks = (): void => {
        const { multiTasks } = this.state;
        const newMultiTasks: any = multiTasks.map((it) => {
            if (it.status === 'failed') {
                return {
                    ...it,
                    status: 'pending',
                };
            }
            return it;
        });
        this.setState({
            multiTasks: newMultiTasks,
        }, () => {
            this.createMultiTasks();
        });
    };

    private getTaskName = (indexFile: number, fileManagerTabName: TabName, defaultFileName = ''): string => {
        const { many } = this.props;
        const { basic } = this.state;
        const { files } = this.state;
        const file = files[fileManagerTabName][indexFile];
        let fileName = defaultFileName;
        switch (fileManagerTabName) {
            case 'remote':
                fileName = getFileNameFromPath(file as string) || defaultFileName;
                break;
            case 'share':
                fileName = getFileNameFromPath(file as string) || defaultFileName;
                break;
            default:
                fileName = (file as File)?.name || (file as string) || defaultFileName;
                break;
        }
        return many ?
            basic.name
                .replaceAll('{{file_name}}', fileName)
                .replaceAll('{{index}}', indexFile.toString()) :
            basic.name;
    };

    private renderBasicBlock(): JSX.Element {
        const { many } = this.props;
        const exampleMultiTaskName = many ? this.getTaskName(0, 'local', 'fileName.mp4') : '';

        return (
            <Col span={24}>
                <BasicConfigurationForm
                    ref={this.basicConfigurationComponent}
                    many={many}
                    exampleMultiTaskName={exampleMultiTaskName}
                    onChange={this.handleChangeBasicConfiguration}
                />
            </Col>
        );
    }

    private renderProjectBlock(): JSX.Element {
        const { projectId } = this.state;

        return (
            <>
                <Col span={24}>
                    <Text className='cvat-text-color'>Project</Text>
                </Col>
                <Col span={24}>
                    <ProjectSearchField onSelect={this.handleProjectIdChange} value={projectId} />
                </Col>
            </>
        );
    }

    private renderSubsetBlock(): JSX.Element | null {
        const { projectId, subset } = this.state;

        if (projectId !== null) {
            return (
                <>
                    <Col span={24}>
                        <Text className='cvat-text-color'>Subset</Text>
                    </Col>
                    <Col span={24}>
                        <ProjectSubsetField
                            value={subset}
                            onChange={this.handleTaskSubsetChange}
                            projectId={projectId}
                        />
                    </Col>
                </>
            );
        }

        return null;
    }

    private renderLabelsBlock(): JSX.Element {
        const { projectId, labels } = this.state;

        if (projectId) {
            return (
                <>
                    <Col span={24}>
                        <Text className='cvat-text-color'>Labels</Text>
                    </Col>
                    <Col span={24}>
                        <Text type='secondary'>Project labels will be used</Text>
                    </Col>
                </>
            );
        }

        return (
            <Col span={24}>
                <Text type='danger'>* </Text>
                <Text className='cvat-text-color'>Labels</Text>
                <LabelsEditor
                    labels={labels}
                    onSubmit={(newLabels): void => {
                        this.setState({
                            labels: newLabels,
                        });
                    }}
                />
            </Col>
        );
    }

    private renderFilesBlock(): JSX.Element {
        const { many } = this.props;
        const { uploadFileErrorMessage } = this.state;

        return (
            <>
                <Col span={24}>
                    <Text type='danger'>* </Text>
                    <Text className='cvat-text-color'>Select files</Text>
                    <ConnectedFileManager
                        many={many}
                        onChangeActiveKey={this.changeFileManagerTab}
                        onUploadLocalFiles={this.handleUploadLocalFiles}
                        onUploadRemoteFiles={this.handleUploadRemoteFiles}
                        onUploadShareFiles={this.handleUploadShareFiles}
                        onUploadCloudStorageFiles={this.handleUploadCloudStorageFiles}
                        ref={(container: any): void => {
                            this.fileManagerContainer = container;
                        }}
                    />
                </Col>
                { uploadFileErrorMessage ? (
                    <Col span={24}>
                        <Alert
                            className='cvat-create-task-content-alert'
                            type='error'
                            message={uploadFileErrorMessage}
                            showIcon
                        />
                    </Col>
                ) : null }
            </>
        );
    }

    private renderAdvancedBlock(): JSX.Element {
        const { installedGit, dumpers } = this.props;
        const { activeFileManagerTab, projectId } = this.state;

        const {
            advanced: {
                useProjectSourceStorage,
                useProjectTargetStorage,
                sourceStorage: {
                    location: sourceStorageLocation,
                },
                targetStorage: {
                    location: targetStorageLocation,
                },
            },
        } = this.state;
        return (
            <Col span={24}>
                <Collapse>
                    <Collapse.Panel key='1' header={<Text className='cvat-title'>Advanced configuration</Text>}>
                        <AdvancedConfigurationForm
                            dumpers={dumpers}
                            installedGit={installedGit}
                            activeFileManagerTab={activeFileManagerTab}
                            ref={this.advancedConfigurationComponent}
                            onSubmit={this.handleSubmitAdvancedConfiguration}
                            projectId={projectId}
                            useProjectSourceStorage={useProjectSourceStorage}
                            useProjectTargetStorage={useProjectTargetStorage}
                            sourceStorageLocation={sourceStorageLocation}
                            targetStorageLocation={targetStorageLocation}
                            onChangeUseProjectSourceStorage={this.handleUseProjectSourceStorageChange}
                            onChangeUseProjectTargetStorage={this.handleUseProjectTargetStorageChange}
                            onChangeSourceStorageLocation={(value: StorageLocation) => {
                                this.handleChangeStorageLocation('sourceStorage', value);
                            }}
                            onChangeTargetStorageLocation={(value: StorageLocation) => {
                                this.handleChangeStorageLocation('targetStorage', value);
                            }}
                        />
                    </Collapse.Panel>
                </Collapse>
            </Col>
        );
    }

    private renderFooterSingleTask(): JSX.Element {
        const { uploadFileErrorMessage, loading, statusInProgressTask: status } = this.state;

        if (status === 'FAILED' || loading) {
            return (<Alert message={status} />);
        }
        return (
            <Row justify='end' gutter={5}>
                <Col>
                    <Button type='primary' onClick={this.handleSubmitAndOpen} disabled={!!uploadFileErrorMessage}>
                        Submit & Open
                    </Button>
                </Col>
                <Col>
                    <Button type='primary' onClick={this.handleSubmitAndContinue} disabled={!!uploadFileErrorMessage}>
                        Submit & Continue
                    </Button>
                </Col>
            </Row>
        );
    }

    private renderFooterMutliTasks(): JSX.Element {
        const {
            multiTasks: items,
            uploadFileErrorMessage,
            files,
            activeFileManagerTab,
            loading,
        } = this.state;
        const currentFiles = files[activeFileManagerTab];
        const countPending = items.filter((item) => item.status === 'pending').length;
        const countAll = items.length;

        if ((loading || countPending !== countAll) && currentFiles.length) {
            return (
                <MultiTasksProgress
                    tasks={items}
                    onOk={this.handleOkMultiTasks}
                    onCancel={this.handleCancelMultiTasks}
                    onRetryFailedTasks={this.handleRetryFailedMultiTasks}
                    onRetryCancelledTasks={this.handleRetryCancelledMultiTasks}
                />
            );
        }

        return (
            <Row justify='end' gutter={5}>
                <Col>
                    <Button type='primary' onClick={this.handleSubmitMutliTasks} disabled={!!uploadFileErrorMessage}>
                        Submit&nbsp;
                        {currentFiles.length}
                        &nbsp;tasks
                    </Button>
                </Col>
            </Row>
        );
    }

    public render(): JSX.Element {
        const { many } = this.props;

        return (
            <Row justify='start' align='middle' className='cvat-create-task-content'>
                <Col span={24}>
                    <Text className='cvat-title'>Basic configuration</Text>
                </Col>

                {this.renderBasicBlock()}
                {this.renderProjectBlock()}
                {this.renderSubsetBlock()}
                {this.renderLabelsBlock()}
                {this.renderFilesBlock()}
                {this.renderAdvancedBlock()}

                <Col span={24} className='cvat-create-task-content-footer'>
                    {many ? this.renderFooterMutliTasks() : this.renderFooterSingleTask() }
                </Col>
            </Row>
        );
    }
}

export default withRouter(CreateTaskContent);<|MERGE_RESOLUTION|>--- conflicted
+++ resolved
@@ -32,10 +32,7 @@
 import MultiTasksProgress from './multi-task-progress';
 import AdvancedConfigurationForm, { AdvancedConfiguration, SortingMethod } from './advanced-configuration-form';
 
-<<<<<<< HEAD
-=======
 type TabName = 'local' | 'share' | 'remote' | 'cloudStorage';
->>>>>>> 1db247ae
 const core = getCore();
 
 export interface CreateTaskData {
@@ -319,11 +316,6 @@
         }
     };
 
-<<<<<<< HEAD
-    private handleSubmit = (): Promise<any> => new Promise((resolve, reject) => {
-        const { projectId } = this.state;
-
-=======
     private handleUploadShareFiles = (shareFiles: {
         key: string;
         type: string;
@@ -369,7 +361,6 @@
 
     private validateBlocks = (): Promise<any> => new Promise((resolve, reject) => {
         const { projectId } = this.state;
->>>>>>> 1db247ae
         if (!this.validateLabelsOrProject()) {
             notification.error({
                 message: 'Could not create a task',
