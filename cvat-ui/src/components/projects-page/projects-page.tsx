--- conflicted
+++ resolved
@@ -8,14 +8,8 @@
 import { useHistory } from 'react-router';
 import { useDispatch, useSelector } from 'react-redux';
 import Spin from 'antd/lib/spin';
-
-<<<<<<< HEAD
-import { CombinedState, Indexable } from 'reducers/interfaces';
+import { CombinedState, Indexable } from 'reducers';
 import { getProjectsAsync } from 'actions/projects-actions';
-=======
-import { CombinedState, Indexable } from 'reducers';
-import { getProjectsAsync, restoreProjectAsync } from 'actions/projects-actions';
->>>>>>> 7e20b279
 import FeedbackComponent from 'components/feedback/feedback';
 import { updateHistoryFromQuery } from 'components/resource-sorting-filtering';
 import EmptyListComponent from './empty-list';
