// Copyright (C) 2021 Intel Corporation
//
// SPDX-License-Identifier: MIT

import React, { useState, useEffect, useRef } from 'react';
import { useDispatch, useSelector } from 'react-redux';
import { useHistory } from 'react-router';
import { Row, Col } from 'antd/lib/grid';
import Button from 'antd/lib/button';
import Form from 'antd/lib/form';
import Select from 'antd/lib/select';
import Input from 'antd/lib/input';
import TextArea from 'antd/lib/input/TextArea';
import notification from 'antd/lib/notification';
import Tooltip from 'antd/lib/tooltip';

import { CombinedState, CloudStorage } from 'reducers/interfaces';
import { createCloudStorageAsync, updateCloudStorageAsync } from 'actions/cloud-storage-actions';
import { ProviderType, CredentialsType } from 'utils/enums';
import { DeleteOutlined, UploadOutlined } from '@ant-design/icons';
import Upload, { RcFile } from 'antd/lib/upload';
import { Space } from 'antd';
import { AzureProvider, S3Provider, GoogleCloudProvider } from '../../icons';
import S3Region from './s3-region';
import GCSLocation from './gcs-locatiion';
import ManifestsManager from './manifests-manager';

export interface Props {
    cloudStorage?: CloudStorage;
}

type CredentialsFormNames = 'key' | 'secret_key' | 'account_name' | 'session_token' | 'key_file_path';
type CredentialsCamelCaseNames = 'key' | 'secretKey' | 'accountName' | 'sessionToken' | 'keyFilePath';

interface CloudStorageForm {
    credentials_type: CredentialsType;
    display_name: string;
    provider_type: ProviderType;
    resource: string;
    account_name?: string;
    session_token?: string;
    key?: string;
    secret_key?: string;
    SAS_token?: string;
    key_file_path?: string;
    key_file?: File;
    description?: string;
    region?: string;
    prefix?: string;
    project_id?: string;
    manifests: string[];
}

export default function CreateCloudStorageForm(props: Props): JSX.Element {
    const { cloudStorage } = props;
    const cloudStorageId = cloudStorage ? cloudStorage.id : null;
    const dispatch = useDispatch();
    const history = useHistory();
    const [form] = Form.useForm();
    const shouldShowCreationNotification = useRef(false);
    const shouldShowUpdationNotification = useRef(false);
    const [providerType, setProviderType] = useState<ProviderType | null>(null);
    const [credentialsType, setCredentialsType] = useState<CredentialsType | null>(null);
    const [selectedRegion, setSelectedRegion] = useState<string | undefined>(undefined);
    const newCloudStorageId = useSelector((state: CombinedState) => state.cloudStorages.activities.creates.id);
    const attaching = useSelector((state: CombinedState) => state.cloudStorages.activities.creates.attaching);
    const updating = useSelector((state: CombinedState) => state.cloudStorages.activities.updates.updating);
    const updatedCloudStorageId = useSelector(
        (state: CombinedState) => state.cloudStorages.activities.updates.cloudStorageID,
    );
    const loading = cloudStorage ? updating : attaching;
    const fakeCredentialsData = {
        accountName: 'X'.repeat(24),
        sessionToken: 'X'.repeat(300),
        key: 'X'.repeat(20),
        secretKey: 'X'.repeat(40),
        keyFilePath: 'X'.repeat(10),
    };

    const [keyVisibility, setKeyVisibility] = useState(false);
    const [secretKeyVisibility, setSecretKeyVisibility] = useState(false);
    const [sessionTokenVisibility, setSessionTokenVisibility] = useState(false);
    const [accountNameVisibility, setAccountNameVisibility] = useState(false);
    const [keyFilePathVisibility, setKeyFilePathVisibility] = useState(false);

    const [manifestNames, setManifestNames] = useState<string[]>([]);

    const [keyFilePathIsDisabled, setKeyFilePathIsDisabled] = useState(false);
    const [keyFileIsDisabled, setKeyFileIsDisabled] = useState(false);

    const [uploadedKeyFile, setUploadedKeyFile] = useState<File | null>(null);

    function initializeFields(): void {
        setManifestNames(cloudStorage.manifests);
        const fieldsValue: CloudStorageForm = {
            credentials_type: cloudStorage.credentialsType,
            display_name: cloudStorage.displayName,
            description: cloudStorage.description,
            provider_type: cloudStorage.providerType,
            resource: cloudStorage.resourceName,
            manifests: manifestNames,
        };

        setProviderType(cloudStorage.providerType);
        setCredentialsType(cloudStorage.credentialsType);

        if (cloudStorage.credentialsType === CredentialsType.ACCOUNT_NAME_TOKEN_PAIR) {
            fieldsValue.account_name = fakeCredentialsData.accountName;
            fieldsValue.SAS_token = fakeCredentialsData.sessionToken;
        } else if (cloudStorage.credentialsType === CredentialsType.KEY_SECRET_KEY_PAIR) {
            fieldsValue.key = fakeCredentialsData.key;
            fieldsValue.secret_key = fakeCredentialsData.secretKey;
        } else if (cloudStorage.credentialsType === CredentialsType.KEY_FILE_PATH) {
            fieldsValue.key_file_path = fakeCredentialsData.keyFilePath;
        }

        if (cloudStorage.specificAttributes) {
            const parsedOptions = new URLSearchParams(cloudStorage.specificAttributes);
            const location = parsedOptions.get('region') || parsedOptions.get('location');
            const prefix = parsedOptions.get('prefix');
            const projectId = parsedOptions.get('project_id');
            if (location) {
                setSelectedRegion(location);
            }
            if (prefix) {
                fieldsValue.prefix = prefix;
            }

            if (projectId) {
                fieldsValue.project_id = projectId;
            }
        }

        form.setFieldsValue(fieldsValue);
    }

    function onReset(): void {
        if (cloudStorage) {
            initializeFields();
        } else {
            setManifestNames([]);
            setSelectedRegion(undefined);
            form.resetFields();
        }
    }

    const onCancel = (): void => {
        if (history.length) {
            history.goBack();
        } else {
            history.push('/cloudstorages');
        }
    };

    useEffect(() => {
        onReset();
    }, []);

    useEffect(() => {
        if (
            Number.isInteger(newCloudStorageId) &&
            shouldShowCreationNotification &&
            shouldShowCreationNotification.current
        ) {
            // Clear form
            onReset();

            notification.info({
                message: 'The cloud storage has been attached',
                className: 'cvat-notification-create-cloud-storage-success',
            });
        }
        if (shouldShowCreationNotification !== undefined) {
            shouldShowCreationNotification.current = true;
        }
    }, [newCloudStorageId]);

    useEffect(() => {
        if (updatedCloudStorageId && shouldShowUpdationNotification && shouldShowUpdationNotification.current) {
            notification.info({
                message: 'The cloud storage has been updated',
                className: 'cvat-notification-update-cloud-storage-success',
            });
        }
        if (shouldShowUpdationNotification !== undefined) {
            shouldShowUpdationNotification.current = true;
        }
    }, [updatedCloudStorageId]);

    useEffect(() => {
        if (cloudStorageId && cloudStorage.credentialsType !== CredentialsType.ANONYMOUS_ACCESS) {
            notification.info({
                message: `For security reasons, your credentials are hidden and represented by fake values
                    that will not be taken into account when updating the cloud storage.
                    If you want to replace the original credentials, simply enter new ones.`,
                className: 'cvat-notification-update-info-cloud-storage',
                duration: 15,
            });
        }
    }, []);

    const onSubmit = async (): Promise<void> => {
        let cloudStorageData: Record<string, any> = {};
        const formValues = await form.validateFields();
        cloudStorageData = { ...formValues };
        // specific attributes
        const specificAttributes = new URLSearchParams();

        if (selectedRegion) {
            if (cloudStorageData.provider_type === ProviderType.AWS_S3_BUCKET) {
                delete cloudStorageData.region;
                specificAttributes.append('region', selectedRegion as string);
            } else if (cloudStorageData.provider_type === ProviderType.GOOGLE_CLOUD_STORAGE) {
                delete cloudStorageData.location;
                specificAttributes.append('location', selectedRegion as string);
            }
        }
        if (formValues.prefix) {
            delete cloudStorageData.prefix;
            specificAttributes.append('prefix', formValues.prefix);
        }
        if (formValues.project_id) {
            delete cloudStorageData.project_id;
            specificAttributes.append('project_id', formValues.project_id);
        }

        cloudStorageData.specific_attributes = specificAttributes.toString();

        if (uploadedKeyFile) {
            cloudStorageData.key_file = uploadedKeyFile;
        }

        if (cloudStorageData.credentials_type === CredentialsType.ACCOUNT_NAME_TOKEN_PAIR) {
            delete cloudStorageData.SAS_token;
            cloudStorageData.session_token = formValues.SAS_token;
        }

        if (cloudStorageData.manifests && cloudStorageData.manifests.length) {
            delete cloudStorageData.manifests;
            cloudStorageData.manifests = form.getFieldValue('manifests').map((manifest: any): string => manifest.name);
        }

        if (cloudStorage) {
            cloudStorageData.id = cloudStorage.id;

            if (cloudStorageData.account_name === fakeCredentialsData.accountName) {
                delete cloudStorageData.account_name;
            }
            if (cloudStorageData.key === fakeCredentialsData.key) {
                delete cloudStorageData.key;
            }
            if (cloudStorageData.secret_key === fakeCredentialsData.secretKey) {
                delete cloudStorageData.secret_key;
            }
            if (cloudStorageData.session_token === fakeCredentialsData.sessionToken) {
                delete cloudStorageData.session_token;
            }
            if (cloudStorageData.key_file_path === fakeCredentialsData.keyFilePath) {
                delete cloudStorageData.key_file_path;
            }
            dispatch(updateCloudStorageAsync(cloudStorageData));
        } else {
            dispatch(createCloudStorageAsync(cloudStorageData));
        }
    };

    const resetCredentialsValues = (): void => {
        form.setFieldsValue({
            key: undefined,
            secret_key: undefined,
            session_token: undefined,
            account_name: undefined,
            key_file_path: undefined,
        });
    };

    const onFocusCredentialsItem = (credential: CredentialsCamelCaseNames, key: CredentialsFormNames): void => {
        // reset fake credential when updating a cloud storage and cursor is in this field
        if (cloudStorage && form.getFieldValue(key) === fakeCredentialsData[credential]) {
            form.setFieldsValue({
                [key]: undefined,
            });
        }
    };

    const onBlurCredentialsItem = (
        credential: CredentialsCamelCaseNames,
        key: CredentialsFormNames,
        setVisibility: any,
    ): void => {
        // set fake credential when updating a cloud storage and cursor disappears from the field and value not changed
        if (cloudStorage && !form.getFieldValue(key)) {
            form.setFieldsValue({
                [key]: fakeCredentialsData[credential],
            });
            setVisibility(false);
        }
    };

    const onChangeCredentialsType = (value: CredentialsType): void => {
        setCredentialsType(value);
        resetCredentialsValues();
    };

    const onSelectRegion = (key: string): void => {
        setSelectedRegion(key);
    };

    const commonProps = {
        className: 'cvat-cloud-storage-form-item',
    };

    const credentialsBlok = (): JSX.Element => {
        const internalCommonProps = {
            ...commonProps,
<<<<<<< HEAD
            labelCol: { offset: 2 },
            wrapperCol: { offset: 2 },
=======
            labelCol: { span: 8, offset: 2 },
>>>>>>> 2de47249
        };

        if (providerType === ProviderType.AWS_S3_BUCKET && credentialsType === CredentialsType.KEY_SECRET_KEY_PAIR) {
            return (
                <>
                    <Form.Item
                        label='ACCESS KEY ID'
                        name='key'
                        rules={[{ required: true, message: 'Please, specify your access_key_id' }]}
                        {...internalCommonProps}
                    >
                        <Input.Password
                            maxLength={20}
                            visibilityToggle={keyVisibility}
                            onChange={() => setKeyVisibility(true)}
                            onFocus={() => onFocusCredentialsItem('key', 'key')}
                            onBlur={() => onBlurCredentialsItem('key', 'key', setKeyVisibility)}
                        />
                    </Form.Item>
                    <Form.Item
                        label='SECRET ACCESS KEY ID'
                        name='secret_key'
                        rules={[{ required: true, message: 'Please, specify your secret_access_key_id' }]}
                        {...internalCommonProps}
                    >
                        <Input.Password
                            maxLength={40}
                            visibilityToggle={secretKeyVisibility}
                            onChange={() => setSecretKeyVisibility(true)}
                            onFocus={() => onFocusCredentialsItem('secretKey', 'secret_key')}
                            onBlur={() => onBlurCredentialsItem('secretKey', 'secret_key', setSecretKeyVisibility)}
                        />
                    </Form.Item>
                </>
            );
        }

        if (
            providerType === ProviderType.AZURE_CONTAINER &&
            credentialsType === CredentialsType.ACCOUNT_NAME_TOKEN_PAIR
        ) {
            return (
                <>
                    <Form.Item
                        label='Account name'
                        name='account_name'
                        rules={[{ required: true, message: 'Please, specify your account name' }]}
                        {...internalCommonProps}
                    >
                        <Input.Password
                            minLength={3}
                            maxLength={24}
                            visibilityToggle={accountNameVisibility}
                            onChange={() => setAccountNameVisibility(true)}
                            onFocus={() => onFocusCredentialsItem('accountName', 'account_name')}
                            onBlur={() => onBlurCredentialsItem('accountName', 'account_name', setAccountNameVisibility)}
                        />
                    </Form.Item>
                    <Form.Item
                        label='SAS token'
                        name='SAS_token'
                        rules={[{ required: true, message: 'Please, specify your SAS token' }]}
                        {...internalCommonProps}
                    >
                        <Input.Password
                            visibilityToggle={sessionTokenVisibility}
                            maxLength={437}
                            onChange={() => setSessionTokenVisibility(true)}
                            onFocus={() => onFocusCredentialsItem('sessionToken', 'session_token')}
                            onBlur={() => onBlurCredentialsItem('sessionToken', 'session_token', setSessionTokenVisibility)}
                        />
                    </Form.Item>
                </>
            );
        }

        if (providerType === ProviderType.AZURE_CONTAINER && credentialsType === CredentialsType.ANONYMOUS_ACCESS) {
            return (
                <>
                    <Form.Item
                        label='Account name'
                        name='account_name'
                        rules={[{ required: true, message: 'Please, specify your account name' }]}
                        {...internalCommonProps}
                    >
                        <Input.Password
                            minLength={3}
                            maxLength={24}
                            visibilityToggle={accountNameVisibility}
                            onChange={() => setAccountNameVisibility(true)}
                        />
                    </Form.Item>
                </>
            );
        }

        if (providerType === ProviderType.GOOGLE_CLOUD_STORAGE && credentialsType === CredentialsType.KEY_FILE_PATH) {
            return (
                <Form.Item
                    {...internalCommonProps}
                    label={(
                        <Tooltip title='You can specify path to key file or upload key file.
                                If you leave these fields blank, the environment variable will be used.'
                        >
                            Key file
                        </Tooltip>

                    )}
                >
                    <Space align='start' className='cvat-cloud-storage-form-item-key-file'>
                        <Form.Item
                            name='key_file_path'
                            noStyle
                        >
                            <Input.Password
                                visibilityToggle={keyFilePathVisibility}
                                onChange={(e) => {
                                    setKeyFilePathVisibility(true);
                                    const isDisabled = !!(e.target.value);
                                    setKeyFileIsDisabled(isDisabled);
                                }}
                                onFocus={() => onFocusCredentialsItem('keyFilePath', 'key_file_path')}
                                onBlur={() => onBlurCredentialsItem('keyFilePath', 'key_file_path', setKeyFilePathVisibility)}
                                disabled={keyFilePathIsDisabled}
                            />
                        </Form.Item>

                        <Tooltip title='Attach a file'>
                            <Upload
                                accept='.json, application/json'
                                multiple={false}
                                maxCount={1}
                                showUploadList={false}
                                beforeUpload={(file: RcFile): boolean => {
                                    if (form.getFieldValue('key_file_path')) {
                                        form.setFieldsValue({
                                            key_file_path: undefined,
                                        });
                                    }
                                    setKeyFilePathIsDisabled(true);
                                    setUploadedKeyFile(file);
                                    return false;
                                }}
                            >
                                <Button icon={<UploadOutlined />} disabled={keyFileIsDisabled} />
                            </Upload>
                        </Tooltip>
                        <Tooltip title='Delete an uploaded file'>
                            <Button
                                icon={<DeleteOutlined />}
                                disabled={keyFileIsDisabled}
                                onClick={() => {
                                    setKeyFilePathIsDisabled(false);
                                    setUploadedKeyFile(null);
                                }}
                            />
                        </Tooltip>
                    </Space>
                </Form.Item>
            );
        }

        return <></>;
    };

    const AWSS3Configuration = (): JSX.Element => {
        const internalCommonProps = {
            ...commonProps,
            labelCol: { offset: 1 },
            wrapperCol: { offset: 1 },
        };

        return (
            <>
                <Form.Item
                    label='Bucket name'
                    name='resource'
                    rules={[{ required: true, message: 'Please, specify a bucket name' }]}
                    {...internalCommonProps}
                >
                    <Input disabled={!!cloudStorage} maxLength={63} />
                </Form.Item>
                <Form.Item
                    label='Authorization type'
                    name='credentials_type'
                    rules={[{ required: true, message: 'Please, specify credentials type' }]}
                    {...internalCommonProps}
                >
                    <Select onSelect={(value: CredentialsType) => onChangeCredentialsType(value)}>
                        <Select.Option value={CredentialsType.KEY_SECRET_KEY_PAIR}>
                            Key id and secret access key pair
                        </Select.Option>
                        <Select.Option value={CredentialsType.ANONYMOUS_ACCESS}>Anonymous access</Select.Option>
                    </Select>
                </Form.Item>
                {credentialsBlok()}
                <S3Region
                    selectedRegion={selectedRegion}
                    onSelectRegion={onSelectRegion}
                    internalCommonProps={internalCommonProps}
                />
            </>
        );
    };

    const AzureBlobStorageConfiguration = (): JSX.Element => {
        const internalCommonProps = {
            ...commonProps,
            labelCol: { offset: 1 },
            wrapperCol: { offset: 1 },
        };

        return (
            <>
                <Form.Item
                    label='Container name'
                    name='resource'
                    rules={[{ required: true, message: 'Please, specify a container name' }]}
                    {...internalCommonProps}
                >
                    <Input disabled={!!cloudStorage} maxLength={63} />
                </Form.Item>
                <Form.Item
                    label='Authorization type'
                    name='credentials_type'
                    rules={[{ required: true, message: 'Please, specify credentials type' }]}
                    {...internalCommonProps}
                >
                    <Select onSelect={(value: CredentialsType) => onChangeCredentialsType(value)}>
                        <Select.Option value={CredentialsType.ACCOUNT_NAME_TOKEN_PAIR}>
                            Account name and SAS token
                        </Select.Option>
                        <Select.Option value={CredentialsType.ANONYMOUS_ACCESS}>Anonymous access</Select.Option>
                    </Select>
                </Form.Item>

                {credentialsBlok()}
            </>
        );
    };

    const GoogleCloudStorageConfiguration = (): JSX.Element => {
        const internalCommonProps = {
            ...commonProps,
            labelCol: { span: 6, offset: 1 },
            wrapperCol: { offset: 1 },
        };

        return (
            <>
                <Form.Item
                    label='Bucket name'
                    name='resource'
                    rules={[{ required: true, message: 'Please, specify a bucket name' }]}
                    {...internalCommonProps}
                >
                    {/* maxlength https://cloud.google.com/storage/docs/naming-buckets#requirements */}
                    <Input disabled={!!cloudStorage} maxLength={222} />
                </Form.Item>
                <Form.Item
                    label='Authorization type'
                    name='credentials_type'
                    rules={[{ required: true, message: 'Please, specify credentials type' }]}
                    {...internalCommonProps}
                >
                    <Select onSelect={(value: CredentialsType) => onChangeCredentialsType(value)}>
                        <Select.Option value={CredentialsType.KEY_FILE_PATH}>
                            Key file
                        </Select.Option>
                        <Select.Option value={CredentialsType.ANONYMOUS_ACCESS}>Anonymous access</Select.Option>
                    </Select>
                </Form.Item>
                {credentialsBlok()}
                <Form.Item
                    label='Prefix'
                    name='prefix'
                    {...internalCommonProps}
                >
                    <Input />
                </Form.Item>
                <Form.Item
                    label='Project ID'
                    name='project_id'
                    {...internalCommonProps}
                >
                    <Input />
                </Form.Item>
                <GCSLocation
                    selectedRegion={selectedRegion}
                    onSelectRegion={onSelectRegion}
                    internalCommonProps={internalCommonProps}
                />
            </>
        );
    };

    return (
        <Form className='cvat-cloud-storage-form' layout='vertical' form={form}>
            <Form.Item
                {...commonProps}
                label='Display name'
                name='display_name'
                rules={[{ required: true, message: 'Please, specify a display name' }]}
            >
                <Input maxLength={63} />
            </Form.Item>
            <Form.Item {...commonProps} label='Description' name='description'>
                <TextArea autoSize={{ minRows: 1, maxRows: 5 }} placeholder='Any useful description' />
            </Form.Item>
            <Form.Item
                {...commonProps}
                label='Provider'
                name='provider_type'
                rules={[{ required: true, message: 'Please, specify a cloud storage provider' }]}
            >
                <Select
                    disabled={!!cloudStorage}
                    onSelect={(value: ProviderType) => {
                        setProviderType(value);
                        setCredentialsType(null);
                        form.resetFields(['credentials_type']);
                    }}
                >
                    <Select.Option value={ProviderType.AWS_S3_BUCKET}>
                        <span className='cvat-cloud-storage-select-provider'>
                            <S3Provider />
                            AWS S3
                        </span>
                    </Select.Option>
                    <Select.Option value={ProviderType.AZURE_CONTAINER}>
                        <span className='cvat-cloud-storage-select-provider'>
                            <AzureProvider />
                            Azure Blob Container
                        </span>
                    </Select.Option>
                    <Select.Option value={ProviderType.GOOGLE_CLOUD_STORAGE}>
                        <span className='cvat-cloud-storage-select-provider'>
                            <GoogleCloudProvider />
                            Google Cloud Storage
                        </span>
                    </Select.Option>
                </Select>
            </Form.Item>
            {providerType === ProviderType.AWS_S3_BUCKET && AWSS3Configuration()}
            {providerType === ProviderType.AZURE_CONTAINER && AzureBlobStorageConfiguration()}
            {providerType === ProviderType.GOOGLE_CLOUD_STORAGE && GoogleCloudStorageConfiguration()}
            <ManifestsManager form={form} manifestNames={manifestNames} setManifestNames={setManifestNames} />
            <Row justify='end'>
                <Col>
                    <Button
                        htmlType='button'
                        onClick={() => onCancel()}
                        className='cvat-cloud-storage-reset-button'
                        disabled={loading}
                    >
                        Cancel
                    </Button>
                </Col>
                <Col offset={1}>
                    <Button
                        type='primary'
                        htmlType='submit'
                        onClick={onSubmit}
                        className='cvat-cloud-storage-submit-button'
                        loading={loading}
                        disabled={loading}
                    >
                        {cloudStorage ? 'Update' : 'Submit'}
                    </Button>
                </Col>
            </Row>
        </Form>
    );
}<|MERGE_RESOLUTION|>--- conflicted
+++ resolved
@@ -313,12 +313,8 @@
     const credentialsBlok = (): JSX.Element => {
         const internalCommonProps = {
             ...commonProps,
-<<<<<<< HEAD
-            labelCol: { offset: 2 },
+            labelCol: { span: 8, offset: 2 },
             wrapperCol: { offset: 2 },
-=======
-            labelCol: { span: 8, offset: 2 },
->>>>>>> 2de47249
         };
 
         if (providerType === ProviderType.AWS_S3_BUCKET && credentialsType === CredentialsType.KEY_SECRET_KEY_PAIR) {
