// Copyright (C) 2020-2022 Intel Corporation
// Copyright (C) 2022 CVAT.ai Corporation
//
// SPDX-License-Identifier: MIT

import React from 'react';
import { RouteComponentProps, useHistory } from 'react-router';
import { withRouter } from 'react-router-dom';
import { Row, Col } from 'antd/lib/grid';

import SigningLayout, { formSizes } from 'components/signing-common/signing-layout';
<<<<<<< HEAD
import LoginForm, { LoginData } from './login-form';
=======
import SocialAccountLink from 'components/signing-common/social-account-link';

import { getCore, SocialAuthMethods, SocialAuthMethod } from 'cvat-core-wrapper';
import config from 'config';
import LoginForm, { LoginData } from './login-form';

const cvat = getCore();
>>>>>>> 8df8b1fd

interface LoginPageComponentProps {
    fetching: boolean;
    renderResetPassword: boolean;
    hasEmailVerificationBeenSent: boolean;
    onLogin: (credential: string, password: string) => void;
}

<<<<<<< HEAD
=======
const renderSocialAuthMethods = (methods: SocialAuthMethods): JSX.Element | null => {
    const { backendAPI } = cvat.config;
    const activeMethods = methods.filter((item: SocialAuthMethod) => item.isEnabled);

    if (!activeMethods.length) {
        return null;
    }

    return (
        <div className='cvat-social-authentication-row-with-icons'>
            {activeMethods.map((method: SocialAuthMethod) => (
                <SocialAccountLink
                    key={method.provider}
                    icon={method.icon}
                    href={(method.provider !== config.SSO_PROVIDER_KEY) ? `${backendAPI}/auth/social/${method.provider}/login/` : '/auth/oidc/select-identity-provider/'}
                    className={`cvat-social-authentication-${method.provider}`}
                >
                    {`Continue with ${method.publicName}`}
                </SocialAccountLink>
            ))}
        </div>
    );
};

>>>>>>> 8df8b1fd
function LoginPageComponent(props: LoginPageComponentProps & RouteComponentProps): JSX.Element {
    const history = useHistory();
    const {
        fetching, renderResetPassword, hasEmailVerificationBeenSent, onLogin,
    } = props;

    if (hasEmailVerificationBeenSent) {
        history.push('/auth/email-verification-sent');
    }

    return (
        <SigningLayout>
            <Col {...formSizes.wrapper}>
                <Row justify='center'>
                    <Col {...formSizes.form}>
                        <LoginForm
                            fetching={fetching}
                            renderResetPassword={renderResetPassword}
                            onSubmit={(loginData: LoginData): void => {
                                onLogin(loginData.credential, loginData.password);
                            }}
                        />
                    </Col>
                </Row>
            </Col>
        </SigningLayout>
    );
}

export default withRouter(LoginPageComponent);<|MERGE_RESOLUTION|>--- conflicted
+++ resolved
@@ -9,17 +9,7 @@
 import { Row, Col } from 'antd/lib/grid';
 
 import SigningLayout, { formSizes } from 'components/signing-common/signing-layout';
-<<<<<<< HEAD
 import LoginForm, { LoginData } from './login-form';
-=======
-import SocialAccountLink from 'components/signing-common/social-account-link';
-
-import { getCore, SocialAuthMethods, SocialAuthMethod } from 'cvat-core-wrapper';
-import config from 'config';
-import LoginForm, { LoginData } from './login-form';
-
-const cvat = getCore();
->>>>>>> 8df8b1fd
 
 interface LoginPageComponentProps {
     fetching: boolean;
@@ -28,33 +18,6 @@
     onLogin: (credential: string, password: string) => void;
 }
 
-<<<<<<< HEAD
-=======
-const renderSocialAuthMethods = (methods: SocialAuthMethods): JSX.Element | null => {
-    const { backendAPI } = cvat.config;
-    const activeMethods = methods.filter((item: SocialAuthMethod) => item.isEnabled);
-
-    if (!activeMethods.length) {
-        return null;
-    }
-
-    return (
-        <div className='cvat-social-authentication-row-with-icons'>
-            {activeMethods.map((method: SocialAuthMethod) => (
-                <SocialAccountLink
-                    key={method.provider}
-                    icon={method.icon}
-                    href={(method.provider !== config.SSO_PROVIDER_KEY) ? `${backendAPI}/auth/social/${method.provider}/login/` : '/auth/oidc/select-identity-provider/'}
-                    className={`cvat-social-authentication-${method.provider}`}
-                >
-                    {`Continue with ${method.publicName}`}
-                </SocialAccountLink>
-            ))}
-        </div>
-    );
-};
-
->>>>>>> 8df8b1fd
 function LoginPageComponent(props: LoginPageComponentProps & RouteComponentProps): JSX.Element {
     const history = useHistory();
     const {
