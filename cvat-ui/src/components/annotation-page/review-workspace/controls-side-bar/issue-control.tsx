// Copyright (C) 2020-2022 Intel Corporation
// Copyright (C) 2023 CVAT.ai Corporation
//
// SPDX-License-Identifier: MIT

import React from 'react';
import Icon from '@ant-design/icons';

import { ActiveControl, CombinedState } from 'reducers';
import { Canvas } from 'cvat-canvas-wrapper';
import { RectangleIcon } from 'icons';
import CVATTooltip from 'components/common/cvat-tooltip';
<<<<<<< HEAD
import GlobalHotKeys, { KeyMapItem } from 'utils/mousetrap-react';
import { ViewType } from 'utils/enums';
import { useRegisterShortcuts } from 'utils/hooks';
=======
import GlobalHotKeys from 'utils/mousetrap-react';
import { ShortcutScope } from 'utils/enums';
import { registerComponentShortcuts } from 'actions/shortcuts-actions';
import { subKeyMap } from 'utils/component-subkeymap';
import { useSelector } from 'react-redux';
>>>>>>> 7277b8ec

interface Props {
    canvasInstance: Canvas;
    activeControl: ActiveControl;
    disabled: boolean;
    updateActiveControl(activeControl: ActiveControl): void;
}

const componentShortcuts = {
    OPEN_REVIEW_ISSUE: {
        name: 'Open an issue',
        description: 'Create a new issues in the review workspace',
        sequences: ['n'],
<<<<<<< HEAD
        view: ViewType.ALL,
    },
};

useRegisterShortcuts(componentShortcuts);
=======
        scope: ShortcutScope.ALL,
    },
};

registerComponentShortcuts(componentShortcuts);
>>>>>>> 7277b8ec

function CreateIssueControl(props: Props): JSX.Element {
    const {
        activeControl, canvasInstance, updateActiveControl, disabled,
    } = props;

    const { keyMap } = useSelector((state: CombinedState) => state.shortcuts);

    const handler = (): void => {
        if (activeControl === ActiveControl.OPEN_ISSUE) {
            canvasInstance.selectRegion(false);
            updateActiveControl(ActiveControl.CURSOR);
        } else {
            canvasInstance.cancel();
            canvasInstance.selectRegion(true);
            updateActiveControl(ActiveControl.OPEN_ISSUE);
        }
    };

    const handlers: Record<keyof typeof componentShortcuts, (event?: KeyboardEvent) => void> = {
        OPEN_REVIEW_ISSUE: (event: KeyboardEvent | undefined) => {
            if (event) event.preventDefault();
            handler();
        },
    };

    return (
        disabled ? (
            <Icon component={RectangleIcon} className='cvat-issue-control cvat-disabled-canvas-control' />
        ) : (
            <>
                <GlobalHotKeys
                    keyMap={subKeyMap(componentShortcuts, keyMap)}
                    handlers={handlers}
                />
                <CVATTooltip title='Open an issue' placement='right'>
                    <Icon
                        component={RectangleIcon}
                        className={
                            activeControl === ActiveControl.OPEN_ISSUE ?
                                'cvat-issue-control cvat-active-canvas-control' :
                                'cvat-issue-control'
                        }
                        onClick={handler}
                    />
                </CVATTooltip>
            </>
        )
    );
}

export default React.memo(CreateIssueControl);<|MERGE_RESOLUTION|>--- conflicted
+++ resolved
@@ -10,17 +10,11 @@
 import { Canvas } from 'cvat-canvas-wrapper';
 import { RectangleIcon } from 'icons';
 import CVATTooltip from 'components/common/cvat-tooltip';
-<<<<<<< HEAD
-import GlobalHotKeys, { KeyMapItem } from 'utils/mousetrap-react';
-import { ViewType } from 'utils/enums';
-import { useRegisterShortcuts } from 'utils/hooks';
-=======
 import GlobalHotKeys from 'utils/mousetrap-react';
 import { ShortcutScope } from 'utils/enums';
 import { registerComponentShortcuts } from 'actions/shortcuts-actions';
 import { subKeyMap } from 'utils/component-subkeymap';
 import { useSelector } from 'react-redux';
->>>>>>> 7277b8ec
 
 interface Props {
     canvasInstance: Canvas;
@@ -34,19 +28,11 @@
         name: 'Open an issue',
         description: 'Create a new issues in the review workspace',
         sequences: ['n'],
-<<<<<<< HEAD
-        view: ViewType.ALL,
-    },
-};
-
-useRegisterShortcuts(componentShortcuts);
-=======
         scope: ShortcutScope.ALL,
     },
 };
 
 registerComponentShortcuts(componentShortcuts);
->>>>>>> 7277b8ec
 
 function CreateIssueControl(props: Props): JSX.Element {
     const {
