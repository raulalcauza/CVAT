--- conflicted
+++ resolved
@@ -30,12 +30,8 @@
     sidebarCollapsed: boolean;
     canvasInstance: Canvas | Canvas3d | null;
     jobInstance: any;
-<<<<<<< HEAD
-    activatedStateID: number | null;
+    activatedStateIDs: number[];
     activatedElementID: number | null;
-=======
-    activatedStateIDs: number[];
->>>>>>> 79018c5a
     activatedAttributeID: number | null;
     annotations: any[];
     frameData: any;
@@ -91,12 +87,8 @@
     onMergeAnnotations(sessionInstance: any, frame: number, states: any[]): void;
     onGroupAnnotations(sessionInstance: any, frame: number, states: any[]): void;
     onSplitAnnotations(sessionInstance: any, frame: number, state: any): void;
-<<<<<<< HEAD
-    onActivateObject(activatedStateID: number | null, activatedElementID?: number | null): void;
-=======
-    onActivateObjects(activatedStateIDs: number[], multiselect: boolean): void;
+    onActivateObjects(activatedStateIDs: number[], activeElementID: number | null, multiselect: boolean): void;
     onDeactivateObject(deactivatedStateID: number | null): void;
->>>>>>> 79018c5a
     onUpdateContextMenu(visible: boolean, left: number, top: number, type: ContextMenuType, pointID?: number): void;
     onAddZLayer(): void;
     onSwitchZLayer(cur: number): void;
@@ -145,7 +137,6 @@
             displayAllText: showObjectsTextAlways,
             autoborders: automaticBordering,
             showProjections,
-<<<<<<< HEAD
             intelligentPolygonCrop,
             selectedShapeOpacity: selectedOpacity,
             controlPointsSize,
@@ -153,10 +144,6 @@
             smoothImage,
             colorBy,
             outlinedBorders: outlined ? outlineColor || 'black' : false,
-=======
-            opacity,
-            selectedOpacity,
->>>>>>> 79018c5a
             textFontSize,
             textPosition,
             textContent,
@@ -226,13 +213,8 @@
                 autoborders: automaticBordering,
                 showProjections,
                 intelligentPolygonCrop,
-<<<<<<< HEAD
                 selectedShapeOpacity: selectedOpacity,
                 shapeOpacity: opacity,
-=======
-                opacity,
-                selectedOpacity,
->>>>>>> 79018c5a
                 smoothImage,
                 colorBy,
                 outlinedBorders: outlined ? outlineColor || 'black' : false,
@@ -530,7 +512,6 @@
     };
 
     private onCanvasShapeClicked = (e: any): void => {
-<<<<<<< HEAD
         const { clientID, parentID } = e.detail.state;
         let sidebarItem = null;
         if (Number.isInteger(parentID)) {
@@ -539,11 +520,6 @@
             sidebarItem = window.document.getElementById(`cvat-objects-sidebar-state-item-${clientID}`);
         }
 
-=======
-        const { clientID } = e.detail.state;
-        const { workspace, activatedStateIDs } = this.props;
-        const sidebarItem = window.document.getElementById(`cvat-objects-sidebar-state-item-${clientID}`);
->>>>>>> 79018c5a
         if (sidebarItem) {
             sidebarItem.scrollIntoView();
         }
@@ -579,34 +555,13 @@
         }
     };
 
-<<<<<<< HEAD
-    private onCanvasCursorMoved = async (event: any): Promise<void> => {
-        const {
-            jobInstance, activatedStateID, activatedElementID, workspace, onActivateObject,
-        } = this.props;
-=======
     private onCanvasBoxSelect = async (e: any): Promise<void> => {
         const { workspace, jobInstance, onActivateObjects } = this.props;
->>>>>>> 79018c5a
 
         if (![Workspace.STANDARD, Workspace.REVIEW_WORKSPACE].includes(workspace)) {
             return;
         }
 
-<<<<<<< HEAD
-        const result = await jobInstance.annotations.select(event.detail.states, event.detail.x, event.detail.y);
-
-        if (result && result.state) {
-            if (['polyline', 'points'].includes(result.state.shapeType)) {
-                if (result.distance > MAX_DISTANCE_TO_OPEN_SHAPE) {
-                    return;
-                }
-            }
-
-            const newActivatedElement = event.detail.activatedElementID || null;
-            if (activatedStateID !== result.state.clientID || activatedElementID !== newActivatedElement) {
-                onActivateObject(result.state.clientID, event.detail.activatedElementID || null);
-=======
         const result = await jobInstance.annotations.selectBox(e.detail.states, e.detail.x, e.detail.y, e.detail.width, e.detail.height);
         const clientIDs = result.selectedStates.map((s: any) => s.clientID);
 
@@ -615,7 +570,6 @@
             const sidebarItem = window.document.getElementById(`cvat-objects-sidebar-state-item-${clientIDs[0]}`);
             if (sidebarItem) {
                 sidebarItem.scrollIntoView();
->>>>>>> 79018c5a
             }
         }
 
@@ -723,13 +677,8 @@
     private onCanvasPointContextMenu = (e: any): void => {
         const { activatedStateIDs, onUpdateContextMenu, annotations } = this.props;
 
-<<<<<<< HEAD
-        const [state] = annotations.filter((el: any) => el.clientID === activatedStateID);
-        if (![ShapeType.CUBOID, ShapeType.RECTANGLE, ShapeType.ELLIPSE, ShapeType.SKELETON].includes(state.shapeType)) {
-=======
         if (annotations.some((a: any) => activatedStateIDs.includes(a.clientId) &&
-            ![ShapeType.CUBOID, ShapeType.RECTANGLE].includes(a.shapeType))) {
->>>>>>> 79018c5a
+            ![ShapeType.CUBOID, ShapeType.RECTANGLE, ShapeType.ELLIPSE, ShapeType.SKELETON].includes(a.shapeType))) {
             onUpdateContextMenu(
                 activatedStateIDs.length > 0,
                 e.detail.mouseEvent.clientX,
@@ -782,12 +731,9 @@
         // }
     }
 
-<<<<<<< HEAD
-=======
-    // TODO: this should happen in the view!!!
     private updateShapesView(): void {
         const {
-            activatedStateIDs, annotations, opacity, selectedOpacity, colorBy, outlined, outlineColor,
+            annotations, opacity, colorBy, outlined, outlineColor,
         } = this.props;
 
         for (const state of annotations) {
@@ -809,14 +755,12 @@
                     handler.nested.fill({ color: shapeColor });
                 }
 
-                const actualOpacity = activatedStateIDs.includes(state.clientID) ? selectedOpacity : opacity;
-                (shapeView as any).instance.fill({ color: shapeColor, opacity: actualOpacity });
+                (shapeView as any).instance.fill({ color: shapeColor, opacity });
                 (shapeView as any).instance.stroke({ color: outlined ? outlineColor : shapeColor });
             }
         }
     }
 
->>>>>>> 79018c5a
     private updateCanvas(): void {
         const {
             curZLayer, annotations, frameData, canvasInstance,
