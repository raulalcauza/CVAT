// Copyright (C) 2021-2022 Intel Corporation
//
// SPDX-License-Identifier: MIT

import React from 'react';
import ReactDOM from 'react-dom';
import Menu from 'antd/lib/menu';
// eslint-disable-next-line import/no-extraneous-dependencies
import { MenuInfo } from 'rc-menu/lib/interface';
import Text from 'antd/lib/typography/Text';

import ObjectItemElementComponent from 'components/annotation-page/standard-workspace/objects-side-bar/object-item-element';
import ObjectItemContainer from 'containers/annotation-page/standard-workspace/objects-side-bar/object-item';
import { Workspace } from 'reducers';
import { rotatePoint } from 'utils/math';
import consts from 'consts';
import LabelSelector from 'components/label-selector/label-selector';
import CVATTooltip from 'components/common/cvat-tooltip';
import { Row, Col } from 'antd';

interface Props {
    readonly: boolean;
    workspace: Workspace;
<<<<<<< HEAD
    contextMenuParentID: number | null;
    contextMenuClientID: number | null;
=======
    contextMenuClientIDs: number[];
>>>>>>> 79018c5a
    objectStates: any[];
    labels: any[];
    visible: boolean;
    left: number;
    top: number;
    onStartIssue(position: number[]): void;
    openIssue(position: number[], message: string): void;
    updateState(states: any[]): void;
    latestComments: string[];
}

interface ReviewContextMenuProps {
    top: number;
    left: number;
    latestComments: string[];
    onClick: (param: MenuInfo) => void;
}

enum ReviewContextMenuKeys {
    OPEN_ISSUE = 'open_issue',
    QUICK_ISSUE_POSITION = 'quick_issue_position',
    QUICK_ISSUE_ATTRIBUTE = 'quick_issue_attribute',
    QUICK_ISSUE_FROM_LATEST = 'quick_issue_from_latest',
}

function ReviewContextMenu({
    top, left, latestComments, onClick,
}: ReviewContextMenuProps): JSX.Element {
    return (
        <Menu onClick={onClick} selectable={false} className='cvat-canvas-context-menu' style={{ top, left }}>
            <Menu.Item className='cvat-context-menu-item' key={ReviewContextMenuKeys.OPEN_ISSUE}>
                Open an issue ...
            </Menu.Item>
            <Menu.Item className='cvat-context-menu-item' key={ReviewContextMenuKeys.QUICK_ISSUE_POSITION}>
                Quick issue: incorrect position
            </Menu.Item>
            <Menu.Item className='cvat-context-menu-item' key={ReviewContextMenuKeys.QUICK_ISSUE_ATTRIBUTE}>
                Quick issue: incorrect attribute
            </Menu.Item>
            {latestComments.length ? (
                <Menu.SubMenu
                    title='Quick issue ...'
                    className='cvat-context-menu-item'
                    key={ReviewContextMenuKeys.QUICK_ISSUE_FROM_LATEST}
                >
                    {latestComments.map(
                        (comment: string, id: number): JSX.Element => (
                            <Menu.Item
                                className='cvat-context-menu-item cvat-quick-issue-from-latest-item'
                                key={`${id}`}
                            >
                                {comment}
                            </Menu.Item>
                        ),
                    )}
                </Menu.SubMenu>
            ) : null}
        </Menu>
    );
}

export default function CanvasContextMenu(props: Props): JSX.Element | null {
    const {
<<<<<<< HEAD
        contextMenuClientID,
        contextMenuParentID,
=======
        contextMenuClientIDs,
>>>>>>> 79018c5a
        objectStates,
        labels,
        visible,
        left,
        top,
        readonly,
        workspace,
        latestComments,
        onStartIssue,
        openIssue,
        updateState,
    } = props;

    if (!visible || !contextMenuClientIDs?.length) {
        return null;
    }

    const changeLabels = (newLabel: any): void => {
        for (const o of objectStates) {
            o.label = newLabel;
        }
        updateState(objectStates);
    };

    if (workspace === Workspace.REVIEW_WORKSPACE) {
        // Doesn't support multi-select yet - only show the first active object
        return ReactDOM.createPortal(
            <ReviewContextMenu
                key={contextMenuClientIDs[0]}
                top={top}
                left={left}
                latestComments={latestComments}
                onClick={(param: MenuInfo) => {
                    const [state] = objectStates.filter(
                        (_state: any): boolean => _state.clientID === contextMenuClientIDs[0],
                    );
                    if (param.key === ReviewContextMenuKeys.OPEN_ISSUE) {
                        if (state) {
                            let { points } = state;
                            if (['ellipse', 'rectangle'].includes(state.shapeType)) {
                                const [cx, cy] = state.shapeType === 'ellipse' ? state.points : [
                                    (state.points[0] + state.points[2]) / 2,
                                    (state.points[1] + state.points[3]) / 2,
                                ];
                                const [rx, ry] = [state.points[2] - cx, cy - state.points[3]];
                                points = state.shapeType === 'ellipse' ? [
                                    state.points[0] - rx,
                                    state.points[1] - ry,
                                    state.points[0] + rx,
                                    state.points[1] + ry,
                                ] : state.points;

                                points = [
                                    [points[0], points[1]],
                                    [points[2], points[1]],
                                    [points[2], points[3]],
                                    [points[0], points[3]],
                                ].map(([x, y]: number[]) => rotatePoint(x, y, state.rotation, cx, cy)).flat();
                            }

                            onStartIssue(points);
                        }
                    } else if (param.key === ReviewContextMenuKeys.QUICK_ISSUE_POSITION) {
                        if (state) {
                            openIssue(state.points, consts.QUICK_ISSUE_INCORRECT_POSITION_TEXT);
                        }
                    } else if (param.key === ReviewContextMenuKeys.QUICK_ISSUE_ATTRIBUTE) {
                        if (state) {
                            openIssue(state.points, consts.QUICK_ISSUE_INCORRECT_ATTRIBUTE_TEXT);
                        }
                    } else if (
                        param.keyPath.length === 2 &&
                        param.keyPath[1] === ReviewContextMenuKeys.QUICK_ISSUE_FROM_LATEST
                    ) {
                        if (state) {
                            openIssue(state.points, latestComments[+param.keyPath[0]]);
                        }
                    }
                }}
            />,
            window.document.body,
        );
    }

    if (Number.isInteger(contextMenuParentID)) {
        return ReactDOM.createPortal(
            <div className='cvat-canvas-context-menu' style={{ top, left }}>
                <ObjectItemElementComponent
                    readonly={readonly}
                    key={contextMenuClientID}
                    clientID={contextMenuClientID}
                    parentID={contextMenuParentID as number}
                />
            </div>,
            window.document.body,
        );
    }

    return ReactDOM.createPortal(
        <div className='cvat-canvas-context-menu' style={{ top, left }}>
<<<<<<< HEAD
            <ObjectItemContainer
                readonly={readonly}
                key={contextMenuClientID}
                clientID={contextMenuClientID}
                objectStates={objectStates}
            />
=======

            {contextMenuClientIDs.length > 1 && (
                <div className='change-all-labels-container'>
                    <>
                        <Row align='middle'>
                            <Col span={10}>
                                <Text type='secondary'>Change all labels:</Text>
                            </Col>
                            <Col span={12}>
                                <CVATTooltip title='Change all labels'>
                                    <LabelSelector
                                        style={{ width: '100%' }}
                                        disabled={readonly}
                                        size='small'
                                        labels={labels}
                                        value={null}
                                        onChange={changeLabels}
                                        className='cvat-canvas-context-menu-change-all-labels-selector'
                                    />
                                </CVATTooltip>
                            </Col>
                            <Col span={2} />
                        </Row>
                    </>
                </div>
            )}

            {contextMenuClientIDs.map(
                (id: number): JSX.Element => (
                    <ObjectItemContainer
                        readonly={readonly}
                        activateOnClick={false}
                        key={id}
                        clientID={id}
                        objectStates={objectStates}
                        initialCollapsed
                    />
                ),
            )}
>>>>>>> 79018c5a
        </div>,
        window.document.body,
    );
}<|MERGE_RESOLUTION|>--- conflicted
+++ resolved
@@ -21,12 +21,8 @@
 interface Props {
     readonly: boolean;
     workspace: Workspace;
-<<<<<<< HEAD
     contextMenuParentID: number | null;
-    contextMenuClientID: number | null;
-=======
     contextMenuClientIDs: number[];
->>>>>>> 79018c5a
     objectStates: any[];
     labels: any[];
     visible: boolean;
@@ -90,12 +86,8 @@
 
 export default function CanvasContextMenu(props: Props): JSX.Element | null {
     const {
-<<<<<<< HEAD
-        contextMenuClientID,
+        contextMenuClientIDs,
         contextMenuParentID,
-=======
-        contextMenuClientIDs,
->>>>>>> 79018c5a
         objectStates,
         labels,
         visible,
@@ -180,30 +172,8 @@
         );
     }
 
-    if (Number.isInteger(contextMenuParentID)) {
-        return ReactDOM.createPortal(
-            <div className='cvat-canvas-context-menu' style={{ top, left }}>
-                <ObjectItemElementComponent
-                    readonly={readonly}
-                    key={contextMenuClientID}
-                    clientID={contextMenuClientID}
-                    parentID={contextMenuParentID as number}
-                />
-            </div>,
-            window.document.body,
-        );
-    }
-
     return ReactDOM.createPortal(
         <div className='cvat-canvas-context-menu' style={{ top, left }}>
-<<<<<<< HEAD
-            <ObjectItemContainer
-                readonly={readonly}
-                key={contextMenuClientID}
-                clientID={contextMenuClientID}
-                objectStates={objectStates}
-            />
-=======
 
             {contextMenuClientIDs.length > 1 && (
                 <div className='change-all-labels-container'>
@@ -243,7 +213,6 @@
                     />
                 ),
             )}
->>>>>>> 79018c5a
         </div>,
         window.document.body,
     );
