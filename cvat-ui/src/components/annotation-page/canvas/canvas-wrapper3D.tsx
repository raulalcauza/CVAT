// Copyright (C) 2021 Intel Corporation
//
// SPDX-License-Identifier: MIT

import React, {
    ReactElement, SyntheticEvent, useEffect, useReducer, useRef,
} from 'react';
import Layout from 'antd/lib/layout/layout';
import {
    ArrowDownOutlined, ArrowLeftOutlined, ArrowRightOutlined, ArrowUpOutlined,
} from '@ant-design/icons';
import { ResizableBox } from 'react-resizable';
import {
    ColorBy, ContextMenuType, ObjectType, Workspace,
} from 'reducers/interfaces';
import {
    CameraAction, Canvas3d, ViewType, ViewsDOM,
} from 'cvat-canvas3d-wrapper';
<<<<<<< HEAD
import { Canvas } from 'cvat-canvas-wrapper';
import ContextImage from 'components/annotation-page/standard3D-workspace/context-image/context-image';
import CVATTooltip from 'components/common/cvat-tooltip';
import { LogType } from 'cvat-logger';
import getCore from 'cvat-core-wrapper';

const cvat = getCore();
=======
import ContextImage from 'components/annotation-page/standard-workspace/context-image/context-image';
import CVATTooltip from 'components/common/cvat-tooltip';
>>>>>>> aaf8f192

interface Props {
    opacity: number;
    selectedOpacity: number;
    outlined: boolean;
    outlineColor: string;
    colorBy: ColorBy;
    canvasInstance: Canvas3d | Canvas;
    jobInstance: any;
    frameData: any;
    curZLayer: number;
    annotations: any[];
    contextMenuVisibility: boolean;
    activeLabelID: number;
    activatedStateID: number | null;
    activeObjectType: ObjectType;
    onSetupCanvas: () => void;
<<<<<<< HEAD
    onGroupObjects: (enabled: boolean) => void;
    getContextImage(): void;
=======
>>>>>>> aaf8f192
    onResetCanvas(): void;
    onCreateAnnotations(sessionInstance: any, frame: number, states: any[]): void;
    onActivateObject(activatedStateID: number | null): void;
    onUpdateAnnotations(states: any[]): void;
    onUpdateContextMenu(visible: boolean, left: number, top: number, type: ContextMenuType, pointID?: number): void;
    onGroupAnnotations(sessionInstance: any, frame: number, states: any[]): void;
    onEditShape: (enabled: boolean) => void;
    onDragCanvas: (enabled: boolean) => void;
    onShapeDrawn: () => void;
    workspace: Workspace;
    automaticBordering: boolean;
    showObjectsTextAlways: boolean;
    frame: number;
}

interface ViewSize {
    fullHeight: number;
    fullWidth: number;
    vertical: number;
    top: number;
    side: number;
    front: number;
}

function viewSizeReducer(
    state: ViewSize,
    action: { type: ViewType | 'set' | 'resize'; e?: SyntheticEvent; data?: ViewSize },
): ViewSize {
    const event = (action.e as unknown) as MouseEvent;
    const canvas3dContainer = document.getElementById('canvas3d-container');
    if (canvas3dContainer) {
        switch (action.type) {
            case ViewType.TOP: {
                const width = event.clientX - canvas3dContainer.getBoundingClientRect().left;
                const topWidth = state.top;
                if (topWidth < width) {
                    const top = state.top + (width - topWidth);
                    const side = state.side - (width - topWidth);
                    return {
                        ...state,
                        top,
                        side,
                    };
                }
                const top = state.top - (topWidth - width);
                const side = state.side + (topWidth - width);
                return {
                    ...state,
                    top,
                    side,
                };
            }
            case ViewType.SIDE: {
                const width = event.clientX - canvas3dContainer.getBoundingClientRect().left;
                const topSideWidth = state.top + state.side;
                if (topSideWidth < width) {
                    const side = state.side + (width - topSideWidth);
                    const front = state.front - (width - topSideWidth);
                    return {
                        ...state,
                        side,
                        front,
                    };
                }
                const side = state.side - (topSideWidth - width);
                const front = state.front + (topSideWidth - width);
                return {
                    ...state,
                    side,
                    front,
                };
            }
            case ViewType.PERSPECTIVE:
                return {
                    ...state,
                    vertical: event.clientY - canvas3dContainer.getBoundingClientRect().top,
                };
            case 'set':
                return action.data as ViewSize;
            case 'resize': {
                const canvasPerspectiveContainer = document.getElementById('cvat-canvas3d-perspective');
                let midState = { ...state };
                if (canvasPerspectiveContainer) {
                    if (state.fullHeight !== canvas3dContainer.clientHeight) {
                        const diff = canvas3dContainer.clientHeight - state.fullHeight;
                        midState = {
                            ...midState,
                            fullHeight: canvas3dContainer.clientHeight,
                            vertical: state.vertical + diff,
                        };
                    }
                    if (state.fullWidth !== canvasPerspectiveContainer.clientWidth) {
                        const oldWidth = state.fullWidth;
                        const width = canvasPerspectiveContainer.clientWidth;
                        midState = {
                            ...midState,
                            fullWidth: width,
                            top: (state.top / oldWidth) * width,
                            side: (state.side / oldWidth) * width,
                            front: (state.front / oldWidth) * width,
                        };
                    }
                    return midState;
                }
                return state;
            }
            default:
                throw new Error();
        }
    }
    return state;
}

const CanvasWrapperComponent = (props: Props): ReactElement => {
    const animateId = useRef(0);
    const [viewSize, setViewSize] = useReducer(viewSizeReducer, {
        fullHeight: 0,
        fullWidth: 0,
        vertical: 0,
        top: 0,
        side: 0,
        front: 0,
    });
    const perspectiveView = useRef<HTMLDivElement | null>(null);
    const topView = useRef<HTMLDivElement | null>(null);
    const sideView = useRef<HTMLDivElement | null>(null);
    const frontView = useRef<HTMLDivElement | null>(null);

<<<<<<< HEAD
    const {
        opacity,
        outlined,
        outlineColor,
        selectedOpacity,
        colorBy,
        contextMenuVisibility,
        frameData,
        onResetCanvas,
        onSetupCanvas,
        contextImageHide,
        getContextImage,
        loaded,
        data,
        annotations,
        frame,
        jobInstance,
        activeLabelID,
        activeObjectType,
        onShapeDrawn,
        onCreateAnnotations,
    } = props;
    const { canvasInstance } = props as { canvasInstance: Canvas3d };
=======
    const { frameData, annotations, curZLayer } = props;
>>>>>>> aaf8f192

    const onCanvasSetup = (): void => {
        onSetupCanvas();
    };

    const onCanvasDragStart = (): void => {
        const { onDragCanvas } = props;
        onDragCanvas(true);
    };

    const onCanvasDragDone = (): void => {
        const { onDragCanvas } = props;
        onDragCanvas(false);
    };

    const animateCanvas = (): void => {
        canvasInstance.render();
        animateId.current = requestAnimationFrame(animateCanvas);
    };

    const updateCanvas = (): void => {
        if (frameData !== null) {
            canvasInstance.setup(
                frameData,
                annotations.filter((e) => e.objectType !== ObjectType.TAG),
            );
        }
    };

    const onCanvasCancel = (): void => {
        onResetCanvas();
    };

    const onCanvasShapeDrawn = (event: any): void => {
        if (!event.detail.continue) {
            onShapeDrawn();
        }

        const { state, duration } = event.detail;
        const isDrawnFromScratch = !state.label;
        if (isDrawnFromScratch) {
            jobInstance.logger.log(LogType.drawObject, { count: 1, duration });
        } else {
            jobInstance.logger.log(LogType.pasteObject, { count: 1, duration });
        }

        state.objectType = state.objectType || activeObjectType;
        state.label = state.label || jobInstance.task.labels.filter((label: any) => label.id === activeLabelID)[0];
        state.occluded = state.occluded || false;
        state.frame = frame;
        state.zOrder = 0;
        const objectState = new cvat.classes.ObjectState(state);
        onCreateAnnotations(jobInstance, frame, [objectState]);
    };

    const onCanvasClick = (e: MouseEvent): void => {
        const { onUpdateContextMenu } = props;
        if (contextMenuVisibility) {
            onUpdateContextMenu(false, e.clientX, e.clientY, ContextMenuType.CANVAS_SHAPE);
        }
    };

    const initialSetup = (): void => {
        const canvasInstanceDOM = canvasInstance.html() as ViewsDOM;
        canvasInstanceDOM.perspective.addEventListener('canvas.setup', onCanvasSetup);
        canvasInstanceDOM.perspective.addEventListener('canvas.canceled', onCanvasCancel);
        canvasInstanceDOM.perspective.addEventListener('canvas.dragstart', onCanvasDragStart);
        canvasInstanceDOM.perspective.addEventListener('canvas.dragstop', onCanvasDragDone);
    };

    const keyControls = (key: KeyboardEvent): void => {
        canvasInstance.keyControls(key);
    };

    const onCanvasShapeSelected = (event: any): void => {
        const { onActivateObject } = props;
        const { clientID } = event.detail;
        onActivateObject(clientID);
        canvasInstance.activate(clientID);
    };

    const onCanvasEditDone = (event: any): void => {
        const { onEditShape, onUpdateAnnotations } = props;
        onEditShape(false);
        const { state, points } = event.detail;
        state.points = points;
        onUpdateAnnotations([state]);
    };

    useEffect(() => {
        const canvasInstanceDOM = canvasInstance.html();
        if (
            perspectiveView &&
            perspectiveView.current &&
            topView &&
            topView.current &&
            sideView &&
            sideView.current &&
            frontView &&
            frontView.current
        ) {
            perspectiveView.current.appendChild(canvasInstanceDOM.perspective);
            topView.current.appendChild(canvasInstanceDOM.top);
            sideView.current.appendChild(canvasInstanceDOM.side);
            frontView.current.appendChild(canvasInstanceDOM.front);
            const canvas3dContainer = document.getElementById('canvas3d-container');
            if (canvas3dContainer) {
                const width = canvas3dContainer.clientWidth / 3;
                setViewSize({
                    type: 'set',
                    data: {
                        fullHeight: canvas3dContainer.clientHeight,
                        fullWidth: canvas3dContainer.clientWidth,
                        vertical: canvas3dContainer.clientHeight / 2,
                        top: width,
                        side: width,
                        front: width,
                    },
                });
            }
        }

        document.addEventListener('keydown', keyControls);

        initialSetup();
        updateCanvas();
        animateCanvas();

        return () => {
            canvasInstanceDOM.perspective.removeEventListener('canvas.setup', onCanvasSetup);
            canvasInstanceDOM.perspective.removeEventListener('canvas.canceled', onCanvasCancel);
            canvasInstanceDOM.perspective.removeEventListener('canvas.dragstart', onCanvasDragStart);
            canvasInstanceDOM.perspective.removeEventListener('canvas.dragstop', onCanvasDragDone);
            document.removeEventListener('keydown', keyControls);
            cancelAnimationFrame(animateId.current);
        };
    }, []);

    const updateShapesView = (): void => {
        (canvasInstance as Canvas3d).configureShapes({
            opacity,
            outlined,
            outlineColor,
            selectedOpacity,
            colorBy,
        });
    };

    const onContextMenu = (event: any): void => {
        const { onUpdateContextMenu, onActivateObject } = props;
        onActivateObject(event.detail.clientID);
        onUpdateContextMenu(
            event.detail.clientID !== null,
            event.detail.clientX,
            event.detail.clientY,
            ContextMenuType.CANVAS_SHAPE,
        );
    };

    const onResize = (): void => {
        setViewSize({
            type: 'resize',
        });
    };

    const onCanvasObjectsGroupped = (event: any): void => {
        const { onGroupAnnotations, onGroupObjects } = props;

        onGroupObjects(false);

        const { states } = event.detail;
        onGroupAnnotations(jobInstance, frame, states);
    };

    useEffect(() => {
        updateShapesView();
    }, [opacity, outlined, outlineColor, selectedOpacity, colorBy]);

    useEffect(() => {
        const canvasInstanceDOM = canvasInstance.html() as ViewsDOM;
        updateCanvas();
        canvasInstanceDOM.perspective.addEventListener('canvas.drawn', onCanvasShapeDrawn);
        canvasInstanceDOM.perspective.addEventListener('canvas.selected', onCanvasShapeSelected);
        canvasInstanceDOM.perspective.addEventListener('canvas.edited', onCanvasEditDone);
        canvasInstanceDOM.perspective.addEventListener('canvas.contextmenu', onContextMenu);
        canvasInstanceDOM.perspective.addEventListener('click', onCanvasClick);
        canvasInstanceDOM.perspective.addEventListener('canvas.fit', onResize);
        canvasInstanceDOM.perspective.addEventListener('canvas.groupped', onCanvasObjectsGroupped);
        window.addEventListener('resize', onResize);

        return () => {
            canvasInstanceDOM.perspective.removeEventListener('canvas.drawn', onCanvasShapeDrawn);
            canvasInstanceDOM.perspective.removeEventListener('canvas.selected', onCanvasShapeSelected);
            canvasInstanceDOM.perspective.removeEventListener('canvas.edited', onCanvasEditDone);
            canvasInstanceDOM.perspective.removeEventListener('canvas.contextmenu', onContextMenu);
            canvasInstanceDOM.perspective.removeEventListener('click', onCanvasClick);
            canvasInstanceDOM.perspective.removeEventListener('canvas.fit', onResize);
            canvasInstanceDOM.perspective.removeEventListener('canvas.groupped', onCanvasObjectsGroupped);
            window.removeEventListener('resize', onResize);
        };
    }, [frameData, annotations, activeLabelID, contextMenuVisibility]);

    const screenKeyControl = (code: CameraAction): void => {
        canvasInstance.keyControls(new KeyboardEvent('keydown', { code, altKey: true }));
    };

    const ArrowGroup = (): ReactElement => (
        <span className='cvat-canvas3d-perspective-arrow-directions'>
            <CVATTooltip title='Arrow Up' placement='topRight'>
                <button
                    data-cy='arrow-up'
                    onClick={() => screenKeyControl(CameraAction.TILT_UP)}
                    type='button'
                    className='cvat-canvas3d-perspective-arrow-directions-icons-up'
                >
                    <ArrowUpOutlined className='cvat-canvas3d-perspective-arrow-directions-icons-color' />
                </button>
            </CVATTooltip>
            <br />
            <CVATTooltip title='Arrow Left' placement='topRight'>
                <button
                    onClick={() => screenKeyControl(CameraAction.ROTATE_LEFT)}
                    type='button'
                    className='cvat-canvas3d-perspective-arrow-directions-icons-bottom'
                >
                    <ArrowLeftOutlined className='cvat-canvas3d-perspective-arrow-directions-icons-color' />
                </button>
            </CVATTooltip>
            <CVATTooltip title='Arrow Bottom' placement='topRight'>
                <button
                    onClick={() => screenKeyControl(CameraAction.TILT_DOWN)}
                    type='button'
                    className='cvat-canvas3d-perspective-arrow-directions-icons-bottom'
                >
                    <ArrowDownOutlined className='cvat-canvas3d-perspective-arrow-directions-icons-color' />
                </button>
            </CVATTooltip>
            <CVATTooltip title='Arrow Right' placement='topRight'>
                <button
                    onClick={() => screenKeyControl(CameraAction.ROTATE_RIGHT)}
                    type='button'
                    className='cvat-canvas3d-perspective-arrow-directions-icons-bottom'
                >
                    <ArrowRightOutlined className='cvat-canvas3d-perspective-arrow-directions-icons-color' />
                </button>
            </CVATTooltip>
        </span>
    );

    const ControlGroup = (): ReactElement => (
        <span className='cvat-canvas3d-perspective-directions'>
            <CVATTooltip title='Alt+U' placement='topLeft'>
                <button
                    onClick={() => screenKeyControl(CameraAction.MOVE_UP)}
                    type='button'
                    className='cvat-canvas3d-perspective-directions-icon'
                >
                    U
                </button>
            </CVATTooltip>
            <CVATTooltip title='Alt+I' placement='topLeft'>
                <button
                    onClick={() => screenKeyControl(CameraAction.ZOOM_IN)}
                    type='button'
                    className='cvat-canvas3d-perspective-directions-icon'
                >
                    I
                </button>
            </CVATTooltip>
            <CVATTooltip title='Alt+O' placement='topLeft'>
                <button
                    onClick={() => screenKeyControl(CameraAction.MOVE_DOWN)}
                    type='button'
                    className='cvat-canvas3d-perspective-directions-icon'
                >
                    O
                </button>
            </CVATTooltip>
            <br />
            <CVATTooltip title='Alt+J' placement='topLeft'>
                <button
                    onClick={() => screenKeyControl(CameraAction.MOVE_LEFT)}
                    type='button'
                    className='cvat-canvas3d-perspective-directions-icon'
                >
                    J
                </button>
            </CVATTooltip>
            <CVATTooltip title='Alt+K' placement='topLeft'>
                <button
                    onClick={() => screenKeyControl(CameraAction.ZOOM_OUT)}
                    type='button'
                    className='cvat-canvas3d-perspective-directions-icon'
                >
                    K
                </button>
            </CVATTooltip>
            <CVATTooltip title='Alt+L' placement='topLeft'>
                <button
                    onClick={() => screenKeyControl(CameraAction.MOVE_RIGHT)}
                    type='button'
                    className='cvat-canvas3d-perspective-directions-icon'
                >
                    L
                </button>
            </CVATTooltip>
        </span>
    );

    return (
        <Layout.Content className='cvat-canvas3d-fullsize' id='canvas3d-container'>
            <ContextImage />
            <ResizableBox
                className='cvat-resizable'
                width={Infinity}
                height={viewSize.vertical}
                axis='y'
                handle={<span className='cvat-resizable-handle-horizontal' />}
                onResize={(e: SyntheticEvent) => setViewSize({ type: ViewType.PERSPECTIVE, e })}
            >
                <div className='cvat-canvas3d-perspective' id='cvat-canvas3d-perspective'>
                    <div className='cvat-canvas-container cvat-canvas-container-overflow' ref={perspectiveView} />
                    <ArrowGroup />
                    <ControlGroup />
                </div>
            </ResizableBox>
            <div
                className='cvat-canvas3d-orthographic-views'
                style={{ height: viewSize.fullHeight - viewSize.vertical }}
            >
                <ResizableBox
                    className='cvat-resizable'
                    width={viewSize.top}
                    height={viewSize.fullHeight - viewSize.vertical}
                    axis='x'
                    handle={<span className='cvat-resizable-handle-vertical-top' />}
                    onResize={(e: SyntheticEvent) => setViewSize({ type: ViewType.TOP, e })}
                >
                    <div className='cvat-canvas3d-orthographic-view cvat-canvas3d-topview'>
                        <div className='cvat-canvas3d-header'>TOP</div>
                        <div className='cvat-canvas3d-fullsize' ref={topView} />
                    </div>
                </ResizableBox>
                <ResizableBox
                    className='cvat-resizable'
                    width={viewSize.side}
                    height={viewSize.fullHeight - viewSize.vertical}
                    axis='x'
                    handle={<span className='cvat-resizable-handle-vertical-side' />}
                    onResize={(e: SyntheticEvent) => setViewSize({ type: ViewType.SIDE, e })}
                >
                    <div className='cvat-canvas3d-orthographic-view cvat-canvas3d-sideview'>
                        <div className='cvat-canvas3d-header'>SIDE</div>
                        <div className='cvat-canvas3d-fullsize' ref={sideView} />
                    </div>
                </ResizableBox>
                <div
                    className='cvat-canvas3d-orthographic-view cvat-canvas3d-frontview'
                    style={{ width: viewSize.front, height: viewSize.fullHeight - viewSize.vertical }}
                >
                    <div className='cvat-canvas3d-header'>FRONT</div>
                    <div className='cvat-canvas3d-fullsize' ref={frontView} />
                </div>
            </div>
        </Layout.Content>
    );
};

export default React.memo(CanvasWrapperComponent);<|MERGE_RESOLUTION|>--- conflicted
+++ resolved
@@ -16,18 +16,13 @@
 import {
     CameraAction, Canvas3d, ViewType, ViewsDOM,
 } from 'cvat-canvas3d-wrapper';
-<<<<<<< HEAD
 import { Canvas } from 'cvat-canvas-wrapper';
-import ContextImage from 'components/annotation-page/standard3D-workspace/context-image/context-image';
+import ContextImage from 'components/annotation-page/standard-workspace/context-image/context-image';
 import CVATTooltip from 'components/common/cvat-tooltip';
 import { LogType } from 'cvat-logger';
 import getCore from 'cvat-core-wrapper';
 
 const cvat = getCore();
-=======
-import ContextImage from 'components/annotation-page/standard-workspace/context-image/context-image';
-import CVATTooltip from 'components/common/cvat-tooltip';
->>>>>>> aaf8f192
 
 interface Props {
     opacity: number;
@@ -45,11 +40,7 @@
     activatedStateID: number | null;
     activeObjectType: ObjectType;
     onSetupCanvas: () => void;
-<<<<<<< HEAD
     onGroupObjects: (enabled: boolean) => void;
-    getContextImage(): void;
-=======
->>>>>>> aaf8f192
     onResetCanvas(): void;
     onCreateAnnotations(sessionInstance: any, frame: number, states: any[]): void;
     onActivateObject(activatedStateID: number | null): void;
@@ -178,7 +169,6 @@
     const sideView = useRef<HTMLDivElement | null>(null);
     const frontView = useRef<HTMLDivElement | null>(null);
 
-<<<<<<< HEAD
     const {
         opacity,
         outlined,
@@ -189,10 +179,6 @@
         frameData,
         onResetCanvas,
         onSetupCanvas,
-        contextImageHide,
-        getContextImage,
-        loaded,
-        data,
         annotations,
         frame,
         jobInstance,
@@ -202,9 +188,6 @@
         onCreateAnnotations,
     } = props;
     const { canvasInstance } = props as { canvasInstance: Canvas3d };
-=======
-    const { frameData, annotations, curZLayer } = props;
->>>>>>> aaf8f192
 
     const onCanvasSetup = (): void => {
         onSetupCanvas();
