// Copyright (C) 2021-2022 Intel Corporation
// Copyright (C) 2022-2023 CVAT.ai Corporation
//
// SPDX-License-Identifier: MIT

import './styles.scss';
import React, { useEffect, useRef } from 'react';
import { connect, useSelector } from 'react-redux';
import {
    ArrowDownOutlined, ArrowLeftOutlined, ArrowRightOutlined, ArrowUpOutlined,
} from '@ant-design/icons';
import Button from 'antd/lib/button';
import Spin from 'antd/lib/spin';

import {
    activateObject,
    confirmCanvasReadyAsync,
    createAnnotationsAsync,
    groupAnnotationsAsync,
    mergeAnnotationsAsync,
    resetCanvas,
    splitAnnotationsAsync,
    updateActiveControl as updateActiveControlAction,
    updateAnnotationsAsync,
    updateCanvasContextMenu,
} from 'actions/annotation-actions';
import {
    ActiveControl,
    ColorBy, CombinedState, ContextMenuType, ObjectType, Workspace,
} from 'reducers';
import { CameraAction, Canvas3d, ViewsDOM } from 'cvat-canvas3d-wrapper';

import CVATTooltip from 'components/common/cvat-tooltip';
import { EventScope } from 'cvat-logger';
import { getCore, ObjectState, Job } from 'cvat-core-wrapper';
import GlobalHotKeys from 'utils/mousetrap-react';
<<<<<<< HEAD
import { ViewType } from 'utils/enums';
import { useRegisterShortcuts } from 'utils/hooks';
=======
import { ShortcutScope } from 'utils/enums';
import { registerComponentShortcuts } from 'actions/shortcuts-actions';
import { subKeyMap } from 'utils/component-subkeymap';
>>>>>>> 7277b8ec

const cvat = getCore();

const componentShortcuts = {
    TILT_UP: {
        name: 'Camera Roll Angle Up',
        description: 'Increases camera roll angle',
        sequences: ['shift+arrowup'],
<<<<<<< HEAD
        view: ViewType.ALL,
=======
        scope: ShortcutScope.ALL,
>>>>>>> 7277b8ec
    },
    TILT_DOWN: {
        name: 'Camera Roll Angle Down',
        description: 'Decreases camera roll angle',
        sequences: ['shift+arrowdown'],
<<<<<<< HEAD
        view: ViewType.ALL,
=======
        scope: ShortcutScope.ALL,
>>>>>>> 7277b8ec
    },
    ROTATE_LEFT: {
        name: 'Camera Pitch Angle Left',
        description: 'Decreases camera pitch angle',
        sequences: ['shift+arrowleft'],
<<<<<<< HEAD
        view: ViewType.ALL,
=======
        scope: ShortcutScope.ALL,
>>>>>>> 7277b8ec
    },
    ROTATE_RIGHT: {
        name: 'Camera Pitch Angle Right',
        description: 'Increases camera pitch angle',
        sequences: ['shift+arrowright'],
<<<<<<< HEAD
        view: ViewType.ALL,
=======
        scope: ShortcutScope.ALL,
>>>>>>> 7277b8ec
    },
    MOVE_UP: {
        name: 'Camera Move Up',
        description: 'Move the camera up',
        sequences: ['alt+u'],
<<<<<<< HEAD
        view: ViewType.ALL,
=======
        scope: ShortcutScope.ALL,
>>>>>>> 7277b8ec
    },
    MOVE_DOWN: {
        name: 'Camera Move Down',
        description: 'Move the camera down',
        sequences: ['alt+o'],
<<<<<<< HEAD
        view: ViewType.ALL,
=======
        scope: ShortcutScope.ALL,
>>>>>>> 7277b8ec
    },
    MOVE_LEFT: {
        name: 'Camera Move Left',
        description: 'Move the camera left',
        sequences: ['alt+j'],
<<<<<<< HEAD
        view: ViewType.ALL,
=======
        scope: ShortcutScope.ALL,
>>>>>>> 7277b8ec
    },
    MOVE_RIGHT: {
        name: 'Camera Move Right',
        description: 'Move the camera right',
        sequences: ['alt+l'],
<<<<<<< HEAD
        view: ViewType.ALL,
=======
        scope: ShortcutScope.ALL,
>>>>>>> 7277b8ec
    },
    ZOOM_IN: {
        name: 'Camera Zoom In',
        description: 'Performs zoom in',
        sequences: ['alt+i'],
<<<<<<< HEAD
        view: ViewType.ALL,
=======
        scope: ShortcutScope.ALL,
>>>>>>> 7277b8ec
    },
    ZOOM_OUT: {
        name: 'Camera Zoom Out',
        description: 'Performs zoom out',
        sequences: ['alt+k'],
<<<<<<< HEAD
        view: ViewType.ALL,
    },
};

useRegisterShortcuts(componentShortcuts);
=======
        scope: ShortcutScope.ALL,
    },
};

registerComponentShortcuts(componentShortcuts);
>>>>>>> 7277b8ec

interface StateToProps {
    opacity: number;
    selectedOpacity: number;
    outlined: boolean;
    outlineColor: string;
    colorBy: ColorBy;
    frameFetching: boolean;
    canvasInstance: Canvas3d;
    jobInstance: Job;
    frameData: any;
    annotations: any[];
    contextMenuVisibility: boolean;
    activeLabelID: number | null;
    activatedStateID: number | null;
    activeObjectType: ObjectType;
    workspace: Workspace;
    frame: number;
    resetZoom: boolean;
}

interface DispatchToProps {
    onSetupCanvas(): void;
    onResetCanvas(): void;
    onCreateAnnotations(states: ObjectState[]): void;
    onGroupAnnotations(states: ObjectState[]): void;
    onMergeAnnotations(states: ObjectState[]): void;
    onSplitAnnotations(state: ObjectState): void;
    onUpdateAnnotations(states: ObjectState[]): void;
    onActivateObject: (activatedStateID: number | null) => void;
    updateActiveControl: (activeControl: ActiveControl) => void;
    onUpdateContextMenu(visible: boolean, left: number, top: number, type: ContextMenuType, pointID?: number): void;
}

function mapStateToProps(state: CombinedState): StateToProps {
    const {
        annotation: {
            canvas: {
                instance: canvasInstance,
                contextMenu: { visible: contextMenuVisibility },
            },
            drawing: { activeLabelID, activeObjectType },
            job: { instance: jobInstance },
            player: {
                frame: { data: frameData, number: frame, fetching: frameFetching },
            },
            annotations: {
                states: annotations,
                activatedStateID,
            },
            workspace,
        },
        settings: {
            player: {
                resetZoom,
            },
            shapes: {
                opacity, colorBy, selectedOpacity, outlined, outlineColor,
            },
        },
    } = state;

    return {
        canvasInstance: canvasInstance as Canvas3d,
        jobInstance,
        frameData,
        contextMenuVisibility,
        annotations,
        frameFetching,
        frame,
        opacity,
        colorBy,
        selectedOpacity,
        outlined,
        outlineColor,
        activeLabelID,
        activatedStateID,
        activeObjectType,
        resetZoom,
        workspace,
    };
}

function mapDispatchToProps(dispatch: any): DispatchToProps {
    return {
        onSetupCanvas(): void {
            dispatch(confirmCanvasReadyAsync());
        },
        onResetCanvas(): void {
            dispatch(resetCanvas());
        },
        onCreateAnnotations(states: ObjectState[]): void {
            dispatch(createAnnotationsAsync(states));
        },
        onGroupAnnotations(states: ObjectState[]): void {
            dispatch(groupAnnotationsAsync(states));
        },
        onMergeAnnotations(states: ObjectState[]): void {
            dispatch(mergeAnnotationsAsync(states));
        },
        onSplitAnnotations(state: ObjectState): void {
            dispatch(splitAnnotationsAsync(state));
        },
        onActivateObject(activatedStateID: number | null): void {
            if (activatedStateID === null) {
                dispatch(updateCanvasContextMenu(false, 0, 0));
            }

            dispatch(activateObject(activatedStateID, null, null));
        },
        onUpdateAnnotations(states: ObjectState[]): void {
            dispatch(updateAnnotationsAsync(states));
        },
        onUpdateContextMenu(
            visible: boolean,
            left: number,
            top: number,
            type: ContextMenuType,
            pointID?: number,
        ): void {
            dispatch(updateCanvasContextMenu(visible, left, top, pointID, type));
        },
        updateActiveControl(activeControl: ActiveControl): void {
            dispatch(updateActiveControlAction(activeControl));
        },
    };
}

type Props = StateToProps & DispatchToProps;

const Spinner = React.memo(() => (
    <div className='cvat-spinner-container'>
        <Spin className='cvat-spinner' />
    </div>
));

export const PerspectiveViewComponent = React.memo(
    (): JSX.Element => {
        const ref = useRef<HTMLDivElement>(null);
        const canvas = useSelector((state: CombinedState) => state.annotation.canvas.instance as Canvas3d);
        const canvasIsReady = useSelector((state: CombinedState) => state.annotation.canvas.ready);
        const { keyMap, normalizedKeyMap } = useSelector((state: CombinedState) => state.shortcuts);

        const screenKeyControl = (code: CameraAction, altKey: boolean, shiftKey: boolean): void => {
            canvas.keyControls(new KeyboardEvent('keydown', { code, altKey, shiftKey }));
        };

        const handlers: Record<keyof typeof componentShortcuts, (event?: KeyboardEvent) => void> = {
            TILT_UP: () => {}, // Handled by CVAT 3D Independently
            TILT_DOWN: () => {},
            ROTATE_LEFT: () => {},
            ROTATE_RIGHT: () => {},
            MOVE_UP: () => {},
            MOVE_DOWN: () => {},
            MOVE_LEFT: () => {},
            MOVE_RIGHT: () => {},
            ZOOM_IN: () => {},
            ZOOM_OUT: () => {},
        };

        function ArrowGroup(): JSX.Element {
            return (
                <div className='cvat-canvas3d-perspective-arrow-directions'>
                    <div>
                        <CVATTooltip title={normalizedKeyMap.TILT_UP} placement='topRight'>
                            <Button
                                size='small'
                                onClick={() => screenKeyControl(CameraAction.TILT_UP, false, true)}
                                className='cvat-canvas3d-perspective-arrow-directions-icons-up'
                            >
                                <ArrowUpOutlined className='cvat-canvas3d-perspective-arrow-directions-icons-color' />
                            </Button>
                        </CVATTooltip>
                    </div>
                    <div>
                        <CVATTooltip title={normalizedKeyMap.ROTATE_LEFT} placement='topRight'>
                            <Button
                                size='small'
                                onClick={() => screenKeyControl(CameraAction.ROTATE_LEFT, false, true)}
                                className='cvat-canvas3d-perspective-arrow-directions-icons-left'
                            >
                                <ArrowLeftOutlined className='cvat-canvas3d-perspective-arrow-directions-icons-color' />
                            </Button>
                        </CVATTooltip>
                        <CVATTooltip title={normalizedKeyMap.TILT_DOWN} placement='topRight'>
                            <Button
                                size='small'
                                onClick={() => screenKeyControl(CameraAction.TILT_DOWN, false, true)}
                                className='cvat-canvas3d-perspective-arrow-directions-icons-bottom'
                            >
                                <ArrowDownOutlined className='cvat-canvas3d-perspective-arrow-directions-icons-color' />
                            </Button>
                        </CVATTooltip>
                        <CVATTooltip title={normalizedKeyMap.ROTATE_RIGHT} placement='topRight'>
                            <Button
                                size='small'
                                onClick={() => screenKeyControl(CameraAction.ROTATE_RIGHT, false, true)}
                                className='cvat-canvas3d-perspective-arrow-directions-icons-right'
                            >
                                <ArrowRightOutlined className='cvat-canvas3d-perspective-arrow-directions-icons-color' />
                            </Button>
                        </CVATTooltip>
                    </div>
                </div>
            );
        }

        function ControlGroup(): JSX.Element {
            return (
                <span className='cvat-canvas3d-perspective-directions'>
                    <CVATTooltip title={normalizedKeyMap.MOVE_UP} placement='topLeft'>
                        <Button
                            size='small'
                            onClick={() => screenKeyControl(CameraAction.MOVE_UP, true, false)}
                            className='cvat-canvas3d-perspective-directions-icon cvat-canvas3d-perspective-shift-down'
                        >
                            U
                        </Button>
                    </CVATTooltip>
                    <CVATTooltip title={normalizedKeyMap.ZOOM_IN} placement='topLeft'>
                        <Button
                            size='small'
                            onClick={() => screenKeyControl(CameraAction.ZOOM_IN, true, false)}
                            className='cvat-canvas3d-perspective-directions-icon cvat-canvas3d-perspective-zoom-in'
                        >
                            I
                        </Button>
                    </CVATTooltip>
                    <CVATTooltip title={normalizedKeyMap.MOVE_DOWN} placement='topLeft'>
                        <Button
                            size='small'
                            onClick={() => screenKeyControl(CameraAction.MOVE_DOWN, true, false)}
                            className='cvat-canvas3d-perspective-directions-icon cvat-canvas3d-perspective-shift-up'
                        >
                            O
                        </Button>
                    </CVATTooltip>
                    <br />
                    <CVATTooltip title={normalizedKeyMap.MOVE_LEFT} placement='topLeft'>
                        <Button
                            size='small'
                            onClick={() => screenKeyControl(CameraAction.MOVE_LEFT, true, false)}
                            className='cvat-canvas3d-perspective-directions-icon cvat-canvas3d-perspective-shift-left'
                        >
                            J
                        </Button>
                    </CVATTooltip>
                    <CVATTooltip title={normalizedKeyMap.ZOOM_OUT} placement='topLeft'>
                        <Button
                            size='small'
                            onClick={() => screenKeyControl(CameraAction.ZOOM_OUT, true, false)}
                            className='cvat-canvas3d-perspective-directions-icon cvat-canvas3d-perspective-zoom-out'
                        >
                            K
                        </Button>
                    </CVATTooltip>
                    <CVATTooltip title={normalizedKeyMap.MOVE_RIGHT} placement='topLeft'>
                        <Button
                            size='small'
                            onClick={() => screenKeyControl(CameraAction.MOVE_RIGHT, true, false)}
                            className='cvat-canvas3d-perspective-directions-icon cvat-canvas3d-perspective-shift-right'
                        >
                            L
                        </Button>
                    </CVATTooltip>
                </span>
            );
        }

        useEffect(() => {
            if (ref.current) {
                ref.current.appendChild(canvas.html().perspective);
            }
        }, []);

        return (
            <div className='cvat-canvas3d-perspective'>
                { !canvasIsReady && <Spinner /> }
                <div
                    className='cvat-canvas-container cvat-canvas-container-overflow'
                    ref={ref}
                />
                <GlobalHotKeys handlers={handlers} keyMap={subKeyMap(componentShortcuts, keyMap)} />
                <ArrowGroup />
                <ControlGroup />
            </div>
        );
    },
);

export const TopViewComponent = React.memo(
    (): JSX.Element => {
        const ref = useRef<HTMLDivElement>(null);
        const canvas = useSelector((state: CombinedState) => state.annotation.canvas.instance as Canvas3d);
        const canvasIsReady = useSelector((state: CombinedState) => state.annotation.canvas.ready);

        useEffect(() => {
            if (ref.current) {
                ref.current.appendChild(canvas.html().top);
            }
        }, []);

        return (
            <div className='cvat-canvas3d-orthographic-view cvat-canvas3d-topview'>
                { !canvasIsReady && <Spinner /> }
                <div className='cvat-canvas3d-header'>Top</div>
                <div
                    className='cvat-canvas3d-fullsize'
                    ref={ref}
                />
            </div>
        );
    },
);

export const SideViewComponent = React.memo(
    (): JSX.Element => {
        const ref = useRef<HTMLDivElement>(null);
        const canvas = useSelector((state: CombinedState) => state.annotation.canvas.instance as Canvas3d);
        const canvasIsReady = useSelector((state: CombinedState) => state.annotation.canvas.ready);

        useEffect(() => {
            if (ref.current) {
                ref.current.appendChild(canvas.html().side);
            }
        }, []);

        return (
            <div className='cvat-canvas3d-orthographic-view cvat-canvas3d-sideview'>
                { !canvasIsReady && <Spinner /> }
                <div className='cvat-canvas3d-header'>Side</div>
                <div
                    className='cvat-canvas3d-fullsize'
                    ref={ref}
                />
            </div>
        );
    },
);

export const FrontViewComponent = React.memo(
    (): JSX.Element => {
        const ref = useRef<HTMLDivElement>(null);
        const canvas = useSelector((state: CombinedState) => state.annotation.canvas.instance as Canvas3d);
        const canvasIsReady = useSelector((state: CombinedState) => state.annotation.canvas.ready);

        useEffect(() => {
            if (ref.current) {
                ref.current.appendChild(canvas.html().front);
            }
        }, []);

        return (
            <div className='cvat-canvas3d-orthographic-view cvat-canvas3d-frontview'>
                { !canvasIsReady && <Spinner /> }
                <div className='cvat-canvas3d-header'>Front</div>
                <div
                    className='cvat-canvas3d-fullsize'
                    ref={ref}
                />
            </div>
        );
    },
);

const Canvas3DWrapperComponent = React.memo((props: Props): null => {
    const animateId = useRef(0);

    const {
        opacity,
        outlined,
        outlineColor,
        selectedOpacity,
        colorBy,
        contextMenuVisibility,
        frameData,
        annotations,
        frame,
        jobInstance,
        activeLabelID,
        activatedStateID,
        resetZoom,
        activeObjectType,
        onResetCanvas,
        onSetupCanvas,
        updateActiveControl,
        onCreateAnnotations,
        onMergeAnnotations,
        onSplitAnnotations,
        onGroupAnnotations,
    } = props;

    const { canvasInstance } = props as { canvasInstance: Canvas3d };

    const onCanvasSetup = (): void => {
        onSetupCanvas();
    };

    const onCanvasDragStart = (): void => {
        updateActiveControl(ActiveControl.DRAG_CANVAS);
    };

    const onCanvasDragDone = (): void => {
        updateActiveControl(ActiveControl.CURSOR);
    };

    const animateCanvas = (): void => {
        canvasInstance.render();
        animateId.current = requestAnimationFrame(animateCanvas);
    };

    const updateCanvas = (): void => {
        if (frameData !== null) {
            canvasInstance.setup(
                frameData,
                annotations.filter((e) => e.objectType !== ObjectType.TAG),
            );
        }
    };

    const onCanvasCancel = (): void => {
        onResetCanvas();
    };

    const onCanvasShapeDrawn = (event: any): void => {
        if (!event.detail.continue) {
            updateActiveControl(ActiveControl.CURSOR);
        }

        const { state, duration } = event.detail;
        const isDrawnFromScratch = !state.label;
        if (isDrawnFromScratch) {
            jobInstance.logger.log(EventScope.drawObject, { count: 1, duration });
        } else {
            jobInstance.logger.log(EventScope.pasteObject, { count: 1, duration });
        }

        state.objectType = state.objectType || activeObjectType;
        state.label = state.label || jobInstance.labels.filter((label: any) => label.id === activeLabelID)[0];
        state.occluded = state.occluded || false;
        state.frame = frame;
        state.zOrder = 0;
        const objectState = new cvat.classes.ObjectState(state);
        onCreateAnnotations([objectState]);
    };

    const onCanvasClick = (e: MouseEvent): void => {
        const { onUpdateContextMenu } = props;
        if (contextMenuVisibility) {
            onUpdateContextMenu(false, e.clientX, e.clientY, ContextMenuType.CANVAS_SHAPE);
        }
    };

    const initialSetup = (): void => {
        const canvasInstanceDOM = canvasInstance.html() as ViewsDOM;
        canvasInstanceDOM.perspective.addEventListener('canvas.setup', () => {
            canvasInstance.fit();
        }, { once: true });
        canvasInstanceDOM.perspective.addEventListener('canvas.setup', onCanvasSetup);
        canvasInstanceDOM.perspective.addEventListener('canvas.canceled', onCanvasCancel);
        canvasInstanceDOM.perspective.addEventListener('canvas.dragstart', onCanvasDragStart);
        canvasInstanceDOM.perspective.addEventListener('canvas.dragstop', onCanvasDragDone);
    };

    const keyControlsKeyDown = (key: KeyboardEvent): void => {
        canvasInstance.keyControls(key);
    };

    const keyControlsKeyUp = (key: KeyboardEvent): void => {
        if (key.code === 'ControlLeft') {
            canvasInstance.keyControls(key);
        }
    };

    const onCanvasShapeSelected = (event: any): void => {
        const { onActivateObject } = props;
        const { clientID } = event.detail;
        onActivateObject(clientID);
        canvasInstance.activate(clientID);
    };

    const onCanvasEditDone = (event: any): void => {
        const { onUpdateAnnotations } = props;
        const { state, points } = event.detail;
        state.points = points;
        onUpdateAnnotations([state]);
    };

    useEffect(() => {
        const canvasInstanceDOM = canvasInstance.html();

        document.addEventListener('keydown', keyControlsKeyDown);
        document.addEventListener('keyup', keyControlsKeyUp);

        initialSetup();
        updateCanvas();
        animateCanvas();

        return () => {
            canvasInstanceDOM.perspective.removeEventListener('canvas.setup', onCanvasSetup);
            canvasInstanceDOM.perspective.removeEventListener('canvas.canceled', onCanvasCancel);
            canvasInstanceDOM.perspective.removeEventListener('canvas.dragstart', onCanvasDragStart);
            canvasInstanceDOM.perspective.removeEventListener('canvas.dragstop', onCanvasDragDone);
            document.removeEventListener('keydown', keyControlsKeyDown);
            document.removeEventListener('keyup', keyControlsKeyUp);
            cancelAnimationFrame(animateId.current);
        };
    }, []);

    useEffect(() => {
        canvasInstance.activate(activatedStateID);
    }, [activatedStateID]);

    useEffect(() => {
        let listener: EventListener | null = null;
        if (resetZoom) {
            listener = () => canvasInstance.fit();
            canvasInstance.html().perspective.addEventListener('canvas.setup', listener);
        }

        return () => {
            if (listener) {
                canvasInstance.html().perspective.removeEventListener('canvas.setup', listener);
            }
        };
    }, [resetZoom]);

    const updateShapesView = (): void => {
        (canvasInstance as Canvas3d).configureShapes({
            opacity,
            outlined,
            outlineColor,
            selectedOpacity,
            colorBy,
        });
    };

    const onContextMenu = (event: any): void => {
        const { onUpdateContextMenu, onActivateObject } = props;
        onActivateObject(event.detail.clientID);
        onUpdateContextMenu(
            event.detail.clientID !== null,
            event.detail.clientX,
            event.detail.clientY,
            ContextMenuType.CANVAS_SHAPE,
        );
    };

    const onCanvasObjectsGroupped = (event: CustomEvent<{ states: ObjectState[] }>): void => {
        const { states } = event.detail;
        updateActiveControl(ActiveControl.CURSOR);
        onGroupAnnotations(states);
    };

    const onCanvasObjectsMerged = (event: CustomEvent<{ states: ObjectState[] }>): void => {
        const { states } = event.detail;
        onMergeAnnotations(states);
    };

    const onCanvasTrackSplitted = (event: CustomEvent<{ state: ObjectState }>): void => {
        const { state } = event.detail;
        onSplitAnnotations(state);
    };

    useEffect(() => {
        updateShapesView();
    }, [opacity, outlined, outlineColor, selectedOpacity, colorBy]);

    useEffect(() => {
        const canvasInstanceDOM = canvasInstance.html() as ViewsDOM;
        updateCanvas();
        canvasInstanceDOM.perspective.addEventListener('canvas.drawn', onCanvasShapeDrawn);
        canvasInstanceDOM.perspective.addEventListener('canvas.selected', onCanvasShapeSelected);
        canvasInstanceDOM.perspective.addEventListener('canvas.edited', onCanvasEditDone);
        canvasInstanceDOM.perspective.addEventListener('canvas.contextmenu', onContextMenu);
        canvasInstanceDOM.perspective.addEventListener('click', onCanvasClick);
        canvasInstanceDOM.perspective.addEventListener('canvas.groupped', onCanvasObjectsGroupped as EventListener);
        canvasInstanceDOM.perspective.addEventListener('canvas.merged', onCanvasObjectsMerged as EventListener);
        canvasInstanceDOM.perspective.addEventListener('canvas.splitted', onCanvasTrackSplitted as EventListener);

        return () => {
            canvasInstanceDOM.perspective.removeEventListener('canvas.drawn', onCanvasShapeDrawn);
            canvasInstanceDOM.perspective.removeEventListener('canvas.selected', onCanvasShapeSelected);
            canvasInstanceDOM.perspective.removeEventListener('canvas.edited', onCanvasEditDone);
            canvasInstanceDOM.perspective.removeEventListener('canvas.contextmenu', onContextMenu);
            canvasInstanceDOM.perspective.removeEventListener('click', onCanvasClick);
            canvasInstanceDOM.perspective.removeEventListener('canvas.groupped', onCanvasObjectsGroupped as EventListener);
            canvasInstanceDOM.perspective.removeEventListener('canvas.merged', onCanvasObjectsMerged as EventListener);
            canvasInstanceDOM.perspective.removeEventListener('canvas.splitted', onCanvasTrackSplitted as EventListener);
        };
    }, [frameData, annotations, activeLabelID, contextMenuVisibility, activeObjectType]);

    return null;
});

export default connect(mapStateToProps, mapDispatchToProps)(Canvas3DWrapperComponent);<|MERGE_RESOLUTION|>--- conflicted
+++ resolved
@@ -34,14 +34,9 @@
 import { EventScope } from 'cvat-logger';
 import { getCore, ObjectState, Job } from 'cvat-core-wrapper';
 import GlobalHotKeys from 'utils/mousetrap-react';
-<<<<<<< HEAD
-import { ViewType } from 'utils/enums';
-import { useRegisterShortcuts } from 'utils/hooks';
-=======
 import { ShortcutScope } from 'utils/enums';
 import { registerComponentShortcuts } from 'actions/shortcuts-actions';
 import { subKeyMap } from 'utils/component-subkeymap';
->>>>>>> 7277b8ec
 
 const cvat = getCore();
 
@@ -50,109 +45,65 @@
         name: 'Camera Roll Angle Up',
         description: 'Increases camera roll angle',
         sequences: ['shift+arrowup'],
-<<<<<<< HEAD
-        view: ViewType.ALL,
-=======
-        scope: ShortcutScope.ALL,
->>>>>>> 7277b8ec
+        scope: ShortcutScope.ALL,
     },
     TILT_DOWN: {
         name: 'Camera Roll Angle Down',
         description: 'Decreases camera roll angle',
         sequences: ['shift+arrowdown'],
-<<<<<<< HEAD
-        view: ViewType.ALL,
-=======
-        scope: ShortcutScope.ALL,
->>>>>>> 7277b8ec
+        scope: ShortcutScope.ALL,
     },
     ROTATE_LEFT: {
         name: 'Camera Pitch Angle Left',
         description: 'Decreases camera pitch angle',
         sequences: ['shift+arrowleft'],
-<<<<<<< HEAD
-        view: ViewType.ALL,
-=======
-        scope: ShortcutScope.ALL,
->>>>>>> 7277b8ec
+        scope: ShortcutScope.ALL,
     },
     ROTATE_RIGHT: {
         name: 'Camera Pitch Angle Right',
         description: 'Increases camera pitch angle',
         sequences: ['shift+arrowright'],
-<<<<<<< HEAD
-        view: ViewType.ALL,
-=======
-        scope: ShortcutScope.ALL,
->>>>>>> 7277b8ec
+        scope: ShortcutScope.ALL,
     },
     MOVE_UP: {
         name: 'Camera Move Up',
         description: 'Move the camera up',
         sequences: ['alt+u'],
-<<<<<<< HEAD
-        view: ViewType.ALL,
-=======
-        scope: ShortcutScope.ALL,
->>>>>>> 7277b8ec
+        scope: ShortcutScope.ALL,
     },
     MOVE_DOWN: {
         name: 'Camera Move Down',
         description: 'Move the camera down',
         sequences: ['alt+o'],
-<<<<<<< HEAD
-        view: ViewType.ALL,
-=======
-        scope: ShortcutScope.ALL,
->>>>>>> 7277b8ec
+        scope: ShortcutScope.ALL,
     },
     MOVE_LEFT: {
         name: 'Camera Move Left',
         description: 'Move the camera left',
         sequences: ['alt+j'],
-<<<<<<< HEAD
-        view: ViewType.ALL,
-=======
-        scope: ShortcutScope.ALL,
->>>>>>> 7277b8ec
+        scope: ShortcutScope.ALL,
     },
     MOVE_RIGHT: {
         name: 'Camera Move Right',
         description: 'Move the camera right',
         sequences: ['alt+l'],
-<<<<<<< HEAD
-        view: ViewType.ALL,
-=======
-        scope: ShortcutScope.ALL,
->>>>>>> 7277b8ec
+        scope: ShortcutScope.ALL,
     },
     ZOOM_IN: {
         name: 'Camera Zoom In',
         description: 'Performs zoom in',
         sequences: ['alt+i'],
-<<<<<<< HEAD
-        view: ViewType.ALL,
-=======
-        scope: ShortcutScope.ALL,
->>>>>>> 7277b8ec
+        scope: ShortcutScope.ALL,
     },
     ZOOM_OUT: {
         name: 'Camera Zoom Out',
         description: 'Performs zoom out',
         sequences: ['alt+k'],
-<<<<<<< HEAD
-        view: ViewType.ALL,
+        scope: ShortcutScope.ALL,
     },
 };
 
-useRegisterShortcuts(componentShortcuts);
-=======
-        scope: ShortcutScope.ALL,
-    },
-};
-
 registerComponentShortcuts(componentShortcuts);
->>>>>>> 7277b8ec
 
 interface StateToProps {
     opacity: number;
