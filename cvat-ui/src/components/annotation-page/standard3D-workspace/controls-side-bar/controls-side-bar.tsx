--- conflicted
+++ resolved
@@ -5,9 +5,7 @@
 import React from 'react';
 import Layout from 'antd/lib/layout';
 import { ActiveControl } from 'reducers/interfaces';
-<<<<<<< HEAD
-import { Canvas3d } from 'cvat-canvas3d-wrapper';
-import { Canvas } from 'cvat-canvas-wrapper';
+import { Canvas3d as Canvas } from 'cvat-canvas3d-wrapper';
 import MoveControl, {
     Props as MoveControlProps,
 } from 'components/annotation-page/standard-workspace/controls-side-bar/move-control';
@@ -22,22 +20,12 @@
 } from 'components/annotation-page/standard-workspace/controls-side-bar/group-control';
 import GlobalHotKeys, { KeyMap } from 'utils/mousetrap-react';
 import ControlVisibilityObserver from 'components/annotation-page/standard-workspace/controls-side-bar/control-visibility-observer';
-import PhotoContextControl from './photo-context';
-=======
-import { Canvas3d as Canvas } from 'cvat-canvas3d-wrapper';
-import CursorControl from './cursor-control';
-import MoveControl from './move-control';
-import DrawCuboidControl from './draw-cuboid-control';
->>>>>>> aaf8f192
 
 interface Props {
     keyMap: KeyMap;
-    canvasInstance: Canvas | Canvas3d;
+    canvasInstance: Canvas;
     activeControl: ActiveControl;
     normalizedKeyMap: Record<string, string>;
-<<<<<<< HEAD
-    contextImageHide: boolean;
-    hideShowContextImage: (hidden: boolean) => void;
     labels: any[];
     jobInstance: any;
     repeatDrawShape(): void;
@@ -45,8 +33,6 @@
     pasteShape(): void;
     groupObjects(enabled: boolean): void;
     resetGroup(): void;
-=======
->>>>>>> aaf8f192
 }
 
 const ObservedCursorControl = ControlVisibilityObserver<CursorControlProps>(CursorControl);
@@ -55,14 +41,11 @@
 const ObservedGroupControl = ControlVisibilityObserver<GroupControlProps>(GroupControl);
 
 export default function ControlsSideBarComponent(props: Props): JSX.Element {
-<<<<<<< HEAD
     const {
         canvasInstance,
         pasteShape,
         activeControl,
         normalizedKeyMap,
-        contextImageHide,
-        hideShowContextImage,
         keyMap,
         labels,
         redrawShape,
@@ -71,9 +54,6 @@
         resetGroup,
         jobInstance,
     } = props;
-=======
-    const { canvasInstance, activeControl, normalizedKeyMap } = props;
->>>>>>> aaf8f192
 
     const preventDefault = (event: KeyboardEvent | undefined): void => {
         if (event) {
@@ -160,14 +140,6 @@
                 isDrawing={activeControl === ActiveControl.DRAW_CUBOID}
                 disabled={!labels.length}
             />
-<<<<<<< HEAD
-            <PhotoContextControl
-                canvasInstance={canvasInstance}
-                activeControl={activeControl}
-                contextImageHide={contextImageHide}
-                hideShowContextImage={hideShowContextImage}
-            />
-            <hr />
             <ObservedGroupControl
                 switchGroupShortcut={normalizedKeyMap.SWITCH_GROUP_MODE}
                 resetGroupShortcut={normalizedKeyMap.RESET_GROUP}
@@ -177,8 +149,6 @@
                 disabled={!labels.length}
                 jobInstance={jobInstance}
             />
-=======
->>>>>>> aaf8f192
         </Layout.Sider>
     );
 }