// Copyright (C) 2024 CVAT.ai Corporation
//
// SPDX-License-Identifier: MIT

import {
    shallowEqual, useDispatch, useSelector, useStore,
} from 'react-redux';
import React, {
    useCallback, useEffect, useReducer, useRef,
} from 'react';
import Layout, { SiderProps } from 'antd/lib/layout';
import { Row, Col } from 'antd/lib/grid';
import Text from 'antd/lib/typography/Text';
import Checkbox, { CheckboxChangeEvent } from 'antd/lib/checkbox';
import InputNumber from 'antd/lib/input-number';
import Select from 'antd/lib/select';
import Alert from 'antd/lib/alert';
import Modal from 'antd/lib/modal';
import Button from 'antd/lib/button';

import { CombinedState, NavigationType, ObjectType } from 'reducers';
import { Canvas, CanvasMode } from 'cvat-canvas-wrapper';
import {
    Job, JobState, Label, LabelType,
} from 'cvat-core-wrapper';
import { ActionUnion, createAction } from 'utils/redux';
import {
    rememberObject, changeFrameAsync, saveAnnotationsAsync, setNavigationType,
    removeObjectAsync,
} from 'actions/annotation-actions';
import LabelSelector from 'components/label-selector/label-selector';
import GlobalHotKeys from 'utils/mousetrap-react';
import { ShortcutScope } from 'utils/enums';
import { registerComponentShortcuts } from 'actions/shortcuts-actions';
import { subKeyMap } from 'utils/component-subkeymap';

enum ReducerActionType {
    SWITCH_AUTO_NEXT_FRAME = 'SWITCH_AUTO_NEXT_FRAME',
    SWITCH_AUTOSAVE_ON_FINISH = 'SWITCH_AUTOSAVE_ON_FINISH',
    SWITCH_COUNT_OF_POINTS_IS_PREDEFINED = 'SWITCH_COUNT_OF_POINTS_IS_PREDEFINED',
    SET_ACTIVE_LABEL = 'SET_ACTIVE_LABEL',
    SET_POINTS_COUNT = 'SET_POINTS_COUNT',
    SET_NEXT_FRAME = 'SET_NEXT_FRAME',
}

function cancelCurrentCanvasOp(state: CombinedState): void {
    const canvas = state.annotation.canvas.instance as Canvas;
    if (canvas.mode() !== CanvasMode.IDLE) {
        canvas.cancel();
    }
}

function showSubmittedInfo(): void {
    Modal.info({
        closable: false,
        title: 'Annotations submitted',
        content: 'You may close the window',
        className: 'cvat-single-shape-annotation-submit-success-modal',
    });
}

function makeMessage(label: Label, labelType: State['labelType'], pointsCount: number): JSX.Element {
    let readableShape = '';
    if (labelType === LabelType.POINTS) {
        readableShape = pointsCount === 1 ? 'one point' : `${pointsCount} points`;
    } else if (labelType === LabelType.ELLIPSE) {
        readableShape = 'an ellipse';
    } else {
        readableShape = `a ${labelType}`;
    }

    return (
        <>
            <Text>Annotate</Text>
            <Text strong>{` ${label.name} `}</Text>
            <Text>on the image, using</Text>
            <Text strong>{` ${readableShape} `}</Text>
        </>
    );
}

export const reducerActions = {
    switchAutoNextFrame: () => (
        createAction(ReducerActionType.SWITCH_AUTO_NEXT_FRAME)
    ),
    switchAutoSaveOnFinish: () => (
        createAction(ReducerActionType.SWITCH_AUTOSAVE_ON_FINISH)
    ),
    switchCountOfPointsIsPredefined: () => (
        createAction(ReducerActionType.SWITCH_COUNT_OF_POINTS_IS_PREDEFINED)
    ),
    setActiveLabel: (label: Label, type: State['labelType']) => (
        createAction(ReducerActionType.SET_ACTIVE_LABEL, {
            label,
            labelType: type,
        })
    ),
    setNextFrame: (nextFrame: number | null) => (
        createAction(ReducerActionType.SET_NEXT_FRAME, {
            nextFrame,
        })
    ),
    setPointsCount: (pointsCount: number) => (
        createAction(ReducerActionType.SET_POINTS_COUNT, { pointsCount })
    ),
};

interface State {
    autoNextFrame: boolean;
    nextFrame: number | null;
    saveOnFinish: boolean;
    pointsCountIsPredefined: boolean;
    pointsCount: number;
    labels: Label[];
    label: Label | null;
    labelType: Exclude<LabelType, LabelType.TAG | LabelType.SKELETON>;
    initialNavigationType: NavigationType;
}

const reducer = (state: State, action: ActionUnion<typeof reducerActions>): State => {
    const getMinimalPoints = (labelType: LabelType): number => {
        let minimalPoints = 3;
        if (labelType === LabelType.POLYLINE) {
            minimalPoints = 2;
        } else if (labelType === LabelType.POINTS) {
            minimalPoints = 1;
        }

        return minimalPoints;
    };

    if (action.type === ReducerActionType.SWITCH_AUTO_NEXT_FRAME) {
        return {
            ...state,
            autoNextFrame: !state.autoNextFrame,
        };
    }

    if (action.type === ReducerActionType.SWITCH_AUTOSAVE_ON_FINISH) {
        return {
            ...state,
            saveOnFinish: !state.saveOnFinish,
        };
    }

    if (action.type === ReducerActionType.SWITCH_COUNT_OF_POINTS_IS_PREDEFINED) {
        return {
            ...state,
            pointsCountIsPredefined: !state.pointsCountIsPredefined,
        };
    }

    if (action.type === ReducerActionType.SET_ACTIVE_LABEL) {
        return {
            ...state,
            label: action.payload.label,
            labelType: action.payload.labelType,
            pointsCount: Math.max(state.pointsCount, getMinimalPoints(action.payload.labelType)),
        };
    }

    if (action.type === ReducerActionType.SET_POINTS_COUNT) {
        return {
            ...state,
            pointsCount: Math.max(action.payload.pointsCount, getMinimalPoints(state.labelType)),
        };
    }

    if (action.type === ReducerActionType.SET_NEXT_FRAME) {
        return {
            ...state,
            nextFrame: action.payload.nextFrame,
        };
    }

    return state;
};

<<<<<<< HEAD
function cancelCurrentCanvasOp(state: CombinedState): void {
    const canvas = state.annotation.canvas.instance as Canvas;
    if (canvas.mode() !== CanvasMode.IDLE) {
        canvas.cancel();
    }
}

const componentShortcuts = {
    SWITCH_DRAW_MODE: {
        name: 'Draw mode',
        description:
            'Repeat the latest procedure of drawing with the same parameters (shift to redraw an existing shape)',
        sequences: ['shift+n', 'n'],
        scope: ShortcutScope.ALL,
    },
    CANCEL: {
        name: 'Cancel',
        description: 'Cancel any active canvas mode',
        sequences: ['esc'],
        scope: ShortcutScope.ALL,
    },
};

registerComponentShortcuts(componentShortcuts);

=======
>>>>>>> 933fbb36
function SingleShapeSidebar(): JSX.Element {
    const appDispatch = useDispatch();
    const store = useStore<CombinedState>();
    const {
        isCanvasReady,
        jobInstance,
        frame,
        normalizedKeyMap,
        keyMap,
        defaultLabel,
        defaultPointsCount,
        navigationType,
        annotations,
        activatedStateID,
    } = useSelector((_state: CombinedState) => ({
        isCanvasReady: _state.annotation.canvas.ready,
        jobInstance: _state.annotation.job.instance as Job,
        frame: _state.annotation.player.frame.number,
        normalizedKeyMap: _state.shortcuts.normalizedKeyMap,
        keyMap: _state.shortcuts.keyMap,
        defaultLabel: _state.annotation.job.queryParameters.defaultLabel,
        defaultPointsCount: _state.annotation.job.queryParameters.defaultPointsCount,
        navigationType: _state.annotation.player.navigationType,
        annotations: _state.annotation.annotations.states,
        activatedStateID: _state.annotation.annotations.activatedStateID,
    }), shallowEqual);

    const [state, dispatch] = useReducer(reducer, {
        autoNextFrame: true,
        nextFrame: null,
        saveOnFinish: true,
        pointsCountIsPredefined: true,
        pointsCount: defaultPointsCount || 1,
        labels: jobInstance.labels.filter((label) => label.type !== LabelType.TAG && label.type !== LabelType.SKELETON),
        label: null,
        labelType: LabelType.ANY,
        initialNavigationType: navigationType,
    });

    const unmountedRef = useRef(false);
    const savingRef = useRef(false);
    const canvasInitializerRef = useRef<() => void | null>(() => {});
    canvasInitializerRef.current = (): void => {
        const canvas = store.getState().annotation.canvas.instance as Canvas;
        if (isCanvasReady && canvas.mode() !== CanvasMode.DRAW && state.label && state.labelType !== LabelType.ANY) {
            // we remember active object type and active label
            // to assign these values in default drawdone event listener
            appDispatch(rememberObject({
                activeObjectType: ObjectType.SHAPE,
                activeLabelID: state.label.id,
            }));

            canvas.draw({
                enabled: true,
                crosshair: true,
                shapeType: state.labelType,
                numberOfPoints: state.pointsCountIsPredefined ? state.pointsCount : undefined,
            });
        }
    };

    const getNextFrame = useCallback(() => {
        if (frame + 1 > jobInstance.stopFrame) {
            return Promise.resolve(null);
        }

        return jobInstance.annotations.search(frame + 1, jobInstance.stopFrame, {
            allowDeletedFrames: false,
            ...(navigationType === NavigationType.EMPTY ? {
                generalFilters: {
                    isEmptyFrame: true,
                },
            } : {}),
        }) as Promise<number | null>;
    }, [jobInstance, navigationType, frame]);

    const finishOnThisFrame = useCallback((): void => {
        if (typeof state.nextFrame === 'number') {
            appDispatch(changeFrameAsync(state.nextFrame));
        } else if (state.saveOnFinish && !savingRef.current) {
            savingRef.current = true;
            if (jobInstance.annotations.hasUnsavedChanges()) {
                appDispatch(saveAnnotationsAsync(() => {
                    jobInstance.state = JobState.COMPLETED;
                    jobInstance.save().then(showSubmittedInfo).finally(() => {
                        savingRef.current = false;
                    });
                })).catch(() => {
                    savingRef.current = false;
                });
            } else {
                jobInstance.state = JobState.COMPLETED;
                jobInstance.save().then(showSubmittedInfo).finally(() => {
                    savingRef.current = false;
                });
            }
        }
    }, [state.saveOnFinish, state.nextFrame, jobInstance]);

    useEffect(() => {
        const defaultLabelInstance = defaultLabel ? state.labels
            .find((_label) => _label.name === defaultLabel) ?? null : null;

        const labelInstance = defaultLabelInstance ?? state.labels[0];
        if (labelInstance) {
            dispatch(reducerActions.setActiveLabel(labelInstance, labelInstance.type as State['labelType']));
        }

        appDispatch(setNavigationType(NavigationType.EMPTY));
        cancelCurrentCanvasOp(store.getState());
        return () => {
            unmountedRef.current = true;
            appDispatch(setNavigationType(state.initialNavigationType));
            cancelCurrentCanvasOp(store.getState());
        };
    }, []);

    useEffect(() => {
        getNextFrame().then((_frame: number | null) => {
            dispatch({
                type: ReducerActionType.SET_NEXT_FRAME,
                payload: { nextFrame: _frame },
            });
        });
    }, [getNextFrame]);

    useEffect(() => {
        // when canvas finishes drawing object it first sends canvas.cancel then it sends canvas.drawn,
        // we do not need onCancel effect to be applied if object is drawn so, we introduce applied flag
        let drawDoneEffectApplied = false;

        const drawnObjects = annotations.filter((_state) => _state.objectType !== ObjectType.TAG);
        const canvas = store.getState().annotation.canvas.instance as Canvas;
        const onDrawDone = (): void => {
            drawDoneEffectApplied = true;
            if (!unmountedRef.current && state.autoNextFrame) {
                setTimeout(finishOnThisFrame, 30);
            }
        };

        const onCancel = (): void => {
            // canvas.drawn should be triggered after canvas.cancel
            // event in a usual scenario (when user drawn something)
            // but there are some cases when only canvas.cancel is triggered (e.g. when drawn shape was not correct)
            // in this case need to re-run drawing process
            setTimeout(() => {
                if (!unmountedRef.current && !drawDoneEffectApplied && !drawnObjects.length) {
                    canvasInitializerRef.current();
                }
            }, 50);
        };

        (canvas as Canvas).html().addEventListener('canvas.drawn', onDrawDone);
        (canvas as Canvas).html().addEventListener('canvas.canceled', onCancel);

        return (() => {
            (canvas as Canvas).html().removeEventListener('canvas.drawn', onDrawDone);
            (canvas as Canvas).html().removeEventListener('canvas.canceled', onCancel);
        });
    }, [finishOnThisFrame, annotations, state.autoNextFrame, state.saveOnFinish]);

    useEffect(() => {
        if (isCanvasReady) {
            const drawnObjects = annotations.filter((_state) => _state.objectType !== ObjectType.TAG);
            cancelCurrentCanvasOp(store.getState());
            if (!drawnObjects.length) {
                canvasInitializerRef.current();
            }
        }
    }, [
        isCanvasReady, annotations,
        state.label, state.labelType,
        state.pointsCount, state.pointsCountIsPredefined,
    ]);

    const siderProps: SiderProps = {
        className: 'cvat-single-shape-annotation-sidebar',
        theme: 'light',
        width: 300,
        collapsedWidth: 0,
        reverseArrow: true,
        collapsible: true,
        trigger: null,
    };

<<<<<<< HEAD
    const handlers: Record<keyof typeof componentShortcuts, (event?: KeyboardEvent) => void> = {
=======
    const subKeyMap = {
        CANCEL: keyMap.CANCEL,
        DELETE_OBJECT: keyMap.DELETE_OBJECT,
        SWITCH_DRAW_MODE: keyMap.SWITCH_DRAW_MODE,
    };

    const handlers = {
>>>>>>> 933fbb36
        CANCEL: (event: KeyboardEvent | undefined) => {
            event?.preventDefault();
            (store.getState().annotation.canvas.instance as Canvas).cancel();
        },
        SWITCH_DRAW_MODE: (event: KeyboardEvent | undefined) => {
            event?.preventDefault();
            const canvas = store.getState().annotation.canvas.instance as Canvas;
            canvas.draw({ enabled: false });
        },
        DELETE_OBJECT: (event: KeyboardEvent | undefined) => {
            event?.preventDefault();
            const objectStateToRemove = annotations.find((_state) => _state.clientID === activatedStateID);
            if (objectStateToRemove) {
                appDispatch(removeObjectAsync(objectStateToRemove, event?.shiftKey || false));
            }
        },
    };

    if (!state.labels.length) {
        return (
            <Layout.Sider {...siderProps}>
                <div className='cvat-single-shape-annotation-sidebar-not-found-wrapper'>
                    <Text strong>No available labels found</Text>
                </div>
            </Layout.Sider>
        );
    }

    const isPolylabel = [LabelType.POINTS, LabelType.POLYGON, LabelType.POLYLINE].includes(state.labelType);
    const withLabelsSelector = state.labels.length > 1;
    const withLabelTypeSelector = state.label && state.label.type === 'any';

    return (
        <Layout.Sider {...siderProps}>
            <GlobalHotKeys keyMap={subKeyMap(componentShortcuts, keyMap)} handlers={handlers} />
            { state.label !== null && state.labelType !== LabelType.ANY && (
                <Row>
                    <Col>
                        <Alert
                            className='cvat-single-shape-annotation-sidebar-hint'
                            type='info'
                            message={makeMessage(state.label, state.labelType, state.pointsCount)}
                        />
                        <Row justify='start' className='cvat-single-shape-annotation-sidebar-finish-frame-wrapper'>
                            <Col>
                                {typeof state.nextFrame === 'number' ? (
                                    <Button size='large' onClick={finishOnThisFrame}>
                                        Skip
                                    </Button>
                                ) : (
                                    <Button size='large' type='primary' onClick={finishOnThisFrame}>
                                        Submit Results
                                    </Button>
                                )}
                            </Col>
                        </Row>
                        <Alert
                            type='info'
                            className='cvat-single-shape-annotation-sidebar-ux-hints'
                            message={(
                                <ul>
                                    { typeof state.nextFrame === 'number' ? (
                                        <li>
                                            <Text>
                                                Click
                                                <Text strong>{' Skip '}</Text>
                                                if there is nothing to annotate
                                            </Text>
                                        </li>
                                    ) : (
                                        <li>
                                            <Text>
                                                Click
                                                <Text strong>{' Submit Results '}</Text>
                                                to finish the job
                                            </Text>
                                        </li>
                                    )}
                                    <li>
                                        <Text>
                                            Hold
                                            <Text strong>{' [Alt] '}</Text>
                                            button to avoid drag the image and avoid drawing
                                        </Text>
                                    </li>
                                    <li>
                                        <Text>
                                            Press
                                            <Text strong>{` ${normalizedKeyMap.UNDO} `}</Text>
                                            to undo a created object
                                        </Text>
                                    </li>
                                    { (!isPolylabel || !state.pointsCountIsPredefined || state.pointsCount > 1) && (
                                        <li>
                                            <Text>
                                                Press
                                                <Text strong>{` ${normalizedKeyMap.CANCEL} `}</Text>
                                                to reset drawing process
                                            </Text>
                                        </li>
                                    ) }

                                    { (isPolylabel && (!state.pointsCountIsPredefined || state.pointsCount > 1)) && (
                                        <li>
                                            <Text>
                                                Press
                                                <Text strong>{` ${normalizedKeyMap.SWITCH_DRAW_MODE} `}</Text>
                                                to finish drawing process
                                            </Text>
                                        </li>
                                    ) }
                                    { activatedStateID !== null && (
                                        <li>
                                            <Text>
                                                Press
                                                <Text strong>{` ${normalizedKeyMap.DELETE_OBJECT} `}</Text>
                                                to delete current object
                                            </Text>
                                        </li>
                                    )}
                                </ul>
                            )}
                        />
                    </Col>
                </Row>
            )}
            { withLabelsSelector && (
                <>
                    <Row justify='start' className='cvat-single-shape-annotation-sidebar-label'>
                        <Col>
                            <Text strong>Label selector</Text>
                        </Col>
                    </Row>
                    <Row justify='start' className='cvat-single-shape-annotation-sidebar-label-select'>
                        <Col>
                            <LabelSelector
                                labels={state.labels}
                                value={state.label}
                                onChange={(label) => dispatch(reducerActions.setActiveLabel(label, label.type as State['labelType']))}
                            />
                        </Col>
                    </Row>
                </>
            )}
            { withLabelTypeSelector && (
                <>
                    <Row justify='start' className='cvat-single-shape-annotation-sidebar-label-type'>
                        <Col>
                            <Text strong>Label type selector</Text>
                        </Col>
                    </Row>
                    <Row justify='start' className='cvat-single-shape-annotation-sidebar-label-type-selector'>
                        <Col>
                            <Select
                                value={state.labelType}
                                onChange={(labelType: State['labelType']) => dispatch(
                                    reducerActions.setActiveLabel(state.label as Label, labelType),
                                )}
                            >
                                <Select.Option value={LabelType.RECTANGLE}>{LabelType.RECTANGLE}</Select.Option>
                                <Select.Option value={LabelType.POLYGON}>{LabelType.POLYGON}</Select.Option>
                                <Select.Option value={LabelType.POLYLINE}>{LabelType.POLYLINE}</Select.Option>
                                <Select.Option value={LabelType.POINTS}>{LabelType.POINTS}</Select.Option>
                                <Select.Option value={LabelType.ELLIPSE}>{LabelType.ELLIPSE}</Select.Option>
                                <Select.Option value={LabelType.CUBOID}>{LabelType.CUBOID}</Select.Option>
                                <Select.Option value={LabelType.MASK}>{LabelType.MASK}</Select.Option>
                            </Select>
                        </Col>
                    </Row>
                </>
            )}
            <Row className='cvat-single-shape-annotation-sidebar-auto-next-frame-checkbox'>
                <Col>
                    <Checkbox
                        checked={state.autoNextFrame}
                        onChange={(): void => {
                            (window.document.activeElement as HTMLInputElement)?.blur();
                            dispatch(reducerActions.switchAutoNextFrame());
                        }}
                    >
                        Automatically go to the next frame
                    </Checkbox>
                </Col>
            </Row>
            <Row className='cvat-single-shape-annotation-sidebar-auto-save-checkbox'>
                <Col>
                    <Checkbox
                        checked={state.saveOnFinish}
                        onChange={(): void => {
                            (window.document.activeElement as HTMLInputElement)?.blur();
                            dispatch(reducerActions.switchAutoSaveOnFinish());
                        }}
                    >
                        Automatically save when finish
                    </Checkbox>
                </Col>
            </Row>
            <Row className='cvat-single-shape-annotation-sidebar-navigate-empty-checkbox'>
                <Col>
                    <Checkbox
                        checked={navigationType === NavigationType.EMPTY}
                        onChange={(event: CheckboxChangeEvent): void => {
                            (window.document.activeElement as HTMLInputElement)?.blur();
                            if (event.target.checked) {
                                appDispatch(setNavigationType(NavigationType.EMPTY));
                            } else {
                                appDispatch(setNavigationType(NavigationType.REGULAR));
                            }
                        }}
                    >
                        Navigate only empty frames
                    </Checkbox>
                </Col>
            </Row>
            { isPolylabel && (
                <Row className='cvat-single-shape-annotation-sidebar-predefined-pounts-count-checkbox'>
                    <Col>
                        <Checkbox
                            checked={state.pointsCountIsPredefined}
                            onChange={(): void => {
                                (window.document.activeElement as HTMLInputElement)?.blur();
                                dispatch(reducerActions.switchCountOfPointsIsPredefined());
                            }}
                        >
                            Predefined number of points
                        </Checkbox>
                    </Col>
                </Row>
            )}
            { isPolylabel && state.pointsCountIsPredefined ? (
                <>
                    <Row justify='start' className='cvat-single-shape-annotation-sidebar-points-count'>
                        <Col>
                            <Text strong>Number of points</Text>
                        </Col>
                    </Row>
                    <Row justify='start' className='cvat-single-shape-annotation-sidebar-points-count-input'>
                        <Col>
                            <InputNumber
                                value={state.pointsCount}
                                min={1}
                                step={1}
                                onChange={(value: number | null) => {
                                    if (value !== null) {
                                        dispatch(reducerActions.setPointsCount(value));
                                    }
                                }}
                            />
                        </Col>
                    </Row>
                </>
            ) : null }
        </Layout.Sider>
    );
}

export default React.memo(SingleShapeSidebar);<|MERGE_RESOLUTION|>--- conflicted
+++ resolved
@@ -176,14 +176,6 @@
     return state;
 };
 
-<<<<<<< HEAD
-function cancelCurrentCanvasOp(state: CombinedState): void {
-    const canvas = state.annotation.canvas.instance as Canvas;
-    if (canvas.mode() !== CanvasMode.IDLE) {
-        canvas.cancel();
-    }
-}
-
 const componentShortcuts = {
     SWITCH_DRAW_MODE: {
         name: 'Draw mode',
@@ -198,12 +190,16 @@
         sequences: ['esc'],
         scope: ShortcutScope.ALL,
     },
+    DELETE_OBJECT: {
+        name: 'Delete object',
+        description: 'Delete an active object. Use shift to force delete of locked objects',
+        sequences: ['del', 'shift+del'],
+        scope: ShortcutScope.ALL,
+    },
 };
 
 registerComponentShortcuts(componentShortcuts);
 
-=======
->>>>>>> 933fbb36
 function SingleShapeSidebar(): JSX.Element {
     const appDispatch = useDispatch();
     const store = useStore<CombinedState>();
@@ -389,17 +385,7 @@
         trigger: null,
     };
 
-<<<<<<< HEAD
     const handlers: Record<keyof typeof componentShortcuts, (event?: KeyboardEvent) => void> = {
-=======
-    const subKeyMap = {
-        CANCEL: keyMap.CANCEL,
-        DELETE_OBJECT: keyMap.DELETE_OBJECT,
-        SWITCH_DRAW_MODE: keyMap.SWITCH_DRAW_MODE,
-    };
-
-    const handlers = {
->>>>>>> 933fbb36
         CANCEL: (event: KeyboardEvent | undefined) => {
             event?.preventDefault();
             (store.getState().annotation.canvas.instance as Canvas).cancel();
