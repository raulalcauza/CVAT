--- conflicted
+++ resolved
@@ -86,11 +86,8 @@
         predictor,
         focusFrameInputShortcut,
         showStatistics,
-<<<<<<< HEAD
         switchPredictor,
-=======
         showFilters,
->>>>>>> 4f7b1f91
         changeWorkspace,
         onSwitchPlay,
         onSaveAnnotation,
@@ -166,11 +163,8 @@
                 jobInstance={jobInstance}
                 changeWorkspace={changeWorkspace}
                 showStatistics={showStatistics}
-<<<<<<< HEAD
                 isTrainingActive={isTrainingActive}
-=======
                 showFilters={showFilters}
->>>>>>> 4f7b1f91
             />
         </Row>
     );
