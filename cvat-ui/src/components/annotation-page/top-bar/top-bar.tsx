--- conflicted
+++ resolved
@@ -154,14 +154,10 @@
                 </Row>
             </Col>
             <RightGroup
-<<<<<<< HEAD
                 predictor={predictor}
                 workspace={workspace}
                 switchPredictor={switchPredictor}
-=======
                 jobInstance={jobInstance}
-                workspace={workspace}
->>>>>>> c3b88ad4
                 changeWorkspace={changeWorkspace}
                 showStatistics={showStatistics}
             />
