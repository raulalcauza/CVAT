// Copyright (C) 2020-2022 Intel Corporation
// Copyright (C) 2023-2024 CVAT.ai Corporation
//
// SPDX-License-Identifier: MIT

<<<<<<< HEAD
import React, { useState, useEffect, useCallback } from 'react';

import copy from 'copy-to-clipboard';
=======
import React, {
    useState, useEffect, useCallback, CSSProperties,
} from 'react';
>>>>>>> 6919c5e3
import { Row, Col } from 'antd/lib/grid';
import Icon, { LinkOutlined, DeleteOutlined } from '@ant-design/icons';
import Slider from 'antd/lib/slider';
import InputNumber from 'antd/lib/input-number';
import Text from 'antd/lib/typography/Text';
import Modal from 'antd/lib/modal';

import { RestoreIcon } from 'icons';
import CVATTooltip from 'components/common/cvat-tooltip';
import { clamp } from 'utils/math';
import GlobalHotKeys, { KeyMap } from 'utils/mousetrap-react';
import { Workspace } from 'reducers';

interface Props {
    startFrame: number;
    stopFrame: number;
    playing: boolean;
    ranges: string;
    frameNumber: number;
    frameFilename: string;
    frameDeleted: boolean;
    deleteFrameAvailable: boolean;
    deleteFrameShortcut: string;
    focusFrameInputShortcut: string;
    inputFrameRef: React.RefObject<HTMLInputElement>;
    keyMap: KeyMap;
    workspace: Workspace;
    onSliderChange(value: number): void;
    onInputChange(value: number): void;
    onURLIconClick(): void;
    onDeleteFrame(): void;
    onRestoreFrame(): void;
    switchNavigationBlocked(blocked: boolean): void;
}

function PlayerNavigation(props: Props): JSX.Element {
    const {
        startFrame,
        stopFrame,
        playing,
        frameNumber,
        frameFilename,
        frameDeleted,
        deleteFrameShortcut,
        focusFrameInputShortcut,
        inputFrameRef,
        ranges,
        keyMap,
        workspace,
        deleteFrameAvailable,
        onSliderChange,
        onInputChange,
        onURLIconClick,
        onDeleteFrame,
        onRestoreFrame,
        switchNavigationBlocked,
    } = props;

    const [frameInputValue, setFrameInputValue] = useState<number>(frameNumber);

    useEffect(() => {
        if (frameNumber !== frameInputValue) {
            setFrameInputValue(frameNumber);
        }
    }, [frameNumber]);

    const showDeleteFrameDialog = useCallback(() => {
        if (!playing) {
            switchNavigationBlocked(true);
            Modal.confirm({
                title: `Do you want to delete frame #${frameNumber}?`,
                content: 'The frame will not be visible in navigation and exported datasets, but it still can be restored with all the annotations.',
                className: 'cvat-modal-delete-frame',
                okText: 'Delete',
                okType: 'danger',
                onOk: () => {
                    switchNavigationBlocked(false);
                    onDeleteFrame();
                },
                afterClose: () => {
                    switchNavigationBlocked(false);
                },
            });
        }
    }, [playing, frameNumber]);

    const subKeyMap = {
        DELETE_FRAME: keyMap.DELETE_FRAME,
        FOCUS_INPUT_FRAME: keyMap.FOCUS_INPUT_FRAME,
    };

    const handlers = {
        DELETE_FRAME: (event: KeyboardEvent | undefined) => {
            event?.preventDefault();
            onDeleteFrame();
        },
        FOCUS_INPUT_FRAME: (event: KeyboardEvent | undefined) => {
            event?.preventDefault();
            if (inputFrameRef.current) {
                inputFrameRef.current.focus();
            }
        },
    };

    const deleteFrameIconStyle: CSSProperties = workspace === Workspace.SINGLE_SHAPE ? {
        pointerEvents: 'none',
        opacity: 0.5,
    } : {};

    const deleteFrameIcon = !frameDeleted ? (
        <CVATTooltip title={`Delete the frame ${deleteFrameShortcut}`}>
            <DeleteOutlined
                style={deleteFrameIconStyle}
                className='cvat-player-delete-frame'
                onClick={showDeleteFrameDialog}
            />
        </CVATTooltip>
    ) : (
        <CVATTooltip title='Restore the frame'>
            <Icon
                style={deleteFrameIconStyle}
                className='cvat-player-restore-frame'
                onClick={onRestoreFrame}
                component={RestoreIcon}
            />
        </CVATTooltip>
    );

    return (
        <>
            { workspace !== Workspace.SINGLE_SHAPE && <GlobalHotKeys keyMap={subKeyMap} handlers={handlers} />}
            <Col className='cvat-player-controls'>
                <Row align='bottom'>
                    <Col>
                        <Slider
                            className='cvat-player-slider'
                            min={startFrame}
                            max={stopFrame}
                            value={frameNumber || 0}
                            onChange={workspace !== Workspace.SINGLE_SHAPE ? onSliderChange : undefined}
                        />
                        {!!ranges && (
                            <svg className='cvat-player-slider-progress' viewBox='0 0 1000 16' xmlns='http://www.w3.org/2000/svg'>
                                {ranges.split(';').map((range) => {
                                    const [start, end] = range.split(':').map((num) => +num);
                                    const adjustedStart = Math.max(0, start - 1);
                                    let totalSegments = stopFrame - startFrame;
                                    if (totalSegments === 0) {
                                        // corner case for jobs with one image
                                        totalSegments = 1;
                                    }
                                    const segmentWidth = 1000 / totalSegments;
                                    const width = Math.max((end - adjustedStart), 1) * segmentWidth;
                                    const offset = (Math.max((adjustedStart - startFrame), 0) / totalSegments) * 1000;
                                    return (<rect rx={10} key={start} x={offset} y={0} height={16} width={width} />);
                                })}
                            </svg>
                        )}
                    </Col>
                </Row>
                <Row justify='center'>
                    <Col className='cvat-player-filename-wrapper'>
                        <CVATTooltip title={`${frameFilename} (click to copy)`}>
                            <Text onClick={() => copy(frameFilename)} type='secondary'>{frameFilename}</Text>
                        </CVATTooltip>
                    </Col>
                    <Col offset={1}>
                        <CVATTooltip title='Create frame URL'>
                            <LinkOutlined className='cvat-player-frame-url-icon' onClick={onURLIconClick} />
                        </CVATTooltip>
                        {
                            deleteFrameAvailable && deleteFrameIcon
                        }
                    </Col>
                </Row>
            </Col>
            <Col>
                <CVATTooltip title={`Press ${focusFrameInputShortcut} to focus here`}>
                    <InputNumber
                        ref={inputFrameRef}
                        className='cvat-player-frame-selector'
                        type='number'
                        disabled={workspace === Workspace.SINGLE_SHAPE}
                        value={frameInputValue}
                        onChange={(value: number | undefined | string | null) => {
                            if (typeof value !== 'undefined' && value !== null) {
                                setFrameInputValue(Math.floor(clamp(+value, startFrame, stopFrame)));
                            }
                        }}
                        onFocus={() => inputFrameRef.current?.select()}
                        onBlur={() => {
                            onInputChange(frameInputValue);
                        }}
                        onPressEnter={() => {
                            onInputChange(frameInputValue);
                        }}
                    />
                </CVATTooltip>
            </Col>
        </>
    );
}

export default React.memo(PlayerNavigation);<|MERGE_RESOLUTION|>--- conflicted
+++ resolved
@@ -3,15 +3,11 @@
 //
 // SPDX-License-Identifier: MIT
 
-<<<<<<< HEAD
-import React, { useState, useEffect, useCallback } from 'react';
-
-import copy from 'copy-to-clipboard';
-=======
 import React, {
     useState, useEffect, useCallback, CSSProperties,
 } from 'react';
->>>>>>> 6919c5e3
+
+import copy from 'copy-to-clipboard';
 import { Row, Col } from 'antd/lib/grid';
 import Icon, { LinkOutlined, DeleteOutlined } from '@ant-design/icons';
 import Slider from 'antd/lib/slider';
