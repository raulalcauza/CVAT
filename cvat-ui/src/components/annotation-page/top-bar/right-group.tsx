// Copyright (C) 2020-2021 Intel Corporation
//
// SPDX-License-Identifier: MIT

import React from 'react';
import { Col } from 'antd/lib/grid';
import Icon from '@ant-design/icons';
import Select from 'antd/lib/select';
import Button from 'antd/lib/button';
import Text from 'antd/lib/typography/Text';

<<<<<<< HEAD
import { PredictorState, Workspace } from 'reducers/interfaces';
import { InfoIcon, FullscreenIcon, BrainIcon } from 'icons';
import Tooltip from 'antd/lib/tooltip';
=======
import { DimensionType, Workspace } from 'reducers/interfaces';
import { InfoIcon, FullscreenIcon } from 'icons';
>>>>>>> c3b88ad4

interface Props {
    workspace: Workspace;
    predictor: PredictorState;
    showStatistics(): void;
    switchPredictor(predictorEnabled: boolean): void;
    changeWorkspace(workspace: Workspace): void;
    jobInstance: any;
}

function RightGroup(props: Props): JSX.Element {
    const {
<<<<<<< HEAD
        showStatistics, changeWorkspace, switchPredictor, workspace, predictor,
    } = props;

    const formattedScore = `${(predictor.projectScore * 100).toFixed(0)}%`;
    const predictorTooltip = (
        <div className='cvat-predictor-tooltip'>
            <span>Adaptive auto annotation is</span>
            { predictor.enabled ?
                <Text type='success' strong>{' active'}</Text> : <Text type='warning' strong>{' inactive'}</Text> }
            <br />
            <span>Model mAp is</span>
            <span>{` ${formattedScore}`}</span>
            <br />
            { predictor.error ? (
                <Text type='danger'>
                    {predictor.error.toString()}
                    <br />
                </Text>
            ) : null }
            { predictor.message ? <span>{`Message: ${predictor.message}`}</span> : null }
        </div>
    );

    let predictorClassName = 'cvat-annotation-header-button cvat-predictor-button';
    if (!!predictor.error || predictor.projectScore === 0) {
        predictorClassName += ' cvat-predictor-disabled';
    } else if (predictor.enabled) {
        if (predictor.fetching) {
            predictorClassName += ' cvat-predictor-fetching';
        }
        predictorClassName += ' cvat-predictor-inprogress';
    }
=======
        showStatistics, changeWorkspace, workspace, jobInstance,
    } = props;
>>>>>>> c3b88ad4

    return (
        <Col className='cvat-annotation-header-right-group'>
            <Button
                type='link'
                className={predictorClassName}
                onClick={() => {
                    switchPredictor(!predictor.enabled);
                }}
            >
                <Tooltip title={predictorTooltip}>
                    <Icon component={BrainIcon} />
                </Tooltip>
                {`mAp ${formattedScore}`}
            </Button>
            <Button
                type='link'
                className='cvat-annotation-header-button'
                onClick={(): void => {
                    if (window.document.fullscreenEnabled) {
                        if (window.document.fullscreenElement) {
                            window.document.exitFullscreen();
                        } else {
                            window.document.documentElement.requestFullscreen();
                        }
                    }
                }}
            >
                <Icon component={FullscreenIcon} />
                Fullscreen
            </Button>
            <Button type='link' className='cvat-annotation-header-button' onClick={showStatistics}>
                <Icon component={InfoIcon} />
                Info
            </Button>
            <div>
                <Select
                    dropdownClassName='cvat-workspace-selector-dropdown'
                    className='cvat-workspace-selector'
                    onChange={changeWorkspace}
                    value={workspace}
                >
                    {Object.values(Workspace).map((ws) => {
                        if (jobInstance.task.dimension === DimensionType.DIM_3D) {
                            if (ws === Workspace.STANDARD) {
                                return null;
                            }
                            return (
                                <Select.Option disabled={ws !== Workspace.STANDARD3D} key={ws} value={ws}>
                                    {ws}
                                </Select.Option>
                            );
                        }
                        if (ws !== Workspace.STANDARD3D) {
                            return (
                                <Select.Option key={ws} value={ws}>
                                    {ws}
                                </Select.Option>
                            );
                        }
                        return null;
                    })}
                </Select>
            </div>
        </Col>
    );
}

export default React.memo(RightGroup);<|MERGE_RESOLUTION|>--- conflicted
+++ resolved
@@ -8,15 +8,10 @@
 import Select from 'antd/lib/select';
 import Button from 'antd/lib/button';
 import Text from 'antd/lib/typography/Text';
+import Tooltip from 'antd/lib/tooltip';
 
-<<<<<<< HEAD
-import { PredictorState, Workspace } from 'reducers/interfaces';
+import { DimensionType, PredictorState, Workspace } from 'reducers/interfaces';
 import { InfoIcon, FullscreenIcon, BrainIcon } from 'icons';
-import Tooltip from 'antd/lib/tooltip';
-=======
-import { DimensionType, Workspace } from 'reducers/interfaces';
-import { InfoIcon, FullscreenIcon } from 'icons';
->>>>>>> c3b88ad4
 
 interface Props {
     workspace: Workspace;
@@ -29,8 +24,7 @@
 
 function RightGroup(props: Props): JSX.Element {
     const {
-<<<<<<< HEAD
-        showStatistics, changeWorkspace, switchPredictor, workspace, predictor,
+        showStatistics, changeWorkspace, switchPredictor, workspace, predictor, jobInstance,
     } = props;
 
     const formattedScore = `${(predictor.projectScore * 100).toFixed(0)}%`;
@@ -62,10 +56,6 @@
         }
         predictorClassName += ' cvat-predictor-inprogress';
     }
-=======
-        showStatistics, changeWorkspace, workspace, jobInstance,
-    } = props;
->>>>>>> c3b88ad4
 
     return (
         <Col className='cvat-annotation-header-right-group'>
