--- conflicted
+++ resolved
@@ -6,8 +6,6 @@
 
 import ObjectButtonsContainer from 'containers/annotation-page/standard-workspace/objects-side-bar/object-buttons';
 import { ObjectType, ShapeType, ColorBy } from 'reducers/interfaces';
-import { Canvas } from 'cvat-canvas-wrapper';
-import { Canvas3d } from 'cvat-canvas3d-wrapper';
 import ItemDetails, { attrValuesAreEqual } from './object-item-details';
 import ItemBasics from './object-item-basics';
 
@@ -27,12 +25,7 @@
     labels: any[];
     attributes: any[];
     collapsed: boolean;
-<<<<<<< HEAD
-    canvasInstance: Canvas | Canvas3d;
-
-=======
     jobInstance: any;
->>>>>>> c6d4a48e
     activate(): void;
     copy(): void;
     propagate(): void;
@@ -100,11 +93,7 @@
         collapse,
         resetCuboidPerspective,
         activateTracking,
-<<<<<<< HEAD
-        canvasInstance,
-=======
         jobInstance,
->>>>>>> c6d4a48e
     } = props;
 
     const type =
@@ -126,11 +115,7 @@
                 style={{ backgroundColor: `${color}88` }}
             >
                 <ItemBasics
-<<<<<<< HEAD
-                    canvasInstance={canvasInstance}
-=======
                     jobInstance={jobInstance}
->>>>>>> c6d4a48e
                     readonly={readonly}
                     serverID={serverID}
                     clientID={clientID}
