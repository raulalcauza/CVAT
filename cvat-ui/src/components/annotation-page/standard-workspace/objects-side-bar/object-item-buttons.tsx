// Copyright (C) 2020 Intel Corporation
//
// SPDX-License-Identifier: MIT

import React from 'react';
import { Row, Col } from 'antd/lib/grid';
import Icon from 'antd/lib/icon';
import Tooltip from 'antd/lib/tooltip';

<<<<<<< HEAD
=======
import {
    ObjectOutsideIcon, FirstIcon, LastIcon, PreviousIcon, NextIcon,
} from 'icons';
>>>>>>> b2eb45e9
import { ObjectType, ShapeType } from 'reducers/interfaces';
import {
    ObjectOutsideIcon, FirstIcon, LastIcon, PreviousIcon, NextIcon,
} from 'icons';

interface Props {
    readonly: boolean;
    objectType: ObjectType;
    shapeType: ShapeType;
    occluded: boolean;
    outside: boolean | undefined;
    locked: boolean;
    pinned: boolean;
    hidden: boolean;
    keyframe: boolean | undefined;
    outsideDisabled: boolean;
    hiddenDisabled: boolean;
    keyframeDisabled: boolean;
    switchOccludedShortcut: string;
    switchOutsideShortcut: string;
    switchLockShortcut: string;
    switchHiddenShortcut: string;
    switchKeyFrameShortcut: string;
    nextKeyFrameShortcut: string;
    prevKeyFrameShortcut: string;

    navigateFirstKeyframe: null | (() => void);
    navigatePrevKeyframe: null | (() => void);
    navigateNextKeyframe: null | (() => void);
    navigateLastKeyframe: null | (() => void);

    setOccluded(): void;
    unsetOccluded(): void;
    setOutside(): void;
    unsetOutside(): void;
    setKeyframe(): void;
    unsetKeyframe(): void;
    lock(): void;
    unlock(): void;
    pin(): void;
    unpin(): void;
    hide(): void;
    show(): void;
}

function NavigateFirstKeyframe(props: Props): JSX.Element {
    const { navigateFirstKeyframe } = props;
    return navigateFirstKeyframe ? (
        <Icon component={FirstIcon} onClick={navigateFirstKeyframe} />
    ) : (
        <Icon component={FirstIcon} style={{ opacity: 0.5, pointerEvents: 'none' }} />
    );
}

function NavigatePrevKeyframe(props: Props): JSX.Element {
    const { prevKeyFrameShortcut, navigatePrevKeyframe } = props;
    return navigatePrevKeyframe ? (
        <Tooltip title={`Go to previous keyframe ${prevKeyFrameShortcut}`} mouseLeaveDelay={0}>
            <Icon component={PreviousIcon} onClick={navigatePrevKeyframe} />
        </Tooltip>
    ) : (
        <Icon component={PreviousIcon} style={{ opacity: 0.5, pointerEvents: 'none' }} />
    );
}

function NavigateNextKeyframe(props: Props): JSX.Element {
    const { navigateNextKeyframe, nextKeyFrameShortcut } = props;
    return navigateNextKeyframe ? (
        <Tooltip title={`Go to next keyframe ${nextKeyFrameShortcut}`} mouseLeaveDelay={0}>
            <Icon component={NextIcon} onClick={navigateNextKeyframe} />
        </Tooltip>
    ) : (
        <Icon component={NextIcon} style={{ opacity: 0.5, pointerEvents: 'none' }} />
    );
}

function NavigateLastKeyframe(props: Props): JSX.Element {
    const { navigateLastKeyframe } = props;
    return navigateLastKeyframe ? (
        <Icon component={LastIcon} onClick={navigateLastKeyframe} />
    ) : (
        <Icon component={LastIcon} style={{ opacity: 0.5, pointerEvents: 'none' }} />
    );
}

function SwitchLock(props: Props): JSX.Element {
    const {
        locked, switchLockShortcut, lock, unlock,
    } = props;
    return (
        <Tooltip title={`Switch lock property ${switchLockShortcut}`} mouseLeaveDelay={0}>
            {locked ? <Icon type='lock' theme='filled' onClick={unlock} /> : <Icon type='unlock' onClick={lock} />}
        </Tooltip>
    );
}

function SwitchOccluded(props: Props): JSX.Element {
    const {
        switchOccludedShortcut, occluded, unsetOccluded, setOccluded,
    } = props;
    return (
        <Tooltip title={`Switch occluded property ${switchOccludedShortcut}`} mouseLeaveDelay={0}>
            {occluded ? <Icon type='team' onClick={unsetOccluded} /> : <Icon type='user' onClick={setOccluded} />}
        </Tooltip>
    );
}

function SwitchPinned(props: Props): JSX.Element {
    const { pinned, pin, unpin } = props;
    return (
        <Tooltip title='Switch pinned property' mouseLeaveDelay={0}>
            {pinned ? <Icon type='pushpin' theme='filled' onClick={unpin} /> : <Icon type='pushpin' onClick={pin} />}
        </Tooltip>
    );
}

function SwitchHidden(props: Props): JSX.Element {
    const {
        switchHiddenShortcut, hidden, hiddenDisabled, show, hide,
    } = props;
    const hiddenStyle = hiddenDisabled ? { opacity: 0.5, pointerEvents: 'none' as const } : {};
    return (
        <Tooltip title={`Switch hidden property ${switchHiddenShortcut}`} mouseLeaveDelay={0}>
            {hidden ? (
                <Icon type='eye-invisible' theme='filled' onClick={show} style={hiddenStyle} />
            ) : (
                <Icon type='eye' onClick={hide} style={hiddenStyle} />
            )}
        </Tooltip>
    );
}

function SwitchOutside(props: Props): JSX.Element {
    const {
        outside, switchOutsideShortcut, outsideDisabled, unsetOutside, setOutside,
    } = props;
    const outsideStyle = outsideDisabled ? { opacity: 0.5, pointerEvents: 'none' as const } : {};
    return (
        <Tooltip title={`Switch outside property ${switchOutsideShortcut}`} mouseLeaveDelay={0}>
            {outside ? (
                <Icon component={ObjectOutsideIcon} onClick={unsetOutside} style={outsideStyle} />
            ) : (
                <Icon type='select' onClick={setOutside} style={outsideStyle} />
            )}
        </Tooltip>
    );
}

function SwitchKeyframe(props: Props): JSX.Element {
    const {
        keyframe, switchKeyFrameShortcut, keyframeDisabled, unsetKeyframe, setKeyframe,
    } = props;
    const keyframeStyle = keyframeDisabled ? { opacity: 0.5, pointerEvents: 'none' as const } : {};
    return (
        <Tooltip title={`Switch keyframe property ${switchKeyFrameShortcut}`} mouseLeaveDelay={0}>
            {keyframe ? (
                <Icon type='star' theme='filled' onClick={unsetKeyframe} style={keyframeStyle} />
            ) : (
                <Icon type='star' onClick={setKeyframe} style={keyframeStyle} />
            )}
        </Tooltip>
    );
}

function ItemButtonsComponent(props: Props): JSX.Element {
    const { readonly, objectType, shapeType } = props;

    const classes = {
        firstKeyFrame: { className: 'cvat-object-item-button-first-keyframe' },
        prevKeyFrame: { className: 'cvat-object-item-button-prev-keyframe' },
        nextKeyFrame: { className: 'cvat-object-item-button-next-keyframe' },
        lastKeyFrame: { className: 'cvat-object-item-button-last-keyframe' },
        outside: {
            enabled: { className: 'cvat-object-item-button-outside cvat-object-item-button-outside-enabled' },
            disabled: { className: 'cvat-object-item-button-outside' },
        },
        lock: {
            enabled: { className: 'cvat-object-item-button-lock cvat-object-item-button-lock-enabled' },
            disabled: { className: 'cvat-object-item-button-lock' },
        },
        occluded: {
            enabled: { className: 'cvat-object-item-button-occluded cvat-object-item-button-occluded-enabled' },
            disabled: { className: 'cvat-object-item-button-occluded' },
        },
        pinned: {
            enabled: { className: 'cvat-object-item-button-pinned cvat-object-item-button-pinned-enabled' },
            disabled: { className: 'cvat-object-item-button-pinned' },
        },
        hidden: {
            enabled: { className: 'cvat-object-item-button-hidden cvat-object-item-button-hidden-enabled' },
            disabled: { className: 'cvat-object-item-button-hidden' },
        },
        keyframe: {
            enabled: { className: 'cvat-object-item-button-keyframe cvat-object-item-button-keyframe-enabled' },
            disabled: { className: 'cvat-object-item-button-keyframe' },
        },
    };

    if (objectType === ObjectType.TRACK) {
        return (
            <Row type='flex' align='middle' justify='space-around'>
                <Col span={20} style={{ textAlign: 'center' }}>
                    <Row type='flex' justify='space-around'>
                        <Col>
<<<<<<< HEAD
                            <NavigateFirstKeyframe {...props} />
                        </Col>
                        <Col>
                            <NavigatePrevKeyframe {...props} />
                        </Col>
                        <Col>
                            <NavigateNextKeyframe {...props} />
                        </Col>
                        <Col>
                            <NavigateLastKeyframe {...props} />
                        </Col>
                    </Row>
                    {!readonly && (
                        <Row type='flex' justify='space-around'>
                            <Col>
                                <SwitchOutside {...props} />
=======
                            {navigateFirstKeyframe ? (
                                <Icon
                                    {...classes.firstKeyFrame}
                                    component={FirstIcon}
                                    onClick={navigateFirstKeyframe}
                                />
                            ) : (
                                <Icon
                                    {...classes.firstKeyFrame}
                                    component={FirstIcon}
                                    style={{ opacity: 0.5, pointerEvents: 'none' }}
                                />
                            )}
                        </Col>
                        <Col>
                            {navigatePrevKeyframe ? (
                                <Tooltip title={`Go to previous keyframe ${prevKeyFrameShortcut}`} mouseLeaveDelay={0}>
                                    <Icon
                                        {...classes.prevKeyFrame}
                                        component={PreviousIcon}
                                        onClick={navigatePrevKeyframe}
                                    />
                                </Tooltip>
                            ) : (
                                <Icon
                                    {...classes.prevKeyFrame}
                                    component={PreviousIcon}
                                    style={{ opacity: 0.5, pointerEvents: 'none' }}
                                />
                            )}
                        </Col>
                        <Col>
                            {navigateNextKeyframe ? (
                                <Tooltip title={`Go to next keyframe ${nextKeyFrameShortcut}`} mouseLeaveDelay={0}>
                                    <Icon
                                        {...classes.nextKeyFrame}
                                        component={NextIcon}
                                        onClick={navigateNextKeyframe}
                                    />
                                </Tooltip>
                            ) : (
                                <Icon
                                    {...classes.nextKeyFrame}
                                    component={NextIcon}
                                    style={{ opacity: 0.5, pointerEvents: 'none' }}
                                />
                            )}
                        </Col>
                        <Col>
                            {navigateLastKeyframe ? (
                                <Icon {...classes.lastKeyFrame} component={LastIcon} onClick={navigateLastKeyframe} />
                            ) : (
                                <Icon
                                    {...classes.lastKeyFrame}
                                    component={LastIcon}
                                    style={{ opacity: 0.5, pointerEvents: 'none' }}
                                />
                            )}
                        </Col>
                    </Row>
                    <Row type='flex' justify='space-around'>
                        <Col>
                            <Tooltip title={`Switch outside property ${switchOutsideShortcut}`} mouseLeaveDelay={0}>
                                {outside ? (
                                    <Icon
                                        {...classes.outside.enabled}
                                        component={ObjectOutsideIcon}
                                        onClick={unsetOutside}
                                        style={outsideStyle}
                                    />
                                ) : (
                                    <Icon
                                        type='select'
                                        {...classes.outside.disabled}
                                        onClick={setOutside}
                                        style={outsideStyle}
                                    />
                                )}
                            </Tooltip>
                        </Col>
                        <Col>
                            <Tooltip title={`Switch lock property ${switchLockShortcut}`} mouseLeaveDelay={0}>
                                {locked ? (
                                    <Icon {...classes.lock.enabled} type='lock' theme='filled' onClick={unlock} />
                                ) : (
                                    <Icon {...classes.lock.disabled} type='unlock' onClick={lock} />
                                )}
                            </Tooltip>
                        </Col>
                        <Col>
                            <Tooltip title={`Switch occluded property ${switchOccludedShortcut}`} mouseLeaveDelay={0}>
                                {occluded ? (
                                    <Icon {...classes.occluded.enabled} type='team' onClick={unsetOccluded} />
                                ) : (
                                    <Icon {...classes.occluded.disabled} type='user' onClick={setOccluded} />
                                )}
                            </Tooltip>
                        </Col>
                        <Col>
                            <Tooltip title={`Switch hidden property ${switchHiddenShortcut}`} mouseLeaveDelay={0}>
                                {hidden ? (
                                    <Icon
                                        {...classes.hidden.enabled}
                                        type='eye-invisible'
                                        theme='filled'
                                        onClick={show}
                                        style={hiddenStyle}
                                    />
                                ) : (
                                    <Icon {...classes.hidden.disabled} type='eye' onClick={hide} style={hiddenStyle} />
                                )}
                            </Tooltip>
                        </Col>
                        <Col>
                            <Tooltip title={`Switch keyframe property ${switchKeyFrameShortcut}`} mouseLeaveDelay={0}>
                                {keyframe ? (
                                    <Icon
                                        {...classes.keyframe.enabled}
                                        type='star'
                                        theme='filled'
                                        onClick={unsetKeyframe}
                                        style={keyframeStyle}
                                    />
                                ) : (
                                    <Icon
                                        {...classes.keyframe.disabled}
                                        type='star'
                                        onClick={setKeyframe}
                                        style={keyframeStyle}
                                    />
                                )}
                            </Tooltip>
                        </Col>
                        {shapeType !== ShapeType.POINTS && (
                            <Col>
                                <Tooltip title='Switch pinned property' mouseLeaveDelay={0}>
                                    {pinned ? (
                                        <Icon
                                            {...classes.pinned.enabled}
                                            type='pushpin'
                                            theme='filled'
                                            onClick={unpin}
                                        />
                                    ) : (
                                        <Icon {...classes.pinned.disabled} type='pushpin' onClick={pin} />
                                    )}
                                </Tooltip>
>>>>>>> b2eb45e9
                            </Col>
                            <Col>
                                <SwitchLock {...props} />
                            </Col>
                            <Col>
                                <SwitchOccluded {...props} />
                            </Col>
                            <Col>
                                <SwitchHidden {...props} />
                            </Col>
                            <Col>
                                <SwitchKeyframe {...props} />
                            </Col>
                            {shapeType !== ShapeType.POINTS && (
                                <Col>
                                    <SwitchPinned {...props} />
                                </Col>
                            )}
                        </Row>
                    )}
                </Col>
            </Row>
        );
    }

    if (readonly) {
        return <div />;
    }

    if (objectType === ObjectType.TAG) {
        return (
            <Row type='flex' align='middle' justify='space-around'>
                <Col span={20} style={{ textAlign: 'center' }}>
                    <Row type='flex' justify='space-around'>
                        <Col>
<<<<<<< HEAD
                            <SwitchLock {...props} />
=======
                            <Tooltip title={`Switch lock property ${switchLockShortcut}`} mouseLeaveDelay={0}>
                                {locked ? (
                                    <Icon {...classes.lock.enabled} type='lock' onClick={unlock} theme='filled' />
                                ) : (
                                    <Icon {...classes.lock.disabled} type='unlock' onClick={lock} />
                                )}
                            </Tooltip>
>>>>>>> b2eb45e9
                        </Col>
                    </Row>
                </Col>
            </Row>
        );
    }

    return (
        <Row type='flex' align='middle' justify='space-around'>
            <Col span={20} style={{ textAlign: 'center' }}>
                <Row type='flex' justify='space-around'>
                    <Col>
<<<<<<< HEAD
                        <SwitchLock {...props} />
                    </Col>
                    <Col>
                        <SwitchOccluded {...props} />
                    </Col>
                    <Col>
                        <SwitchHidden {...props} />
                    </Col>
                    {shapeType !== ShapeType.POINTS && (
                        <Col>
                            <SwitchPinned {...props} />
=======
                        <Tooltip title={`Switch lock property ${switchLockShortcut}`} mouseLeaveDelay={0}>
                            {locked ? (
                                <Icon {...classes.lock.enabled} type='lock' onClick={unlock} theme='filled' />
                            ) : (
                                <Icon {...classes.lock.disabled} type='unlock' onClick={lock} />
                            )}
                        </Tooltip>
                    </Col>
                    <Col>
                        <Tooltip title={`Switch occluded property ${switchOccludedShortcut}`} mouseLeaveDelay={0}>
                            {occluded ? (
                                <Icon {...classes.occluded.enabled} type='team' onClick={unsetOccluded} />
                            ) : (
                                <Icon {...classes.occluded.disabled} type='user' onClick={setOccluded} />
                            )}
                        </Tooltip>
                    </Col>
                    <Col>
                        <Tooltip title={`Switch hidden property ${switchHiddenShortcut}`} mouseLeaveDelay={0}>
                            {hidden ? (
                                <Icon {...classes.hidden.enabled} type='eye-invisible' onClick={show} />
                            ) : (
                                <Icon {...classes.hidden.disabled} type='eye' onClick={hide} />
                            )}
                        </Tooltip>
                    </Col>
                    {shapeType !== ShapeType.POINTS && (
                        <Col>
                            <Tooltip title='Switch pinned property' mouseLeaveDelay={0}>
                                {pinned ? (
                                    <Icon {...classes.pinned.enabled} type='pushpin' theme='filled' onClick={unpin} />
                                ) : (
                                    <Icon {...classes.pinned.disabled} type='pushpin' onClick={pin} />
                                )}
                            </Tooltip>
>>>>>>> b2eb45e9
                        </Col>
                    )}
                </Row>
            </Col>
        </Row>
    );
}

export default React.memo(ItemButtonsComponent);<|MERGE_RESOLUTION|>--- conflicted
+++ resolved
@@ -7,12 +7,6 @@
 import Icon from 'antd/lib/icon';
 import Tooltip from 'antd/lib/tooltip';
 
-<<<<<<< HEAD
-=======
-import {
-    ObjectOutsideIcon, FirstIcon, LastIcon, PreviousIcon, NextIcon,
-} from 'icons';
->>>>>>> b2eb45e9
 import { ObjectType, ShapeType } from 'reducers/interfaces';
 import {
     ObjectOutsideIcon, FirstIcon, LastIcon, PreviousIcon, NextIcon,
@@ -58,12 +52,43 @@
     show(): void;
 }
 
+const classes = {
+    firstKeyFrame: { className: 'cvat-object-item-button-first-keyframe' },
+    prevKeyFrame: { className: 'cvat-object-item-button-prev-keyframe' },
+    nextKeyFrame: { className: 'cvat-object-item-button-next-keyframe' },
+    lastKeyFrame: { className: 'cvat-object-item-button-last-keyframe' },
+    outside: {
+        enabled: { className: 'cvat-object-item-button-outside cvat-object-item-button-outside-enabled' },
+        disabled: { className: 'cvat-object-item-button-outside' },
+    },
+    lock: {
+        enabled: { className: 'cvat-object-item-button-lock cvat-object-item-button-lock-enabled' },
+        disabled: { className: 'cvat-object-item-button-lock' },
+    },
+    occluded: {
+        enabled: { className: 'cvat-object-item-button-occluded cvat-object-item-button-occluded-enabled' },
+        disabled: { className: 'cvat-object-item-button-occluded' },
+    },
+    pinned: {
+        enabled: { className: 'cvat-object-item-button-pinned cvat-object-item-button-pinned-enabled' },
+        disabled: { className: 'cvat-object-item-button-pinned' },
+    },
+    hidden: {
+        enabled: { className: 'cvat-object-item-button-hidden cvat-object-item-button-hidden-enabled' },
+        disabled: { className: 'cvat-object-item-button-hidden' },
+    },
+    keyframe: {
+        enabled: { className: 'cvat-object-item-button-keyframe cvat-object-item-button-keyframe-enabled' },
+        disabled: { className: 'cvat-object-item-button-keyframe' },
+    },
+};
+
 function NavigateFirstKeyframe(props: Props): JSX.Element {
     const { navigateFirstKeyframe } = props;
     return navigateFirstKeyframe ? (
-        <Icon component={FirstIcon} onClick={navigateFirstKeyframe} />
+        <Icon {...classes.firstKeyFrame} component={FirstIcon} onClick={navigateFirstKeyframe} />
     ) : (
-        <Icon component={FirstIcon} style={{ opacity: 0.5, pointerEvents: 'none' }} />
+        <Icon {...classes.firstKeyFrame} component={FirstIcon} style={{ opacity: 0.5, pointerEvents: 'none' }} />
     );
 }
 
@@ -71,10 +96,10 @@
     const { prevKeyFrameShortcut, navigatePrevKeyframe } = props;
     return navigatePrevKeyframe ? (
         <Tooltip title={`Go to previous keyframe ${prevKeyFrameShortcut}`} mouseLeaveDelay={0}>
-            <Icon component={PreviousIcon} onClick={navigatePrevKeyframe} />
+            <Icon {...classes.prevKeyFrame} component={PreviousIcon} onClick={navigatePrevKeyframe} />
         </Tooltip>
     ) : (
-        <Icon component={PreviousIcon} style={{ opacity: 0.5, pointerEvents: 'none' }} />
+        <Icon {...classes.prevKeyFrame} component={PreviousIcon} style={{ opacity: 0.5, pointerEvents: 'none' }} />
     );
 }
 
@@ -82,19 +107,19 @@
     const { navigateNextKeyframe, nextKeyFrameShortcut } = props;
     return navigateNextKeyframe ? (
         <Tooltip title={`Go to next keyframe ${nextKeyFrameShortcut}`} mouseLeaveDelay={0}>
-            <Icon component={NextIcon} onClick={navigateNextKeyframe} />
+            <Icon {...classes.nextKeyFrame} component={NextIcon} onClick={navigateNextKeyframe} />
         </Tooltip>
     ) : (
-        <Icon component={NextIcon} style={{ opacity: 0.5, pointerEvents: 'none' }} />
+        <Icon {...classes.nextKeyFrame} component={NextIcon} style={{ opacity: 0.5, pointerEvents: 'none' }} />
     );
 }
 
 function NavigateLastKeyframe(props: Props): JSX.Element {
     const { navigateLastKeyframe } = props;
     return navigateLastKeyframe ? (
-        <Icon component={LastIcon} onClick={navigateLastKeyframe} />
+        <Icon {...classes.lastKeyFrame} component={LastIcon} onClick={navigateLastKeyframe} />
     ) : (
-        <Icon component={LastIcon} style={{ opacity: 0.5, pointerEvents: 'none' }} />
+        <Icon {...classes.lastKeyFrame} component={LastIcon} style={{ opacity: 0.5, pointerEvents: 'none' }} />
     );
 }
 
@@ -104,7 +129,11 @@
     } = props;
     return (
         <Tooltip title={`Switch lock property ${switchLockShortcut}`} mouseLeaveDelay={0}>
-            {locked ? <Icon type='lock' theme='filled' onClick={unlock} /> : <Icon type='unlock' onClick={lock} />}
+            {locked ? (
+                <Icon {...classes.lock.enabled} type='lock' theme='filled' onClick={unlock} />
+            ) : (
+                <Icon {...classes.lock.disabled} type='unlock' onClick={lock} />
+            )}
         </Tooltip>
     );
 }
@@ -115,7 +144,11 @@
     } = props;
     return (
         <Tooltip title={`Switch occluded property ${switchOccludedShortcut}`} mouseLeaveDelay={0}>
-            {occluded ? <Icon type='team' onClick={unsetOccluded} /> : <Icon type='user' onClick={setOccluded} />}
+            {occluded ? (
+                <Icon {...classes.occluded.enabled} type='team' onClick={unsetOccluded} />
+            ) : (
+                <Icon {...classes.occluded.disabled} type='user' onClick={setOccluded} />
+            )}
         </Tooltip>
     );
 }
@@ -124,7 +157,11 @@
     const { pinned, pin, unpin } = props;
     return (
         <Tooltip title='Switch pinned property' mouseLeaveDelay={0}>
-            {pinned ? <Icon type='pushpin' theme='filled' onClick={unpin} /> : <Icon type='pushpin' onClick={pin} />}
+            {pinned ? (
+                <Icon {...classes.pinned.enabled} type='pushpin' theme='filled' onClick={unpin} />
+            ) : (
+                <Icon {...classes.pinned.disabled} type='pushpin' onClick={pin} />
+            )}
         </Tooltip>
     );
 }
@@ -137,9 +174,15 @@
     return (
         <Tooltip title={`Switch hidden property ${switchHiddenShortcut}`} mouseLeaveDelay={0}>
             {hidden ? (
-                <Icon type='eye-invisible' theme='filled' onClick={show} style={hiddenStyle} />
-            ) : (
-                <Icon type='eye' onClick={hide} style={hiddenStyle} />
+                <Icon
+                    {...classes.hidden.enabled}
+                    type='eye-invisible'
+                    theme='filled'
+                    onClick={show}
+                    style={hiddenStyle}
+                />
+            ) : (
+                <Icon {...classes.hidden.disabled} type='eye' onClick={hide} style={hiddenStyle} />
             )}
         </Tooltip>
     );
@@ -153,9 +196,14 @@
     return (
         <Tooltip title={`Switch outside property ${switchOutsideShortcut}`} mouseLeaveDelay={0}>
             {outside ? (
-                <Icon component={ObjectOutsideIcon} onClick={unsetOutside} style={outsideStyle} />
-            ) : (
-                <Icon type='select' onClick={setOutside} style={outsideStyle} />
+                <Icon
+                    {...classes.outside.enabled}
+                    component={ObjectOutsideIcon}
+                    onClick={unsetOutside}
+                    style={outsideStyle}
+                />
+            ) : (
+                <Icon {...classes.outside.disabled} type='select' onClick={setOutside} style={outsideStyle} />
             )}
         </Tooltip>
     );
@@ -169,9 +217,15 @@
     return (
         <Tooltip title={`Switch keyframe property ${switchKeyFrameShortcut}`} mouseLeaveDelay={0}>
             {keyframe ? (
-                <Icon type='star' theme='filled' onClick={unsetKeyframe} style={keyframeStyle} />
-            ) : (
-                <Icon type='star' onClick={setKeyframe} style={keyframeStyle} />
+                <Icon
+                    {...classes.keyframe.enabled}
+                    type='star'
+                    theme='filled'
+                    onClick={unsetKeyframe}
+                    style={keyframeStyle}
+                />
+            ) : (
+                <Icon {...classes.keyframe.disabled} type='star' onClick={setKeyframe} style={keyframeStyle} />
             )}
         </Tooltip>
     );
@@ -179,37 +233,6 @@
 
 function ItemButtonsComponent(props: Props): JSX.Element {
     const { readonly, objectType, shapeType } = props;
-
-    const classes = {
-        firstKeyFrame: { className: 'cvat-object-item-button-first-keyframe' },
-        prevKeyFrame: { className: 'cvat-object-item-button-prev-keyframe' },
-        nextKeyFrame: { className: 'cvat-object-item-button-next-keyframe' },
-        lastKeyFrame: { className: 'cvat-object-item-button-last-keyframe' },
-        outside: {
-            enabled: { className: 'cvat-object-item-button-outside cvat-object-item-button-outside-enabled' },
-            disabled: { className: 'cvat-object-item-button-outside' },
-        },
-        lock: {
-            enabled: { className: 'cvat-object-item-button-lock cvat-object-item-button-lock-enabled' },
-            disabled: { className: 'cvat-object-item-button-lock' },
-        },
-        occluded: {
-            enabled: { className: 'cvat-object-item-button-occluded cvat-object-item-button-occluded-enabled' },
-            disabled: { className: 'cvat-object-item-button-occluded' },
-        },
-        pinned: {
-            enabled: { className: 'cvat-object-item-button-pinned cvat-object-item-button-pinned-enabled' },
-            disabled: { className: 'cvat-object-item-button-pinned' },
-        },
-        hidden: {
-            enabled: { className: 'cvat-object-item-button-hidden cvat-object-item-button-hidden-enabled' },
-            disabled: { className: 'cvat-object-item-button-hidden' },
-        },
-        keyframe: {
-            enabled: { className: 'cvat-object-item-button-keyframe cvat-object-item-button-keyframe-enabled' },
-            disabled: { className: 'cvat-object-item-button-keyframe' },
-        },
-    };
 
     if (objectType === ObjectType.TRACK) {
         return (
@@ -217,7 +240,6 @@
                 <Col span={20} style={{ textAlign: 'center' }}>
                     <Row type='flex' justify='space-around'>
                         <Col>
-<<<<<<< HEAD
                             <NavigateFirstKeyframe {...props} />
                         </Col>
                         <Col>
@@ -234,155 +256,6 @@
                         <Row type='flex' justify='space-around'>
                             <Col>
                                 <SwitchOutside {...props} />
-=======
-                            {navigateFirstKeyframe ? (
-                                <Icon
-                                    {...classes.firstKeyFrame}
-                                    component={FirstIcon}
-                                    onClick={navigateFirstKeyframe}
-                                />
-                            ) : (
-                                <Icon
-                                    {...classes.firstKeyFrame}
-                                    component={FirstIcon}
-                                    style={{ opacity: 0.5, pointerEvents: 'none' }}
-                                />
-                            )}
-                        </Col>
-                        <Col>
-                            {navigatePrevKeyframe ? (
-                                <Tooltip title={`Go to previous keyframe ${prevKeyFrameShortcut}`} mouseLeaveDelay={0}>
-                                    <Icon
-                                        {...classes.prevKeyFrame}
-                                        component={PreviousIcon}
-                                        onClick={navigatePrevKeyframe}
-                                    />
-                                </Tooltip>
-                            ) : (
-                                <Icon
-                                    {...classes.prevKeyFrame}
-                                    component={PreviousIcon}
-                                    style={{ opacity: 0.5, pointerEvents: 'none' }}
-                                />
-                            )}
-                        </Col>
-                        <Col>
-                            {navigateNextKeyframe ? (
-                                <Tooltip title={`Go to next keyframe ${nextKeyFrameShortcut}`} mouseLeaveDelay={0}>
-                                    <Icon
-                                        {...classes.nextKeyFrame}
-                                        component={NextIcon}
-                                        onClick={navigateNextKeyframe}
-                                    />
-                                </Tooltip>
-                            ) : (
-                                <Icon
-                                    {...classes.nextKeyFrame}
-                                    component={NextIcon}
-                                    style={{ opacity: 0.5, pointerEvents: 'none' }}
-                                />
-                            )}
-                        </Col>
-                        <Col>
-                            {navigateLastKeyframe ? (
-                                <Icon {...classes.lastKeyFrame} component={LastIcon} onClick={navigateLastKeyframe} />
-                            ) : (
-                                <Icon
-                                    {...classes.lastKeyFrame}
-                                    component={LastIcon}
-                                    style={{ opacity: 0.5, pointerEvents: 'none' }}
-                                />
-                            )}
-                        </Col>
-                    </Row>
-                    <Row type='flex' justify='space-around'>
-                        <Col>
-                            <Tooltip title={`Switch outside property ${switchOutsideShortcut}`} mouseLeaveDelay={0}>
-                                {outside ? (
-                                    <Icon
-                                        {...classes.outside.enabled}
-                                        component={ObjectOutsideIcon}
-                                        onClick={unsetOutside}
-                                        style={outsideStyle}
-                                    />
-                                ) : (
-                                    <Icon
-                                        type='select'
-                                        {...classes.outside.disabled}
-                                        onClick={setOutside}
-                                        style={outsideStyle}
-                                    />
-                                )}
-                            </Tooltip>
-                        </Col>
-                        <Col>
-                            <Tooltip title={`Switch lock property ${switchLockShortcut}`} mouseLeaveDelay={0}>
-                                {locked ? (
-                                    <Icon {...classes.lock.enabled} type='lock' theme='filled' onClick={unlock} />
-                                ) : (
-                                    <Icon {...classes.lock.disabled} type='unlock' onClick={lock} />
-                                )}
-                            </Tooltip>
-                        </Col>
-                        <Col>
-                            <Tooltip title={`Switch occluded property ${switchOccludedShortcut}`} mouseLeaveDelay={0}>
-                                {occluded ? (
-                                    <Icon {...classes.occluded.enabled} type='team' onClick={unsetOccluded} />
-                                ) : (
-                                    <Icon {...classes.occluded.disabled} type='user' onClick={setOccluded} />
-                                )}
-                            </Tooltip>
-                        </Col>
-                        <Col>
-                            <Tooltip title={`Switch hidden property ${switchHiddenShortcut}`} mouseLeaveDelay={0}>
-                                {hidden ? (
-                                    <Icon
-                                        {...classes.hidden.enabled}
-                                        type='eye-invisible'
-                                        theme='filled'
-                                        onClick={show}
-                                        style={hiddenStyle}
-                                    />
-                                ) : (
-                                    <Icon {...classes.hidden.disabled} type='eye' onClick={hide} style={hiddenStyle} />
-                                )}
-                            </Tooltip>
-                        </Col>
-                        <Col>
-                            <Tooltip title={`Switch keyframe property ${switchKeyFrameShortcut}`} mouseLeaveDelay={0}>
-                                {keyframe ? (
-                                    <Icon
-                                        {...classes.keyframe.enabled}
-                                        type='star'
-                                        theme='filled'
-                                        onClick={unsetKeyframe}
-                                        style={keyframeStyle}
-                                    />
-                                ) : (
-                                    <Icon
-                                        {...classes.keyframe.disabled}
-                                        type='star'
-                                        onClick={setKeyframe}
-                                        style={keyframeStyle}
-                                    />
-                                )}
-                            </Tooltip>
-                        </Col>
-                        {shapeType !== ShapeType.POINTS && (
-                            <Col>
-                                <Tooltip title='Switch pinned property' mouseLeaveDelay={0}>
-                                    {pinned ? (
-                                        <Icon
-                                            {...classes.pinned.enabled}
-                                            type='pushpin'
-                                            theme='filled'
-                                            onClick={unpin}
-                                        />
-                                    ) : (
-                                        <Icon {...classes.pinned.disabled} type='pushpin' onClick={pin} />
-                                    )}
-                                </Tooltip>
->>>>>>> b2eb45e9
                             </Col>
                             <Col>
                                 <SwitchLock {...props} />
@@ -418,17 +291,7 @@
                 <Col span={20} style={{ textAlign: 'center' }}>
                     <Row type='flex' justify='space-around'>
                         <Col>
-<<<<<<< HEAD
                             <SwitchLock {...props} />
-=======
-                            <Tooltip title={`Switch lock property ${switchLockShortcut}`} mouseLeaveDelay={0}>
-                                {locked ? (
-                                    <Icon {...classes.lock.enabled} type='lock' onClick={unlock} theme='filled' />
-                                ) : (
-                                    <Icon {...classes.lock.disabled} type='unlock' onClick={lock} />
-                                )}
-                            </Tooltip>
->>>>>>> b2eb45e9
                         </Col>
                     </Row>
                 </Col>
@@ -441,7 +304,6 @@
             <Col span={20} style={{ textAlign: 'center' }}>
                 <Row type='flex' justify='space-around'>
                     <Col>
-<<<<<<< HEAD
                         <SwitchLock {...props} />
                     </Col>
                     <Col>
@@ -453,43 +315,6 @@
                     {shapeType !== ShapeType.POINTS && (
                         <Col>
                             <SwitchPinned {...props} />
-=======
-                        <Tooltip title={`Switch lock property ${switchLockShortcut}`} mouseLeaveDelay={0}>
-                            {locked ? (
-                                <Icon {...classes.lock.enabled} type='lock' onClick={unlock} theme='filled' />
-                            ) : (
-                                <Icon {...classes.lock.disabled} type='unlock' onClick={lock} />
-                            )}
-                        </Tooltip>
-                    </Col>
-                    <Col>
-                        <Tooltip title={`Switch occluded property ${switchOccludedShortcut}`} mouseLeaveDelay={0}>
-                            {occluded ? (
-                                <Icon {...classes.occluded.enabled} type='team' onClick={unsetOccluded} />
-                            ) : (
-                                <Icon {...classes.occluded.disabled} type='user' onClick={setOccluded} />
-                            )}
-                        </Tooltip>
-                    </Col>
-                    <Col>
-                        <Tooltip title={`Switch hidden property ${switchHiddenShortcut}`} mouseLeaveDelay={0}>
-                            {hidden ? (
-                                <Icon {...classes.hidden.enabled} type='eye-invisible' onClick={show} />
-                            ) : (
-                                <Icon {...classes.hidden.disabled} type='eye' onClick={hide} />
-                            )}
-                        </Tooltip>
-                    </Col>
-                    {shapeType !== ShapeType.POINTS && (
-                        <Col>
-                            <Tooltip title='Switch pinned property' mouseLeaveDelay={0}>
-                                {pinned ? (
-                                    <Icon {...classes.pinned.enabled} type='pushpin' theme='filled' onClick={unpin} />
-                                ) : (
-                                    <Icon {...classes.pinned.disabled} type='pushpin' onClick={pin} />
-                                )}
-                            </Tooltip>
->>>>>>> b2eb45e9
                         </Col>
                     )}
                 </Row>
