--- conflicted
+++ resolved
@@ -10,12 +10,6 @@
 import Layout from 'antd/lib/layout/layout';
 import Slider, { SliderValue } from 'antd/lib/slider';
 
-<<<<<<< HEAD
-import { LogType } from 'cvat-logger';
-import { Canvas } from 'cvat-canvas';
-import getCore from 'cvat-core';
-=======
->>>>>>> ecad0231
 import {
     ColorBy,
     GridColor,
@@ -375,28 +369,6 @@
         jobInstance.logger.log(LogType.zoomImage);
     };
 
-    private onCanvasShapeDragged = (e: any): void => {
-        const { jobInstance } = this.props;
-        const { id } = e.detail;
-        jobInstance.logger.log(LogType.dragObject, { id });
-    };
-
-    private onCanvasShapeResized = (e: any): void => {
-        const { jobInstance } = this.props;
-        const { id } = e.detail;
-        jobInstance.logger.log(LogType.resizeObject, { id });
-    };
-
-    private onCanvasImageFitted = (): void => {
-        const { jobInstance } = this.props;
-        jobInstance.logger.log(LogType.fitImage);
-    };
-
-    private onCanvasZoomChanged = (): void => {
-        const { jobInstance } = this.props;
-        jobInstance.logger.log(LogType.zoomImage);
-    };
-
     private onCanvasShapeClicked = (e: any): void => {
         const { clientID } = e.detail.state;
         const sidebarItem = window.document
