--- conflicted
+++ resolved
@@ -13,14 +13,9 @@
 import { Canvas, CanvasMode } from 'cvat-canvas-wrapper';
 import { LabelType } from 'cvat-core-wrapper';
 
-<<<<<<< HEAD
-import { ViewType } from 'utils/enums';
-import { useRegisterShortcuts } from 'utils/hooks';
-=======
 import { ShortcutScope } from 'utils/enums';
 import { registerComponentShortcuts } from 'actions/shortcuts-actions';
 import { subKeyMap } from 'utils/component-subkeymap';
->>>>>>> 7277b8ec
 import ControlVisibilityObserver, { ExtraControlsControl } from './control-visibility-observer';
 import RotateControl, { Props as RotateControlProps } from './rotate-control';
 import CursorControl, { Props as CursorControlProps } from './cursor-control';
@@ -67,46 +62,25 @@
         name: 'Rotate clockwise',
         description: 'Change image angle (add 90 degrees)',
         sequences: ['ctrl+r'],
-<<<<<<< HEAD
-        view: ViewType.ALL,
-=======
         scope: ShortcutScope.ALL,
->>>>>>> 7277b8ec
     },
     ANTICLOCKWISE_ROTATION: {
         name: 'Rotate anticlockwise',
         description: 'Change image angle (subtract 90 degrees)',
         sequences: ['ctrl+shift+r'],
-<<<<<<< HEAD
-        view: ViewType.ALL,
-=======
         scope: ShortcutScope.ALL,
->>>>>>> 7277b8ec
     },
     PASTE_SHAPE: {
         name: 'Paste shape',
         description: 'Paste a shape from internal CVAT clipboard',
         sequences: ['ctrl+v'],
-<<<<<<< HEAD
-        view: ViewType.ALL,
-=======
         scope: ShortcutScope.ALL,
->>>>>>> 7277b8ec
     },
     SWITCH_DRAW_MODE: {
         name: 'Draw mode',
         description:
             'Repeat the latest procedure of drawing with the same parameters (shift to redraw an existing shape)',
         sequences: ['shift+n', 'n'],
-<<<<<<< HEAD
-        view: ViewType.ALL,
-    },
-};
-
-useRegisterShortcuts(componentShortcuts);
-
-// We use the observer to see if these controls are in the viewport
-=======
         scope: ShortcutScope.ALL,
     },
 };
@@ -114,7 +88,6 @@
 registerComponentShortcuts(componentShortcuts);
 
 // We use the observer to see if these controls are in the scopeport
->>>>>>> 7277b8ec
 // They automatically put to extra if not
 const ObservedCursorControl = ControlVisibilityObserver<CursorControlProps>(CursorControl);
 const ObservedMoveControl = ControlVisibilityObserver<MoveControlProps>(MoveControl);
