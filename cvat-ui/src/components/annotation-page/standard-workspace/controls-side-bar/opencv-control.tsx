// Copyright (C) 2021 Intel Corporation
//
// SPDX-License-Identifier: MIT

import React from 'react';
import { connect } from 'react-redux';
import { Row, Col } from 'antd/lib/grid';
import Popover from 'antd/lib/popover';
import Icon, { AreaChartOutlined, ScissorOutlined } from '@ant-design/icons';
import Text from 'antd/lib/typography/Text';
import Tabs from 'antd/lib/tabs';
import Button from 'antd/lib/button';
import Progress from 'antd/lib/progress';
import notification from 'antd/lib/notification';

import { OpenCVIcon } from 'icons';
import { Canvas, convertShapesForInteractor } from 'cvat-canvas-wrapper';
import getCore from 'cvat-core-wrapper';
import openCVWrapper from 'utils/opencv-wrapper/opencv-wrapper';
import { IntelligentScissors } from 'utils/opencv-wrapper/intelligent-scissors';
import {
    CombinedState, ActiveControl, OpenCVTool, ObjectType, ShapeType, ToolsBlockerState,
} from 'reducers/interfaces';
import {
    interactWithCanvas,
    fetchAnnotationsAsync,
    updateAnnotationsAsync,
    createAnnotationsAsync,
    changeFrameAsync,
} from 'actions/annotation-actions';
import LabelSelector from 'components/label-selector/label-selector';
import CVATTooltip from 'components/common/cvat-tooltip';
import ApproximationAccuracy, {
    thresholdFromAccuracy,
} from 'components/annotation-page/standard-workspace/controls-side-bar/approximation-accuracy';
import { ImageProcessing } from 'utils/opencv-wrapper/opencv-interfaces';
import { switchToolsBlockerState } from 'actions/settings-actions';
import withVisibilityHandling from './handle-popover-visibility';

interface Props {
    labels: any[];
    canvasInstance: Canvas;
    jobInstance: any;
    isActivated: boolean;
    states: any[];
    frame: number;
    curZOrder: number;
    defaultApproxPolyAccuracy: number;
    frameData: any;
    toolsBlockerState: ToolsBlockerState;
    activeControl: ActiveControl;
}

interface DispatchToProps {
    onInteractionStart(activeInteractor: OpenCVTool, activeLabelID: number): void;
    updateAnnotations(statesToUpdate: any[]): void;
    createAnnotations(sessionInstance: any, frame: number, statesToCreate: any[]): void;
    fetchAnnotations(): void;
    changeFrame(toFrame: number, fillBuffer?: boolean, frameStep?: number, forceUpdate?: boolean):void;
    onSwitchToolsBlockerState(toolsBlockerState: ToolsBlockerState):void;
}

interface State {
    libraryInitialized: boolean;
    initializationError: boolean;
    initializationProgress: number;
    activeLabelID: number;
    approxPolyAccuracy: number;
    activeImageModifiers: ImageModifier[];
    trackerControl: any;
}

interface ImageModifier {
    modifier: ImageProcessing,
    alias: string
}

const core = getCore();
const CustomPopover = withVisibilityHandling(Popover, 'opencv-control');

function mapStateToProps(state: CombinedState): Props {
    const {
        annotation: {
            annotations: {
                states,
                zLayer: { cur: curZOrder },
            },
            job: { instance: jobInstance, labels },
            canvas: { activeControl, instance: canvasInstance },
            player: {
                frame: { number: frame, data: frameData },
            },
        },
        settings: {
            workspace: { defaultApproxPolyAccuracy, toolsBlockerState },
        },
    } = state;

    return {
        isActivated: activeControl === ActiveControl.OPENCV_TOOLS,
        activeControl,
        canvasInstance: canvasInstance as Canvas,
        defaultApproxPolyAccuracy,
        jobInstance,
        curZOrder,
        labels,
        states,
        frame,
        frameData,
        toolsBlockerState,
    };
}

const mapDispatchToProps = {
    onInteractionStart: interactWithCanvas,
    updateAnnotations: updateAnnotationsAsync,
    fetchAnnotations: fetchAnnotationsAsync,
    createAnnotations: createAnnotationsAsync,
    changeFrame: changeFrameAsync,
    onSwitchToolsBlockerState: switchToolsBlockerState,
};

class OpenCVControlComponent extends React.PureComponent<Props & DispatchToProps, State> {
    private activeTool: IntelligentScissors | null;
    private latestPoints: number[];
    private canvasForceUpdateWasEnabled: boolean;

    public constructor(props: Props & DispatchToProps) {
        super(props);
        const { labels, defaultApproxPolyAccuracy } = props;
        this.activeTool = null;
        this.latestPoints = [];
        this.canvasForceUpdateWasEnabled = false;

        this.state = {
            libraryInitialized: openCVWrapper.isInitialized,
            initializationError: false,
            initializationProgress: -1,
            approxPolyAccuracy: defaultApproxPolyAccuracy,
            activeLabelID: labels.length ? labels[0].id : null,
            activeImageModifiers: [],
            trackerControl: null,
        };
    }

    public componentDidMount(): void {
        const { canvasInstance } = this.props;
        canvasInstance.html().addEventListener('canvas.interacted', this.interactionListener);
        canvasInstance.html().addEventListener('canvas.setup', this.runImageModifier);
    }

    public componentDidUpdate(prevProps: Props, prevState: State): void {
        const { approxPolyAccuracy } = this.state;
        const {
            isActivated, defaultApproxPolyAccuracy, canvasInstance, toolsBlockerState,
        } = this.props;

        if (!prevProps.isActivated && isActivated) {
            // reset flags & states before using a tool
            this.latestPoints = [];
            this.setState({
                approxPolyAccuracy: defaultApproxPolyAccuracy,
            });
            if (this.activeTool) {
                this.activeTool.switchBlockMode(toolsBlockerState.algorithmsLocked);
                this.activeTool.reset();
            }
        }

        if (prevState.approxPolyAccuracy !== approxPolyAccuracy) {
            if (isActivated) {
                const approx = openCVWrapper.contours.approxPoly(
                    this.latestPoints,
                    thresholdFromAccuracy(approxPolyAccuracy),
                );
                canvasInstance.interact({
                    enabled: true,
                    intermediateShape: {
                        shapeType: ShapeType.POLYGON,
                        points: approx.flat(),
                    },
                });
            }
        }
        if (prevProps.toolsBlockerState.algorithmsLocked !== toolsBlockerState.algorithmsLocked &&
            !!this.activeTool?.switchBlockMode) {
            this.activeTool.switchBlockMode(toolsBlockerState.algorithmsLocked);
        }
    }

    public componentWillUnmount(): void {
        const { canvasInstance } = this.props;
        canvasInstance.html().removeEventListener('canvas.interacted', this.interactionListener);
        canvasInstance.html().removeEventListener('canvas.setup', this.runImageModifier);
    }

    private interactionListener = async (e: Event): Promise<void> => {
        const { approxPolyAccuracy } = this.state;
        const {
            createAnnotations, isActivated, jobInstance, frame, labels, curZOrder, canvasInstance, toolsBlockerState,
        } = this.props;
        const { activeLabelID } = this.state;
        if (!isActivated || !this.activeTool) {
            return;
        }

        const {
            shapesUpdated, isDone, threshold, shapes,
        } = (e as CustomEvent).detail;
        const pressedPoints = convertShapesForInteractor(shapes, 0).flat();
        try {
            if (shapesUpdated) {
                this.latestPoints = await this.runCVAlgorithm(pressedPoints,
                    toolsBlockerState.algorithmsLocked ? 0 : threshold);
                let points = [];
                if (toolsBlockerState.algorithmsLocked && this.latestPoints.length > 2) {
                    // disable approximation for lastest two points to disable fickering
                    const [x, y] = this.latestPoints.slice(-2);
                    this.latestPoints.splice(this.latestPoints.length - 2, 2);
                    points = openCVWrapper.contours.approxPoly(
                        this.latestPoints,
                        thresholdFromAccuracy(approxPolyAccuracy),
                        false,
                    );
                    points.push([x, y]);
                } else {
                    points = openCVWrapper.contours.approxPoly(
                        this.latestPoints,
                        thresholdFromAccuracy(approxPolyAccuracy),
                        false,
                    );
                }
                canvasInstance.interact({
                    enabled: true,
                    intermediateShape: {
                        shapeType: ShapeType.POLYGON,
                        points: points.flat(),
                    },
                });
            }

            if (isDone) {
                // need to recalculate without the latest sliding point
                const finalPoints = await this.runCVAlgorithm(pressedPoints,
                    toolsBlockerState.algorithmsLocked ? 0 : threshold);
                const finalObject = new core.classes.ObjectState({
                    frame,
                    objectType: ObjectType.SHAPE,
                    shapeType: ShapeType.POLYGON,
                    label: labels.filter((label: any) => label.id === activeLabelID)[0],
                    points: openCVWrapper.contours
                        .approxPoly(finalPoints, thresholdFromAccuracy(approxPolyAccuracy))
                        .flat(),
                    occluded: false,
                    zOrder: curZOrder,
                });
                createAnnotations(jobInstance, frame, [finalObject]);
            }
        } catch (error) {
            notification.error({
                description: error.toString(),
                message: 'OpenCV.js processing error occured',
                className: 'cvat-notification-notice-opencv-processing-error',
            });
        }
    };

    private onChangeToolsBlockerState = (event:string):void => {
        const {
            isActivated, toolsBlockerState, onSwitchToolsBlockerState, canvasInstance,
        } = this.props;
        if (isActivated && event === 'keyup') {
            onSwitchToolsBlockerState({ algorithmsLocked: !toolsBlockerState.algorithmsLocked });
            canvasInstance.interact({
                enabled: true,
                crosshair: toolsBlockerState.algorithmsLocked,
                enableThreshold: toolsBlockerState.algorithmsLocked,
                onChangeToolsBlockerState: this.onChangeToolsBlockerState,
            });
        }
    };

    private runImageModifier = async ():Promise<void> => {
        const { activeImageModifiers, trackerControl } = this.state;
        const {
            frameData, states, curZOrder, canvasInstance, frame,
        } = this.props;

        if (trackerControl) {
            console.log('tracking active');
            const canvas: HTMLCanvasElement | undefined = window.document.getElementById('cvat_canvas_background') as
            | HTMLCanvasElement
            | undefined;
            if (!canvas) {
                throw new Error('Element #cvat_canvas_background was not found');
            }
            const { width, height } = canvas;
            const context = canvas.getContext('2d');
            if (!context) {
                throw new Error('Canvas context is empty');
            }
            const imageData = context.getImageData(0, 0, width, height);
            const {
                x, y, widthR, heightR,
            } = trackerControl.update(imageData);
            console.log(x, y, widthR, heightR);
            context.strokeStyle = '#FFFF00';
            context.strokeRect(x, y, widthR, heightR);
        }
        try {
            if (activeImageModifiers.length !== 0 && activeImageModifiers[0].modifier.currentProcessedImage !== frame) {
                this.enableCanvasForceUpdate();
                const canvas: HTMLCanvasElement | undefined = window.document.getElementById('cvat_canvas_background') as
                    | HTMLCanvasElement
                    | undefined;
                if (!canvas) {
                    throw new Error('Element #cvat_canvas_background was not found');
                }
                const { width, height } = canvas;
                const context = canvas.getContext('2d');
                if (!context) {
                    throw new Error('Canvas context is empty');
                }
                const imageData = context.getImageData(0, 0, width, height);
<<<<<<< HEAD
                const newImageData = activeImageModifiers
                    .reduce((oldImageData, activeImageModifier) => activeImageModifier
                        .modifier.processImage(oldImageData, frame), imageData);
=======
                const newImageData = activeImageModifiers.reduce((oldImageData, activeImageModifier) => (
                    activeImageModifier.modifier.processImage(oldImageData, frame)
                ), imageData);
>>>>>>> d3db54dd
                const imageBitmap = await createImageBitmap(newImageData);
                frameData.imageData = imageBitmap;
                canvasInstance.setup(frameData, states, curZOrder);
            }
        } catch (error) {
            notification.error({
                description: error.toString(),
                message: 'OpenCV.js processing error occured',
                className: 'cvat-notification-notice-opencv-processing-error',
            });
        } finally {
            this.disableCanvasForceUpdate();
        }
    };

    private async runCVAlgorithm(pressedPoints: number[], threshold: number): Promise<number[]> {
        // Getting image data
        const canvas: HTMLCanvasElement | undefined = window.document.getElementById('cvat_canvas_background') as
            | HTMLCanvasElement
            | undefined;
        if (!canvas) {
            throw new Error('Element #cvat_canvas_background was not found');
        }
        if (!this.activeTool || pressedPoints.length === 0) return [];

        const { width, height } = canvas;
        const context = canvas.getContext('2d');
        if (!context) {
            throw new Error('Canvas context is empty');
        }
        let imageData;
        const [x, y] = pressedPoints.slice(-2);
        const startX = Math.round(Math.max(0, x - threshold));
        const startY = Math.round(Math.max(0, y - threshold));
        if (threshold !== 0) {
            const segmentWidth = Math.min(2 * threshold, width - startX);
            const segmentHeight = Math.min(2 * threshold, height - startY);
            imageData = context.getImageData(startX, startY, segmentWidth, segmentHeight);
        } else {
            imageData = context.getImageData(0, 0, width, height);
        }
        // Handling via OpenCV.js
        const points = await this.activeTool.run(pressedPoints, imageData, startX, startY);
        return points;
    }

    private imageModifier(alias: string): ImageProcessing | null {
        const { activeImageModifiers } = this.state;
        return activeImageModifiers.find((imageModifier) => imageModifier.alias === alias)?.modifier || null;
    }

    private disableImageModifier(alias: string):void {
        const { activeImageModifiers } = this.state;
        const index = activeImageModifiers.findIndex((imageModifier) => imageModifier.alias === alias);
        if (index !== -1) {
            activeImageModifiers.splice(index, 1);
            this.setState({
                activeImageModifiers: [...activeImageModifiers],
            });
        }
    }

    private enableImageModifier(modifier: ImageProcessing, alias: string): void {
        this.setState((prev: State) => ({
            ...prev,
            activeImageModifiers: [...prev.activeImageModifiers, { modifier, alias }],
        }), () => {
            this.runImageModifier();
        });
    }

    private enableCanvasForceUpdate():void {
        const { canvasInstance } = this.props;
        canvasInstance.configure({ forceFrameUpdate: true });
        this.canvasForceUpdateWasEnabled = true;
    }

    private disableCanvasForceUpdate():void {
        if (this.canvasForceUpdateWasEnabled) {
            const { canvasInstance } = this.props;
            canvasInstance.configure({ forceFrameUpdate: false });
            this.canvasForceUpdateWasEnabled = false;
        }
    }

    private renderDrawingContent(): JSX.Element {
        const { activeLabelID } = this.state;
        const { labels, canvasInstance, onInteractionStart } = this.props;

        return (
            <>
                <Row justify='center'>
                    <Col span={24}>
                        <LabelSelector
                            style={{ width: '100%' }}
                            labels={labels}
                            value={activeLabelID}
                            onChange={(label: any) => this.setState({ activeLabelID: label.id })}
                        />
                    </Col>
                </Row>
                <Row justify='start' className='cvat-opencv-drawing-tools'>
                    <Col>
                        <CVATTooltip title='Intelligent scissors' className='cvat-opencv-drawing-tool'>
                            <Button
                                onClick={() => {
                                    this.activeTool = openCVWrapper.segmentation
                                        .intelligentScissorsFactory(this.onChangeToolsBlockerState);
                                    canvasInstance.cancel();
                                    onInteractionStart(this.activeTool, activeLabelID);
                                    canvasInstance.interact({
                                        enabled: true,
                                        ...this.activeTool.params.canvas,
                                    });
                                }}
                            >
                                <ScissorOutlined />
                            </Button>
                        </CVATTooltip>
                    </Col>
                </Row>
            </>
        );
    }

    private renderImageContent():JSX.Element {
        return (
            <Row justify='start'>
                <Col>
                    <CVATTooltip title='Histogram equalization' className='cvat-opencv-image-tool'>
                        <Button
                            className={this.imageModifier('histogram') ? 'cvat-opencv-image-tool-active' : ''}
                            onClick={(e: React.MouseEvent<HTMLElement>) => {
                                const modifier = this.imageModifier('histogram');
                                if (!modifier) {
                                    this.enableImageModifier(openCVWrapper.imgproc.hist(), 'histogram');
                                } else {
                                    const button = e.target as HTMLElement;
                                    button.blur();
                                    this.disableImageModifier('histogram');
                                    const { changeFrame } = this.props;
                                    const { frame } = this.props;
                                    this.enableCanvasForceUpdate();
                                    changeFrame(frame, false, 1, true);
                                }
                            }}
                        >
                            <AreaChartOutlined />
                        </Button>
                    </CVATTooltip>
                </Col>
                <Col>
                    <Button
                        className={this.imageModifier('histogram') ? 'cvat-opencv-image-tool-active' : ''}
                        onClick={() => {
                            const control = openCVWrapper.tracking.trackerMIL();
                            this.enableCanvasForceUpdate();
                            const canvas: HTMLCanvasElement | undefined = window.document.getElementById('cvat_canvas_background') as
                                | HTMLCanvasElement
                                | undefined;
                            if (!canvas) {
                                throw new Error('Element #cvat_canvas_background was not found');
                            }
                            const { width, height } = canvas;
                            const context = canvas.getContext('2d');
                            if (!context) {
                                throw new Error('Canvas context is empty');
                            }
                            const imageData = context.getImageData(0, 0, width, height);
                            context.strokeStyle = '#FFFF00';
                            control.init(imageData, 590, 190, 155, 120);
                            context.strokeRect(590, 190, 155, 120);
                            this.setState({
                                trackerControl: control,
                            });
                        }}
                    >
                        <AreaChartOutlined />
                    </Button>

                </Col>
                <Col>
                    <Button
                        className={this.imageModifier('histogram') ? 'cvat-opencv-image-tool-active' : ''}
                        onClick={() => {
                            const canvas: HTMLCanvasElement | undefined = window.document.getElementById('cvat_canvas_background') as
                                | HTMLCanvasElement
                                | undefined;
                            if (!canvas) {
                                throw new Error('Element #cvat_canvas_background was not found');
                            }
                            const context = canvas.getContext('2d');
                            if (!context) {
                                throw new Error('Canvas context is empty');
                            }
                            context.strokeRect(590, 190, 155, 120);
                        }}
                    >
                        <AreaChartOutlined />
                    </Button>
                </Col>
            </Row>
        );
    }

    private renderContent(): JSX.Element {
        const { libraryInitialized, initializationProgress, initializationError } = this.state;

        return (
            <div className='cvat-opencv-control-popover-content'>
                <Row justify='start'>
                    <Col>
                        <Text className='cvat-text-color' strong>
                            OpenCV
                        </Text>
                    </Col>
                </Row>
                {libraryInitialized ? (
                    <Tabs tabBarGutter={8}>
                        <Tabs.TabPane key='drawing' tab='Drawing' className='cvat-opencv-control-tabpane'>
                            {this.renderDrawingContent()}
                        </Tabs.TabPane>
                        <Tabs.TabPane key='image' tab='Image' className='cvat-opencv-control-tabpane'>
                            {this.renderImageContent()}
                        </Tabs.TabPane>
                    </Tabs>
                ) : (
                    <>
                        <Row justify='start' align='middle'>
                            <Col span={initializationProgress >= 0 ? 17 : 24}>
                                <Button
                                    disabled={initializationProgress !== -1}
                                    className='cvat-opencv-initialization-button'
                                    onClick={async () => {
                                        try {
                                            this.setState({
                                                initializationError: false,
                                                initializationProgress: 0,
                                            });
                                            await openCVWrapper.initialize((progress: number) => {
                                                this.setState({ initializationProgress: progress });
                                            });
                                            this.setState({ libraryInitialized: true });
                                        } catch (error) {
                                            notification.error({
                                                description: error.toString(),
                                                message: 'Could not initialize OpenCV library',
                                            });
                                            this.setState({
                                                initializationError: true,
                                                initializationProgress: -1,
                                            });
                                        }
                                    }}
                                >
                                    Load OpenCV
                                </Button>
                            </Col>
                            {initializationProgress >= 0 && (
                                <Col span={6} offset={1}>
                                    <Progress
                                        width={8 * 5}
                                        percent={initializationProgress}
                                        type='circle'
                                        status={initializationError ? 'exception' : undefined}
                                    />
                                </Col>
                            )}
                        </Row>
                    </>
                )}
            </div>
        );
    }

    public render(): JSX.Element {
        const { isActivated, canvasInstance, labels } = this.props;
        const { libraryInitialized, approxPolyAccuracy } = this.state;
        const dynamicPopoverProps = isActivated ?
            {
                overlayStyle: {
                    display: 'none',
                },
            } :
            {};

        const dynamicIconProps = isActivated ?
            {
                className: 'cvat-opencv-control cvat-active-canvas-control',
                onClick: (): void => {
                    canvasInstance.interact({ enabled: false });
                },
            } :
            {
                className: 'cvat-tools-control',
            };

        return !labels.length ? (
            <Icon className='cvat-opencv-control cvat-disabled-canvas-control' component={OpenCVIcon} />
        ) : (
            <>
                <CustomPopover
                    {...dynamicPopoverProps}
                    placement='right'
                    overlayClassName='cvat-opencv-control-popover'
                    content={this.renderContent()}
                    afterVisibleChange={() => {
                        if (libraryInitialized !== openCVWrapper.isInitialized) {
                            this.setState({
                                libraryInitialized: openCVWrapper.isInitialized,
                            });
                        }
                    }}
                >
                    <Icon {...dynamicIconProps} component={OpenCVIcon} />
                </CustomPopover>
                {isActivated ? (
                    <ApproximationAccuracy
                        approxPolyAccuracy={approxPolyAccuracy}
                        onChange={(value: number) => {
                            this.setState({ approxPolyAccuracy: value });
                        }}
                    />
                ) : null}
            </>
        );
    }
}

export default connect(mapStateToProps, mapDispatchToProps)(OpenCVControlComponent);<|MERGE_RESOLUTION|>--- conflicted
+++ resolved
@@ -322,15 +322,9 @@
                     throw new Error('Canvas context is empty');
                 }
                 const imageData = context.getImageData(0, 0, width, height);
-<<<<<<< HEAD
-                const newImageData = activeImageModifiers
-                    .reduce((oldImageData, activeImageModifier) => activeImageModifier
-                        .modifier.processImage(oldImageData, frame), imageData);
-=======
                 const newImageData = activeImageModifiers.reduce((oldImageData, activeImageModifier) => (
                     activeImageModifier.modifier.processImage(oldImageData, frame)
                 ), imageData);
->>>>>>> d3db54dd
                 const imageBitmap = await createImageBitmap(newImageData);
                 frameData.imageData = imageBitmap;
                 canvasInstance.setup(frameData, states, curZOrder);
