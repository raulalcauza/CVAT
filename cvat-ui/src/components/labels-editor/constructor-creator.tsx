--- conflicted
+++ resolved
@@ -10,18 +10,15 @@
 
 interface Props {
     labelNames: string[];
-<<<<<<< HEAD
     creatorType: 'basic' | 'skeleton';
-    onCreate: (label: LabelOptColor | null) => void;
-=======
-    onCreate: (label: Label) => void;
+    onCreate: (label: LabelOptColor) => void;
     onCancel: () => void;
->>>>>>> c6dfef24
 }
 
 function compareProps(prevProps: Props, nextProps: Props): boolean {
     return (
         prevProps.onCreate === nextProps.onCreate &&
+        prevProps.onCancel === nextProps.onCancel &&
         prevProps.creatorType === nextProps.creatorType &&
         prevProps.labelNames.length === nextProps.labelNames.length &&
         prevProps.labelNames.every((value: string, index: number) => nextProps.labelNames[index] === value)
@@ -29,13 +26,10 @@
 }
 
 function ConstructorCreator(props: Props): JSX.Element {
-<<<<<<< HEAD
-    const { onCreate, labelNames, creatorType } = props;
+    const {
+        onCreate, onCancel, labelNames, creatorType,
+    } = props;
     const skeletonConfiguratorRef = useRef<SkeletonConfigurator>(null);
-
-    const onSubmitLabelConf = useCallback((labelConfiguration: LabelOptColor | null) => {
-        onCreate(labelConfiguration);
-    }, [onCreate]);
 
     const onSkeletonSubmit = useCallback((): SkeletonConfiguration | null => {
         if (skeletonConfiguratorRef.current) {
@@ -50,20 +44,15 @@
             <LabelForm
                 label={null}
                 labelNames={labelNames}
-                onSubmit={onSubmitLabelConf}
+                onSubmit={onCreate}
                 onSkeletonSubmit={creatorType === 'skeleton' ? onSkeletonSubmit : undefined}
+                onCancel={onCancel}
             />
             {
                 creatorType === 'skeleton' && (
                     <SkeletonConfigurator label={null} ref={skeletonConfiguratorRef} />
                 )
             }
-=======
-    const { onCreate, onCancel, labelNames } = props;
-    return (
-        <div className='cvat-label-constructor-creator'>
-            <LabelForm label={null} onSubmit={onCreate} labelNames={labelNames} onCancel={onCancel} />
->>>>>>> c6dfef24
         </div>
     );
 }
