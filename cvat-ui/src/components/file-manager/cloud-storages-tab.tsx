// Copyright (C) 2021-2022 Intel Corporation
// Copyright (C) 2022 CVAT.ai Corporation
//
// SPDX-License-Identifier: MIT

import './styles.scss';
import React, { useEffect, useState } from 'react';
import Form from 'antd/lib/form';

import Select from 'antd/lib/select';
<<<<<<< HEAD
import { CloudStorage } from 'reducers/interfaces';
=======
import { getCore } from 'cvat-core-wrapper';
import { CloudStorage } from 'reducers';
import { AzureProvider, GoogleCloudProvider, S3Provider } from 'icons';
import { ProviderType } from 'utils/enums';
>>>>>>> 7e20b279
import CloudStorageFiles from './cloud-storages-files';
import SelectCloudStorage from 'components/select-cloud-storage/select-cloud-storage';

interface Props {
    formRef: any;
    cloudStorage: CloudStorage | null;
    searchPhrase: string;
    setSearchPhrase: (searchPhrase: string) => void;
    selectedFiles: string[];
    onSelectFiles: (files: string[]) => void;
    onSelectCloudStorage: (cloudStorageId: number | null) => void;
}

const { Option } = Select;

export default function CloudStorageTab(props: Props): JSX.Element {
    const { searchPhrase, setSearchPhrase } = props;
    const {
        formRef, cloudStorage, selectedFiles, onSelectFiles, onSelectCloudStorage,
    } = props;
    const [selectedManifest, setSelectedManifest] = useState<string | null>(null);

    useEffect(() => {
        if (cloudStorage) {
            setSelectedManifest(cloudStorage.manifests[0]);
        }
    }, [cloudStorage]);

    useEffect(() => {
        if (selectedManifest) {
            cloudStorage.manifestPath = selectedManifest;
        }
    }, [selectedManifest]);

    return (
        <Form ref={formRef} className='cvat-create-task-page-cloud-storages-tab-form' layout='vertical'>

            <SelectCloudStorage
                searchPhrase={searchPhrase}
                cloudStorage={cloudStorage}
                setSearchPhrase={setSearchPhrase}
                onSelectCloudStorage={onSelectCloudStorage}
            />
            {cloudStorage ? (
                <Form.Item
                    label='Select manifest file'
                    name='manifestSelect'
                    rules={[{ required: true, message: 'Please, specify a manifest file' }]}
                    initialValue={cloudStorage.manifests[0]}
                >
                    <Select
                        onSelect={(value: string) => setSelectedManifest(value)}
                    >
                        {cloudStorage.manifests.map(
                            (manifest: string): JSX.Element => (
                                <Option key={manifest} value={manifest}>
                                    {manifest}
                                </Option>
                            ),
                        )}
                    </Select>
                </Form.Item>
            ) : null}

            {cloudStorage && selectedManifest ? (
                <Form.Item
                    label='Files'
                    name='cloudStorageFiles'
                    rules={[{ required: true, message: 'Please, select a files' }]}
                >
                    <CloudStorageFiles
                        cloudStorage={cloudStorage}
                        selectedManifest={selectedManifest}
                        selectedFiles={selectedFiles}
                        onSelectFiles={onSelectFiles}
                    />
                </Form.Item>
            ) : null}
        </Form>
    );
}<|MERGE_RESOLUTION|>--- conflicted
+++ resolved
@@ -8,14 +8,7 @@
 import Form from 'antd/lib/form';
 
 import Select from 'antd/lib/select';
-<<<<<<< HEAD
-import { CloudStorage } from 'reducers/interfaces';
-=======
-import { getCore } from 'cvat-core-wrapper';
 import { CloudStorage } from 'reducers';
-import { AzureProvider, GoogleCloudProvider, S3Provider } from 'icons';
-import { ProviderType } from 'utils/enums';
->>>>>>> 7e20b279
 import CloudStorageFiles from './cloud-storages-files';
 import SelectCloudStorage from 'components/select-cloud-storage/select-cloud-storage';
 
