--- conflicted
+++ resolved
@@ -13,7 +13,7 @@
 import moment from 'moment';
 import Paragraph from 'antd/lib/typography/Paragraph';
 import Select from 'antd/lib/select';
-import Checkbox from 'antd/lib/checkbox';
+import Checkbox, { CheckboxChangeEvent } from 'antd/lib/checkbox';
 import getCore from 'cvat-core-wrapper';
 import { getReposData, syncRepos, changeRepo } from 'utils/git-utils';
 import { ActiveInference } from 'reducers/interfaces';
@@ -48,13 +48,12 @@
     repositoryStatus: string;
     format: string;
     lfs: boolean;
+    updatingRepository: boolean;
 }
 
 export default class DetailsComponent extends React.PureComponent<Props, State> {
     private mounted: boolean;
-
     private previewImageElement: HTMLImageElement;
-
     private previewWrapperRef: React.RefObject<HTMLDivElement>;
 
     constructor(props: Props) {
@@ -71,7 +70,7 @@
             repository: '',
             format: '',
             repositoryStatus: '',
-            lfs: '',
+            lfs: false,
             updatingRepository: false,
         };
     }
@@ -157,12 +156,12 @@
             .finally(() => this.setState({ updatingRepository: false }));
     };
 
-    private onChangeLFSValue = (value): void => {
+    private onChangeLFSValue = (event: CheckboxChangeEvent): void => {
         const { taskInstance } = this.props;
         const { lfs } = this.state;
         const old = lfs;
-        this.setState({ lfs: value.target.checked, updatingRepository: true });
-        changeRepo(taskInstance.id, 'lfs', value.target.checked)
+        this.setState({ lfs: event.target.checked, updatingRepository: true });
+        changeRepo(taskInstance.id, 'lfs', event.target.checked)
             .catch((error) => {
                 this.setState({ lfs: old });
                 notification.error({
@@ -304,7 +303,6 @@
                                         this.setState({
                                             repositoryStatus: 'syncing',
                                         });
-<<<<<<< HEAD
 
                                         syncRepos(taskInstance.id)
                                             .then((): void => {
@@ -329,7 +327,7 @@
                                             });
                                     }}
                                 >
-                                    <WarningOutlined />
+                                    <ExclamationCircleOutlined />
                                     Synchronize
                                 </Tag>
                             )}
@@ -348,14 +346,6 @@
                             </Checkbox>
                             {updatingRepository && <LoadingOutlined style={{ fontSize: 14 }} spin />}
                         </Space>
-=======
-                                }}
-                            >
-                                <ExclamationCircleOutlined />
-                                Synchronize
-                            </Tag>
-                        )}
->>>>>>> 6f1d1222
                     </Col>
                 </Row>
             )
