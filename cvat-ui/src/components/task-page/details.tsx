--- conflicted
+++ resolved
@@ -298,89 +298,6 @@
         );
     }
 
-<<<<<<< HEAD
-=======
-    private renderBugTracker(): JSX.Element {
-        const { taskInstance, onTaskUpdate } = this.props;
-        const { bugTracker, bugTrackerEditing } = this.state;
-
-        let shown = false;
-        const onStart = (): void => {
-            this.setState({
-                bugTrackerEditing: true,
-            });
-        };
-        const onChangeValue = (value: string): void => {
-            if (value && !patterns.validateURL.pattern.test(value)) {
-                if (!shown) {
-                    Modal.error({
-                        title: `Could not update the task ${taskInstance.id}`,
-                        content: 'Issue tracker is expected to be URL',
-                        onOk: () => {
-                            shown = false;
-                        },
-                    });
-                    shown = true;
-                }
-            } else {
-                this.setState({
-                    bugTracker: value,
-                    bugTrackerEditing: false,
-                });
-
-                taskInstance.bugTracker = value;
-                onTaskUpdate(taskInstance);
-            }
-        };
-
-        if (bugTracker) {
-            return (
-                <Row>
-                    <Col>
-                        <Text strong className='cvat-text-color'>
-                            Issue Tracker
-                        </Text>
-                        <br />
-                        <Text editable={{ onChange: onChangeValue }}>{bugTracker}</Text>
-                        <Button
-                            type='ghost'
-                            size='small'
-                            onClick={(): void => {
-                                // false positive
-                                // eslint-disable-next-line
-                                window.open(bugTracker, '_blank');
-                            }}
-                            className='cvat-open-bug-tracker-button'
-                        >
-                            Open the issue
-                        </Button>
-                    </Col>
-                </Row>
-            );
-        }
-
-        return (
-            <Row>
-                <Col>
-                    <Text strong className='cvat-text-color'>
-                        Issue Tracker
-                    </Text>
-                    <br />
-                    <Text
-                        editable={{
-                            editing: bugTrackerEditing,
-                            onStart,
-                            onChange: onChangeValue,
-                        }}
-                    >
-                        {bugTrackerEditing ? '' : 'Not specified'}
-                    </Text>
-                </Col>
-            </Row>
-        );
-    }
-
->>>>>>> ec7d2b96
     private renderLabelsEditor(): JSX.Element {
         const { taskInstance, onTaskUpdate } = this.props;
 
@@ -401,10 +318,7 @@
 
     public render(): JSX.Element {
         const {
-            activeInference,
-            cancelAutoAnnotation,
-            taskInstance,
-            onTaskUpdate,
+            activeInference, cancelAutoAnnotation, taskInstance, onTaskUpdate,
         } = this.props;
 
         return (
@@ -424,16 +338,9 @@
                     <Col md={16} lg={17} xl={17} xxl={18}>
                         {this.renderUsers()}
                         <Row type='flex' justify='space-between' align='middle'>
-<<<<<<< HEAD
                             <Col span={12}>
-                                <BugTrackerEditor
-                                    instance={taskInstance}
-                                    onChange={onTaskUpdate}
-                                />
+                                <BugTrackerEditor instance={taskInstance} onChange={onTaskUpdate} />
                             </Col>
-=======
-                            <Col span={12}>{this.renderBugTracker()}</Col>
->>>>>>> ec7d2b96
                             <Col span={10}>
                                 <AutomaticAnnotationProgress
                                     activeInference={activeInference}
@@ -441,13 +348,8 @@
                                 />
                             </Col>
                         </Row>
-<<<<<<< HEAD
-                        { this.renderDatasetRepository() }
-                        { !taskInstance.projectId && this.renderLabelsEditor() }
-=======
                         {this.renderDatasetRepository()}
-                        {this.renderLabelsEditor()}
->>>>>>> ec7d2b96
+                        {!taskInstance.projectId && this.renderLabelsEditor()}
                     </Col>
                 </Row>
             </div>
