--- conflicted
+++ resolved
@@ -45,13 +45,7 @@
     }
 
     public render(): JSX.Element {
-<<<<<<< HEAD
-        const {
-            task, fetching, updating, getTask,
-        } = this.props;
-=======
         const { task, updating } = this.props;
->>>>>>> 473d6999
 
         if (task === null || updating) {
             return <Spin size='large' className='cvat-spinner' />;
