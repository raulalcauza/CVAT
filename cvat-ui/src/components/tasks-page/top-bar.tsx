// Copyright (C) 2020 Intel Corporation
//
// SPDX-License-Identifier: MIT

import React from 'react';
import { useHistory } from 'react-router';
import { Row, Col } from 'antd/lib/grid';
import Button from 'antd/lib/button';
import Input from 'antd/lib/input';
import Text from 'antd/lib/typography/Text';

interface VisibleTopBarProps {
    onSearch: (value: string) => void;
    searchValue: string;
}

<<<<<<< HEAD
export default function TopBarComponent(props: VisibleTopBarProps): JSX.Element {
    const {
        searchValue,
        onSearch,
    } = props;
=======
function TopBarComponent(props: VisibleTopBarProps & RouteComponentProps): JSX.Element {
    const { searchValue, history, onSearch } = props;
>>>>>>> ec7d2b96

    const history = useHistory();

    return (
        <>
            <Row type='flex' justify='center' align='middle'>
                <Col md={11} lg={9} xl={8} xxl={7}>
                    <Text className='cvat-title'>Tasks</Text>
                    <Input.Search defaultValue={searchValue} onSearch={onSearch} size='large' placeholder='Search' />
                </Col>
                <Col md={{ span: 11 }} lg={{ span: 9 }} xl={{ span: 8 }} xxl={{ span: 7 }}>
                    <Button
                        size='large'
                        id='cvat-create-task-button'
                        type='primary'
                        onClick={(): void => history.push('/tasks/create')}
                        icon='plus'
                    >
                        Create new task
                    </Button>
                </Col>
            </Row>
        </>
    );
}<|MERGE_RESOLUTION|>--- conflicted
+++ resolved
@@ -14,16 +14,8 @@
     searchValue: string;
 }
 
-<<<<<<< HEAD
 export default function TopBarComponent(props: VisibleTopBarProps): JSX.Element {
-    const {
-        searchValue,
-        onSearch,
-    } = props;
-=======
-function TopBarComponent(props: VisibleTopBarProps & RouteComponentProps): JSX.Element {
-    const { searchValue, history, onSearch } = props;
->>>>>>> ec7d2b96
+    const { searchValue, onSearch } = props;
 
     const history = useHistory();
 
