--- conflicted
+++ resolved
@@ -31,7 +31,6 @@
 
 const { Option } = Select;
 
-<<<<<<< HEAD
 interface AdvancedConfiguration {
     sourceStorage: any;
     targetStorage: any;
@@ -50,13 +49,10 @@
     },
 };
 
-function NameConfigurationForm({ formRef }: { formRef: RefObject<FormInstance> }): JSX.Element {
-=======
 function NameConfigurationForm(
     { formRef, inputRef }:
     { formRef: RefObject<FormInstance>, inputRef: RefObject<Input> },
 ):JSX.Element {
->>>>>>> 776a549f
     return (
         <Form layout='vertical' ref={formRef}>
             <Form.Item
@@ -201,17 +197,26 @@
         nameInputRef.current?.focus();
     };
 
-    const sumbit = async (): Promise<any> => {
+    const submit = async (): Promise<any> => {
         try {
             let projectData: Record<string, any> = {};
             if (nameFormRef.current && advancedFormRef.current) {
                 const basicValues = await nameFormRef.current.validateFields();
                 const advancedValues = await advancedFormRef.current.validateFields();
                 const adaptiveAutoAnnotationValues = await adaptiveAutoAnnotationFormRef.current?.validateFields();
+                const sourceStorage = {
+                    ...advancedValues.sourceStorage
+                };
+                const targetStorage = {
+                    ...advancedValues.targetStorage
+                };
+
                 projectData = {
                     ...projectData,
                     ...advancedValues,
                     name: basicValues.name,
+                    source_storage: sourceStorage,
+                    target_storage: targetStorage,
                 };
 
                 if (adaptiveAutoAnnotationValues) {
@@ -228,23 +233,15 @@
         }
     };
 
-<<<<<<< HEAD
-            // Clear new project forms
-            if (nameFormRef.current) nameFormRef.current.resetFields();
-            if (advancedFormRef.current) advancedFormRef.current.resetFields();
-
-            setProjectLabels([]);
-=======
     const onSubmitAndOpen = async (): Promise<void> => {
-        const createdProject = await sumbit();
+        const createdProject = await submit();
         if (createdProject) {
             history.push(`/projects/${createdProject.id}`);
         }
     };
->>>>>>> 776a549f
 
     const onSubmitAndContinue = async (): Promise<void> => {
-        const res = await sumbit();
+        const res = await submit();
         if (res) {
             resetForm();
             notification.info({
@@ -253,45 +250,6 @@
             });
             focusForm();
         }
-<<<<<<< HEAD
-
-        shouldShowNotification.current = true;
-    }, [newProjectId]);
-
-    const onSumbit = async (): Promise<void> => {
-        let projectData: Record<string, any> = {};
-        if (nameFormRef.current && advancedFormRef.current) {
-            const basicValues = await nameFormRef.current.validateFields();
-            const advancedValues = await advancedFormRef.current.validateFields();
-
-            const sourceStorage = {
-                ...advancedValues.sourceStorage
-            };
-            const targetStorage = {
-                ...advancedValues.targetStorage
-            };
-
-            const adaptiveAutoAnnotationValues = await adaptiveAutoAnnotationFormRef.current?.validateFields();
-            projectData = {
-                ...projectData,
-                ...advancedValues,
-                name: basicValues.name,
-                source_storage: sourceStorage,
-                target_storage: targetStorage,
-            };
-
-            if (adaptiveAutoAnnotationValues) {
-                projectData.training_project = { ...adaptiveAutoAnnotationValues };
-            }
-        }
-
-        projectData.labels = projectLabels;
-
-        if (!projectData.name) return;
-
-        dispatch(createProjectAsync(projectData));
-=======
->>>>>>> 776a549f
     };
 
     useEffect(() => {
