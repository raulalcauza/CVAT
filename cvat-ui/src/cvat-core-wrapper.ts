--- conflicted
+++ resolved
@@ -1,9 +1,5 @@
 // Copyright (C) 2020-2022 Intel Corporation
-<<<<<<< HEAD
 // Copyright (C) 2023 CVAT.ai Corporation
-=======
-// Copyright (C) 2022-2023 CVAT.ai Corporation
->>>>>>> e194f5b8
 //
 // SPDX-License-Identifier: MIT
 
@@ -15,14 +11,10 @@
 import {
     Label, Attribute, RawAttribute, RawLabel,
 } from 'cvat-core/src/labels';
-<<<<<<< HEAD
 import { Job, Task } from 'cvat-core/src/session';
-import { ShapeType, LabelType } from 'cvat-core/src/enums';
-=======
 import {
     ShapeType, LabelType, ModelKind, ModelProviders, ModelReturnType,
 } from 'cvat-core/src/enums';
->>>>>>> e194f5b8
 import { Storage, StorageData } from 'cvat-core/src/storage';
 import Issue from 'cvat-core/src/issue';
 import Comment from 'cvat-core/src/comment';
