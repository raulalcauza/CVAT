// Copyright (C) 2020-2021 Intel Corporation
//
// SPDX-License-Identifier: MIT

module.exports = {
    env: {
        node: true,
    },
    parser: '@typescript-eslint/parser',
    parserOptions: {
        parser: '@typescript-eslint/parser',
        ecmaVersion: 6,
        project: './tsconfig.json',
        tsconfigRootDir: __dirname,
    },
    plugins: ['@typescript-eslint', 'import', 'prettier'],
    extends: [
        'plugin:@typescript-eslint/recommended',
        'airbnb-typescript',
        'plugin:import/errors',
        'plugin:import/warnings',
        'plugin:import/typescript',
        'prettier',
    ],
    ignorePatterns: ['.eslintrc.js'],
    rules: {
        '@typescript-eslint/indent': ['off', 4],
        '@typescript-eslint/lines-between-class-members': 0,
        'react/static-property-placement': ['error', 'static public field'],
        'react/jsx-indent': ['warn', 4],
        'react/jsx-indent-props': ['warn', 4],
        'react/jsx-props-no-spreading': 0,
        'implicit-arrow-linebreak': 0,
        'jsx-quotes': ['error', 'prefer-single'],
        'arrow-parens': ['error', 'always'],
        '@typescript-eslint/no-explicit-any': [0],
        '@typescript-eslint/explicit-function-return-type': ['warn', { allowExpressions: true }],
        'no-restricted-syntax': [0, { selector: 'ForOfStatement' }],
        'no-plusplus': [0],
        'lines-between-class-members': [0],
        'react/no-did-update-set-state': 0, // https://github.com/airbnb/javascript/issues/1875
        quotes: ['error', 'single'],
        'max-len': ['error', { code: 120, ignoreStrings: true }],
        'func-names': ['warn', 'never'],
        'react/require-default-props': 'off',
        'react/no-unused-prop-types': 'off',
        'react/no-array-index-key': 'off',
        '@typescript-eslint/explicit-module-boundary-types': 'off',
        '@typescript-eslint/ban-types': [
            'error',
            {
                types: {
                    '{}': false, // TODO: try to fix with Record<string, unknown>
                    object: false, // TODO: try to fix with Record<string, unknown>
                    Function: false, // TODO: try to fix somehow
                },
            },
        ],
<<<<<<< HEAD
        'prettier/prettier': ['error'],
=======
        'import/order': [
            'error',
            {
                'groups': ['builtin', 'external', 'internal'],
            }
        ]
>>>>>>> 30bf11f3
    },
    settings: {
        'import/resolver': {
            node: {
                paths: ['src', `${__dirname}/src`],
            },
        },
    },
};<|MERGE_RESOLUTION|>--- conflicted
+++ resolved
@@ -56,16 +56,13 @@
                 },
             },
         ],
-<<<<<<< HEAD
         'prettier/prettier': ['error'],
-=======
         'import/order': [
             'error',
             {
                 'groups': ['builtin', 'external', 'internal'],
             }
         ]
->>>>>>> 30bf11f3
     },
     settings: {
         'import/resolver': {
