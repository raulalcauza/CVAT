<<<<<<< HEAD
cvat-sdk~=2.9.0
Pillow>=10.1.0
=======
cvat-sdk~=2.10.0
Pillow>=10.0.1
>>>>>>> 06c6a767
setuptools>=65.5.1 # not directly required, pinned by Snyk to avoid a vulnerability<|MERGE_RESOLUTION|>--- conflicted
+++ resolved
@@ -1,8 +1,3 @@
-<<<<<<< HEAD
-cvat-sdk~=2.9.0
+cvat-sdk~=2.10.0
 Pillow>=10.1.0
-=======
-cvat-sdk~=2.10.0
-Pillow>=10.0.1
->>>>>>> 06c6a767
 setuptools>=65.5.1 # not directly required, pinned by Snyk to avoid a vulnerability