--- conflicted
+++ resolved
@@ -4,11 +4,7 @@
     'remark-preset-lint-recommended',
     'remark-preset-lint-consistent',
     ['remark-lint-list-item-indent', 'space'],
-<<<<<<< HEAD
-    ['remark-lint-no-dead-urls', false], // Does not work weel because of github protection
-=======
     ['remark-lint-no-dead-urls', false], // Does not work because of github protection system
->>>>>>> 2a9a1e93
     ['remark-lint-maximum-line-length', 120],
     ['remark-lint-maximum-heading-length', 120],
     ['remark-lint-strong-marker', '*'],
