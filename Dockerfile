--- conflicted
+++ resolved
@@ -178,14 +178,11 @@
 COPY --chown=${USER} utils/ ${HOME}/utils
 COPY --chown=${USER} cvat/ ${HOME}/cvat
 COPY --chown=${USER} rqscheduler.py ${HOME}
-<<<<<<< HEAD
-=======
 
 ARG COVERAGE_PROCESS_START
 RUN if [ "${COVERAGE_PROCESS_START}" ]; then \
         echo "import coverage; coverage.process_startup()" > /opt/venv/lib/python3.10/site-packages/coverage_subprocess.pth; \
     fi
->>>>>>> 9a600f3f
 
 # RUN all commands below as 'django' user
 USER ${USER}
