--- conflicted
+++ resolved
@@ -41,22 +41,14 @@
       DJANGO_MODWSGI_EXTRA_ARGS: ''
       ALLOWED_HOSTS: '*'
       CVAT_REDIS_HOST: 'cvat_redis'
-<<<<<<< HEAD
       CVAT_POSTGRES_HOST: '10.41.0.3'
       CVAT_POSTGRES_PASSWORD: '${CVAT_POSTGRES_PASSWORD}'
-=======
-      CVAT_POSTGRES_HOST: 'cvat_db'
       ADAPTIVE_AUTO_ANNOTATION: 'false'
->>>>>>> 19eefb59
     volumes:
       - cvat_data:/home/django/data
       - cvat_keys:/home/django/keys
       - cvat_logs:/home/django/logs
-<<<<<<< HEAD
-      - cvat_models:/home/django/models
       - ./voxel_keys:/home/django/voxel_keys
-=======
->>>>>>> 19eefb59
 
   cvat_ui:
     container_name: cvat_ui
