--- conflicted
+++ resolved
@@ -58,13 +58,9 @@
       NUMPROCS: 2
       CVAT_ANALYTICS: 1
       CVAT_BASE_URL:
-<<<<<<< HEAD
-      SMOKESCREEN_OPTS: ${SMOKESCREEN_OPTS:-}
       LIMIT_ONE_USER_TO_ONE_IMPORT_TASK_AT_A_TIME:
       LIMIT_ONE_USER_TO_ONE_EXPORT_TASK_AT_A_TIME:
       LIMIT_ONE_USER_TO_ONE_AUTO_ANNOTATION_TASK_AT_A_TIME:
-=======
->>>>>>> e038b7c1
     command: init run server
     labels:
       - traefik.enable=true
