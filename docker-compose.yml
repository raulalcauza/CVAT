--- conflicted
+++ resolved
@@ -82,7 +82,6 @@
     networks:
       - cvat
 
-<<<<<<< HEAD
   cvat_worker_import:
     container_name: cvat_worker_import
     image: cvat/server:${CVAT_VERSION:-dev}
@@ -108,11 +107,6 @@
   cvat_worker_export:
     container_name: cvat_worker_export
     image: cvat/server:${CVAT_VERSION:-dev}
-=======
-  cvat_worker_default:
-    container_name: cvat_worker_default
-    image: cvat/server:${CVAT_VERSION:-v2.3.0}
->>>>>>> 2c4676ac
     restart: always
     depends_on:
       - cvat_redis
@@ -131,15 +125,9 @@
     networks:
       - cvat
 
-<<<<<<< HEAD
   cvat_worker_annotation:
     container_name: cvat_worker_annotation
     image: cvat/server:${CVAT_VERSION:-dev}
-=======
-  cvat_worker_low:
-    container_name: cvat_worker_low
-    image: cvat/server:${CVAT_VERSION:-v2.3.0}
->>>>>>> 2c4676ac
     restart: always
     depends_on:
       - cvat_redis
