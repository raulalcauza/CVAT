# Copyright (C) 2018-2022 Intel Corporation
#
# SPDX-License-Identifier: MIT

services:
  cvat_db:
    container_name: cvat_db
    image: postgres:15-alpine
    restart: always
    environment:
      POSTGRES_USER: root
      POSTGRES_DB: cvat
      POSTGRES_HOST_AUTH_METHOD: trust
    volumes:
      - cvat_db:/var/lib/postgresql/data
    networks:
      - cvat

  cvat_redis:
    container_name: cvat_redis
    image: redis:4.0-alpine
    restart: always
    networks:
      - cvat

  cvat_server:
    container_name: cvat_server
    image: cvat/server:${CVAT_VERSION:-dev}
    restart: always
    depends_on:
      - cvat_redis
      - cvat_db
      - cvat_opa
    environment:
      DJANGO_MODWSGI_EXTRA_ARGS: ''
      ALLOWED_HOSTS: '*'
      CVAT_REDIS_HOST: 'cvat_redis'
      CVAT_POSTGRES_HOST: 'cvat_db'
      ADAPTIVE_AUTO_ANNOTATION: 'false'
      IAM_OPA_BUNDLE: '1'
      no_proxy: elasticsearch,kibana,logstash,nuclio,opa,${no_proxy:-}
      NUMPROCS: 1
<<<<<<< HEAD
      USE_ALLAUTH_SOCIAL_ACCOUNTS: ""
      SOCIAL_AUTH_GOOGLE_CLIENT_ID: ""
      SOCIAL_AUTH_GOOGLE_CLIENT_SECRET: ""
      SOCIAL_AUTH_GITHUB_CLIENT_ID: ""
      SOCIAL_AUTH_GITHUB_CLIENT_SECRET: ""
      DJANGO_LOG_SERVER_HOST: vector
      DJANGO_LOG_SERVER_PORT: 80
      CVAT_ANALYTICS: 1
=======
      USE_ALLAUTH_SOCIAL_ACCOUNTS:
      # Google environment variables
      SOCIAL_AUTH_GOOGLE_CLIENT_ID:
      SOCIAL_AUTH_GOOGLE_CLIENT_SECRET:
      # GitHub environment variables
      SOCIAL_AUTH_GITHUB_CLIENT_ID:
      SOCIAL_AUTH_GITHUB_CLIENT_SECRET:
      # Amazon Cognito environment variables
      SOCIAL_AUTH_AMAZON_COGNITO_DOMAIN:
      SOCIAL_AUTH_AMAZON_COGNITO_CLIENT_ID:
      SOCIAL_AUTH_AMAZON_COGNITO_CLIENT_SECRET:
>>>>>>> 3775bc25
    command: -c supervisord/server.conf
    labels:
      - traefik.enable=true
      - traefik.http.services.cvat.loadbalancer.server.port=8080
      - traefik.http.routers.cvat.rule=Host(`${CVAT_HOST:-localhost}`) &&
        PathPrefix(`/api/`, `/git/`, `/opencv/`, `/static/`, `/admin`, `/documentation/`, `/django-rq`)
      - traefik.http.routers.cvat.entrypoints=web
    volumes:
      - cvat_data:/home/django/data
      - cvat_keys:/home/django/keys
      - cvat_logs:/home/django/logs
    networks:
      cvat:
        aliases:
          - cvat-server

  cvat_utils:
    container_name: cvat_utils
    image: cvat/server:${CVAT_VERSION:-dev}
    restart: always
    depends_on:
      - cvat_redis
      - cvat_db
      - cvat_opa
    environment:
      CVAT_REDIS_HOST: 'cvat_redis'
      CVAT_REDIS_PASSWORD: ''
      CVAT_POSTGRES_HOST: 'cvat_db'
      no_proxy: elasticsearch,kibana,logstash,nuclio,opa,${no_proxy:-}
    command: -c supervisord/utils.conf
    volumes:
      - cvat_data:/home/django/data
      - cvat_keys:/home/django/keys
      - cvat_logs:/home/django/logs
    networks:
      - cvat

  cvat_worker_import:
    container_name: cvat_worker_import
    image: cvat/server:${CVAT_VERSION:-dev}
    restart: always
    depends_on:
      - cvat_redis
      - cvat_db
    environment:
      CVAT_REDIS_HOST: 'cvat_redis'
      CVAT_POSTGRES_HOST: 'cvat_db'
      no_proxy: elasticsearch,kibana,logstash,nuclio,opa,${no_proxy:-}
      NUMPROCS: 2
    command: -c supervisord/worker.import.conf
    volumes:
      - cvat_data:/home/django/data
      - cvat_keys:/home/django/keys
      - cvat_logs:/home/django/logs
    networks:
      - cvat

  cvat_worker_export:
    container_name: cvat_worker_export
    image: cvat/server:${CVAT_VERSION:-dev}
    restart: always
    depends_on:
      - cvat_redis
      - cvat_db
    environment:
      CVAT_REDIS_HOST: 'cvat_redis'
      CVAT_POSTGRES_HOST: 'cvat_db'
      no_proxy: elasticsearch,kibana,logstash,nuclio,opa,${no_proxy:-}
      NUMPROCS: 2
    command: -c supervisord/worker.export.conf
    volumes:
      - cvat_data:/home/django/data
      - cvat_keys:/home/django/keys
      - cvat_logs:/home/django/logs
    networks:
      - cvat

  cvat_worker_annotation:
    container_name: cvat_worker_annotation
    image: cvat/server:${CVAT_VERSION:-dev}
    restart: always
    depends_on:
      - cvat_redis
      - cvat_db
      - cvat_opa
    environment:
      CVAT_REDIS_HOST: 'cvat_redis'
      CVAT_POSTGRES_HOST: 'cvat_db'
      no_proxy: elasticsearch,kibana,logstash,nuclio,opa,${no_proxy:-}
      NUMPROCS: 1
    command: -c supervisord/worker.annotation.conf
    volumes:
      - cvat_data:/home/django/data
      - cvat_keys:/home/django/keys
      - cvat_logs:/home/django/logs
    networks:
      - cvat

  cvat_worker_webhooks:
    container_name: cvat_worker_webhooks
    image: cvat/server:${CVAT_VERSION:-dev}
    restart: always
    depends_on:
      - cvat_redis
      - cvat_db
      - cvat_opa
    environment:
      CVAT_REDIS_HOST: 'cvat_redis'
      CVAT_POSTGRES_HOST: 'cvat_db'
      no_proxy: elasticsearch,kibana,logstash,nuclio,opa,${no_proxy:-}
      NUMPROCS: 1
    command: -c supervisord/worker.webhooks.conf
    volumes:
      - cvat_data:/home/django/data
      - cvat_keys:/home/django/keys
      - cvat_logs:/home/django/logs
    networks:
      - cvat

  cvat_ui:
    container_name: cvat_ui
    image: cvat/ui:${CVAT_VERSION:-dev}
    restart: always
    depends_on:
      - cvat_server
    labels:
      - traefik.enable=true
      - traefik.http.services.cvat-ui.loadbalancer.server.port=80
      - traefik.http.routers.cvat-ui.rule=Host(`${CVAT_HOST:-localhost}`)
      - traefik.http.routers.cvat-ui.entrypoints=web
    networks:
      - cvat

  traefik:
    image: traefik:v2.9
    container_name: traefik
    restart: always
    command:
      - '--providers.docker.exposedByDefault=false'
      - '--providers.docker.network=cvat'
      - '--entryPoints.web.address=:8080'
      - '--providers.file.directory=/etc/traefik/rules'
    # Uncomment to get Traefik dashboard
    #   - "--entryPoints.dashboard.address=:8090"
    #   - "--api.dashboard=true"
    # labels:
    #   - traefik.enable=true
    #   - traefik.http.routers.dashboard.entrypoints=dashboard
    #   - traefik.http.routers.dashboard.service=api@internal
    #   - traefik.http.routers.dashboard.rule=Host(`${CVAT_HOST:-localhost}`)
    ports:
      - 8080:8080
      - 8090:8090
    environment:
      CVAT_HOST: ${CVAT_HOST:-localhost}
      DJANGO_LOG_VIEWER_HOST: grafana
      DJANGO_LOG_VIEWER_PORT: 3000
    volumes:
      - /var/run/docker.sock:/var/run/docker.sock:ro
      - ./components/analytics/kibana_conf.yml:/etc/traefik/rules/kibana_conf.yml:ro
    networks:
      - cvat

  cvat_opa:
    container_name: cvat_opa
    image: openpolicyagent/opa:0.45.0-rootless
    restart: always
    networks:
      cvat:
        aliases:
          - opa
    command:
      - run
      - --server
      - --set=decision_logs.console=true
      - --set=services.cvat.url=http://cvat-server:8080
      - --set=bundles.cvat.service=cvat
      - --set=bundles.cvat.resource=/api/auth/rules
      - --set=bundles.cvat.polling.min_delay_seconds=5
      - --set=bundles.cvat.polling.max_delay_seconds=15

  clickhouse:
    container_name: cvat_clickhouse
    image: clickhouse/clickhouse-server:22.3-alpine
    restart: always
    environment:
      - CLICKHOUSE_DB=cvat
      - CLICKHOUSE_USER=user
      - CLICKHOUSE_PASSWORD=user
    networks:
      cvat:
        aliases:
          - clickhouse
    volumes:
      - ./components/analytics/clickhouse/init.sh:/docker-entrypoint-initdb.d/init.sh:ro
      - cvat_logs:/var/lib/clickhouse/

  vector:
    container_name: cvat_vector
    image: timberio/vector:0.26.0-alpine
    restart: always
    depends_on:
      - clickhouse
    environment:
      - CLICKHOUSE_DB=cvat
      - CLICKHOUSE_USER=user
      - CLICKHOUSE_PASSWORD=user
      - VECTOR_LOG=debug
    networks:
      cvat:
        aliases:
          - vector
    volumes:
      - ./components/analytics/vector/vector.toml:/etc/vector/vector.toml:ro

  grafana:
    image: azhavoro/cvat_grafana
    container_name: cvat_grafana
    environment:
      - GF_PATHS_PROVISIONING=/etc/grafana/provisioning
      - GF_AUTH_ANONYMOUS_ENABLED=true
      - GF_AUTH_ANONYMOUS_ORG_ROLE=Admin
      - GF_PLUGINS_ALLOW_LOADING_UNSIGNED_PLUGINS=grafana-clickhouse-datasource
      - GF_SERVER_ROOT_URL=http://${CVAT_HOST:-localhost}/analytics
    entrypoint:
      - sh
      - -euc
      - |
        mkdir -p /etc/grafana/provisioning/datasources
        cat <<EOF > /etc/grafana/provisioning/datasources/ds.yaml
        apiVersion: 1
        datasources:
          - name: 'ClickHouse'
            type: 'grafana-clickhouse-datasource'
            isDefault: true
            jsonData:
              defaultDatabase: cvat
              port: 9000
              server: clickhouse
              username: user
              tlsSkipVerify: false
            secureJsonData:
              password: user
            editable: true
        EOF
        mkdir -p /etc/grafana/provisioning/dashboards
        cat <<EOF > /etc/grafana/provisioning/dashboards/dashboard.yaml
        apiVersion: 1
        providers:
          - name: cvat-logs
            type: file
            updateIntervalSeconds: 30
            options:
              path:  /var/lib/grafana/dashboards
              foldersFromFilesStructure: true
        EOF
        /run.sh
    ports:
      - "3001:3000"
    networks:
      cvat:
        aliases:
          - grafana

volumes:
  cvat_db:
  cvat_data:
  cvat_keys:
  cvat_logs:

networks:
  cvat:<|MERGE_RESOLUTION|>--- conflicted
+++ resolved
@@ -40,16 +40,6 @@
       IAM_OPA_BUNDLE: '1'
       no_proxy: elasticsearch,kibana,logstash,nuclio,opa,${no_proxy:-}
       NUMPROCS: 1
-<<<<<<< HEAD
-      USE_ALLAUTH_SOCIAL_ACCOUNTS: ""
-      SOCIAL_AUTH_GOOGLE_CLIENT_ID: ""
-      SOCIAL_AUTH_GOOGLE_CLIENT_SECRET: ""
-      SOCIAL_AUTH_GITHUB_CLIENT_ID: ""
-      SOCIAL_AUTH_GITHUB_CLIENT_SECRET: ""
-      DJANGO_LOG_SERVER_HOST: vector
-      DJANGO_LOG_SERVER_PORT: 80
-      CVAT_ANALYTICS: 1
-=======
       USE_ALLAUTH_SOCIAL_ACCOUNTS:
       # Google environment variables
       SOCIAL_AUTH_GOOGLE_CLIENT_ID:
@@ -61,7 +51,9 @@
       SOCIAL_AUTH_AMAZON_COGNITO_DOMAIN:
       SOCIAL_AUTH_AMAZON_COGNITO_CLIENT_ID:
       SOCIAL_AUTH_AMAZON_COGNITO_CLIENT_SECRET:
->>>>>>> 3775bc25
+      DJANGO_LOG_SERVER_HOST: vector
+      DJANGO_LOG_SERVER_PORT: 80
+      CVAT_ANALYTICS: 1
     command: -c supervisord/server.conf
     labels:
       - traefik.enable=true
