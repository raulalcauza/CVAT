--- conflicted
+++ resolved
@@ -137,13 +137,8 @@
   opa:
     replicas: 1
     image: openpolicyagent/opa
-<<<<<<< HEAD
-    tag: 0.47.4-rootless
-    imagePullPolicy: IfNotPresent
-=======
     tag: 0.45.0-rootless
     imagepullploicy: IfNotPresent
->>>>>>> ec3e1f34
     labels: {}
     #  test: test
     annotations: {}
