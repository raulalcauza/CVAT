// Copyright (C) 2019-2020 Intel Corporation
//
// SPDX-License-Identifier: MIT

import * as SVG from 'svg.js';
import consts from './consts';

export interface ShapeSizeElement {
    sizeElement: any;
    update(shape: SVG.Shape): void;
    rm(): void;
}

export interface Box {
    xtl: number;
    ytl: number;
    xbr: number;
    ybr: number;
}

export interface BBox {
    width: number;
    height: number;
    x: number;
    y: number;
}

<<<<<<< HEAD
interface Point {
    x: number;
    y: number;
=======
export interface DrawnState {
    clientID: number;
    outside?: boolean;
    occluded?: boolean;
    hidden?: boolean;
    lock: boolean;
    shapeType: string;
    points?: number[];
    attributes: Record<number, string>;
    zOrder?: number;
    pinned?: boolean;
    updated: number;
    frame: number;
>>>>>>> 191d15e8
}

// Translate point array from the canvas coordinate system
// to the coordinate system of a client
export function translateFromSVG(svg: SVGSVGElement, points: number[]): number[] {
    const output = [];
    const transformationMatrix = svg.getScreenCTM() as DOMMatrix;
    let pt = svg.createSVGPoint();
    for (let i = 0; i < points.length - 1; i += 2) {
        pt.x = points[i];
        pt.y = points[i + 1];
        pt = pt.matrixTransform(transformationMatrix);
        output.push(pt.x, pt.y);
    }

    return output;
}

// Translate point array from the coordinate system of a client
// to the canvas coordinate system
export function translateToSVG(svg: SVGSVGElement, points: number[]): number[] {
    const output = [];
    const transformationMatrix = (svg.getScreenCTM() as DOMMatrix).inverse();
    let pt = svg.createSVGPoint();
    for (let i = 0; i < points.length; i += 2) {
        pt.x = points[i];
        pt.y = points[i + 1];
        pt = pt.matrixTransform(transformationMatrix);
        output.push(pt.x, pt.y);
    }

    return output;
}

export function pointsToString(points: number[]): string {
    return points.reduce((acc, val, idx): string => {
        if (idx % 2) {
            return `${acc},${val}`;
        }

        return `${acc} ${val}`.trim();
    }, '');
}

export function pointsToArray(points: string): number[] {
    return points.trim().split(/[,\s]+/g)
        .map((coord: string): number => +coord);
}

export function displayShapeSize(
    shapesContainer: SVG.Container,
    textContainer: SVG.Container,
): ShapeSizeElement {
    const shapeSize: ShapeSizeElement = {
        sizeElement: textContainer.text('').font({
            weight: 'bolder',
        }).fill('white').addClass('cvat_canvas_text'),
        update(shape: SVG.Shape): void{
            const bbox = shape.bbox();
            const text = `${bbox.width.toFixed(1)}x${bbox.height.toFixed(1)}`;
            const [x, y]: number[] = translateToSVG(
                textContainer.node as any as SVGSVGElement,
                translateFromSVG((shapesContainer.node as any as SVGSVGElement), [bbox.x, bbox.y]),
            );
            this.sizeElement.clear().plain(text)
                .move(x + consts.TEXT_MARGIN, y + consts.TEXT_MARGIN);
        },
        rm(): void {
            if (this.sizeElement) {
                this.sizeElement.remove();
                this.sizeElement = null;
            }
        },
    };

    return shapeSize;
}

export function convertToArray(points: Point[]): number[][] {
    const arr: number[][] = [];
    points.forEach((point: Point): void => {
        arr.push([point.x, point.y]);
    });
    return arr;
}

export function parsePoints(stringified: string): Point[] {
    return stringified.trim().split(/\s/).map((point: string): Point => {
        const [x, y] = point.split(',').map((coord: string): number => +coord);
        return { x, y };
    });
}

export function stringifyPoints(points: Point[]): string {
    return points.map((point: Point): string => `${point.x},${point.y}`).join(' ');
}

export function clamp(x: number, min: number, max: number): number {
    return Math.min(Math.max(x, min), max);
}<|MERGE_RESOLUTION|>--- conflicted
+++ resolved
@@ -25,11 +25,10 @@
     y: number;
 }
 
-<<<<<<< HEAD
 interface Point {
     x: number;
     y: number;
-=======
+}
 export interface DrawnState {
     clientID: number;
     outside?: boolean;
@@ -43,7 +42,6 @@
     pinned?: boolean;
     updated: number;
     frame: number;
->>>>>>> 191d15e8
 }
 
 // Translate point array from the canvas coordinate system
