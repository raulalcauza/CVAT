// Copyright (C) 2019-2022 Intel Corporation
//
// SPDX-License-Identifier: MIT

import * as SVG from 'svg.js';
import 'svg.select.js';

import consts from './consts';
import { translateFromSVG, pointsToNumberArray } from './shared';
import { PolyEditData, Geometry, Configuration } from './canvasModel';
import { AutoborderHandler } from './autoborderHandler';

export interface EditHandler {
    edit(editData: PolyEditData): void;
    transform(geometry: Geometry): void;
    configurate(configuration: Configuration): void;
    cancel(): void;
}

export class EditHandlerImpl implements EditHandler {
    private onEditDone: (state: any, points: number[]) => void;
    private autoborderHandler: AutoborderHandler;
    private geometry: Geometry | null;
    private canvas: SVG.Container;
<<<<<<< HEAD
    private editData: PolyEditData;
    private editedShape: SVG.Shape;
    private editLine: SVG.PolyLine;
=======
    private editData: EditData | null;
    private editedShape: SVG.Shape | null;
    private editLine: SVG.PolyLine | null;
>>>>>>> 6464069b
    private clones: SVG.Polygon[];
    private controlPointsSize: number;
    private autobordersEnabled: boolean;
    private intelligentCutEnabled: boolean;
    private outlinedBorders: string;

    private setupTrailingPoint(circle: SVG.Circle): void {
        const head = this.editedShape.attr('points').split(' ').slice(0, this.editData.pointID).join(' ');
        circle.on('mouseenter', (): void => {
            circle.attr({
                'stroke-width': consts.POINTS_SELECTED_STROKE_WIDTH / this.geometry.scale,
            });
        });

        circle.on('mouseleave', (): void => {
            circle.attr({
                'stroke-width': consts.POINTS_STROKE_WIDTH / this.geometry.scale,
            });
        });

        const minimumPoints = 2;
        circle.on('mousedown', (e: MouseEvent): void => {
            if (e.button !== 0) return;
            const { offset } = this.geometry;
            const stringifiedPoints = `${head} ${this.editLine.node.getAttribute('points').slice(0, -2)}`;
            const points = pointsToNumberArray(stringifiedPoints)
                .slice(0, -2)
                .map((coord: number): number => coord - offset);

            if (points.length >= minimumPoints * 2) {
                const { state } = this.editData;
                this.edit({
                    enabled: false,
                });
                this.onEditDone(state, points);
            }
        });
    }

    private startEdit(): void {
        // get started coordinates
        const [clientX, clientY] = translateFromSVG(
            (this.canvas.node as any) as SVGSVGElement,
            this.editedShape.attr('points').split(' ')[this.editData.pointID].split(','),
        );

        // generate mouse event
        const dummyEvent = new MouseEvent('mousedown', {
            bubbles: true,
            cancelable: true,
            clientX,
            clientY,
        });

        // Add ability to edit shapes by sliding
        // We need to remember last drawn point
        // to implementation of slide drawing
        const lastDrawnPoint: {
            x: number;
            y: number;
        } = {
            x: null,
            y: null,
        };

        this.canvas.on('mousemove.edit', (e: MouseEvent): void => {
            if (e.shiftKey && ['polygon', 'polyline'].includes(this.editData.state.shapeType)) {
                if (lastDrawnPoint.x === null || lastDrawnPoint.y === null) {
                    (this.editLine as any).draw('point', e);
                } else {
                    const deltaThreshold = 15;
                    const dxsqr = (e.clientX - lastDrawnPoint.x) ** 2;
                    const dysqr = (e.clientY - lastDrawnPoint.y) ** 2;
                    const delta = Math.sqrt(dxsqr + dysqr);
                    if (delta > deltaThreshold) {
                        (this.editLine as any).draw('point', e);
                    }
                }
            }
        });

        this.editLine = (this.canvas as any).polyline();
        if (this.editData.state.shapeType === 'polyline') {
            (this.editLine as any).on('drawupdate', (e: CustomEvent): void => {
                const circle = (e.target as any).instance.remember('_paintHandler').set.last();
                if (circle) this.setupTrailingPoint(circle);
            });
        }

        (this.editLine as any)
            .addClass('cvat_canvas_shape_drawing')
            .style({
                'pointer-events': 'none',
                'fill-opacity': 0,
            })
            .attr({
                'data-origin-client-id': this.editData.state.clientID,
                stroke: this.editedShape.attr('stroke'),
            })
            .on('drawstart drawpoint', (e: CustomEvent): void => {
                this.transform(this.geometry);
                lastDrawnPoint.x = e.detail.event.clientX;
                lastDrawnPoint.y = e.detail.event.clientY;
            })
            .on('drawupdate', (): void => this.transform(this.geometry))
            .draw(dummyEvent, { snapToGrid: 0.1 });

        if (this.editData.state.shapeType === 'points') {
            this.editLine.attr('stroke-width', 0);
            (this.editLine as any).draw('undo');
        }

        this.setupEditEvents();
        if (this.autobordersEnabled) {
            this.autoborderHandler.autoborder(true, this.editLine, this.editData.state.clientID);
        }
    }

    private setupEditEvents(): void {
        this.canvas.on('mousedown.edit', (e: MouseEvent): void => {
            if (e.button === 0 && !e.altKey) {
                (this.editLine as any).draw('point', e);
            } else if (e.button === 2 && this.editLine) {
                if (this.editData.state.shapeType === 'points' || this.editLine.attr('points').split(' ').length > 2) {
                    (this.editLine as any).draw('undo');
                }
            }
        });
    }

    private selectPolygon(shape: SVG.Polygon): void {
        const { offset } = this.geometry;
        const points = pointsToNumberArray(shape.attr('points')).map((coord: number): number => coord - offset);

        const { state } = this.editData;
        this.edit({
            enabled: false,
        });
        this.onEditDone(state, points);
    }

    private stopEdit(e: MouseEvent): void {
        if (!this.editLine) {
            return;
        }

        // Get stop point and all points
        const stopPointID = Array.prototype.indexOf.call((e.target as HTMLElement).parentElement.children, e.target);
        const oldPoints = this.editedShape.attr('points').trim().split(' ');
        const linePoints = this.editLine.attr('points').trim().split(' ');

        if (this.editLine.attr('points') === '0,0') {
            this.cancel();
            return;
        }

        // Compute new point array
        const [start, stop] = [this.editData.pointID, stopPointID].sort((a, b): number => +a - +b);

        if (this.editData.state.shapeType !== 'polygon') {
            let points = null;
            const { offset } = this.geometry;

            if (this.editData.state.shapeType === 'polyline') {
                if (start !== this.editData.pointID) {
                    linePoints.reverse();
                }
                points = oldPoints
                    .slice(0, start)
                    .concat(linePoints)
                    .concat(oldPoints.slice(stop + 1));
            } else {
                points = oldPoints.concat(linePoints.slice(0, -1));
            }

            points = pointsToNumberArray(points.join(' ')).map((coord: number): number => coord - offset);

            const { state } = this.editData;
            this.edit({
                enabled: false,
            });
            this.onEditDone(state, points);

            return;
        }

        const cutIndexes1 = oldPoints.reduce(
            (acc: number[], _: string, i: number): number[] => (i >= stop || i <= start ? [...acc, i] : acc),
            [],
        );
        const cutIndexes2 = oldPoints.reduce(
            (acc: number[], _: string, i: number): number[] => (i <= stop && i >= start ? [...acc, i] : acc),
            [],
        );

        const curveLength = (indexes: number[]): number => {
            const points = indexes
                .map((index: number): string => oldPoints[index])
                .map((point: string): string[] => point.split(','))
                .map((point: string[]): number[] => [+point[0], +point[1]]);
            let length = 0;
            for (let i = 1; i < points.length; i++) {
                const dxsqr = (points[i][0] - points[i - 1][0]) ** 2;
                const dysqr = (points[i][1] - points[i - 1][1]) ** 2;
                length += Math.sqrt(dxsqr + dysqr);
            }

            return length;
        };

        const pointsCriteria = cutIndexes1.length > cutIndexes2.length;
        const lengthCriteria = curveLength(cutIndexes1) > curveLength(cutIndexes2);

        if (start !== this.editData.pointID) {
            linePoints.reverse();
        }

        const firstPart = oldPoints
            .slice(0, start)
            .concat(linePoints)
            .concat(oldPoints.slice(stop + 1));
        const secondPart = oldPoints.slice(start, stop).concat(linePoints.slice(1).reverse());

        if (firstPart.length < 3 || secondPart.length < 3) {
            this.cancel();
            return;
        }

        // We do not need these events any more
        this.canvas.off('mousedown.edit');
        this.canvas.off('mousemove.edit');

        (this.editLine as any).draw('stop');
        this.editLine.remove();
        this.editLine = null;

        if (pointsCriteria && lengthCriteria && this.intelligentCutEnabled) {
            this.clones.push(this.canvas.polygon(firstPart.join(' ')));
            this.selectPolygon(this.clones[0]);
            // left indexes1 and
        } else if (!pointsCriteria && !lengthCriteria && this.intelligentCutEnabled) {
            this.clones.push(this.canvas.polygon(secondPart.join(' ')));
            this.selectPolygon(this.clones[0]);
        } else {
            for (const points of [firstPart, secondPart]) {
                this.clones.push(
                    this.canvas
                        .polygon(points.join(' '))
                        .attr('fill', this.editedShape.attr('fill'))
                        .attr('fill-opacity', '0.5')
                        .addClass('cvat_canvas_shape'),
                );
            }

            for (const clone of this.clones) {
                clone.on('click', (): void => this.selectPolygon(clone));
                clone
                    .on('mouseenter', (): void => {
                        clone.addClass('cvat_canvas_shape_splitting');
                    })
                    .on('mouseleave', (): void => {
                        clone.removeClass('cvat_canvas_shape_splitting');
                    });
            }
        }
    }

    private setupPoints(enabled: boolean): void {
        const stopEdit = this.stopEdit.bind(this);
        const getGeometry = (): Geometry => this.geometry;
        const fill = this.editedShape.attr('fill') || 'inherit';

        if (enabled) {
            (this.editedShape as any).selectize(true, {
                deepSelect: true,
                pointSize: (2 * this.controlPointsSize) / getGeometry().scale,
                rotationPoint: false,
                pointType(cx: number, cy: number): SVG.Circle {
                    const circle: SVG.Circle = this.nested
                        .circle(this.options.pointSize)
                        .stroke('black')
                        .fill(fill)
                        .center(cx, cy)
                        .attr({
                            'stroke-width': consts.POINTS_STROKE_WIDTH / getGeometry().scale,
                        });

                    circle.node.addEventListener('mouseenter', (): void => {
                        circle.attr({
                            'stroke-width': consts.POINTS_SELECTED_STROKE_WIDTH / getGeometry().scale,
                        });

                        circle.node.addEventListener('click', stopEdit);
                        circle.addClass('cvat_canvas_selected_point');
                    });

                    circle.node.addEventListener('mouseleave', (): void => {
                        circle.attr({
                            'stroke-width': consts.POINTS_STROKE_WIDTH / getGeometry().scale,
                        });

                        circle.node.removeEventListener('click', stopEdit);
                        circle.removeClass('cvat_canvas_selected_point');
                    });

                    return circle;
                },
            });
        } else {
            (this.editedShape as any).selectize(false, {
                deepSelect: true,
            });
        }
    }

    private release(): void {
        this.canvas.off('mousedown.edit');
        this.canvas.off('mousemove.edit');
        this.autoborderHandler.autoborder(false);

        if (this.editedShape) {
            this.setupPoints(false);
            this.editedShape.remove();
            this.editedShape = null;
        }

        if (this.editLine) {
            (this.editLine as any).draw('stop');
            this.editLine.remove();
            this.editLine = null;
        }

        if (this.clones.length) {
            for (const clone of this.clones) {
                clone.remove();
            }
            this.clones = [];
        }
    }

    private initEditing(): void {
        this.editedShape = this.canvas
            .select(`#cvat_canvas_shape_${this.editData.state.clientID}`).first()
            .clone().attr('stroke', this.outlinedBorders);
        this.setupPoints(true);
        this.startEdit();
        // draw points for this with selected and start editing till another point is clicked
        // click one of two parts to remove (in case of polygon only)

        // else we can start draw polyline
        // after we have got shape and points, we are waiting for second point pressed on this shape
    }

    private closeEditing(): void {
        this.release();
    }

    public constructor(
        onEditDone: (state: any, points: number[]) => void,
        canvas: SVG.Container,
        autoborderHandler: AutoborderHandler,
    ) {
        this.autoborderHandler = autoborderHandler;
        this.autobordersEnabled = false;
        this.intelligentCutEnabled = false;
        this.controlPointsSize = consts.BASE_POINT_SIZE;
        this.outlinedBorders = 'black';
        this.onEditDone = onEditDone;
        this.canvas = canvas;
        this.editData = null;
        this.editedShape = null;
        this.editLine = null;
        this.geometry = null;
        this.clones = [];
    }

    public edit(editData: any): void {
        if (editData.enabled) {
            if (editData.state.shapeType !== 'rectangle') {
                this.editData = editData;
                this.initEditing();
            } else {
                this.cancel();
            }
        } else {
            this.closeEditing();
            this.editData = editData;
        }
    }

    public cancel(): void {
        this.release();
        this.onEditDone(null, null);
    }

    public configurate(configuration: Configuration): void {
        this.autobordersEnabled = configuration.autoborders;
        this.outlinedBorders = configuration.outlinedBorders || 'black';

        if (this.editedShape) {
            this.editedShape.attr('stroke', this.outlinedBorders);
        }

        if (this.editLine) {
            this.editLine.attr('stroke', this.outlinedBorders);
            if (this.autobordersEnabled) {
                this.autoborderHandler.autoborder(true, this.editLine, this.editData.state.clientID);
            } else {
                this.autoborderHandler.autoborder(false);
            }
        }
        this.controlPointsSize = configuration.controlPointsSize || consts.BASE_POINT_SIZE;
        this.intelligentCutEnabled = configuration.intelligentPolygonCrop;
    }

    public transform(geometry: Geometry): void {
        this.geometry = geometry;

        if (this.editedShape) {
            this.editedShape.attr({
                'stroke-width': consts.BASE_STROKE_WIDTH / geometry.scale,
            });
        }

        if (this.editLine) {
            (this.editLine as any).draw('transform');
            if (this.editData.state.shapeType !== 'points') {
                this.editLine.attr({
                    'stroke-width': consts.BASE_STROKE_WIDTH / geometry.scale,
                });
            }

            const paintHandler = this.editLine.remember('_paintHandler');

            for (const point of (paintHandler as any).set.members) {
                point.attr('stroke-width', `${consts.POINTS_STROKE_WIDTH / geometry.scale}`);
                point.attr('r', `${this.controlPointsSize / geometry.scale}`);
            }
        }
    }
}<|MERGE_RESOLUTION|>--- conflicted
+++ resolved
@@ -22,15 +22,9 @@
     private autoborderHandler: AutoborderHandler;
     private geometry: Geometry | null;
     private canvas: SVG.Container;
-<<<<<<< HEAD
-    private editData: PolyEditData;
-    private editedShape: SVG.Shape;
-    private editLine: SVG.PolyLine;
-=======
-    private editData: EditData | null;
+    private editData: PolyEditData | null;
     private editedShape: SVG.Shape | null;
     private editLine: SVG.PolyLine | null;
->>>>>>> 6464069b
     private clones: SVG.Polygon[];
     private controlPointsSize: number;
     private autobordersEnabled: boolean;
