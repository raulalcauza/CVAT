--- conflicted
+++ resolved
@@ -974,7 +974,20 @@
             handler.nested.fill(shape.attr('fill'));
         }
 
-<<<<<<< HEAD
+        const [rotationPoint] = window.document.getElementsByClassName('svg_select_points_rot');
+        const [topPoint] = window.document.getElementsByClassName('svg_select_points_t');
+        if (rotationPoint && !rotationPoint.children.length) {
+            if (topPoint) {
+                const rotY = +(rotationPoint as SVGEllipseElement).getAttribute('cy');
+                const topY = +(topPoint as SVGEllipseElement).getAttribute('cy');
+                (rotationPoint as SVGCircleElement).style.transform = `translate(0px, -${rotY - topY + 20}px)`;
+            }
+
+            const title = document.createElementNS('http://www.w3.org/2000/svg', 'title');
+            title.textContent = 'Hold Shift to snap angle';
+            rotationPoint.appendChild(title);
+        }
+
         if (value && shape.type === 'image') {
             const [boundingRect] = window.document.getElementsByClassName('svg_select_boundingRect');
             if (boundingRect) {
@@ -986,29 +999,6 @@
                     boundingRect.setAttribute('stroke-dasharray', '5');
                 }
             }
-        }
-
-        if (value) {
-            const [rotationPoint] = window.document.getElementsByClassName('svg_select_points_rot');
-            if (rotationPoint && !rotationPoint.children.length) {
-                const title = document.createElementNS('http://www.w3.org/2000/svg', 'title');
-                title.textContent = 'Hold Shift to snap angle';
-                rotationPoint.appendChild(title);
-            }
-=======
-        const [rotationPoint] = window.document.getElementsByClassName('svg_select_points_rot');
-        const [topPoint] = window.document.getElementsByClassName('svg_select_points_t');
-        if (rotationPoint && !rotationPoint.children.length) {
-            if (topPoint) {
-                const rotY = +(rotationPoint as SVGEllipseElement).getAttribute('cy');
-                const topY = +(topPoint as SVGEllipseElement).getAttribute('cy');
-                (rotationPoint as SVGCircleElement).style.transform = `translate(0px, -${rotY - topY + 20}px)`;
-            }
-
-            const title = document.createElementNS('http://www.w3.org/2000/svg', 'title');
-            title.textContent = 'Hold Shift to snap angle';
-            rotationPoint.appendChild(title);
->>>>>>> 75ba69bd
         }
     }
 
@@ -1373,11 +1363,8 @@
             this.activate(activeElement);
             this.editHandler.configurate(this.configuration);
             this.drawHandler.configurate(this.configuration);
-<<<<<<< HEAD
             this.masksHandler.configurate(this.configuration);
-=======
             this.autoborderHandler.configurate(this.configuration);
->>>>>>> 75ba69bd
             this.interactionHandler.configurate(this.configuration);
             this.transformCanvas();
 
@@ -2016,15 +2003,10 @@
             const points: number[] = state.points as number[];
 
             // TODO: Use enums after typification cvat-core
-<<<<<<< HEAD
             if (state.shapeType === 'mask') {
                 this.svgShapes[state.clientID] = this.addMask(points, state);
-=======
-            if (state.shapeType === 'rectangle') {
-                this.svgShapes[state.clientID] = this.addRect(translatedPoints, state);
             } else if (state.shapeType === 'skeleton') {
                 this.svgShapes[state.clientID] = this.addSkeleton(state);
->>>>>>> 75ba69bd
             } else {
                 const translatedPoints: number[] = this.translateToCanvas(points);
                 if (state.shapeType === 'rectangle') {
@@ -2709,7 +2691,6 @@
         return cube;
     }
 
-<<<<<<< HEAD
     private addMask(points: number[], state: any): SVG.Image {
         const color = fabric.Color.fromHex(state.color).getSource();
         const [left, top, right, bottom] = points.slice(-4);
@@ -2746,7 +2727,8 @@
         });
 
         return image;
-=======
+    }
+
     private addSkeleton(state: any): any {
         const skeleton = (this.adoptedContent as any)
             .group()
@@ -3215,7 +3197,6 @@
         };
 
         return skeleton;
->>>>>>> 75ba69bd
     }
 
     private setupPoints(basicPolyline: SVG.PolyLine, state: any): any {
