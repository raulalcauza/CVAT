// Copyright (C) 2019-2022 Intel Corporation
//
// SPDX-License-Identifier: MIT

import polylabel from 'polylabel';
import { fabric } from 'fabric';
import * as SVG from 'svg.js';

import 'svg.draggable.js';
import 'svg.resize.js';
import 'svg.select.js';

import { CanvasController } from './canvasController';
import { Listener, Master } from './master';
import { DrawHandler, DrawHandlerImpl } from './drawHandler';
import { MasksHandler, MasksHandlerImpl } from './masksHandler';
import { EditHandler, EditHandlerImpl } from './editHandler';
import { MergeHandler, MergeHandlerImpl } from './mergeHandler';
import { SplitHandler, SplitHandlerImpl } from './splitHandler';
import { GroupHandler, GroupHandlerImpl } from './groupHandler';
import { RegionSelector, RegionSelectorImpl } from './regionSelector';
import { ZoomHandler, ZoomHandlerImpl } from './zoomHandler';
import { InteractionHandler, InteractionHandlerImpl } from './interactionHandler';
import { AutoborderHandler, AutoborderHandlerImpl } from './autoborderHandler';
import consts from './consts';
import {
    translateToSVG,
    translateFromSVG,
    translateToCanvas,
    translateFromCanvas,
    pointsToNumberArray,
    parsePoints,
    displayShapeSize,
    scalarProduct,
    vectorLength,
    ShapeSizeElement,
    DrawnState,
    rotate2DPoints,
    readPointsFromShape,
} from './shared';
import {
    CanvasModel,
    Geometry,
    UpdateReasons,
    FrameZoom,
    ActiveElement,
    DrawData,
    MergeData,
    SplitData,
    GroupData,
    Mode,
    Size,
    Configuration,
    InteractionResult,
    InteractionData,
} from './canvasModel';

export interface CanvasView {
    html(): HTMLDivElement;
}

export class CanvasViewImpl implements CanvasView, Listener {
    private loadingAnimation: SVGSVGElement;
    private text: SVGSVGElement;
    private adoptedText: SVG.Container;
    private background: HTMLCanvasElement;
    private masksContent: HTMLCanvasElement;
    private bitmap: HTMLCanvasElement;
    private grid: SVGSVGElement;
    private content: SVGSVGElement;
    private attachmentBoard: HTMLDivElement;
    private adoptedContent: SVG.Container;
    private canvas: HTMLDivElement;
    private gridPath: SVGPathElement;
    private gridPattern: SVGPatternElement;
    private controller: CanvasController;
    private svgShapes: Record<number, SVG.Shape>;
    private svgTexts: Record<number, SVG.Text>;
    private issueRegionPattern_1: SVG.Pattern;
    private issueRegionPattern_2: SVG.Pattern;
    private drawnStates: Record<number, DrawnState>;
    private drawnIssueRegions: Record<number, SVG.Shape>;
    private geometry: Geometry;
    private drawHandler: DrawHandler;
    private masksHandler: MasksHandler;
    private editHandler: EditHandler;
    private mergeHandler: MergeHandler;
    private splitHandler: SplitHandler;
    private groupHandler: GroupHandler;
    private regionSelector: RegionSelector;
    private zoomHandler: ZoomHandler;
    private autoborderHandler: AutoborderHandler;
    private interactionHandler: InteractionHandler;
    private activeElement: ActiveElement;
    private configuration: Configuration;
    private snapToAngleResize: number;
    private innerObjectsFlags: {
        drawHidden: Record<number, boolean>;
    };

    private set mode(value: Mode) {
        this.controller.mode = value;
    }

    private get mode(): Mode {
        return this.controller.mode;
    }

    private stateIsLocked(state: any): boolean {
        const { configuration } = this.controller;
        return state.lock || configuration.forceDisableEditing;
    }

    private translateToCanvas(points: number[]): number[] {
        const { offset } = this.controller.geometry;
        return translateToCanvas(offset, points);
    }

    private translateFromCanvas(points: number[]): number[] {
        const { offset } = this.controller.geometry;
        return translateFromCanvas(offset, points);
    }

    private translatePointsFromRotatedShape(shape: SVG.Shape, points: number[]): number[] {
        const { rotation } = shape.transform();
        // currently shape is rotated and shifted somehow additionally (css transform property)
        // let's remove rotation to get correct transformation matrix (element -> screen)
        // correct means that we do not consider points to be rotated
        // because rotation property is stored separately and already saved
        shape.rotate(0);
        const result = [];

        try {
            // get each point and apply a couple of matrix transformation to it
            const point = this.content.createSVGPoint();
            // matrix to convert from ELEMENT file system to CLIENT coordinate system
            const ctm = ((shape.node as any) as SVGRectElement | SVGPolygonElement | SVGPolylineElement).getScreenCTM();
            // matrix to convert from CLIENT coordinate system to CANVAS coordinate system
            const ctm1 = this.content.getScreenCTM().inverse();
            // NOTE: I tried to use element.getCTM(), but this way does not work on firefox

            for (let i = 0; i < points.length; i += 2) {
                point.x = points[i];
                point.y = points[i + 1];
                let transformedPoint = point.matrixTransform(ctm);
                transformedPoint = transformedPoint.matrixTransform(ctm1);

                result.push(transformedPoint.x, transformedPoint.y);
            }
        } finally {
            shape.rotate(rotation);
        }

        return result;
    }

    private stringifyToCanvas(points: number[]): string {
        return points.reduce((acc: string, val: number, idx: number): string => {
            if (idx % 2) {
                return `${acc}${val} `;
            }

            return `${acc}${val},`;
        }, '');
    }

    private isInnerHidden(clientID: number): boolean {
        return this.innerObjectsFlags.drawHidden[clientID] || false;
    }

    private setupInnerFlags(clientID: number, path: 'drawHidden', value: boolean): void {
        this.innerObjectsFlags[path][clientID] = value;
        const shape = this.svgShapes[clientID];
        const text = this.svgTexts[clientID];
        const state = this.drawnStates[clientID];

        if (value) {
            if (shape) {
                (state.shapeType === 'points' ? shape.remember('_selectHandler').nested : shape).addClass(
                    'cvat_canvas_hidden',
                );
            }

            if (text) {
                text.addClass('cvat_canvas_hidden');
            }
        } else {
            delete this.innerObjectsFlags[path][clientID];

            if (state) {
                if (!state.outside && !state.hidden) {
                    if (shape) {
                        (state.shapeType === 'points' ? shape.remember('_selectHandler').nested : shape).removeClass(
                            'cvat_canvas_hidden',
                        );
                    }

                    if (text) {
                        text.removeClass('cvat_canvas_hidden');
                        this.updateTextPosition(text, shape);
                    }
                }
            }
        }
    }

    private onInteraction(
        shapes: InteractionResult[] | null,
        shapesUpdated = true,
        isDone = false,
        threshold: number | null = null,
    ): void {
        const { zLayer } = this.controller;
        if (Array.isArray(shapes)) {
            const event: CustomEvent = new CustomEvent('canvas.interacted', {
                bubbles: false,
                cancelable: true,
                detail: {
                    shapesUpdated,
                    isDone,
                    shapes,
                    zOrder: zLayer || 0,
                    threshold,
                },
            });

            this.canvas.dispatchEvent(event);
        }

        if (shapes === null || isDone) {
            const event: CustomEvent = new CustomEvent('canvas.canceled', {
                bubbles: false,
                cancelable: true,
            });

            this.canvas.dispatchEvent(event);
            this.mode = Mode.IDLE;
            this.controller.interact({
                enabled: false,
            });
        }
    }

    private onDrawDone(data: any | null, duration: number, continueDraw?: boolean, prevDrawData?: DrawData): void {
        const hiddenBecauseOfDraw = Object.keys(this.innerObjectsFlags.drawHidden)
            .map((_clientID): number => +_clientID);
        if (hiddenBecauseOfDraw.length) {
            for (const hidden of hiddenBecauseOfDraw) {
                this.setupInnerFlags(hidden, 'drawHidden', false);
            }
        }

        if (data) {
            const { clientID, points } = data as any;
            if (typeof clientID === 'number') {
                const event: CustomEvent = new CustomEvent('canvas.canceled', {
                    bubbles: false,
                    cancelable: true,
                });

                this.canvas.dispatchEvent(event);
                const [state] = this.controller.objects
                    .filter((_state: any): boolean => _state.clientID === clientID);
                this.onEditDone(state, points);
                return;
            }

            const { zLayer } = this.controller;
            const event: CustomEvent = new CustomEvent('canvas.drawn', {
                bubbles: false,
                cancelable: true,
                detail: {
                    // eslint-disable-next-line new-cap
                    state: {
                        ...data,
                        zOrder: zLayer || 0,
                    },
                    continue: continueDraw,
                    duration,
                },
            });

            this.canvas.dispatchEvent(event);
        } else if (!continueDraw) {
            this.canvas.dispatchEvent(new CustomEvent('canvas.canceled', {
                bubbles: false,
                cancelable: true,
            }));
        }

        if (continueDraw) {
            this.canvas.dispatchEvent(
                new CustomEvent('canvas.drawstart', {
                    bubbles: false,
                    cancelable: true,
                    detail: {
                        drawData: prevDrawData,
                    },
                }),
            );
        } else {
            // when draw stops from inside canvas (for example if use predefined number of points)
            this.controller.draw({ enabled: false });
        }
    }

    private onEditStart = (state?: any): void => {
        this.canvas.style.cursor = 'crosshair';
        this.deactivate();
        this.canvas.dispatchEvent(
            new CustomEvent('canvas.editstart', {
                bubbles: false,
                cancelable: true,
                detail: {
                    state,
                },
            }),
        );

        this.mode = Mode.EDIT;
    };

    private onEditDone = (state: any, points: number[], rotation?: number): void => {
        this.canvas.style.cursor = '';
        if (state && points) {
            const event: CustomEvent = new CustomEvent('canvas.edited', {
                bubbles: false,
                cancelable: true,
                detail: {
                    state,
                    points,
                    rotation: typeof rotation === 'number' ? rotation : state.rotation,
                },
            });

            this.canvas.dispatchEvent(event);
        } else {
            const event: CustomEvent = new CustomEvent('canvas.canceled', {
                bubbles: false,
                cancelable: true,
            });

            this.canvas.dispatchEvent(event);
        }

        this.mode = Mode.IDLE;
    };

    private onMergeDone(objects: any[] | null, duration?: number): void {
        if (objects) {
            const event: CustomEvent = new CustomEvent('canvas.merged', {
                bubbles: false,
                cancelable: true,
                detail: {
                    duration,
                    states: objects,
                },
            });

            this.canvas.dispatchEvent(event);
        } else {
            const event: CustomEvent = new CustomEvent('canvas.canceled', {
                bubbles: false,
                cancelable: true,
            });

            this.canvas.dispatchEvent(event);
        }

        this.controller.merge({ enabled: false });
        this.mode = Mode.IDLE;
    }

    private onSplitDone(object: any): void {
        if (object) {
            const event: CustomEvent = new CustomEvent('canvas.splitted', {
                bubbles: false,
                cancelable: true,
                detail: {
                    state: object,
                    frame: object.frame,
                },
            });

            this.canvas.dispatchEvent(event);
        } else {
            const event: CustomEvent = new CustomEvent('canvas.canceled', {
                bubbles: false,
                cancelable: true,
            });

            this.canvas.dispatchEvent(event);
        }

        this.controller.split({ enabled: false });
        this.mode = Mode.IDLE;
    }

    private onGroupDone(objects?: any[]): void {
        if (objects) {
            const event: CustomEvent = new CustomEvent('canvas.groupped', {
                bubbles: false,
                cancelable: true,
                detail: {
                    states: objects,
                },
            });

            this.canvas.dispatchEvent(event);
        } else {
            const event: CustomEvent = new CustomEvent('canvas.canceled', {
                bubbles: false,
                cancelable: true,
            });

            this.canvas.dispatchEvent(event);
        }

        this.controller.group({ enabled: false });
        this.mode = Mode.IDLE;
    }

    private onRegionSelected(points?: number[]): void {
        if (points) {
            const event: CustomEvent = new CustomEvent('canvas.regionselected', {
                bubbles: false,
                cancelable: true,
                detail: {
                    points,
                },
            });

            this.canvas.dispatchEvent(event);
        } else {
            const event: CustomEvent = new CustomEvent('canvas.canceled', {
                bubbles: false,
                cancelable: true,
            });

            this.canvas.dispatchEvent(event);
        }

        this.controller.selectRegion(false);
        this.mode = Mode.IDLE;
    }

    private onFindObject(e: MouseEvent): void {
        if (e.button === 0) {
            const { offset } = this.controller.geometry;
            const [x, y] = translateToSVG(this.content, [e.clientX, e.clientY]);
            const event: CustomEvent = new CustomEvent('canvas.find', {
                bubbles: false,
                cancelable: true,
                detail: {
                    x: x - offset,
                    y: y - offset,
                    states: this.controller.objects,
                },
            });

            this.canvas.dispatchEvent(event);
            e.preventDefault();
        }
    }

    private onFocusRegion(x: number, y: number, width: number, height: number): void {
        // First of all, compute and apply scale
        let scale = null;

        if ((this.geometry.angle / 90) % 2) {
            // 90, 270, ..
            scale = Math.min(
                Math.max(
                    Math.min(this.geometry.canvas.width / height, this.geometry.canvas.height / width),
                    FrameZoom.MIN,
                ),
                FrameZoom.MAX,
            );
        } else {
            scale = Math.min(
                Math.max(
                    Math.min(this.geometry.canvas.width / width, this.geometry.canvas.height / height),
                    FrameZoom.MIN,
                ),
                FrameZoom.MAX,
            );
        }

        this.geometry = { ...this.geometry, scale };
        this.transformCanvas();

        const [canvasX, canvasY] = translateFromSVG(this.content, [x + width / 2, y + height / 2]);

        const canvasOffset = this.canvas.getBoundingClientRect();
        const [cx, cy] = [
            this.canvas.clientWidth / 2 + canvasOffset.left,
            this.canvas.clientHeight / 2 + canvasOffset.top,
        ];

        const dragged = {
            ...this.geometry,
            top: this.geometry.top + cy - canvasY,
            left: this.geometry.left + cx - canvasX,
            scale,
        };

        this.controller.geometry = dragged;
        this.geometry = dragged;
        this.moveCanvas();
    }

    private moveCanvas(): void {
        for (const obj of [this.background, this.grid, this.bitmap]) {
            obj.style.top = `${this.geometry.top}px`;
            obj.style.left = `${this.geometry.left}px`;
        }

        for (const obj of [this.content, this.text, this.attachmentBoard]) {
            obj.style.top = `${this.geometry.top - this.geometry.offset}px`;
            obj.style.left = `${this.geometry.left - this.geometry.offset}px`;
        }

        // Transform handlers
        this.drawHandler.transform(this.geometry);
        this.masksHandler.transform(this.geometry);
        this.editHandler.transform(this.geometry);
        this.zoomHandler.transform(this.geometry);
        this.autoborderHandler.transform(this.geometry);
        this.interactionHandler.transform(this.geometry);
        this.regionSelector.transform(this.geometry);
    }

    private transformCanvas(): void {
        // Transform canvas
        for (const obj of [
<<<<<<< HEAD
            this.background,
            this.grid,
            this.content,
            this.bitmap,
            this.attachmentBoard,
=======
            this.background, this.grid, this.content, this.bitmap, this.attachmentBoard,
>>>>>>> 5e184db3
        ]) {
            obj.style.transform = `scale(${this.geometry.scale}) rotate(${this.geometry.angle}deg)`;
        }

        // Transform grid
        this.gridPath.setAttribute('stroke-width', `${consts.BASE_GRID_WIDTH / this.geometry.scale}px`);

        // Transform all shape points
        for (const element of [
            ...window.document.getElementsByClassName('svg_select_points'),
            ...window.document.getElementsByClassName('svg_select_points_rot'),
        ]) {
            element.setAttribute('stroke-width', `${consts.POINTS_STROKE_WIDTH / this.geometry.scale}`);
            element.setAttribute('r', `${consts.BASE_POINT_SIZE / this.geometry.scale}`);
        }

        for (const element of window.document.getElementsByClassName('cvat_canvas_poly_direction')) {
            const angle = (element as any).instance.data('angle');

            (element as any).instance.style({
                transform: `scale(${1 / this.geometry.scale}) rotate(${angle}deg)`,
            });
        }

        for (const element of window.document.getElementsByClassName('cvat_canvas_selected_point')) {
            const previousWidth = element.getAttribute('stroke-width') as string;
            element.setAttribute('stroke-width', `${+previousWidth * 2}`);
        }

        // Transform all drawn shapes
        for (const key in this.svgShapes) {
            if (Object.prototype.hasOwnProperty.call(this.svgShapes, key)) {
                const object = this.svgShapes[key];
                object.attr({
                    'stroke-width': consts.BASE_STROKE_WIDTH / this.geometry.scale,
                });
            }
        }

        // Transform all text
        for (const key in this.svgShapes) {
            if (
                Object.prototype.hasOwnProperty.call(this.svgShapes, key) &&
                    Object.prototype.hasOwnProperty.call(this.svgTexts, key)
            ) {
                this.updateTextPosition(this.svgTexts[key], this.svgShapes[key]);
            }
        }

        // Transform all drawn issues region
        for (const issueRegion of Object.values(this.drawnIssueRegions)) {
            ((issueRegion as any) as SVG.Shape).attr('r', `${(consts.BASE_POINT_SIZE * 3) / this.geometry.scale}`);
            ((issueRegion as any) as SVG.Shape).attr(
                'stroke-width',
                `${consts.BASE_STROKE_WIDTH / this.geometry.scale}`,
            );
        }

        // Transform patterns
        for (const pattern of [this.issueRegionPattern_1, this.issueRegionPattern_2]) {
            pattern.attr({
                width: consts.BASE_PATTERN_SIZE / this.geometry.scale,
                height: consts.BASE_PATTERN_SIZE / this.geometry.scale,
            });

            pattern.children().forEach((element: SVG.Element): void => {
                element.attr('stroke-width', consts.BASE_STROKE_WIDTH / this.geometry.scale);
            });
        }

        // Transform handlers
        this.drawHandler.transform(this.geometry);
        this.masksHandler.transform(this.geometry);
        this.editHandler.transform(this.geometry);
        this.zoomHandler.transform(this.geometry);
        this.autoborderHandler.transform(this.geometry);
        this.interactionHandler.transform(this.geometry);
        this.regionSelector.transform(this.geometry);
    }

    private resizeCanvas(): void {
        for (const obj of [this.background, this.masksContent, this.grid, this.bitmap]) {
            obj.style.width = `${this.geometry.image.width}px`;
            obj.style.height = `${this.geometry.image.height}px`;
        }

        for (const obj of [this.content, this.text, this.attachmentBoard]) {
            obj.style.width = `${this.geometry.image.width + this.geometry.offset * 2}px`;
            obj.style.height = `${this.geometry.image.height + this.geometry.offset * 2}px`;
        }
    }

    private setupIssueRegions(issueRegions: Record<number, { hidden: boolean; points: number[] }>): void {
        for (const issueRegion of Object.keys(this.drawnIssueRegions)) {
            if (!(issueRegion in issueRegions) || !+issueRegion) {
                this.drawnIssueRegions[+issueRegion].remove();
                delete this.drawnIssueRegions[+issueRegion];
            }
        }

        for (const issueRegion of Object.keys(issueRegions)) {
            if (issueRegion in this.drawnIssueRegions) continue;
            const points = this.translateToCanvas(issueRegions[+issueRegion].points);
            if (points.length === 2) {
                this.drawnIssueRegions[+issueRegion] = this.adoptedContent
                    .circle((consts.BASE_POINT_SIZE * 3 * 2) / this.geometry.scale)
                    .center(points[0], points[1])
                    .addClass('cvat_canvas_issue_region')
                    .attr({
                        id: `cvat_canvas_issue_region_${issueRegion}`,
                        fill: 'url(#cvat_issue_region_pattern_1)',
                    });
            } else if (points.length === 4) {
                const stringified = this.stringifyToCanvas([
                    points[0],
                    points[1],
                    points[2],
                    points[1],
                    points[2],
                    points[3],
                    points[0],
                    points[3],
                ]);
                this.drawnIssueRegions[+issueRegion] = this.adoptedContent
                    .polygon(stringified)
                    .addClass('cvat_canvas_issue_region')
                    .attr({
                        id: `cvat_canvas_issue_region_${issueRegion}`,
                        fill: 'url(#cvat_issue_region_pattern_1)',
                        'stroke-width': `${consts.BASE_STROKE_WIDTH / this.geometry.scale}`,
                    });
            } else {
                const stringified = this.stringifyToCanvas(points);
                this.drawnIssueRegions[+issueRegion] = this.adoptedContent
                    .polygon(stringified)
                    .addClass('cvat_canvas_issue_region')
                    .attr({
                        id: `cvat_canvas_issue_region_${issueRegion}`,
                        fill: 'url(#cvat_issue_region_pattern_1)',
                        'stroke-width': `${consts.BASE_STROKE_WIDTH / this.geometry.scale}`,
                    });
            }

            if (issueRegions[+issueRegion].hidden) {
                this.drawnIssueRegions[+issueRegion].style({ display: 'none' });
            }
        }
    }

    private setupObjects(states: any[]): void {
        const created = [];
        const updated = [];

        for (const state of states) {
            if (!(state.clientID in this.drawnStates)) {
                created.push(state);
            } else {
                const drawnState = this.drawnStates[state.clientID];
                // object has been changed or changed frame for a track
                if (drawnState.updated !== state.updated || drawnState.frame !== state.frame) {
                    updated.push(state);
                }
            }
        }
        const newIDs = states.map((state: any): number => state.clientID);
        const deleted = Object.keys(this.drawnStates)
            .map((clientID: string): number => +clientID)
            .filter((id: number): boolean => !newIDs.includes(id))
            .map((id: number): any => this.drawnStates[id]);

        if (deleted.length || updated.length || created.length) {
            if (this.activeElement.clientID !== null) {
                this.deactivate();
            }

            this.deleteObjects(deleted);
            this.addObjects(created);
            this.updateObjects(updated);
            this.sortObjects();

            if (this.controller.activeElement.clientID !== null) {
                const { clientID } = this.controller.activeElement;
                if (states.map((state: any): number => state.clientID).includes(clientID)) {
                    this.activate(this.controller.activeElement);
                }
            }

            this.autoborderHandler.updateObjects();
        }
    }

    private hideDirection(shape: SVG.Polygon | SVG.PolyLine): void {
        /* eslint class-methods-use-this: 0 */
        const handler = shape.remember('_selectHandler');
        if (!handler || !handler.nested) return;
        const nested = handler.nested as SVG.Parent;
        if (nested.children().length) {
            nested.children()[0].removeClass('cvat_canvas_first_poly_point');
        }

        const node = nested.node as SVG.LinkedHTMLElement;
        const directions = node.getElementsByClassName('cvat_canvas_poly_direction');
        for (const direction of directions) {
            const { instance } = direction as any;
            instance.off('click');
            instance.remove();
        }
    }

    private showDirection(state: any, shape: SVG.Polygon | SVG.PolyLine): void {
        const path = consts.ARROW_PATH;

        const points = parsePoints(state.points);
        const handler = shape.remember('_selectHandler');

        if (!handler || !handler.nested) return;
        const firstCircle = handler.nested.children()[0];
        const secondCircle = handler.nested.children()[1];
        firstCircle.addClass('cvat_canvas_first_poly_point');

        const [cx, cy] = [(secondCircle.cx() + firstCircle.cx()) / 2, (secondCircle.cy() + firstCircle.cy()) / 2];
        const [firstPoint, secondPoint] = points.slice(0, 2);
        const xAxis = { i: 1, j: 0 };
        const baseVector = { i: secondPoint.x - firstPoint.x, j: secondPoint.y - firstPoint.y };
        const baseVectorLength = vectorLength(baseVector);
        let cosinus = 0;

        if (baseVectorLength !== 0) {
            // two points have the same coordinates
            cosinus = scalarProduct(xAxis, baseVector) / (vectorLength(xAxis) * baseVectorLength);
        }
        const angle = (Math.acos(cosinus) * (Math.sign(baseVector.j) || 1) * 180) / Math.PI;

        const pathElement = handler.nested
            .path(path)
            .fill('white')
            .stroke({
                width: 1,
                color: 'black',
            })
            .addClass('cvat_canvas_poly_direction')
            .style({
                'transform-origin': `${cx}px ${cy}px`,
                transform: `scale(${1 / this.geometry.scale}) rotate(${angle}deg)`,
            })
            .move(cx, cy);

        pathElement.on('click', (e: MouseEvent): void => {
            if (e.button === 0) {
                e.stopPropagation();
                if (state.shapeType === 'polygon') {
                    const reversedPoints = [points[0], ...points.slice(1).reverse()];
                    this.onEditDone(state, pointsToNumberArray(reversedPoints));
                } else {
                    const reversedPoints = points.reverse();
                    this.onEditDone(state, pointsToNumberArray(reversedPoints));
                }
            }
        });

        pathElement.data('angle', angle);
        pathElement.dmove(-pathElement.width() / 2, -pathElement.height() / 2);
    }

    private selectize(value: boolean, shape: SVG.Element): void {
        const mousedownHandler = (e: MouseEvent): void => {
            if (e.button !== 0) return;
            e.preventDefault();

            if (this.activeElement.clientID !== null) {
                const pointID = Array.prototype.indexOf.call(
                    ((e.target as HTMLElement).parentElement as HTMLElement).children,
                    e.target,
                );
                const [state] = this.controller.objects.filter(
                    (_state: any): boolean => _state.clientID === this.activeElement.clientID,
                );

                if (['polygon', 'polyline', 'points'].includes(state.shapeType)) {
                    if (state.shapeType === 'points' && (e.altKey || e.ctrlKey)) {
                        const selectedClientID = +((e.target as HTMLElement).parentElement as HTMLElement).getAttribute('clientID');

                        if (state.clientID !== selectedClientID) {
                            return;
                        }
                    }
                    if (e.altKey) {
                        const { points } = state;
                        this.onEditDone(state, points.slice(0, pointID * 2).concat(points.slice(pointID * 2 + 2)));
                    } else if (e.shiftKey) {
                        this.onEditStart(state.shapeType);
                        this.editHandler.edit({
                            enabled: true,
                            state,
                            pointID,
                        });
                    }
                }
            }
        };

        const dblClickHandler = (e: MouseEvent): void => {
            e.preventDefault();

            if (this.activeElement.clientID !== null) {
                const [state] = this.controller.objects.filter(
                    (_state: any): boolean => _state.clientID === this.activeElement.clientID,
                );

                if (state.shapeType === 'cuboid') {
                    if (e.shiftKey) {
                        const points = this.translateFromCanvas(
                            pointsToNumberArray((e.target as any).parentElement.parentElement.instance.attr('points')),
                        );
                        this.onEditDone(state, points);
                    }
                }
            }
        };

        const contextMenuHandler = (e: MouseEvent): void => {
            const pointID = Array.prototype.indexOf.call(
                ((e.target as HTMLElement).parentElement as HTMLElement).children,
                e.target,
            );
            if (this.activeElement.clientID !== null) {
                const [state] = this.controller.objects.filter(
                    (_state: any): boolean => _state.clientID === this.activeElement.clientID,
                );
                this.canvas.dispatchEvent(
                    new CustomEvent('canvas.contextmenu', {
                        bubbles: false,
                        cancelable: true,
                        detail: {
                            mouseEvent: e,
                            objectState: state,
                            pointID,
                        },
                    }),
                );
            }
            e.preventDefault();
        };

        if (value) {
            const getGeometry = (): Geometry => this.geometry;
            const getController = (): CanvasController => this.controller;
            const getActiveElement = (): ActiveElement => this.activeElement;
            (shape as any).selectize(value, {
                deepSelect: true,
                pointSize: (2 * consts.BASE_POINT_SIZE) / this.geometry.scale,
                rotationPoint: shape.type === 'rect' || shape.type === 'ellipse',
                pointType(cx: number, cy: number): SVG.Circle {
                    const circle: SVG.Circle = this.nested
                        .circle(this.options.pointSize)
                        .stroke('black')
                        .fill('inherit')
                        .center(cx, cy)
                        .attr({
                            'fill-opacity': 1,
                            'stroke-width': consts.POINTS_STROKE_WIDTH / getGeometry().scale,
                        });

                    circle.on('mouseenter', (e: MouseEvent): void => {
                        const activeElement = getActiveElement();
                        if (activeElement !== null && (e.altKey || e.ctrlKey)) {
                            const [state] = getController().objects.filter(
                                (_state: any): boolean => _state.clientID === activeElement.clientID,
                            );
                            if (state?.shapeType === 'points') {
                                const selectedClientID = +((e.target as HTMLElement).parentElement as HTMLElement).getAttribute('clientID');
                                if (state.clientID !== selectedClientID) {
                                    return;
                                }
                            }
                        }

                        circle.attr({
                            'stroke-width': consts.POINTS_SELECTED_STROKE_WIDTH / getGeometry().scale,
                        });

                        circle.on('dblclick', dblClickHandler);
                        circle.on('mousedown', mousedownHandler);
                        circle.on('contextmenu', contextMenuHandler);
                        circle.addClass('cvat_canvas_selected_point');
                    });

                    circle.on('mouseleave', (): void => {
                        circle.attr({
                            'stroke-width': consts.POINTS_STROKE_WIDTH / getGeometry().scale,
                        });

                        circle.off('dblclick', dblClickHandler);
                        circle.off('mousedown', mousedownHandler);
                        circle.off('contextmenu', contextMenuHandler);
                        circle.removeClass('cvat_canvas_selected_point');
                    });

                    return circle;
                },
            });
        } else {
            (shape as any).selectize(false, {
                deepSelect: true,
            });
        }

        const handler = shape.remember('_selectHandler');
        if (handler && handler.nested) {
            handler.nested.fill(shape.attr('fill'));
        }

        if (value && shape.type === 'image') {
            const [boundingRect] = window.document.getElementsByClassName('svg_select_boundingRect');
            if (boundingRect) {
                (boundingRect as SVGRectElement).style.opacity = '1';
                boundingRect.setAttribute('fill', 'none');
                boundingRect.setAttribute('stroke', 'black');
                boundingRect.setAttribute('stroke-width', `${consts.BASE_STROKE_WIDTH / this.geometry.scale}px`);
                if (shape.hasClass('cvat_canvas_shape_occluded')) {
                    boundingRect.setAttribute('stroke-dasharray', '5');
                }
            }
        }

        if (value) {
            const [rotationPoint] = window.document.getElementsByClassName('svg_select_points_rot');
            if (rotationPoint && !rotationPoint.children.length) {
                const title = document.createElementNS('http://www.w3.org/2000/svg', 'title');
                title.textContent = 'Hold Shift to snap angle';
                rotationPoint.appendChild(title);
            }
        }
    }

    private onShiftKeyDown = (e: KeyboardEvent): void => {
        if (!e.repeat && e.code.toLowerCase().includes('shift')) {
            this.snapToAngleResize = consts.SNAP_TO_ANGLE_RESIZE_SHIFT;
            if (this.activeElement) {
                const shape = this.svgShapes[this.activeElement.clientID];
                if (shape && shape.hasClass('cvat_canvas_shape_activated')) {
                    (shape as any).resize({ snapToAngle: this.snapToAngleResize });
                }
            }
        }
    };

    private onShiftKeyUp = (e: KeyboardEvent): void => {
        if (e.code.toLowerCase().includes('shift') && this.activeElement) {
            this.snapToAngleResize = consts.SNAP_TO_ANGLE_RESIZE_DEFAULT;
            if (this.activeElement) {
                const shape = this.svgShapes[this.activeElement.clientID];
                if (shape && shape.hasClass('cvat_canvas_shape_activated')) {
                    (shape as any).resize({ snapToAngle: this.snapToAngleResize });
                }
            }
        }
    };

    private onMouseUp = (event: MouseEvent): void => {
        if (event.button === 0 || event.button === 1) {
            this.controller.disableDrag();
        }
    };

    public constructor(model: CanvasModel & Master, controller: CanvasController) {
        this.controller = controller;
        this.geometry = controller.geometry;
        this.svgShapes = {};
        this.svgTexts = {};
        this.drawnStates = {};
        this.drawnIssueRegions = {};
        this.activeElement = {
            clientID: null,
            attributeID: null,
        };
        this.configuration = model.configuration;
        this.mode = Mode.IDLE;
        this.snapToAngleResize = consts.SNAP_TO_ANGLE_RESIZE_DEFAULT;
        this.innerObjectsFlags = {
            drawHidden: {},
        };

        // Create HTML elements
        this.loadingAnimation = window.document.createElementNS('http://www.w3.org/2000/svg', 'svg');
        this.text = window.document.createElementNS('http://www.w3.org/2000/svg', 'svg');
        this.adoptedText = SVG.adopt((this.text as any) as HTMLElement) as SVG.Container;
        this.background = window.document.createElement('canvas');
        this.masksContent = window.document.createElement('canvas');
        this.bitmap = window.document.createElement('canvas');
        // window.document.createElementNS('http://www.w3.org/2000/svg', 'svg');

        this.grid = window.document.createElementNS('http://www.w3.org/2000/svg', 'svg');
        this.gridPath = window.document.createElementNS('http://www.w3.org/2000/svg', 'path');
        this.gridPattern = window.document.createElementNS('http://www.w3.org/2000/svg', 'pattern');

        this.content = window.document.createElementNS('http://www.w3.org/2000/svg', 'svg');
        this.adoptedContent = SVG.adopt((this.content as any) as HTMLElement) as SVG.Container;

        this.attachmentBoard = window.document.createElement('div');

        this.canvas = window.document.createElement('div');

        const loadingCircle: SVGCircleElement = window.document.createElementNS('http://www.w3.org/2000/svg', 'circle');

        const gridDefs: SVGDefsElement = window.document.createElementNS('http://www.w3.org/2000/svg', 'defs');
        const gridRect: SVGRectElement = window.document.createElementNS('http://www.w3.org/2000/svg', 'rect');

        // Setup defs
        const contentDefs = this.adoptedContent.defs();

        this.issueRegionPattern_1 = contentDefs
            .pattern(consts.BASE_PATTERN_SIZE, consts.BASE_PATTERN_SIZE, (add): void => {
                add.line(0, 0, 0, 10).stroke('red');
            })
            .attr({
                id: 'cvat_issue_region_pattern_1',
                patternTransform: 'rotate(45)',
                patternUnits: 'userSpaceOnUse',
            });

        this.issueRegionPattern_2 = contentDefs
            .pattern(consts.BASE_PATTERN_SIZE, consts.BASE_PATTERN_SIZE, (add): void => {
                add.line(0, 0, 0, 10).stroke('yellow');
            })
            .attr({
                id: 'cvat_issue_region_pattern_2',
                patternTransform: 'rotate(45)',
                patternUnits: 'userSpaceOnUse',
            });

        // Setup loading animation
        this.loadingAnimation.setAttribute('id', 'cvat_canvas_loading_animation');
        loadingCircle.setAttribute('id', 'cvat_canvas_loading_circle');
        loadingCircle.setAttribute('r', '30');
        loadingCircle.setAttribute('cx', '50%');
        loadingCircle.setAttribute('cy', '50%');

        // Setup grid
        this.grid.setAttribute('id', 'cvat_canvas_grid');
        this.grid.setAttribute('version', '2');
        this.gridPath.setAttribute('d', 'M 1000 0 L 0 0 0 1000');
        this.gridPath.setAttribute('fill', 'none');
        this.gridPath.setAttribute('stroke-width', `${consts.BASE_GRID_WIDTH}`);
        this.gridPath.setAttribute('opacity', 'inherit');
        this.gridPattern.setAttribute('id', 'cvat_canvas_grid_pattern');
        this.gridPattern.setAttribute('width', '100');
        this.gridPattern.setAttribute('height', '100');
        this.gridPattern.setAttribute('patternUnits', 'userSpaceOnUse');
        gridRect.setAttribute('width', '100%');
        gridRect.setAttribute('height', '100%');
        gridRect.setAttribute('fill', 'url(#cvat_canvas_grid_pattern)');

        // Setup content
        this.text.setAttribute('id', 'cvat_canvas_text_content');
        this.background.setAttribute('id', 'cvat_canvas_background');
        this.masksContent.setAttribute('id', 'cvat_canvas_masks_content');
        this.content.setAttribute('id', 'cvat_canvas_content');
        this.bitmap.setAttribute('id', 'cvat_canvas_bitmap');
        this.bitmap.style.display = 'none';

        // Setup sticked div
        this.attachmentBoard.setAttribute('id', 'cvat_canvas_attachment_board');

        // Setup wrappers
        this.canvas.setAttribute('id', 'cvat_canvas_wrapper');

        // Unite created HTML elements together
        this.loadingAnimation.appendChild(loadingCircle);
        this.grid.appendChild(gridDefs);
        this.grid.appendChild(gridRect);

        gridDefs.appendChild(this.gridPattern);
        this.gridPattern.appendChild(this.gridPath);

        this.canvas.appendChild(this.loadingAnimation);
        this.canvas.appendChild(this.text);
        this.canvas.appendChild(this.background);
        this.canvas.appendChild(this.masksContent);
        this.canvas.appendChild(this.bitmap);
        this.canvas.appendChild(this.grid);
        this.canvas.appendChild(this.content);
        this.canvas.appendChild(this.attachmentBoard);

        // Setup API handlers
        this.autoborderHandler = new AutoborderHandlerImpl(this.content);
        this.drawHandler = new DrawHandlerImpl(
            this.onDrawDone.bind(this),
            this.adoptedContent,
            this.adoptedText,
            this.autoborderHandler,
            this.geometry,
            this.configuration,
        );
        this.masksHandler = new MasksHandlerImpl(
            this.onDrawDone.bind(this),
            this.controller.draw.bind(this.controller),
            this.canvas.dispatchEvent.bind(this.canvas),
            this.onEditStart,
            this.onEditDone,
            this.masksContent,
        );
        this.editHandler = new EditHandlerImpl(this.onEditDone, this.adoptedContent, this.autoborderHandler);
        this.mergeHandler = new MergeHandlerImpl(
            this.onMergeDone.bind(this),
            this.onFindObject.bind(this),
            this.adoptedContent,
        );
        this.splitHandler = new SplitHandlerImpl(
            this.onSplitDone.bind(this),
            this.onFindObject.bind(this),
            this.adoptedContent,
        );
        this.groupHandler = new GroupHandlerImpl(
            this.onGroupDone.bind(this),
            (): any[] => this.controller.objects,
            this.onFindObject.bind(this),
            this.adoptedContent,
        );
        this.regionSelector = new RegionSelectorImpl(
            this.onRegionSelected.bind(this),
            this.adoptedContent,
            this.geometry,
        );
        this.zoomHandler = new ZoomHandlerImpl(this.onFocusRegion.bind(this), this.adoptedContent, this.geometry);
        this.interactionHandler = new InteractionHandlerImpl(
            this.onInteraction.bind(this),
            this.adoptedContent,
            this.geometry,
            this.configuration,
        );

        // Setup event handlers
        this.canvas.addEventListener('dblclick', (e: MouseEvent): void => {
            this.controller.fit();
            e.preventDefault();
        });

        this.canvas.addEventListener('mousedown', (event): void => {
            if ([0, 1].includes(event.button)) {
                if (
                    [Mode.IDLE, Mode.DRAG_CANVAS, Mode.MERGE, Mode.SPLIT]
                        .includes(this.mode) || event.button === 1 || event.altKey
                ) {
                    this.controller.enableDrag(event.clientX, event.clientY);
                }
            }
        });

        window.document.addEventListener('mouseup', this.onMouseUp);
        window.document.addEventListener('keydown', this.onShiftKeyDown);
        window.document.addEventListener('keyup', this.onShiftKeyUp);

        this.canvas.addEventListener('wheel', (event): void => {
            if (event.ctrlKey) return;
            const { offset } = this.controller.geometry;
            const point = translateToSVG(this.content, [event.clientX, event.clientY]);
            this.controller.zoom(point[0] - offset, point[1] - offset, event.deltaY > 0 ? -1 : 1);
            this.canvas.dispatchEvent(
                new CustomEvent('canvas.zoom', {
                    bubbles: false,
                    cancelable: true,
                }),
            );
            event.preventDefault();
        });

        this.canvas.addEventListener('mousemove', (e): void => {
            this.controller.drag(e.clientX, e.clientY);

            if (this.mode !== Mode.IDLE) return;
            if (e.ctrlKey || e.altKey) return;

            const { offset } = this.controller.geometry;
            const [x, y] = translateToSVG(this.content, [e.clientX, e.clientY]);
            const event: CustomEvent = new CustomEvent('canvas.moved', {
                bubbles: false,
                cancelable: true,
                detail: {
                    x: x - offset,
                    y: y - offset,
                    states: this.controller.objects,
                },
            });

            this.canvas.dispatchEvent(event);
        });

        this.content.oncontextmenu = (): boolean => false;
        model.subscribe(this);
    }

    public notify(model: CanvasModel & Master, reason: UpdateReasons): void {
        this.geometry = this.controller.geometry;
        if (reason === UpdateReasons.CONFIG_UPDATED) {
            const { activeElement } = this;
            this.deactivate();
            const { configuration } = model;

            if (configuration.displayAllText && !this.configuration.displayAllText) {
                for (const i in this.drawnStates) {
                    if (!(i in this.svgTexts)) {
                        this.svgTexts[i] = this.addText(this.drawnStates[i]);
                    }
                }
            } else if (configuration.displayAllText === false && this.configuration.displayAllText) {
                for (const i in this.drawnStates) {
                    if (i in this.svgTexts && Number.parseInt(i, 10) !== activeElement.clientID) {
                        this.svgTexts[i].remove();
                        delete this.svgTexts[i];
                    }
                }
            }

            const recreateText = configuration.textContent !== this.configuration.textContent;
            const updateTextPosition = configuration.displayAllText !== this.configuration.displayAllText ||
                configuration.textFontSize !== this.configuration.textFontSize ||
                configuration.textPosition !== this.configuration.textPosition ||
                recreateText;

            if (configuration.smoothImage === true) {
                this.background.classList.remove('cvat_canvas_pixelized');
            } else if (configuration.smoothImage === false) {
                this.background.classList.add('cvat_canvas_pixelized');
            }

            this.configuration = configuration;
            if (recreateText) {
                const states = this.controller.objects;
                for (const key of Object.keys(this.drawnStates)) {
                    const clientID = +key;
                    const [state] = states.filter((_state: any) => _state.clientID === clientID);
                    if (clientID in this.svgTexts) {
                        this.svgTexts[clientID].remove();
                        delete this.svgTexts[clientID];
                        if (state) this.svgTexts[clientID] = this.addText(state);
                    }
                }
            }

            if (updateTextPosition) {
                for (const i in this.drawnStates) {
                    if (i in this.svgTexts) {
                        this.updateTextPosition(this.svgTexts[i], this.svgShapes[i]);
                    }
                }
            }

            if (typeof configuration.CSSImageFilter === 'string') {
                this.background.style.filter = configuration.CSSImageFilter;
            }

            this.activate(activeElement);
            this.editHandler.configurate(this.configuration);
            this.drawHandler.configurate(this.configuration);
            this.masksHandler.configurate(this.configuration);
            this.interactionHandler.configurate(this.configuration);

            // remove if exist and not enabled
            // this.setupObjects([]);
            // this.setupObjects(model.objects);
        } else if (reason === UpdateReasons.BITMAP) {
            const { imageBitmap } = model;
            if (imageBitmap) {
                this.bitmap.style.display = '';
                this.redrawBitmap();
            } else {
                this.bitmap.style.display = 'none';
            }
        } else if (reason === UpdateReasons.IMAGE_CHANGED) {
            const { image } = model;
            if (!image) {
                this.loadingAnimation.classList.remove('cvat_canvas_hidden');
            } else {
                this.loadingAnimation.classList.add('cvat_canvas_hidden');
                const ctx = this.background.getContext('2d');
                this.background.setAttribute('width', `${image.renderWidth}px`);
                this.background.setAttribute('height', `${image.renderHeight}px`);

                if (ctx) {
                    if (image.imageData instanceof ImageData) {
                        ctx.scale(
                            image.renderWidth / image.imageData.width,
                            image.renderHeight / image.imageData.height,
                        );
                        ctx.putImageData(image.imageData, 0, 0);
                        // Transformation matrix must not affect the putImageData() method.
                        // By this reason need to redraw the image to apply scale.
                        // https://www.w3.org/TR/2dcontext/#dom-context-2d-putimagedata
                        ctx.drawImage(this.background, 0, 0);
                    } else {
                        ctx.drawImage(image.imageData, 0, 0);
                    }
                }

                if (model.imageIsDeleted) {
                    let { width, height } = this.background;
                    if (image.imageData instanceof ImageData) {
                        width = image.imageData.width;
                        height = image.imageData.height;
                    }

                    this.background.classList.add('cvat_canvas_removed_image');
                    const canvasContext = this.background.getContext('2d');
                    const fontSize = width / 10;
                    canvasContext.font = `bold ${fontSize}px serif`;
                    canvasContext.textAlign = 'center';
                    canvasContext.lineWidth = fontSize / 20;
                    canvasContext.strokeStyle = 'white';
                    canvasContext.strokeText('IMAGE REMOVED', width / 2, height / 2);
                    canvasContext.fillStyle = 'black';
                    canvasContext.fillText('IMAGE REMOVED', width / 2, height / 2);
                } else if (this.background.classList.contains('cvat_canvas_removed_image')) {
                    this.background.classList.remove('cvat_canvas_removed_image');
                }

                this.moveCanvas();
                this.resizeCanvas();
                this.transformCanvas();
            }
        } else if (reason === UpdateReasons.FITTED_CANVAS) {
            // Canvas geometry is going to be changed. Old object positions aren't valid any more
            this.setupObjects([]);
            this.setupIssueRegions({});
            this.moveCanvas();
            this.resizeCanvas();
            this.canvas.dispatchEvent(
                new CustomEvent('canvas.reshape', {
                    bubbles: false,
                    cancelable: true,
                }),
            );
        } else if ([UpdateReasons.IMAGE_ZOOMED, UpdateReasons.IMAGE_FITTED].includes(reason)) {
            this.moveCanvas();
            this.transformCanvas();
            if (reason === UpdateReasons.IMAGE_FITTED) {
                this.canvas.dispatchEvent(
                    new CustomEvent('canvas.fit', {
                        bubbles: false,
                        cancelable: true,
                    }),
                );
            }
        } else if (reason === UpdateReasons.IMAGE_MOVED) {
            this.moveCanvas();
        } else if (reason === UpdateReasons.OBJECTS_UPDATED) {
            if (this.mode === Mode.GROUP) {
                this.groupHandler.resetSelectedObjects();
            }
            this.setupObjects(this.controller.objects);
            this.masksHandler.setupStates(this.controller.objects);
            if (this.mode === Mode.MERGE) {
                this.mergeHandler.repeatSelection();
            }
            const event: CustomEvent = new CustomEvent('canvas.setup');
            this.canvas.dispatchEvent(event);
        } else if (reason === UpdateReasons.ISSUE_REGIONS_UPDATED) {
            this.setupIssueRegions(this.controller.issueRegions);
        } else if (reason === UpdateReasons.GRID_UPDATED) {
            const size: Size = this.geometry.grid;
            this.gridPattern.setAttribute('width', `${size.width}`);
            this.gridPattern.setAttribute('height', `${size.height}`);
        } else if (reason === UpdateReasons.SHAPE_FOCUSED) {
            const { padding, clientID } = this.controller.focusData;
            const object = this.svgShapes[clientID];
            if (object) {
                const bbox: SVG.BBox = object.bbox();
                this.onFocusRegion(
                    bbox.x - padding,
                    bbox.y - padding,
                    bbox.width + padding * 2,
                    bbox.height + padding * 2,
                );
            }
        } else if (reason === UpdateReasons.SHAPE_ACTIVATED) {
            this.activate(this.controller.activeElement);
        } else if (reason === UpdateReasons.SELECT_REGION) {
            if (this.mode === Mode.SELECT_REGION) {
                this.regionSelector.select(true);
                this.canvas.style.cursor = 'pointer';
            } else {
                this.regionSelector.select(false);
            }
        } else if (reason === UpdateReasons.DRAG_CANVAS) {
            if (this.mode === Mode.DRAG_CANVAS) {
                this.canvas.dispatchEvent(
                    new CustomEvent('canvas.dragstart', {
                        bubbles: false,
                        cancelable: true,
                    }),
                );
                this.canvas.style.cursor = 'move';
            } else {
                this.canvas.dispatchEvent(
                    new CustomEvent('canvas.dragstop', {
                        bubbles: false,
                        cancelable: true,
                    }),
                );
                this.canvas.style.cursor = '';
            }
        } else if (reason === UpdateReasons.ZOOM_CANVAS) {
            if (this.mode === Mode.ZOOM_CANVAS) {
                this.canvas.dispatchEvent(
                    new CustomEvent('canvas.zoomstart', {
                        bubbles: false,
                        cancelable: true,
                    }),
                );
                this.canvas.style.cursor = 'zoom-in';
                this.zoomHandler.zoom();
            } else {
                this.canvas.dispatchEvent(
                    new CustomEvent('canvas.zoomstop', {
                        bubbles: false,
                        cancelable: true,
                    }),
                );
                this.canvas.style.cursor = '';
                this.zoomHandler.cancel();
            }
        } else if (reason === UpdateReasons.DRAW) {
            const data: DrawData = this.controller.drawData;
            if (data.enabled && [Mode.IDLE, Mode.DRAW].includes(this.mode)) {
                if (this.mode === Mode.IDLE) {
                    this.canvas.style.cursor = 'crosshair';
                    this.mode = Mode.DRAW;
                    this.canvas.dispatchEvent(
                        new CustomEvent('canvas.drawstart', {
                            bubbles: false,
                            cancelable: true,
                            detail: {
                                drawData: data,
                            },
                        }),
                    );

                    if (typeof data.redraw === 'number') {
                        this.setupInnerFlags(data.redraw, 'drawHidden', true);
                    }
                }

                if (data.shapeType !== 'mask') {
                    this.drawHandler.draw(data, this.geometry);
                } else {
                    this.masksHandler.draw(data);
                }
            } else if (this.mode !== Mode.IDLE) {
                this.canvas.style.cursor = '';
                this.mode = Mode.IDLE;
                if (this.masksHandler.enabled) {
                    this.masksHandler.draw(data);
                } else {
                    this.drawHandler.draw(data, this.geometry);
                }
            }
        } else if (reason === UpdateReasons.EDIT) {
            const data = this.controller.editData;
            if (data.enabled && data.state.shapeType === 'mask') {
                this.masksHandler.edit(data);
            } else if (this.masksHandler.enabled) {
                this.masksHandler.edit(data);
            }
        } else if (reason === UpdateReasons.INTERACT) {
            const data: InteractionData = this.controller.interactionData;
            if (data.enabled && (this.mode === Mode.IDLE || data.intermediateShape)) {
                if (!data.intermediateShape) {
                    this.canvas.style.cursor = 'crosshair';
                    this.mode = Mode.INTERACT;
                }
                this.interactionHandler.interact(data);
            } else {
                if (!data.enabled) {
                    this.canvas.style.cursor = '';
                }
                if (this.mode !== Mode.IDLE) {
                    this.interactionHandler.interact(data);
                }
            }
        } else if (reason === UpdateReasons.MERGE) {
            const data: MergeData = this.controller.mergeData;
            if (data.enabled) {
                this.canvas.style.cursor = 'copy';
                this.mode = Mode.MERGE;
            } else {
                this.canvas.style.cursor = '';
            }
            this.mergeHandler.merge(data);
        } else if (reason === UpdateReasons.SPLIT) {
            const data: SplitData = this.controller.splitData;
            if (data.enabled) {
                this.canvas.style.cursor = 'copy';
                this.mode = Mode.SPLIT;
            } else {
                this.canvas.style.cursor = '';
            }
            this.splitHandler.split(data);
        } else if (reason === UpdateReasons.GROUP) {
            const data: GroupData = this.controller.groupData;
            if (data.enabled) {
                this.canvas.style.cursor = 'copy';
                this.mode = Mode.GROUP;
            } else {
                this.canvas.style.cursor = '';
            }
            this.groupHandler.group(data);
        } else if (reason === UpdateReasons.SELECT) {
            if (this.mode === Mode.MERGE) {
                this.mergeHandler.select(this.controller.selected);
            } else if (this.mode === Mode.SPLIT) {
                this.splitHandler.select(this.controller.selected);
            } else if (this.mode === Mode.GROUP) {
                this.groupHandler.select(this.controller.selected);
            }
        } else if (reason === UpdateReasons.CANCEL) {
            if (this.mode === Mode.DRAW) {
                if (this.masksHandler.enabled) {
                    this.masksHandler.cancel();
                } else {
                    this.drawHandler.cancel();
                }
            } else if (this.mode === Mode.INTERACT) {
                this.interactionHandler.cancel();
            } else if (this.mode === Mode.MERGE) {
                this.mergeHandler.cancel();
            } else if (this.mode === Mode.SPLIT) {
                this.splitHandler.cancel();
            } else if (this.mode === Mode.GROUP) {
                this.groupHandler.cancel();
            } else if (this.mode === Mode.SELECT_REGION) {
                this.regionSelector.cancel();
            } else if (this.mode === Mode.EDIT) {
                if (this.masksHandler.enabled) {
                    this.masksHandler.cancel();
                } else {
                    this.editHandler.cancel();
                }
            } else if (this.mode === Mode.DRAG_CANVAS) {
                this.canvas.dispatchEvent(
                    new CustomEvent('canvas.dragstop', {
                        bubbles: false,
                        cancelable: true,
                    }),
                );
            } else if (this.mode === Mode.ZOOM_CANVAS) {
                this.zoomHandler.cancel();
                this.canvas.dispatchEvent(
                    new CustomEvent('canvas.zoomstop', {
                        bubbles: false,
                        cancelable: true,
                    }),
                );
            }
            this.mode = Mode.IDLE;
            this.canvas.style.cursor = '';
        } else if (reason === UpdateReasons.DATA_FAILED) {
            const event: CustomEvent = new CustomEvent('canvas.error', {
                detail: {
                    exception: model.exception,
                },
            });
            this.canvas.dispatchEvent(event);
        } else if (reason === UpdateReasons.DESTROY) {
            this.canvas.dispatchEvent(
                new CustomEvent('canvas.destroy', {
                    bubbles: false,
                    cancelable: true,
                }),
            );

            window.document.removeEventListener('keydown', this.onShiftKeyDown);
            window.document.removeEventListener('keyup', this.onShiftKeyUp);
            window.document.removeEventListener('mouseup', this.onMouseUp);
            this.interactionHandler.destroy();
        }

        if (model.imageBitmap && [UpdateReasons.IMAGE_CHANGED, UpdateReasons.OBJECTS_UPDATED].includes(reason)) {
            this.redrawBitmap();
        }
    }

    public html(): HTMLDivElement {
        return this.canvas;
    }

    private redrawBitmap(): void {
        const width = +this.background.style.width.slice(0, -2);
        const height = +this.background.style.height.slice(0, -2);
        this.bitmap.setAttribute('width', `${width}px`);
        this.bitmap.setAttribute('height', `${height}px`);
        const states = this.controller.objects;

        const ctx = this.bitmap.getContext('2d');
        ctx.imageSmoothingEnabled = false;
        if (ctx) {
            ctx.fillStyle = 'black';
            ctx.fillRect(0, 0, width, height);
            for (const state of states) {
                if (state.hidden || state.outside) continue;
                ctx.fillStyle = 'white';
                if (['rectangle', 'polygon', 'cuboid'].includes(state.shapeType)) {
                    let points = [...state.points];
                    if (state.shapeType === 'rectangle') {
                        points = rotate2DPoints(
                            points[0] + (points[2] - points[0]) / 2,
                            points[1] + (points[3] - points[1]) / 2,
                            state.rotation,
                            [
                                points[0], // xtl
                                points[1], // ytl
                                points[2], // xbr
                                points[1], // ytl
                                points[2], // xbr
                                points[3], // ybr
                                points[0], // xtl
                                points[3], // ybr
                            ],
                        );
                    } else if (state.shapeType === 'cuboid') {
                        points = [
                            points[0],
                            points[1],
                            points[4],
                            points[5],
                            points[8],
                            points[9],
                            points[12],
                            points[13],
                        ];
                    }
                    ctx.beginPath();
                    ctx.moveTo(points[0], points[1]);
                    for (let i = 0; i < points.length; i += 2) {
                        ctx.lineTo(points[i], points[i + 1]);
                    }
                    ctx.closePath();
                    ctx.fill();
                }

                if (state.shapeType === 'ellipse') {
                    const [cx, cy, rightX, topY] = state.points;
                    ctx.beginPath();
                    ctx.ellipse(cx, cy, rightX - cx, cy - topY, (state.rotation * Math.PI) / 180.0, 0, 2 * Math.PI);
                    ctx.closePath();
                    ctx.fill();
                }

                if (state.shapeType === 'cuboid') {
                    for (let i = 0; i < 5; i++) {
                        const points = [
                            state.points[(0 + i * 4) % 16],
                            state.points[(1 + i * 4) % 16],
                            state.points[(2 + i * 4) % 16],
                            state.points[(3 + i * 4) % 16],
                            state.points[(6 + i * 4) % 16],
                            state.points[(7 + i * 4) % 16],
                            state.points[(4 + i * 4) % 16],
                            state.points[(5 + i * 4) % 16],
                        ];
                        ctx.beginPath();
                        ctx.moveTo(points[0], points[1]);
                        for (let j = 0; j < points.length; j += 2) {
                            ctx.lineTo(points[j], points[j + 1]);
                        }
                        ctx.closePath();
                        ctx.fill();
                    }
                }
            }
        }
    }

    private saveState(state: any): void {
        this.drawnStates[state.clientID] = {
            clientID: state.clientID,
            outside: state.outside,
            occluded: state.occluded,
            source: state.source,
            hidden: state.hidden,
            lock: state.lock,
            shapeType: state.shapeType,
            points: [...state.points],
            rotation: state.rotation,
            attributes: { ...state.attributes },
            descriptions: [...state.descriptions],
            zOrder: state.zOrder,
            pinned: state.pinned,
            updated: state.updated,
            frame: state.frame,
            label: state.label,
        };
    }

    private updateObjects(states: any[]): void {
        for (const state of states) {
            const { clientID } = state;
            const drawnState = this.drawnStates[clientID];
            const shape = this.svgShapes[state.clientID];
            const text = this.svgTexts[state.clientID];
            const isInvisible = state.hidden || state.outside || this.isInnerHidden(state.clientID);

            if (drawnState.hidden !== state.hidden || drawnState.outside !== state.outside) {
                if (isInvisible) {
                    (state.shapeType === 'points' ? shape.remember('_selectHandler').nested : shape).addClass(
                        'cvat_canvas_hidden',
                    );
                    if (text) {
                        text.addClass('cvat_canvas_hidden');
                    }
                } else {
                    (state.shapeType === 'points' ? shape.remember('_selectHandler').nested : shape).removeClass(
                        'cvat_canvas_hidden',
                    );
                    if (text) {
                        text.removeClass('cvat_canvas_hidden');
                        this.updateTextPosition(text, shape);
                    }
                }
            }

            if (drawnState.zOrder !== state.zOrder) {
                if (state.shapeType === 'points') {
                    shape.remember('_selectHandler').nested.attr('data-z-order', state.zOrder);
                } else {
                    shape.attr('data-z-order', state.zOrder);
                }
            }

            if (drawnState.occluded !== state.occluded) {
                if (state.occluded) {
                    shape.addClass('cvat_canvas_shape_occluded');
                } else {
                    shape.removeClass('cvat_canvas_shape_occluded');
                }
            }

            if (drawnState.pinned !== state.pinned && this.activeElement.clientID !== null) {
                const activeElement = { ...this.activeElement };
                this.deactivate();
                this.activate(activeElement);
            }

            if (drawnState.rotation) {
                // need to rotate it back before changing points
                shape.untransform();
            }

            if (
                state.points.length !== drawnState.points.length ||
                state.points.some((p: number, id: number): boolean => p !== drawnState.points[id])
            ) {
                if (state.shapeType === 'mask') {
                    // if masks points were updated, draw from scratch
                    this.deleteObjects([this.drawnStates[+clientID]]);
                    this.addObjects([state]);
                    return;
                }

                const translatedPoints: number[] = this.translateToCanvas(state.points);

                if (state.shapeType === 'rectangle') {
                    const [xtl, ytl, xbr, ybr] = translatedPoints;

                    shape.attr({
                        x: xtl,
                        y: ytl,
                        width: xbr - xtl,
                        height: ybr - ytl,
                    });
                } else if (state.shapeType === 'ellipse') {
                    const [cx, cy] = translatedPoints;
                    const [rx, ry] = [translatedPoints[2] - cx, cy - translatedPoints[3]];
                    shape.attr({
                        cx, cy, rx, ry,
                    });
                } else {
                    const stringified = this.stringifyToCanvas(translatedPoints);
                    if (state.shapeType !== 'cuboid') {
                        (shape as any).clear();
                    }
                    shape.attr('points', stringified);

                    if (state.shapeType === 'points' && !isInvisible) {
                        this.selectize(false, shape);
                        this.setupPoints(shape as SVG.PolyLine, state);
                    }
                }
            }

            if (state.rotation) {
                // now, when points changed, need to rotate it to new angle
                shape.rotate(state.rotation);
            }

            const stateDescriptions = state.descriptions;
            const drawnStateDescriptions = drawnState.descriptions;

            if (
                drawnState.label.id !== state.label.id ||
                drawnStateDescriptions.length !== stateDescriptions.length ||
                drawnStateDescriptions.some((desc: string, id: number): boolean => desc !== stateDescriptions[id])
            ) {
                // need to remove created text and create it again
                if (text) {
                    text.remove();
                    this.svgTexts[state.clientID] = this.addText(state);
                }
            } else {
                // check if there are updates in attributes
                for (const attrID of Object.keys(state.attributes)) {
                    if (state.attributes[attrID] !== drawnState.attributes[+attrID]) {
                        if (text) {
                            const [span] = text.node.querySelectorAll<SVGTSpanElement>(`[attrID="${attrID}"]`);
                            if (span && span.textContent) {
                                const prefix = span.textContent.split(':').slice(0, -1).join(':');
                                span.textContent = `${prefix}: ${state.attributes[attrID]}`;
                            }
                        }
                    }
                }
            }

            this.saveState(state);
        }
    }

    private deleteObjects(states: any[]): void {
        for (const state of states) {
            if (state.clientID in this.svgTexts) {
                this.svgTexts[state.clientID].remove();
                delete this.svgTexts[state.clientID];
            }

            this.svgShapes[state.clientID].fire('remove');
            this.svgShapes[state.clientID].off('click');
            this.svgShapes[state.clientID].off('remove');
            this.svgShapes[state.clientID].remove();
            delete this.drawnStates[state.clientID];
            delete this.svgShapes[state.clientID];
        }
    }

    private addObjects(states: any[]): void {
        const { displayAllText } = this.configuration;
        for (const state of states) {
            const points: number[] = state.points as number[];

            // TODO: Use enums after typification cvat-core
            if (state.shapeType === 'mask') {
                this.svgShapes[state.clientID] = this.addMask(points, state);
            } else {
                const translatedPoints: number[] = this.translateToCanvas(points);
                if (state.shapeType === 'rectangle') {
                    this.svgShapes[state.clientID] = this.addRect(translatedPoints, state);
                } else {
                    const stringified = this.stringifyToCanvas(translatedPoints);

                    if (state.shapeType === 'polygon') {
                        this.svgShapes[state.clientID] = this.addPolygon(stringified, state);
                    } else if (state.shapeType === 'polyline') {
                        this.svgShapes[state.clientID] = this.addPolyline(stringified, state);
                    } else if (state.shapeType === 'points') {
                        this.svgShapes[state.clientID] = this.addPoints(stringified, state);
                    } else if (state.shapeType === 'ellipse') {
                        this.svgShapes[state.clientID] = this.addEllipse(stringified, state);
                    } else if (state.shapeType === 'cuboid') {
                        this.svgShapes[state.clientID] = this.addCuboid(stringified, state);
                    } else {
                        continue;
                    }
                }
            }

            this.svgShapes[state.clientID].on('click.canvas', (): void => {
                this.canvas.dispatchEvent(
                    new CustomEvent('canvas.clicked', {
                        bubbles: false,
                        cancelable: true,
                        detail: {
                            state,
                        },
                    }),
                );
            });

            if (displayAllText) {
                this.svgTexts[state.clientID] = this.addText(state);
                this.updateTextPosition(this.svgTexts[state.clientID], this.svgShapes[state.clientID]);
            }

            this.saveState(state);
        }
    }

    private sortObjects(): void {
        // TODO: Can be significantly optimized
        const states = Array.from(this.content.getElementsByClassName('cvat_canvas_shape')).map((state: SVGElement): [
            SVGElement,
            number,
        ] => [state, +state.getAttribute('data-z-order')]);

        const crosshair = Array.from(this.content.getElementsByClassName('cvat_canvas_crosshair'));
        crosshair.forEach((line: SVGLineElement): void => this.content.append(line));
        const interaction = Array.from(this.content.getElementsByClassName('cvat_interaction_point'));
        interaction.forEach((circle: SVGCircleElement): void => this.content.append(circle));

        const needSort = states.some((pair): boolean => pair[1] !== states[0][1]);
        if (!states.length || !needSort) {
            return;
        }

        const sorted = states.sort((a, b): number => a[1] - b[1]);
        sorted.forEach((pair): void => {
            this.content.appendChild(pair[0]);
        });

        this.content.prepend(...sorted.map((pair): SVGElement => pair[0]));
    }

    private deactivateAttribute(): void {
        const { clientID, attributeID } = this.activeElement;
        if (clientID !== null && attributeID !== null) {
            const text = this.svgTexts[clientID];
            if (text) {
                const [span] = (text.node.querySelectorAll(`[attrID="${attributeID}"]`) as any) as SVGTSpanElement[];
                if (span) {
                    span.style.fill = '';
                }
            }

            this.activeElement = {
                ...this.activeElement,
                attributeID: null,
            };
        }
    }

    private deactivateShape(): void {
        if (this.activeElement.clientID !== null) {
            const { displayAllText } = this.configuration;
            const { clientID } = this.activeElement;
            const drawnState = this.drawnStates[clientID];
            const shape = this.svgShapes[clientID];

            shape.removeClass('cvat_canvas_shape_activated');
            shape.removeClass('cvat_canvas_shape_draggable');

            if (!drawnState.pinned) {
                (shape as any).off('dragstart');
                (shape as any).off('dragend');
                (shape as any).draggable(false);
            }

            if (drawnState.shapeType !== 'points') {
                this.selectize(false, shape);
            }

            if (drawnState.shapeType === 'cuboid') {
                (shape as any).attr('projections', false);
            }

            if (drawnState.shapeType === 'mask') {
                (shape as any).off('mousedown');
            }

            (shape as any).off('resizestart');
            (shape as any).off('resizing');
            (shape as any).off('resizedone');
            (shape as any).resize('stop');

            // TODO: Hide text only if it is hidden by settings
            const text = this.svgTexts[clientID];
            if (text && !displayAllText) {
                text.remove();
                delete this.svgTexts[clientID];
            }

            this.sortObjects();

            this.activeElement = {
                ...this.activeElement,
                clientID: null,
            };
        }
    }

    private deactivate(): void {
        this.deactivateAttribute();
        this.deactivateShape();
    }

    private activateAttribute(clientID: number, attributeID: number): void {
        const text = this.svgTexts[clientID];
        if (text) {
            const [span] = (text.node.querySelectorAll(`[attrID="${attributeID}"]`) as any) as SVGTSpanElement[];
            if (span) {
                span.style.fill = 'red';
            }

            this.activeElement = {
                ...this.activeElement,
                attributeID,
            };
        }
    }

    private activateShape(clientID: number): void {
        const [state] = this.controller.objects.filter((_state: any): boolean => _state.clientID === clientID);

        if (state && state.shapeType === 'points') {
            this.svgShapes[clientID]
                .remember('_selectHandler')
                .nested.style('pointer-events', this.stateIsLocked(state) ? 'none' : '');
        }

        if (!state || state.hidden || state.outside) {
            return;
        }

        const shape = this.svgShapes[clientID];
        let text = this.svgTexts[clientID];
        if (!text) {
            text = this.addText(state);
            this.svgTexts[state.clientID] = text;
        }
        this.updateTextPosition(text, shape);

        if (this.stateIsLocked(state)) {
            return;
        }

        shape.addClass('cvat_canvas_shape_activated');
        if (state.shapeType === 'points') {
            this.content.append(this.svgShapes[clientID].remember('_selectHandler').nested.node);
        } else {
            this.content.append(shape.node);
        }

        const { showProjections } = this.configuration;
        if (state.shapeType === 'cuboid' && showProjections) {
            (shape as any).attr('projections', true);
        }

        const hideText = (): void => {
            if (text) {
                text.addClass('cvat_canvas_hidden');
            }
        };

        const showText = (): void => {
            if (text) {
                text.removeClass('cvat_canvas_hidden');
                this.updateTextPosition(text, shape);
            }
        };

        if (!state.pinned) {
            shape.addClass('cvat_canvas_shape_draggable');
            (shape as any)
                .draggable()
                .on('dragstart', (): void => {
                    this.mode = Mode.DRAG;
                    hideText();
                    (shape as any).on('remove.drag', (): void => {
                        this.mode = Mode.IDLE;
                        // disable internal drag events of SVG.js
                        window.dispatchEvent(new MouseEvent('mouseup'));
                    });
                })
                .on('dragend', (e: CustomEvent): void => {
                    (shape as any).off('remove.drag');
                    this.mode = Mode.IDLE;
                    showText();
                    const p1 = e.detail.handler.startPoints.point;
                    const p2 = e.detail.p;
                    const delta = 1;
                    const dx2 = (p1.x - p2.x) ** 2;
                    const dy2 = (p1.y - p2.y) ** 2;
                    if (Math.sqrt(dx2 + dy2) >= delta) {
                        // these points does not take into account possible transformations, applied on the element
                        // so, if any (like rotation) we need to map them to canvas coordinate space
                        let points = readPointsFromShape(shape);

                        // let's keep current points, but they could be rewritten in updateObjects
                        this.drawnStates[clientID].points = this.translateFromCanvas(points);

                        const { rotation } = shape.transform();
                        if (rotation) {
                            points = this.translatePointsFromRotatedShape(shape, points);
                        }

                        points = this.translateFromCanvas(points);
                        this.canvas.dispatchEvent(
                            new CustomEvent('canvas.dragshape', {
                                bubbles: false,
                                cancelable: true,
                                detail: {
                                    id: state.clientID,
                                },
                            }),
                        );
                        this.onEditDone(state, points);
                    }
                });
        }

        if (state.shapeType !== 'points') {
            this.selectize(true, shape);
        }

        const showDirection = (): void => {
            if (['polygon', 'polyline'].includes(state.shapeType)) {
                this.showDirection(state, shape as SVG.Polygon | SVG.PolyLine);
            }
        };

        const hideDirection = (): void => {
            if (['polygon', 'polyline'].includes(state.shapeType)) {
                this.hideDirection(shape as SVG.Polygon | SVG.PolyLine);
            }
        };

        showDirection();

        let shapeSizeElement: ShapeSizeElement | null = null;
        let resized = false;

        const resizeFinally = (): void => {
            if (shapeSizeElement) {
                shapeSizeElement.rm();
                shapeSizeElement = null;
            }
            this.mode = Mode.IDLE;
        };

        (shape as any)
            .resize({
                snapToGrid: 0.1,
                snapToAngle: this.snapToAngleResize,
            })
            .on('resizestart', (): void => {
                this.mode = Mode.RESIZE;
                resized = false;
                hideDirection();
                hideText();
                if (state.shapeType === 'rectangle' || state.shapeType === 'ellipse') {
                    shapeSizeElement = displayShapeSize(this.adoptedContent, this.adoptedText);
                }
                (shape as any).on('remove.resize', () => {
                    // disable internal resize events of SVG.js
                    window.dispatchEvent(new MouseEvent('mouseup'));
                    resizeFinally();
                });
            })
            .on('resizing', (): void => {
                resized = true;
                if (shapeSizeElement) {
                    shapeSizeElement.update(shape);
                }
            })
            .on('resizedone', (): void => {
                (shape as any).off('remove.resize');
                resizeFinally();
                showDirection();
                showText();
                if (resized) {
                    let rotation = shape.transform().rotation || 0;

                    // be sure, that rotation in range [0; 360]
                    while (rotation < 0) rotation += 360;
                    rotation %= 360;

                    // these points does not take into account possible transformations, applied on the element
                    // so, if any (like rotation) we need to map them to canvas coordinate space
                    let points = readPointsFromShape(shape);

                    // let's keep current points, but they could be rewritten in updateObjects
                    this.drawnStates[clientID].points = this.translateFromCanvas(points);
                    this.drawnStates[clientID].rotation = rotation;
                    if (rotation) {
                        points = this.translatePointsFromRotatedShape(shape, points);
                    }

                    // points = this.translateFromCanvas(points);
                    this.canvas.dispatchEvent(
                        new CustomEvent('canvas.resizeshape', {
                            bubbles: false,
                            cancelable: true,
                            detail: {
                                id: state.clientID,
                            },
                        }),
                    );
                    this.onEditDone(state, this.translateFromCanvas(points), rotation);
                }
            });

        if (state.shapeType === 'mask') {
            (shape as any).on('mousedown', (e: MouseEvent) => {
                if (e.shiftKey) {
                    this.controller.edit({ enabled: true, state });
                }
            });
        }

        this.canvas.dispatchEvent(
            new CustomEvent('canvas.activated', {
                bubbles: false,
                cancelable: true,
                detail: {
                    state,
                },
            }),
        );
    }

    private activate(activeElement: ActiveElement): void {
        // Check if another element have been already activated
        if (this.activeElement.clientID !== null) {
            if (this.activeElement.clientID !== activeElement.clientID) {
                // Deactivate previous shape and attribute
                this.deactivate();
            } else if (this.activeElement.attributeID !== activeElement.attributeID) {
                this.deactivateAttribute();
            }
        }

        const { clientID, attributeID } = activeElement;
        if (clientID !== null && this.activeElement.clientID !== clientID) {
            this.activateShape(clientID);
            this.activeElement = {
                ...this.activeElement,
                clientID,
            };
        }

        if (clientID !== null && attributeID !== null && this.activeElement.attributeID !== attributeID) {
            this.activateAttribute(clientID, attributeID);
        }
    }

    // Update text position after corresponding box has been moved, resized, etc.
    private updateTextPosition(text: SVG.Text, shape: SVG.Shape): void {
        if (text.node.style.display === 'none') return; // wrong transformation matrix
        const { textFontSize, textPosition } = this.configuration;

        text.untransform();
        text.style({ 'font-size': `${textFontSize}px` });
        const { rotation } = shape.transform();

        // Find the best place for a text
        let [clientX, clientY, clientCX, clientCY]: number[] = [0, 0, 0, 0];
        if (textPosition === 'center') {
            let cx = 0;
            let cy = 0;
            if (shape.type === 'rect') {
                // for rectangle finding a center is simple
                cx = +shape.attr('x') + +shape.attr('width') / 2;
                cy = +shape.attr('y') + +shape.attr('height') / 2;
            } else if (shape.type === 'ellipse') {
                // even simpler for ellipses
                cx = +shape.attr('cx');
                cy = +shape.attr('cy');
            } else {
                // for polyshapes we use special algorithm
                const points = parsePoints(pointsToNumberArray(shape.attr('points')));
                [cx, cy] = polylabel([points.map((point) => [point.x, point.y])]);
            }

            [clientX, clientY] = translateFromSVG(this.content, [cx, cy]);
            // center is exactly clientX, clientY
            clientCX = clientX;
            clientCY = clientY;
        } else {
            let box = (shape.node as any).getBBox();

            // Translate the whole box to the client coordinate system
            const [x1, y1, x2, y2]: number[] = translateFromSVG(this.content, [
                box.x,
                box.y,
                box.x + box.width,
                box.y + box.height,
            ]);

            clientCX = x1 + (x2 - x1) / 2;
            clientCY = y1 + (y2 - y1) / 2;

            box = {
                x: Math.min(x1, x2),
                y: Math.min(y1, y2),
                width: Math.max(x1, x2) - Math.min(x1, x2),
                height: Math.max(y1, y2) - Math.min(y1, y2),
            };

            // first try to put to the top right corner
            [clientX, clientY] = [box.x + box.width, box.y];
            if (
                clientX + ((text.node as any) as SVGTextElement)
                    .getBBox().width + consts.TEXT_MARGIN > this.canvas.offsetWidth
            ) {
                // if out of visible area, try to put text to top left corner
                [clientX, clientY] = [box.x, box.y];
            }
        }

        // Translate found coordinates to text SVG
        const [x, y, rotX, rotY]: number[] = translateToSVG(this.text, [
            clientX + (textPosition === 'auto' ? consts.TEXT_MARGIN : 0),
            clientY + (textPosition === 'auto' ? consts.TEXT_MARGIN : 0),
            clientCX,
            clientCY,
        ]);

        const textBBox = ((text.node as any) as SVGTextElement).getBBox();
        // Finally draw a text
        if (textPosition === 'center') {
            text.move(x - textBBox.width / 2, y - textBBox.height / 2);
        } else {
            text.move(x, y);
        }

        if (rotation) {
            text.rotate(rotation, rotX, rotY);
        }

        for (const tspan of (text.lines() as any).members) {
            tspan.attr('x', text.attr('x'));
        }
    }

    private addText(state: any): SVG.Text {
        const { undefinedAttrValue } = this.configuration;
        const content = this.configuration.textContent;
        const withID = content.includes('id');
        const withAttr = content.includes('attributes');
        const withLabel = content.includes('label');
        const withSource = content.includes('source');
        const withDescriptions = content.includes('descriptions');

        const textFontSize = this.configuration.textFontSize || 12;
        const {
            label, clientID, attributes, source, descriptions,
        } = state;
        const attrNames = label.attributes.reduce((acc: any, val: any): void => {
            acc[val.id] = val.name;
            return acc;
        }, {});

        return this.adoptedText
            .text((block): void => {
                block.tspan(`${withLabel ? label.name : ''} ${withID ? clientID : ''} ${withSource ? `(${source})` : ''}`).style({
                    'text-transform': 'uppercase',
                });
                if (withDescriptions) {
                    for (const desc of descriptions) {
                        block
                            .tspan(`${desc}`)
                            .attr({
                                dy: '1em',
                                x: 0,
                            })
                            .addClass('cvat_canvas_text_description');
                    }
                }
                if (withAttr) {
                    for (const attrID of Object.keys(attributes)) {
                        const value = attributes[attrID] === undefinedAttrValue ? '' : attributes[attrID];
                        block
                            .tspan(`${attrNames[attrID]}: ${value}`)
                            .attr({
                                attrID,
                                dy: '1em',
                                x: 0,
                            })
                            .addClass('cvat_canvas_text_attribute');
                    }
                }
            })
            .move(0, 0)
            .style({ 'font-size': textFontSize })
            .addClass('cvat_canvas_text');
    }

    private addRect(points: number[], state: any): SVG.Rect {
        const [xtl, ytl, xbr, ybr] = points;
        const rect = this.adoptedContent
            .rect()
            .size(xbr - xtl, ybr - ytl)
            .attr({
                clientID: state.clientID,
                'color-rendering': 'optimizeQuality',
                id: `cvat_canvas_shape_${state.clientID}`,
                fill: state.color,
                'shape-rendering': 'geometricprecision',
                stroke: state.color,
                'stroke-width': consts.BASE_STROKE_WIDTH / this.geometry.scale,
                'data-z-order': state.zOrder,
            })
            .move(xtl, ytl)
            .addClass('cvat_canvas_shape');

        if (state.rotation) {
            rect.rotate(state.rotation);
        }

        if (state.occluded) {
            rect.addClass('cvat_canvas_shape_occluded');
        }

        if (state.hidden || state.outside || this.isInnerHidden(state.clientID)) {
            rect.addClass('cvat_canvas_hidden');
        }

        return rect;
    }

    private addPolygon(points: string, state: any): SVG.Polygon {
        const polygon = this.adoptedContent
            .polygon(points)
            .attr({
                clientID: state.clientID,
                'color-rendering': 'optimizeQuality',
                id: `cvat_canvas_shape_${state.clientID}`,
                fill: state.color,
                'shape-rendering': 'geometricprecision',
                stroke: state.color,
                'stroke-width': consts.BASE_STROKE_WIDTH / this.geometry.scale,
                'data-z-order': state.zOrder,
            })
            .addClass('cvat_canvas_shape');

        if (state.occluded) {
            polygon.addClass('cvat_canvas_shape_occluded');
        }

        if (state.hidden || state.outside || this.isInnerHidden(state.clientID)) {
            polygon.addClass('cvat_canvas_hidden');
        }

        return polygon;
    }

    private addPolyline(points: string, state: any): SVG.PolyLine {
        const polyline = this.adoptedContent
            .polyline(points)
            .attr({
                clientID: state.clientID,
                'color-rendering': 'optimizeQuality',
                id: `cvat_canvas_shape_${state.clientID}`,
                fill: state.color,
                'shape-rendering': 'geometricprecision',
                stroke: state.color,
                'stroke-width': consts.BASE_STROKE_WIDTH / this.geometry.scale,
                'data-z-order': state.zOrder,
            })
            .addClass('cvat_canvas_shape');

        if (state.occluded) {
            polyline.addClass('cvat_canvas_shape_occluded');
        }

        if (state.hidden || state.outside || this.isInnerHidden(state.clientID)) {
            polyline.addClass('cvat_canvas_hidden');
        }

        return polyline;
    }

    private addCuboid(points: string, state: any): any {
        const cube = (this.adoptedContent as any)
            .cube(points)
            .fill(state.color)
            .attr({
                clientID: state.clientID,
                'color-rendering': 'optimizeQuality',
                id: `cvat_canvas_shape_${state.clientID}`,
                fill: state.color,
                'shape-rendering': 'geometricprecision',
                stroke: state.color,
                'stroke-width': consts.BASE_STROKE_WIDTH / this.geometry.scale,
                'data-z-order': state.zOrder,
            })
            .addClass('cvat_canvas_shape');

        if (state.occluded) {
            cube.addClass('cvat_canvas_shape_occluded');
        }

        if (state.hidden || state.outside || this.isInnerHidden(state.clientID)) {
            cube.addClass('cvat_canvas_hidden');
        }

        return cube;
    }

    private addMask(points: number[], state: any): SVG.Image {
        const color = fabric.Color.fromHex(state.color).getSource();
        const [left, top, right, bottom] = points.slice(-4);
        const imageBitmap = [];
        for (let i = 0; i < points.length - 4; i++) {
            const alpha = points[i];
            imageBitmap.push(color[0], color[1], color[2], alpha * 255);
        }

        const canvas = document.createElement('canvas');
        canvas.width = right - left;
        canvas.height = bottom - top;
        canvas.getContext('2d').putImageData(
            new ImageData(
                new Uint8ClampedArray(imageBitmap),
                right - left,
                bottom - top,
            ), 0, 0,
        );
        const dataURL = canvas.toDataURL('image/png');

        const image = this.adoptedContent.image().attr({
            clientID: state.clientID,
            'color-rendering': 'optimizeQuality',
            id: `cvat_canvas_shape_${state.clientID}`,
            fill: state.color,
            'shape-rendering': 'geometricprecision',
            'data-z-order': state.zOrder,
        }).addClass('cvat_canvas_shape');
        image.move(this.geometry.offset + left, this.geometry.offset + top);
        image.load(dataURL);
        image.loaded(() => {
            URL.revokeObjectURL(dataURL);
        });

        return image;
    }

    private setupPoints(basicPolyline: SVG.PolyLine, state: any): any {
        this.selectize(true, basicPolyline);

        const group: SVG.G = basicPolyline
            .remember('_selectHandler')
            .nested.addClass('cvat_canvas_shape')
            .attr({
                clientID: state.clientID,
                id: `cvat_canvas_shape_${state.clientID}`,
                'data-polyline-id': basicPolyline.attr('id'),
                'data-z-order': state.zOrder,
            });

        group.on('click.canvas', (event: MouseEvent): void => {
            // Need to redispatch the event on another element
            basicPolyline.fire(new MouseEvent('click', event));
            // redispatch event to canvas to be able merge points clicking them
            this.content.dispatchEvent(new MouseEvent('click', event));
        });

        group.bbox = basicPolyline.bbox.bind(basicPolyline);
        group.clone = basicPolyline.clone.bind(basicPolyline);

        return group;
    }

    private addEllipse(points: string, state: any): SVG.Rect {
        const [cx, cy, rightX, topY] = points.split(/[/,\s]/g).map((coord) => +coord);
        const [rx, ry] = [rightX - cx, cy - topY];
        const rect = this.adoptedContent
            .ellipse(rx * 2, ry * 2)
            .attr({
                clientID: state.clientID,
                'color-rendering': 'optimizeQuality',
                id: `cvat_canvas_shape_${state.clientID}`,
                fill: state.color,
                'shape-rendering': 'geometricprecision',
                stroke: state.color,
                'stroke-width': consts.BASE_STROKE_WIDTH / this.geometry.scale,
                'data-z-order': state.zOrder,
            })
            .center(cx, cy)
            .addClass('cvat_canvas_shape');

        if (state.rotation) {
            rect.rotate(state.rotation);
        }

        if (state.occluded) {
            rect.addClass('cvat_canvas_shape_occluded');
        }

        if (state.hidden || state.outside || this.isInnerHidden(state.clientID)) {
            rect.addClass('cvat_canvas_hidden');
        }

        return rect;
    }

    private addPoints(points: string, state: any): SVG.PolyLine {
        const shape = this.adoptedContent
            .polyline(points)
            .attr({
                'color-rendering': 'optimizeQuality',
                'pointer-events': 'none',
                'shape-rendering': 'geometricprecision',
                'stroke-width': 0,
                fill: state.color, // to right fill property when call SVG.Shape::clone()
            })
            .style({
                opacity: 0,
            });

        const group = this.setupPoints(shape, state);

        if (state.hidden || state.outside || this.isInnerHidden(state.clientID)) {
            group.addClass('cvat_canvas_hidden');
        }

        shape.remove = (): SVG.PolyLine => {
            this.selectize(false, shape);
            shape.constructor.prototype.remove.call(shape);
            return shape;
        };

        return shape;
    }
}<|MERGE_RESOLUTION|>--- conflicted
+++ resolved
@@ -533,15 +533,11 @@
     private transformCanvas(): void {
         // Transform canvas
         for (const obj of [
-<<<<<<< HEAD
             this.background,
             this.grid,
             this.content,
             this.bitmap,
             this.attachmentBoard,
-=======
-            this.background, this.grid, this.content, this.bitmap, this.attachmentBoard,
->>>>>>> 5e184db3
         ]) {
             obj.style.transform = `scale(${this.geometry.scale}) rotate(${this.geometry.angle}deg)`;
         }
