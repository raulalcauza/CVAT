// Copyright (C) 2020 Intel Corporation
//
// SPDX-License-Identifier: MIT

.cvat_canvas_hidden {
    display: none;
}

.cvat_canvas_shape {
    stroke-opacity: 1;
}

polyline.cvat_canvas_shape {
    fill-opacity: 0;
}

.cvat_shape_action_opacity {
    fill-opacity: 0.5;
    stroke-opacity: 1;
}

polyline.cvat_shape_action_opacity {
    fill-opacity: 0;
}

.cvat_shape_drawing_opacity {
    stroke-opacity: 1;
}

polyline.cvat_shape_drawing_opacity {
    fill-opacity: 0;
}

.cvat_shape_action_dasharray {
    stroke-dasharray: 4 1 2 3;
}

.cvat_canvas_text {
    font-weight: bold;
    fill: white;
    cursor: default;
    font-family: Calibri, Candara, Segoe, 'Segoe UI', Optima, Arial, sans-serif;
    text-shadow: 0 0 4px black;
    user-select: none;
    pointer-events: none;
}

.cvat_canvas_text_description {
    fill: yellow;
    font-style: oblique 40deg;
}

.cvat_canvas_crosshair {
    stroke: red;
}

.cvat_canvas_threshold {
    stroke: red;
}

.cvat_canvas_shape_grouping {
    @extend .cvat_shape_action_dasharray;
    @extend .cvat_shape_action_opacity;

    fill: darkmagenta;
}

.cvat_canvas_shape_region_selection {
    @extend .cvat_shape_action_dasharray;
    @extend .cvat_shape_action_opacity;

    fill: white;
    stroke: white;
}

.cvat_canvas_issue_region {
    display: none;
    stroke-width: 0;
}

circle.cvat_canvas_issue_region {
    opacity: 1 !important;
}

polyline.cvat_canvas_shape_grouping {
    @extend .cvat_shape_action_dasharray;
    @extend .cvat_shape_action_opacity;

    stroke: darkmagenta;
}

.cvat_canvas_shape_merging {
    @extend .cvat_shape_action_dasharray;
    @extend .cvat_shape_action_opacity;

    fill: blue;
}

polyline.cvat_canvas_shape_merging {
    @extend .cvat_shape_action_dasharray;
    @extend .cvat_shape_action_opacity;

    stroke: blue;
}

polyline.cvat_canvas_shape_splitting {
    @extend .cvat_shape_action_dasharray;
    @extend .cvat_shape_action_opacity;

    stroke: dodgerblue;
}

.cvat_canvas_shape_splitting {
    @extend .cvat_shape_action_dasharray;
    @extend .cvat_shape_action_opacity;

    fill: dodgerblue;
}

.cvat_canvas_shape_drawing {
    @extend .cvat_shape_drawing_opacity;

    fill: white;
    stroke: black;
}

.cvat_canvas_zoom_selection {
    @extend .cvat_shape_action_dasharray;

    stroke: #096dd9;
    fill-opacity: 0;
}

.cvat_canvas_shape_occluded {
    stroke-dasharray: 5;
}

.svg_select_points_rot {
    fill: white;
}

.cvat_canvas_shape .svg_select_points,
.cvat_canvas_shape .cvat_canvas_cuboid_projections {
    stroke-dasharray: none;
}

.cvat_canvas_autoborder_point {
    opacity: 0.55;
}

.cvat_canvas_autoborder_point:hover {
    opacity: 1;
    fill: red;
}

.cvat_canvas_autoborder_point:active {
    opacity: 0.55;
    fill: red;
}

.cvat_canvas_autoborder_point_direction {
    fill: blueviolet;
}

.cvat_canvas_interact_intermediate_shape {
    @extend .cvat_canvas_shape;
}

.cvat_canvas_removable_interaction_point {
    cursor:
        url(
            'data:image/svg+xml;base64,PHN2ZyB3aWR0aD0iMjAiIGhlaWdodD0iMjAiIHZpZXdCb3g9IjAgMCAxMCAxMCIgeG1sbnM9Imh0dHA6Ly93d3cudzMub3JnLzIwMDAvc3ZnIj4KPHBhdGggZD0iTTEgMUw5IDlNMSA5TDkgMSIgc3Ryb2tlPSJibGFjayIvPgo8L3N2Zz4K'
        ) 10 10,
        auto;
}

.cvat_canvas_interact_intermediate_shape_point {
    pointer-events: none;
}

.svg_select_boundingRect {
    opacity: 0;
    pointer-events: none;
}

.svg_select_points_lb:hover,
.svg_select_points_rt:hover {
    cursor: nesw-resize;
}

.svg_select_points_lt:hover,
.svg_select_points_rb:hover {
    cursor: nwse-resize;
}

.svg_select_points_l:hover,
.svg_select_points_r:hover,
.svg_select_points_ew:hover {
    cursor: ew-resize;
}

.svg_select_points_t:hover,
.svg_select_points_b:hover {
    cursor: ns-resize;
}

.cvat_canvas_shape_draggable:hover {
    cursor: move;
}

.cvat_canvas_first_poly_point {
    fill: lightgray;
}

.cvat_canvas_poly_direction {
    fill: lightgray;
    stroke: black;

    &:hover {
        fill: black;
        stroke: lightgray;
    }

    &:active {
        fill: lightgray;
        stroke: black;
    }
}

.cvat_canvas_pixelized {
<<<<<<< HEAD
    image-rendering:optimizeSpeed;             /* Legal fallback */
    image-rendering:-moz-crisp-edges;          /* Firefox        */
    image-rendering:-o-crisp-edges;            /* Opera          */
    image-rendering:-webkit-optimize-contrast; /* Safari         */
    image-rendering:optimize-contrast;         /* CSS3 Proposed  */
    image-rendering:crisp-edges;               /* CSS4 Proposed  */
    image-rendering:pixelated;                 /* CSS4 Proposed  */
    -ms-interpolation-mode:nearest-neighbor;   /* IE8+           */
=======
    image-rendering: optimizeSpeed;             /* Legal fallback */
    image-rendering: -moz-crisp-edges;          /* Firefox        */
    image-rendering: -o-crisp-edges;            /* Opera          */
    image-rendering: -webkit-optimize-contrast; /* Safari         */
    image-rendering: optimize-contrast;         /* CSS3 Proposed  */
    image-rendering: crisp-edges;               /* CSS4 Proposed  */
    image-rendering: pixelated;                 /* CSS4 Proposed  */
    -ms-interpolation-mode: nearest-neighbor;   /* IE8+           */
>>>>>>> c8207238
}

#cvat_canvas_wrapper {
    width: calc(100% - 10px);
    height: calc(100% - 10px);
    margin: 5px;
    border-radius: 5px;
    background-color: inherit;
    overflow: hidden;
    position: relative;
}

#cvat_canvas_loading_animation {
    z-index: 1;
    position: absolute;
    width: 100%;
    height: 100%;
}

#cvat_canvas_loading_circle {
    fill-opacity: 0;
    stroke: #09c;
    stroke-width: 3px;
    stroke-dasharray: 50;
    animation: loadingAnimation 1s linear infinite;
}

#cvat_canvas_text_content {
    text-rendering: optimizeSpeed;
    position: absolute;
    z-index: 3;
    pointer-events: none;
    width: 100%;
    height: 100%;
}

#cvat_canvas_background {
    position: absolute;
    z-index: 0;
    background-repeat: no-repeat;
    width: 100%;
    height: 100%;
    box-shadow: 2px 2px 5px 0 rgba(0, 0, 0, 0.75);
}

#cvat_canvas_bitmap {
    @extend .cvat_canvas_pixelized;

    pointer-events: none;
    position: absolute;
    z-index: 4;
    background: black;
    width: 100%;
    height: 100%;
    box-shadow: 2px 2px 5px 0 rgba(0, 0, 0, 0.75);
}

#cvat_canvas_grid {
    position: absolute;
    z-index: 2;
    pointer-events: none;
    width: 100%;
    height: 100%;
}

#cvat_canvas_grid_pattern {
    opacity: 1;
    stroke: white;
}

#cvat_canvas_content {
    filter: contrast(120%) saturate(150%);
    position: absolute;
    z-index: 2;
    outline: 10px solid black;
    width: 100%;
    height: 100%;
}

#cvat_canvas_attachment_board {
    position: absolute;
    z-index: 4;
    pointer-events: none;
    width: 100%;
    height: 100%;
    user-select: none;
}

@keyframes loadingAnimation {
    0% {
        stroke-dashoffset: 1;
        stroke: #09c;
    }

    50% {
        stroke-dashoffset: 100;
        stroke: #f44;
    }

    100% {
        stroke-dashoffset: 300;
        stroke: #09c;
    }
}<|MERGE_RESOLUTION|>--- conflicted
+++ resolved
@@ -228,16 +228,6 @@
 }
 
 .cvat_canvas_pixelized {
-<<<<<<< HEAD
-    image-rendering:optimizeSpeed;             /* Legal fallback */
-    image-rendering:-moz-crisp-edges;          /* Firefox        */
-    image-rendering:-o-crisp-edges;            /* Opera          */
-    image-rendering:-webkit-optimize-contrast; /* Safari         */
-    image-rendering:optimize-contrast;         /* CSS3 Proposed  */
-    image-rendering:crisp-edges;               /* CSS4 Proposed  */
-    image-rendering:pixelated;                 /* CSS4 Proposed  */
-    -ms-interpolation-mode:nearest-neighbor;   /* IE8+           */
-=======
     image-rendering: optimizeSpeed;             /* Legal fallback */
     image-rendering: -moz-crisp-edges;          /* Firefox        */
     image-rendering: -o-crisp-edges;            /* Opera          */
@@ -246,7 +236,6 @@
     image-rendering: crisp-edges;               /* CSS4 Proposed  */
     image-rendering: pixelated;                 /* CSS4 Proposed  */
     -ms-interpolation-mode: nearest-neighbor;   /* IE8+           */
->>>>>>> c8207238
 }
 
 #cvat_canvas_wrapper {
