--- conflicted
+++ resolved
@@ -1,10 +1,6 @@
 {
   "name": "cvat-canvas",
-<<<<<<< HEAD
-  "version": "2.3.3",
-=======
-  "version": "2.4.0",
->>>>>>> f5277f97
+  "version": "2.4.1",
   "description": "Part of Computer Vision Annotation Tool which presents its canvas library",
   "main": "src/canvas.ts",
   "scripts": {
