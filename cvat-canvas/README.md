# Module CVAT-CANVAS

## Description
The CVAT module written in TypeScript language.
It presents a canvas to viewing, drawing and editing of annotations.

## Commands
- Building of the module from sources in the ```dist``` directory:

```bash
npm run build
npm run build -- --mode=development     # without a minification
```

- Updating of a module version:
```bash
npm version patch   # updated after minor fixes
npm version minor   # updated after major changes which don't affect API compatibility with previous versions
npm version major   # updated after major changes which affect API compatibility with previous versions
```

## Using

Canvas itself handles:
- Shape context menu (PKM)
- Image moving (mousedrag)
- Image resizing (mousewheel)
- Image fit (dblclick)
- Remove point (PKM)
- Polyshape editing (Shift + LKM)

### API Methods

```ts
<<<<<<< HEAD
=======
    enum Rotation {
        ANTICLOCKWISE90,
        CLOCKWISE90,
    }

    enum RectDrawingMethod {
        CLASSIC = 'By 2 points',
        EXTREME_POINTS = 'By 4 points'
    }

>>>>>>> 5dc52f94
    interface DrawData {
        enabled: boolean;
        shapeType?: string;
        rectDrawingMethod?: RectDrawingMethod;
        numberOfPoints?: number;
        initialState?: any;
        crosshair?: boolean;
    }

    interface GroupData {
        enabled: boolean;
        resetGroup?: boolean;
    }

    interface MergeData {
        enabled: boolean;
    }

    interface SplitData {
        enabled: boolean;
    }

    interface DrawnData {
        shapeType: string;
        points: number[];
        objectType?: string;
        occluded?: boolean;
        attributes?: [index: number]: string;
        label?: Label;
        color?: string;
    }

    interface Canvas {
        html(): HTMLDivElement;
        setZLayer(zLayer: number | null): void;
        setup(frameData: any, objectStates: any[]): void;
        activate(clientID: number, attributeID?: number): void;
        rotate(frameAngle: number): void;
        focus(clientID: number, padding?: number): void;
        fit(): void;
        grid(stepX: number, stepY: number): void;

        draw(drawData: DrawData): void;
        group(groupData: GroupData): void;
        split(splitData: SplitData): void;
        merge(mergeData: MergeData): void;
        select(objectState: any): void;

        fitCanvas(): void;
        dragCanvas(enable: boolean): void;
        zoomCanvas(enable: boolean): void;

        cancel(): void;
    }
```

### API CSS

- All drawn objects (shapes, tracks) have an id ```cvat_canvas_shape_{objectState.clientID}```
- Drawn shapes and tracks have classes ```cvat_canvas_shape```,
 ```cvat_canvas_shape_activated```,
 ```cvat_canvas_shape_grouping```,
 ```cvat_canvas_shape_merging```,
 ```cvat_canvas_shape_drawing```,
 ```cvat_canvas_shape_occluded```
- Drawn texts have the class ```cvat_canvas_text```
- Tags have the class ```cvat_canvas_tag```
- Canvas image has ID ```cvat_canvas_image```
- Grid on the canvas has ID ```cvat_canvas_grid``` and ```cvat_canvas_grid_pattern```
- Crosshair during a draw has class ```cvat_canvas_crosshair```

### Events

Standard JS events are used.
```js
    - canvas.setup
    - canvas.activated => {state: ObjectState}
    - canvas.clicked => {state: ObjectState}
    - canvas.moved => {states: ObjectState[], x: number, y: number}
    - canvas.find => {states: ObjectState[], x: number, y: number}
    - canvas.drawn => {state: DrawnData}
    - canvas.editstart
    - canvas.edited => {state: ObjectState, points: number[]}
    - canvas.splitted => {state: ObjectState}
    - canvas.groupped => {states: ObjectState[]}
    - canvas.merged => {states: ObjectState[]}
    - canvas.canceled
    - canvas.dragstart
    - canvas.dragstop
    - canvas.zoomstart
    - canvas.zoomstop
```

### WEB
```js
    // Create an instance of a canvas
    const canvas = new window.canvas.Canvas();

    console.log('Version', window.canvas.CanvasVersion);

    // Put canvas to a html container
    htmlContainer.appendChild(canvas.html());
    canvas.fitCanvas();

    // Next you can use its API methods. For example:
    canvas.rotate(270);
    canvas.draw({
        enabled: true,
        shapeType: 'rectangle',
        crosshair: true,
        rectDrawingMethod: window.Canvas.RectDrawingMethod.CLASSIC,
    });
```

## API Reaction

|              | IDLE | GROUPING | SPLITTING | DRAWING | MERGING | EDITING | DRAG | ZOOM |
|--------------|------|----------|-----------|---------|---------|---------|------|------|
| html()       | +    | +        | +         | +       | +       | +       | +    | +    |
| setup()      | +    | +        | +         | +       | +       | -       | +    | +    |
| activate()   | +    | -        | -         | -       | -       | -       | -    | -    |
| rotate()     | +    | +        | +         | +       | +       | +       | +    | +    |
| focus()      | +    | +        | +         | +       | +       | +       | +    | +    |
| fit()        | +    | +        | +         | +       | +       | +       | +    | +    |
| grid()       | +    | +        | +         | +       | +       | +       | +    | +    |
| draw()       | +    | -        | -         | -       | -       | -       | -    | -    |
| split()      | +    | -        | +         | -       | -       | -       | -    | -    |
| group()      | +    | +        | -         | -       | -       | -       | -    | -    |
| merge()      | +    | -        | -         | -       | +       | -       | -    | -    |
| fitCanvas()  | +    | +        | +         | +       | +       | +       | +    | +    |
| dragCanvas() | +    | -        | -         | -       | -       | -       | +    | -    |
| zoomCanvas() | +    | -        | -         | -       | -       | -       | -    | +    |
| cancel()     | -    | +        | +         | +       | +       | +       | +    | +    |
| setZLayer()  | +    | +        | +         | +       | +       | +       | +    | +    |<|MERGE_RESOLUTION|>--- conflicted
+++ resolved
@@ -32,19 +32,11 @@
 ### API Methods
 
 ```ts
-<<<<<<< HEAD
-=======
-    enum Rotation {
-        ANTICLOCKWISE90,
-        CLOCKWISE90,
-    }
-
     enum RectDrawingMethod {
         CLASSIC = 'By 2 points',
         EXTREME_POINTS = 'By 4 points'
     }
 
->>>>>>> 5dc52f94
     interface DrawData {
         enabled: boolean;
         shapeType?: string;
