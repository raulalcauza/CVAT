{
    "eslint.probe": [
        "javascript",
        "typescript",
        "typescriptreact"
    ],
    "eslint.onIgnoredFiles": "warn",
    "eslint.workingDirectories": [
        {
            "directory": "${cwd}",
        },
        {
            "pattern":  "cvat-*"
        },
        {
            "directory": "tests",
            "!cwd": true
        }
    ],
    "npm.exclude": "**/.env/**",
    "licenser.license": "Custom",
    "licenser.customHeader": "Copyright (C) @YEAR@ CVAT.ai Corporation\n\nSPDX-License-Identifier: MIT",
    "files.trimTrailingWhitespace": true,
    "sqltools.connections": [
        {
            "previewLimit": 50,
            "driver": "SQLite",
            "name": "cvat",
            "database": "${workspaceFolder:cvat}/db.sqlite3"
        },
        {
            "previewLimit": 50,
            "server": "cvat_db",
            "port": 5432,
            "driver": "PostgreSQL",
            "name": "cvat-db",
            "database": "cvat",
            "username": "root",
            "password": ""
        }
    ],
    // To prevet override of values. This setting is managed in .devcontainer/devcontainer.json file.
    // "python.defaultInterpreterPath": "${workspaceFolder}/.env/",
    "python.testing.pytestArgs": [
        "--rootdir","${workspaceFolder}/tests/"
    ],
    "python.testing.unittestEnabled": false,
    "python.testing.pytestEnabled": true,
<<<<<<< HEAD
    "python.testing.pytestPath": "/opt/venv-test/bin/pytest",
    "python.testing.cwd": "${workspaceFolder}/tests"
=======
    "python.testing.pytestPath": "${workspaceFolder}/.env/bin/pytest",
    "python.testing.cwd": "${workspaceFolder}/tests",
    "cSpell.words": [
        "crowdsourcing"
    ]
>>>>>>> fbc2610d
}<|MERGE_RESOLUTION|>--- conflicted
+++ resolved
@@ -46,14 +46,9 @@
     ],
     "python.testing.unittestEnabled": false,
     "python.testing.pytestEnabled": true,
-<<<<<<< HEAD
     "python.testing.pytestPath": "/opt/venv-test/bin/pytest",
-    "python.testing.cwd": "${workspaceFolder}/tests"
-=======
-    "python.testing.pytestPath": "${workspaceFolder}/.env/bin/pytest",
     "python.testing.cwd": "${workspaceFolder}/tests",
     "cSpell.words": [
         "crowdsourcing"
     ]
->>>>>>> fbc2610d
 }