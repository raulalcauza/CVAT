--- conflicted
+++ resolved
@@ -48,25 +48,6 @@
 For more information about supported formats look at the
 [documentation](cvat/apps/dataset_manager/formats/README.md#formats).
 
-<<<<<<< HEAD
-| Annotation format                                                             | Import | Export |
-| ----------------------------------------------------------------------------- | ------ | ------ |
-| [CVAT for images](cvat/apps/documentation/xml_format.md#annotation)           | X      | X      |
-| [CVAT for a video](cvat/apps/documentation/xml_format.md#interpolation)       | X      | X      |
-| [Datumaro](https://github.com/openvinotoolkit/datumaro)                       |        | X      |
-| [PASCAL VOC](http://host.robots.ox.ac.uk/pascal/VOC/)                         | X      | X      |
-| Segmentation masks from [PASCAL VOC](http://host.robots.ox.ac.uk/pascal/VOC/) | X      | X      |
-| [YOLO](https://pjreddie.com/darknet/yolo/)                                    | X      | X      |
-| [MS COCO Object Detection](http://cocodataset.org/#format-data)               | X      | X      |
-| [TFrecord](https://www.tensorflow.org/tutorials/load_data/tf_records)         | X      | X      |
-| [MOT](https://motchallenge.net/)                                              | X      | X      |
-| [LabelMe 3.0](http://labelme.csail.mit.edu/Release3.0)                        | X      | X      |
-| [ImageNet](http://www.image-net.org)                                          | X      | X      |
-| [CamVid](http://mi.eng.cam.ac.uk/research/projects/VideoRec/CamVid/)          | X      | X      |
-| [WIDER Face](http://shuoyang1213.me/WIDERFACE/)                               | X      | X      |
-| [VGGFace2](https://github.com/ox-vgg/vgg_face2)                               | X      | X      |
-| [Market-1501](https://www.aitribune.com/dataset/2018051063)                   | X      | X      |
-=======
 | Annotation format                                                                   | Import | Export |
 | ----------------------------------------------------------------------------------  | ------ | ------ |
 | [CVAT for images](site/content/en/docs/for-developers/xml_format.md#annotation)     | X      | X      |
@@ -83,7 +64,6 @@
 | [CamVid](http://mi.eng.cam.ac.uk/research/projects/VideoRec/CamVid/)                | X      | X      |
 | [WIDER Face](http://shuoyang1213.me/WIDERFACE/)                                     | X      | X      |
 | [VGGFace2](https://github.com/ox-vgg/vgg_face2)                                     | X      | X      |
->>>>>>> 00a8fd91
 
 ## Deep learning serverless functions for automatic labeling
 
