sudo: required

language: python

python:
  - "3.5"

services:
  - docker

env:
  - CONTAINER_COVERAGE_DATA_DIR="/coverage_data"
    HOST_COVERAGE_DATA_DIR="${TRAVIS_BUILD_DIR}/coverage_data"

install:
  - gem install coveralls-lcov
  - pip install coveralls

before_script:
  - docker-compose -f docker-compose.yml -f docker-compose.ci.yml build
  - mkdir -m a=rwx -p ${HOST_COVERAGE_DATA_DIR}

script:
<<<<<<< HEAD
  - docker-compose -f docker-compose.yml -f docker-compose.ci.yml run cvat_ci /bin/bash -c 'python3 manage.py test cvat/apps'
  # FIXME: Git package and application name conflict in PATH
  - docker-compose -f docker-compose.yml -f docker-compose.ci.yml run cvat_ci /bin/bash -c 'python3 manage.py test --pattern="_test*.py" cvat/apps/engine/tests cvat/apps/dataset_manager/tests utils/cli'
  - docker-compose -f docker-compose.yml -f docker-compose.ci.yml run cvat_ci /bin/bash -c 'python3 manage.py test datumaro/'
  - docker-compose -f docker-compose.yml -f docker-compose.ci.yml run cvat_ci /bin/bash -c 'cd cvat-data && npm install && cd ../cvat-core && npm install && npm run test && npm run coveralls'
=======
  - docker-compose -f docker-compose.yml -f docker-compose.ci.yml run cvat_ci /bin/bash -c 'coverage run -a manage.py test cvat/apps utils/cli && coverage run -a --source cvat/apps/ manage.py test --pattern="_tests.py" cvat/apps/dataset_manager && mv .coverage ${CONTAINER_COVERAGE_DATA_DIR}'
  - docker-compose -f docker-compose.yml -f docker-compose.ci.yml run cvat_ci /bin/bash -c 'cd cvat-data && npm install && cd ../cvat-core && npm install && npm run test && mv ./reports/coverage/lcov.info ${CONTAINER_COVERAGE_DATA_DIR}'

after_success:
  - coveralls-lcov -v -n lcov.info > coverage.json && coveralls --merge=coverage.json
>>>>>>> acdf2337
<|MERGE_RESOLUTION|>--- conflicted
+++ resolved
@@ -21,16 +21,9 @@
   - mkdir -m a=rwx -p ${HOST_COVERAGE_DATA_DIR}
 
 script:
-<<<<<<< HEAD
-  - docker-compose -f docker-compose.yml -f docker-compose.ci.yml run cvat_ci /bin/bash -c 'python3 manage.py test cvat/apps'
   # FIXME: Git package and application name conflict in PATH
-  - docker-compose -f docker-compose.yml -f docker-compose.ci.yml run cvat_ci /bin/bash -c 'python3 manage.py test --pattern="_test*.py" cvat/apps/engine/tests cvat/apps/dataset_manager/tests utils/cli'
-  - docker-compose -f docker-compose.yml -f docker-compose.ci.yml run cvat_ci /bin/bash -c 'python3 manage.py test datumaro/'
-  - docker-compose -f docker-compose.yml -f docker-compose.ci.yml run cvat_ci /bin/bash -c 'cd cvat-data && npm install && cd ../cvat-core && npm install && npm run test && npm run coveralls'
-=======
-  - docker-compose -f docker-compose.yml -f docker-compose.ci.yml run cvat_ci /bin/bash -c 'coverage run -a manage.py test cvat/apps utils/cli && coverage run -a --source cvat/apps/ manage.py test --pattern="_tests.py" cvat/apps/dataset_manager && mv .coverage ${CONTAINER_COVERAGE_DATA_DIR}'
+  - docker-compose -f docker-compose.yml -f docker-compose.ci.yml run cvat_ci /bin/bash -c 'coverage run -a manage.py test cvat/apps && coverage run -a --source cvat/apps/ manage.py test --pattern="_tests.py" cvat/apps/dataset_manager cvat/apps/engine/tests utils/cli && mv .coverage ${CONTAINER_COVERAGE_DATA_DIR}'
   - docker-compose -f docker-compose.yml -f docker-compose.ci.yml run cvat_ci /bin/bash -c 'cd cvat-data && npm install && cd ../cvat-core && npm install && npm run test && mv ./reports/coverage/lcov.info ${CONTAINER_COVERAGE_DATA_DIR}'
 
 after_success:
-  - coveralls-lcov -v -n lcov.info > coverage.json && coveralls --merge=coverage.json
->>>>>>> acdf2337
+  - coveralls-lcov -v -n lcov.info > coverage.json && coveralls --merge=coverage.json