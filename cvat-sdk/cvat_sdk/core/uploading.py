# Copyright (C) 2022 CVAT.ai Corporation
#
# SPDX-License-Identifier: MIT

from __future__ import annotations

import os
from pathlib import Path
from typing import TYPE_CHECKING, Any, Dict, List, Optional, Sequence, Tuple

import requests
import urllib3

from cvat_sdk.api_client.api_client import ApiClient, Endpoint
from cvat_sdk.api_client.exceptions import ApiException
from cvat_sdk.api_client.rest import RESTClientObject
from cvat_sdk.core.helpers import StreamWithProgress, expect_status
from cvat_sdk.core.progress import NullProgressReporter, ProgressReporter

if TYPE_CHECKING:
    from cvat_sdk.core.client import Client

import tusclient.uploader as tus_uploader
from tusclient.client import TusClient as _TusClient
from tusclient.client import Uploader as _TusUploader
from tusclient.request import TusRequest as _TusRequest
from tusclient.request import TusUploadFailed as _TusUploadFailed

MAX_REQUEST_SIZE = 100 * 2**20


class _RestClientAdapter:
    # Provides requests.Session-like interface for REST client
    # only patch is called in the tus client

    def __init__(self, rest_client: RESTClientObject):
        self.rest_client = rest_client

    def _request(self, method, url, data=None, json=None, **kwargs):
        raw = self.rest_client.request(
            method=method,
            url=url,
            headers=kwargs.get("headers"),
            query_params=kwargs.get("params"),
            post_params=json,
            body=data,
            _parse_response=False,
            _request_timeout=kwargs.get("timeout"),
            _check_status=False,
        )

        result = requests.Response()
        result._content = raw.data
        result.raw = raw
        result.headers.update(raw.headers)
        result.status_code = raw.status
        result.reason = raw.msg
        return result

    def patch(self, *args, **kwargs):
        return self._request("PATCH", *args, **kwargs)


class _MyTusUploader(_TusUploader):
    # Adjusts the library code for CVAT server
    # Allows to reuse session

    def __init__(self, *_args, api_client: ApiClient, **_kwargs):
        self._api_client = api_client
        super().__init__(*_args, **_kwargs)

    def _do_request(self):
        self.request = _TusRequest(self)
        self.request.handle = _RestClientAdapter(self._api_client.rest_client)
        try:
            self.request.perform()
            self.verify_upload()
        except _TusUploadFailed as error:
            self._retry_or_cry(error)

    @tus_uploader._catch_requests_error
    def create_url(self):
        """
        Return upload url.

        Makes request to tus server to create a new upload url for the required file upload.
        """
        headers = self.headers
        headers["upload-length"] = str(self.file_size)
        headers["upload-metadata"] = ",".join(self.encode_metadata())
        resp = self._api_client.rest_client.POST(self.client.url, headers=headers)
        url = resp.headers.get("location")
        if url is None:
            msg = "Attempt to retrieve create file url with status {}".format(resp.status_code)
            raise tus_uploader.TusCommunicationError(msg, resp.status_code, resp.content)
        return tus_uploader.urljoin(self.client.url, url)

    @tus_uploader._catch_requests_error
    def get_offset(self):
        """
        Return offset from tus server.

        This is different from the instance attribute 'offset' because this makes an
        http request to the tus server to retrieve the offset.
        """
        try:
            resp = self._api_client.rest_client.HEAD(self.url, headers=self.headers)
        except ApiException as ex:
            if ex.status == 405:  # Method Not Allowed
                # In CVAT up to version 2.2.0, HEAD requests were internally
                # converted to GET by mod_wsgi, and subsequently rejected by the server.
                # For compatibility with old servers, we'll handle such rejections by
                # restarting the upload from the beginning.
                return 0

            raise tus_uploader.TusCommunicationError(
                f"Attempt to retrieve offset failed with status {ex.status}",
                ex.status,
                ex.body,
            ) from ex

        offset = resp.headers.get("upload-offset")
        if offset is None:
            raise tus_uploader.TusCommunicationError(
                f"Attempt to retrieve offset failed with status {resp.status}",
                resp.status,
                resp.data,
            )

        return int(offset)


class Uploader:
    """
    Implements common uploading protocols
    """

    _CHUNK_SIZE = 10 * 2**20

    def __init__(self, client: Client):
        self._client = client

    def upload_file(
        self,
        url: str,
        filename: Path,
        *,
        meta: Dict[str, Any],
        query_params: Dict[str, Any] = None,
        fields: Optional[Dict[str, Any]] = None,
        pbar: Optional[ProgressReporter] = None,
        logger=None,
    ) -> urllib3.HTTPResponse:
        """
        Annotation uploads:
        - have "filename" meta field in chunks
        - have "filename" and "format" query params in the "Upload-Finished" request


        Data (image, video, ...) uploads:
        - have "filename" meta field in chunks
        - have a number of fields in the "Upload-Finished" request


        Backup uploads:
        - have "filename" meta field in chunks
        - have "filename" query params in the "Upload-Finished" request

        OR
        - have "task_file" field in the POST request data (a file)

        meta['filename'] is always required. It must be set to the "visible" file name or path

        Returns:
            response of the last request (the "Upload-Finished" one)
        """
        # "CVAT-TUS" protocol has 2 extra messages
        # query params are used only in the extra messages
        assert meta["filename"]

        self._tus_start_upload(url, query_params=query_params)
        self._upload_file_data_with_tus(
            url=url, filename=filename, meta=meta, pbar=pbar, logger=logger
        )
        return self._tus_finish_upload(url, query_params=query_params, fields=fields)

    def _wait_for_completion(
        self,
        url: str,
        *,
        success_status: int,
        status_check_period: Optional[int] = None,
        query_params: Optional[Dict[str, Any]] = None,
        post_params: Optional[Dict[str, Any]] = None,
        method: str = "POST",
        positive_statuses: Optional[Sequence[int]] = None,
    ) -> urllib3.HTTPResponse:
        return self._client.wait_for_completion(
            url,
            success_status=success_status,
            status_check_period=status_check_period,
            query_params=query_params,
            post_params=post_params,
            method=method,
            positive_statuses=positive_statuses,
        )

    @staticmethod
    def _make_tus_uploader(api_client: ApiClient, url: str, **kwargs):
        # Add headers required by CVAT server
        headers = {}
        headers["Origin"] = api_client.configuration.host
        headers.update(api_client.get_common_headers())

        client = _TusClient(url, headers=headers)

        return _MyTusUploader(client=client, api_client=api_client, **kwargs)

    def _upload_file_data_with_tus(self, url, filename, *, meta=None, pbar=None, logger=None):
        file_size = filename.stat().st_size
        if pbar is None:
            pbar = NullProgressReporter()

        with open(filename, "rb") as input_file, StreamWithProgress(
            input_file, pbar, length=file_size
        ) as input_file_with_progress:
            tus_uploader = self._make_tus_uploader(
                self._client.api_client,
                url=url.rstrip("/") + "/",
                metadata=meta,
                file_stream=input_file_with_progress,
                chunk_size=Uploader._CHUNK_SIZE,
                log_func=logger,
            )
            tus_uploader.upload()

    def _tus_start_upload(self, url, *, query_params=None):
        response = self._client.api_client.rest_client.POST(
            url,
            query_params=query_params,
            headers={
                "Upload-Start": "",
                **self._client.api_client.get_common_headers(),
            },
        )
        expect_status(202, response)
        return response

    def _tus_finish_upload(self, url, *, query_params=None, fields=None):
        response = self._client.api_client.rest_client.POST(
            url,
            headers={
                "Upload-Finish": "",
                **self._client.api_client.get_common_headers(),
            },
            query_params=query_params,
            post_params=fields,
        )
        expect_status(202, response)
        return response


class AnnotationUploader(Uploader):
    def upload_file_and_wait(
        self,
        endpoint: Endpoint,
        filename: Path,
        format_name: str,
        *,
        url_params: Optional[Dict[str, Any]] = None,
        pbar: Optional[ProgressReporter] = None,
        status_check_period: Optional[int] = None,
    ):
        url = self._client.api_map.make_endpoint_url(endpoint.path, kwsub=url_params)
        params = {"format": format_name, "filename": filename.name}
        self.upload_file(
            url, filename, pbar=pbar, query_params=params, meta={"filename": params["filename"]}
        )

        self._wait_for_completion(
            url,
            success_status=201,
            positive_statuses=[202],
            status_check_period=status_check_period,
            query_params=params,
            method="POST",
        )


class DatasetUploader(Uploader):
    def upload_file_and_wait(
        self,
        upload_endpoint: Endpoint,
        retrieve_endpoint: Endpoint,
        filename: Path,
        format_name: str,
        *,
        url_params: Optional[Dict[str, Any]] = None,
        pbar: Optional[ProgressReporter] = None,
        status_check_period: Optional[int] = None,
    ):
        url = self._client.api_map.make_endpoint_url(upload_endpoint.path, kwsub=url_params)
        params = {"format": format_name, "filename": filename.name}
        self.upload_file(
            url, filename, pbar=pbar, query_params=params, meta={"filename": params["filename"]}
        )

        url = self._client.api_map.make_endpoint_url(retrieve_endpoint.path, kwsub=url_params)
        params = {"action": "import_status"}
        self._wait_for_completion(
            url,
            success_status=201,
            positive_statuses=[202],
            status_check_period=status_check_period,
            query_params=params,
            method="GET",
        )


class DataUploader(Uploader):
    def __init__(self, client: Client, *, max_request_size: int = MAX_REQUEST_SIZE):
        super().__init__(client)
        self.max_request_size = max_request_size

    def upload_files(
        self,
        url: str,
        resources: List[Path],
        *,
        pbar: Optional[ProgressReporter] = None,
        **kwargs,
    ):
        bulk_file_groups, separate_files, total_size = self._split_files_by_requests(resources)

        if pbar is not None:
            pbar.start(total_size, desc="Uploading data")

        self._tus_start_upload(url)

        for group, group_size in bulk_file_groups:
<<<<<<< HEAD
            # Can't encode binary files in json, but complex parameters
            # can only be sent as json.
            # For the most part, they don't need to be passed together,
            # so we split files and other params into several requests.
            with ExitStack() as es:
                files = {}
                for i, filename in enumerate(group):
                    files[f"client_files[{i}]"] = (
                        os.fspath(filename),
                        es.enter_context(closing(open(filename, "rb"))).read(),
                    )
                response = self._client.api_client.rest_client.POST(
                    url,
                    post_params={"image_quality": kwargs["image_quality"], **files},
                    headers={
                        "Content-Type": "multipart/form-data",
                        "Upload-Multiple": "",
                        **self._client.api_client.get_common_headers(),
                    },
=======
            files = {}
            for i, filename in enumerate(group):
                files[f"client_files[{i}]"] = (
                    os.fspath(filename),
                    filename.read_bytes(),
>>>>>>> be844458
                )
            response = self._client.api_client.rest_client.POST(
                url,
                post_params=dict(**kwargs, **files),
                headers={
                    "Content-Type": "multipart/form-data",
                    "Upload-Multiple": "",
                    **self._client.api_client.get_common_headers(),
                },
            )
            expect_status(200, response)

            if pbar is not None:
                pbar.advance(group_size)

        for filename in separate_files:
            # TODO: check if basename produces invalid paths here, can lead to overwriting
            self._upload_file_data_with_tus(
                url,
                filename,
                meta={"filename": filename.name},
                pbar=pbar,
                logger=self._client.logger.debug,
            )

        self._tus_finish_upload(url, fields=kwargs)

    def _split_files_by_requests(
        self, filenames: List[Path]
    ) -> Tuple[List[Tuple[List[Path], int]], List[Path], int]:
        bulk_files: Dict[str, int] = {}
        separate_files: Dict[str, int] = {}
        max_request_size = self.max_request_size

        # sort by size
        for filename in filenames:
            filename = filename.resolve()
            file_size = filename.stat().st_size
            if max_request_size < file_size:
                separate_files[filename] = file_size
            else:
                bulk_files[filename] = file_size

        total_size = sum(bulk_files.values()) + sum(separate_files.values())

        # group small files by requests
        bulk_file_groups: List[Tuple[List[str], int]] = []
        current_group_size: int = 0
        current_group: List[str] = []
        for filename, file_size in bulk_files.items():
            if max_request_size < current_group_size + file_size:
                bulk_file_groups.append((current_group, current_group_size))
                current_group_size = 0
                current_group = []

            current_group.append(filename)
            current_group_size += file_size
        if current_group:
            bulk_file_groups.append((current_group, current_group_size))

        return bulk_file_groups, separate_files, total_size<|MERGE_RESOLUTION|>--- conflicted
+++ resolved
@@ -338,37 +338,15 @@
         self._tus_start_upload(url)
 
         for group, group_size in bulk_file_groups:
-<<<<<<< HEAD
-            # Can't encode binary files in json, but complex parameters
-            # can only be sent as json.
-            # For the most part, they don't need to be passed together,
-            # so we split files and other params into several requests.
-            with ExitStack() as es:
-                files = {}
-                for i, filename in enumerate(group):
-                    files[f"client_files[{i}]"] = (
-                        os.fspath(filename),
-                        es.enter_context(closing(open(filename, "rb"))).read(),
-                    )
-                response = self._client.api_client.rest_client.POST(
-                    url,
-                    post_params={"image_quality": kwargs["image_quality"], **files},
-                    headers={
-                        "Content-Type": "multipart/form-data",
-                        "Upload-Multiple": "",
-                        **self._client.api_client.get_common_headers(),
-                    },
-=======
             files = {}
             for i, filename in enumerate(group):
                 files[f"client_files[{i}]"] = (
                     os.fspath(filename),
                     filename.read_bytes(),
->>>>>>> be844458
                 )
             response = self._client.api_client.rest_client.POST(
                 url,
-                post_params=dict(**kwargs, **files),
+                post_params={"image_quality": kwargs["image_quality"], **files},
                 headers={
                     "Content-Type": "multipart/form-data",
                     "Upload-Multiple": "",
