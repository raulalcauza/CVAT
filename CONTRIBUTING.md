# Contributing to this project

Please take a moment to review this document in order to make the contribution
process easy and effective for everyone involved.

Following these guidelines helps to communicate that you respect the time of
the developers managing and developing this open source project. In return,
they should reciprocate that respect in addressing your issue or assessing
patches and features.

## Development environment

Next steps should work on clear Ubuntu 18.04.

-   Install necessary dependencies:
    ```sh
    sudo apt-get update && sudo apt-get --no-install-recommends install -y ffmpeg build-essential curl redis-server python3-dev python3-pip python3-venv python3-tk libldap2-dev libsasl2-dev
    ```
    Also please make sure that you have installed ffmpeg with all necessary libav* libraries and pkg-config package.
    ```sh
    # Node and npm (you can use default versions of these packages from apt (8.*, 3.*), but we would recommend to use newer versions)
    curl -sL https://deb.nodesource.com/setup_12.x | sudo -E bash -
    sudo apt-get install -y nodejs

    # General dependencies
    sudo apt-get install -y pkg-config

    # Library components
    sudo apt-get install -y \
        libavformat-dev libavcodec-dev libavdevice-dev \
        libavutil-dev libswscale-dev libswresample-dev libavfilter-dev
    ```
    See [PyAV Dependencies installation guide](http://docs.mikeboers.com/pyav/develop/overview/installation.html#dependencies)
    for details.

-   Install [Visual Studio Code](https://code.visualstudio.com/docs/setup/linux#_debian-and-ubuntu-based-distributions)
for development

-   Install CVAT on your local host:
    ```sh
    git clone https://github.com/opencv/cvat
    cd cvat && mkdir logs keys
    python3 -m venv .env
    . .env/bin/activate
    pip install -U pip wheel setuptools
    pip install -r cvat/requirements/development.txt
    pip install -r datumaro/requirements.txt
    python manage.py migrate
    python manage.py collectstatic
    ```

-   Create a super user for CVAT:
    ```sh
    $ python manage.py createsuperuser
    Username (leave blank to use 'django'): ***
    Email address: ***
    Password: ***
    Password (again): ***
    ```

-   Install npm packages for UI and start UI debug server (run the following command from CVAT root directory):
    ```sh
    npm install && \
    cd cvat-core && npm install && \
    cd ../cvat-ui && npm install && npm start
    ```

-   Open new terminal (Ctrl + Shift + T), run Visual Studio Code from the virtual environment
    ```sh
    cd .. && source .env/bin/activate && code
    ```

-   Install following VS Code extensions:
    - [Debugger for Chrome](https://marketplace.visualstudio.com/items?itemName=msjsdiag.debugger-for-chrome)
    - [Python](https://marketplace.visualstudio.com/items?itemName=ms-python.python)
    - [ESLint](https://marketplace.visualstudio.com/items?itemName=dbaeumer.vscode-eslint)
    - [Stylelint](https://marketplace.visualstudio.com/items?itemName=stylelint.vscode-stylelint)
    - [vscode-remark-lint](https://marketplace.visualstudio.com/items?itemName=drewbourne.vscode-remark-lint)
    - [licenser](https://marketplace.visualstudio.com/items?itemName=ymotongpoo.licenser)
    - [Trailing Spaces](https://marketplace.visualstudio.com/items?itemName=shardulm94.trailing-spaces)

-   Reload Visual Studio Code from virtual environment

-   Select `server: debug` configuration and start it (F5) to run REST server and its workers

You have done! Now it is possible to insert breakpoints and debug server and client of the tool.

### Note for Windows users

You develop CVAT under WSL (Windows subsystem for Linux) following next steps.

-   Install WSL using [this guide](https://docs.microsoft.com/ru-ru/windows/wsl/install-win10).

-   Following this guide install Ubuntu 18.04 Linux distribution for WSL.

-   Run Ubuntu using start menu link or execute next command
    ```powershell
    wsl -d Ubuntu-18.04
    ```

-   Run all commands from this isntallation guide in WSL Ubuntu shell.
## Setup additional components in development environment

### DL models as serverless functions

Install [nuclio platform](https://github.com/nuclio/nuclio):
- You have to install `nuctl` command line tool to build and deploy serverless
functions. Download [the latest release](
https://github.com/nuclio/nuclio/blob/development/docs/reference/nuctl/nuctl.md#download).
- The simplest way to explore Nuclio is to run its graphical user interface (GUI)
of the Nuclio dashboard. All you need in order to run the dashboard is Docker. See
[nuclio documentation](https://github.com/nuclio/nuclio#quick-start-steps)
for more details.
- Create `cvat` project inside nuclio dashboard where you will deploy new
serverless functions and deploy a couple of DL models.

```bash
nuctl create project cvat
```

```bash
nuctl deploy --project-name cvat \
    --path serverless/openvino/dextr/nuclio \
    --volume `pwd`/serverless/openvino/common:/opt/nuclio/common
```

<details>

```bash
20.07.17 12:02:23.247                     nuctl (I) Deploying function {"name": ""}
20.07.17 12:02:23.248                     nuctl (I) Building {"versionInfo": "Label: 1.4.8, Git commit: 238d4539ac7783896d6c414535d0462b5f4cbcf1, OS: darwin, Arch: amd64, Go version: go1.14.3", "name": ""}
20.07.17 12:02:23.447                     nuctl (I) Cleaning up before deployment
20.07.17 12:02:23.535                     nuctl (I) Function already exists, deleting
20.07.17 12:02:25.877                     nuctl (I) Staging files and preparing base images
20.07.17 12:02:25.891                     nuctl (I) Building processor image {"imageName": "cvat/openvino.dextr:latest"}
20.07.17 12:02:25.891     nuctl.platform.docker (I) Pulling image {"imageName": "quay.io/nuclio/handler-builder-python-onbuild:1.4.8-amd64"}
20.07.17 12:02:29.270     nuctl.platform.docker (I) Pulling image {"imageName": "quay.io/nuclio/uhttpc:0.0.1-amd64"}
20.07.17 12:02:33.208            nuctl.platform (I) Building docker image {"image": "cvat/openvino.dextr:latest"}
20.07.17 12:02:34.464            nuctl.platform (I) Pushing docker image into registry {"image": "cvat/openvino.dextr:latest", "registry": ""}
20.07.17 12:02:34.464            nuctl.platform (I) Docker image was successfully built and pushed into docker registry {"image": "cvat/openvino.dextr:latest"}
20.07.17 12:02:34.464                     nuctl (I) Build complete {"result": {"Image":"cvat/openvino.dextr:latest","UpdatedFunctionConfig":{"metadata":{"name":"openvino.dextr","namespace":"nuclio","labels":{"nuclio.io/project-name":"cvat"},"annotations":{"framework":"openvino","spec":"","type":"interactor"}},"spec":{"description":"Deep Extreme Cut","handler":"main:handler","runtime":"python:3.6","env":[{"name":"NUCLIO_PYTHON_EXE_PATH","value":"/opt/nuclio/python3"}],"resources":{},"image":"cvat/openvino.dextr:latest","targetCPU":75,"triggers":{"myHttpTrigger":{"class":"","kind":"http","name":"","maxWorkers":2,"workerAvailabilityTimeoutMilliseconds":10000,"attributes":{"maxRequestBodySize":33554432}}},"volumes":[{"volume":{"name":"volume-1","hostPath":{"path":"/Users/nmanovic/Workspace/cvat/serverless/openvino/common"}},"volumeMount":{"name":"volume-1","mountPath":"/opt/nuclio/common"}}],"build":{"image":"cvat/openvino.dextr","baseImage":"openvino/ubuntu18_runtime:2020.2","directives":{"postCopy":[{"kind":"RUN","value":"curl -O https://download.01.org/openvinotoolkit/models_contrib/cvat/dextr_model_v1.zip"},{"kind":"RUN","value":"unzip dextr_model_v1.zip"},{"kind":"RUN","value":"pip3 install Pillow"},{"kind":"USER","value":"openvino"}],"preCopy":[{"kind":"USER","value":"root"},{"kind":"WORKDIR","value":"/opt/nuclio"},{"kind":"RUN","value":"ln -s /usr/bin/pip3 /usr/bin/pip"}]},"codeEntryType":"image"},"platform":{},"readinessTimeoutSeconds":60,"eventTimeout":"30s"}}}}
20.07.17 12:02:35.012            nuctl.platform (I) Waiting for function to be ready {"timeout": 60}
20.07.17 12:02:37.448                     nuctl (I) Function deploy complete {"httpPort": 55274}
```

</details>

```bash
nuctl deploy --project-name cvat \
    --path serverless/openvino/omz/public/yolo-v3-tf/nuclio \
    --volume `pwd`/serverless/openvino/common:/opt/nuclio/common
```

<details>

```bash
20.07.17 12:05:23.377                     nuctl (I) Deploying function {"name": ""}
20.07.17 12:05:23.378                     nuctl (I) Building {"versionInfo": "Label: 1.4.8, Git commit: 238d4539ac7783896d6c414535d0462b5f4cbcf1, OS: darwin, Arch: amd64, Go version: go1.14.3", "name": ""}
20.07.17 12:05:23.590                     nuctl (I) Cleaning up before deployment
20.07.17 12:05:23.694                     nuctl (I) Function already exists, deleting
20.07.17 12:05:24.271                     nuctl (I) Staging files and preparing base images
20.07.17 12:05:24.274                     nuctl (I) Building processor image {"imageName": "cvat/openvino.omz.public.yolo-v3-tf:latest"}
20.07.17 12:05:24.274     nuctl.platform.docker (I) Pulling image {"imageName": "quay.io/nuclio/handler-builder-python-onbuild:1.4.8-amd64"}
20.07.17 12:05:27.432     nuctl.platform.docker (I) Pulling image {"imageName": "quay.io/nuclio/uhttpc:0.0.1-amd64"}
20.07.17 12:05:31.462            nuctl.platform (I) Building docker image {"image": "cvat/openvino.omz.public.yolo-v3-tf:latest"}
20.07.17 12:05:32.798            nuctl.platform (I) Pushing docker image into registry {"image": "cvat/openvino.omz.public.yolo-v3-tf:latest", "registry": ""}
20.07.17 12:05:32.798            nuctl.platform (I) Docker image was successfully built and pushed into docker registry {"image": "cvat/openvino.omz.public.yolo-v3-tf:latest"}
20.07.17 12:05:32.798                     nuctl (I) Build complete {"result": {"Image":"cvat/openvino.omz.public.yolo-v3-tf:latest","UpdatedFunctionConfig":{"metadata":{"name":"openvino.omz.public.yolo-v3-tf","namespace":"nuclio","labels":{"nuclio.io/project-name":"cvat"},"annotations":{"framework":"openvino","name":"YOLO v3","spec":"[\n  { \"id\": 0, \"name\": \"person\" },\n  { \"id\": 1, \"name\": \"bicycle\" },\n  { \"id\": 2, \"name\": \"car\" },\n  { \"id\": 3, \"name\": \"motorbike\" },\n  { \"id\": 4, \"name\": \"aeroplane\" },\n  { \"id\": 5, \"name\": \"bus\" },\n  { \"id\": 6, \"name\": \"train\" },\n  { \"id\": 7, \"name\": \"truck\" },\n  { \"id\": 8, \"name\": \"boat\" },\n  { \"id\": 9, \"name\": \"traffic light\" },\n  { \"id\": 10, \"name\": \"fire hydrant\" },\n  { \"id\": 11, \"name\": \"stop sign\" },\n  { \"id\": 12, \"name\": \"parking meter\" },\n  { \"id\": 13, \"name\": \"bench\" },\n  { \"id\": 14, \"name\": \"bird\" },\n  { \"id\": 15, \"name\": \"cat\" },\n  { \"id\": 16, \"name\": \"dog\" },\n  { \"id\": 17, \"name\": \"horse\" },\n  { \"id\": 18, \"name\": \"sheep\" },\n  { \"id\": 19, \"name\": \"cow\" },\n  { \"id\": 20, \"name\": \"elephant\" },\n  { \"id\": 21, \"name\": \"bear\" },\n  { \"id\": 22, \"name\": \"zebra\" },\n  { \"id\": 23, \"name\": \"giraffe\" },\n  { \"id\": 24, \"name\": \"backpack\" },\n  { \"id\": 25, \"name\": \"umbrella\" },\n  { \"id\": 26, \"name\": \"handbag\" },\n  { \"id\": 27, \"name\": \"tie\" },\n  { \"id\": 28, \"name\": \"suitcase\" },\n  { \"id\": 29, \"name\": \"frisbee\" },\n  { \"id\": 30, \"name\": \"skis\" },\n  { \"id\": 31, \"name\": \"snowboard\" },\n  { \"id\": 32, \"name\": \"sports ball\" },\n  { \"id\": 33, \"name\": \"kite\" },\n  { \"id\": 34, \"name\": \"baseball bat\" },\n  { \"id\": 35, \"name\": \"baseball glove\" },\n  { \"id\": 36, \"name\": \"skateboard\" },\n  { \"id\": 37, \"name\": \"surfboard\" },\n  { \"id\": 38, \"name\": \"tennis racket\" },\n  { \"id\": 39, \"name\": \"bottle\" },\n  { \"id\": 40, \"name\": \"wine glass\" },\n  { \"id\": 41, \"name\": \"cup\" },\n  { \"id\": 42, \"name\": \"fork\" },\n  { \"id\": 43, \"name\": \"knife\" },\n  { \"id\": 44, \"name\": \"spoon\" },\n  { \"id\": 45, \"name\": \"bowl\" },\n  { \"id\": 46, \"name\": \"banana\" },\n  { \"id\": 47, \"name\": \"apple\" },\n  { \"id\": 48, \"name\": \"sandwich\" },\n  { \"id\": 49, \"name\": \"orange\" },\n  { \"id\": 50, \"name\": \"broccoli\" },\n  { \"id\": 51, \"name\": \"carrot\" },\n  { \"id\": 52, \"name\": \"hot dog\" },\n  { \"id\": 53, \"name\": \"pizza\" },\n  { \"id\": 54, \"name\": \"donut\" },\n  { \"id\": 55, \"name\": \"cake\" },\n  { \"id\": 56, \"name\": \"chair\" },\n  { \"id\": 57, \"name\": \"sofa\" },\n  { \"id\": 58, \"name\": \"pottedplant\" },\n  { \"id\": 59, \"name\": \"bed\" },\n  { \"id\": 60, \"name\": \"diningtable\" },\n  { \"id\": 61, \"name\": \"toilet\" },\n  { \"id\": 62, \"name\": \"tvmonitor\" },\n  { \"id\": 63, \"name\": \"laptop\" },\n  { \"id\": 64, \"name\": \"mouse\" },\n  { \"id\": 65, \"name\": \"remote\" },\n  { \"id\": 66, \"name\": \"keyboard\" },\n  { \"id\": 67, \"name\": \"cell phone\" },\n  { \"id\": 68, \"name\": \"microwave\" },\n  { \"id\": 69, \"name\": \"oven\" },\n  { \"id\": 70, \"name\": \"toaster\" },\n  { \"id\": 71, \"name\": \"sink\" },\n  { \"id\": 72, \"name\": \"refrigerator\" },\n  { \"id\": 73, \"name\": \"book\" },\n  { \"id\": 74, \"name\": \"clock\" },\n  { \"id\": 75, \"name\": \"vase\" },\n  { \"id\": 76, \"name\": \"scissors\" },\n  { \"id\": 77, \"name\": \"teddy bear\" },\n  { \"id\": 78, \"name\": \"hair drier\" },\n  { \"id\": 79, \"name\": \"toothbrush\" }\n]\n","type":"detector"}},"spec":{"description":"YOLO v3 via Intel OpenVINO","handler":"main:handler","runtime":"python:3.6","env":[{"name":"NUCLIO_PYTHON_EXE_PATH","value":"/opt/nuclio/common/python3"}],"resources":{},"image":"cvat/openvino.omz.public.yolo-v3-tf:latest","targetCPU":75,"triggers":{"myHttpTrigger":{"class":"","kind":"http","name":"","maxWorkers":2,"workerAvailabilityTimeoutMilliseconds":10000,"attributes":{"maxRequestBodySize":33554432}}},"volumes":[{"volume":{"name":"volume-1","hostPath":{"path":"/Users/nmanovic/Workspace/cvat/serverless/openvino/common"}},"volumeMount":{"name":"volume-1","mountPath":"/opt/nuclio/common"}}],"build":{"image":"cvat/openvino.omz.public.yolo-v3-tf","baseImage":"openvino/ubuntu18_dev:2020.2","directives":{"postCopy":[{"kind":"USER","value":"openvino"}],"preCopy":[{"kind":"USER","value":"root"},{"kind":"WORKDIR","value":"/opt/nuclio"},{"kind":"RUN","value":"ln -s /usr/bin/pip3 /usr/bin/pip"},{"kind":"RUN","value":"/opt/intel/openvino/deployment_tools/open_model_zoo/tools/downloader/downloader.py --name yolo-v3-tf -o /opt/nuclio/open_model_zoo"},{"kind":"RUN","value":"/opt/intel/openvino/deployment_tools/open_model_zoo/tools/downloader/converter.py --name yolo-v3-tf --precisions FP32 -d /opt/nuclio/open_model_zoo -o /opt/nuclio/open_model_zoo"}]},"codeEntryType":"image"},"platform":{},"readinessTimeoutSeconds":60,"eventTimeout":"30s"}}}}
20.07.17 12:05:33.285            nuctl.platform (I) Waiting for function to be ready {"timeout": 60}
20.07.17 12:05:35.452                     nuctl (I) Function deploy complete {"httpPort": 57308}
```

</details>

- Display a list of running serverless functions using `nuctl` command or see them
in nuclio dashboard:

```bash
nuctl get function
```

<details>

```bash
  NAMESPACE |                             NAME                              | PROJECT | STATE | NODE PORT | REPLICAS
  nuclio    | openvino.dextr                                                | cvat    | ready |     55274 | 1/1
  nuclio    | openvino.omz.public.yolo-v3-tf                                | cvat    | ready |     57308 | 1/1
```

</details>

- Test your deployed DL model as a serverless function

```bash
image=$(curl https://upload.wikimedia.org/wikipedia/en/7/7d/Lenna_%28test_image%29.png --output - | base64)
cat << EOF > /tmp/input.json
{"image": "$image"}
EOF
cat /tmp/input.json | nuctl invoke openvino.omz.public.yolo-v3-tf -c 'application/json'
```

<details>

```bash
20.07.17 12:07:44.519    nuctl.platform.invoker (I) Executing function {"method": "POST", "url": "http://:57308", "headers": {"Content-Type":["application/json"],"X-Nuclio-Log-Level":["info"],"X-Nuclio-Target":["openvino.omz.public.yolo-v3-tf"]}}
20.07.17 12:07:45.275    nuctl.platform.invoker (I) Got response {"status": "200 OK"}
20.07.17 12:07:45.275                     nuctl (I) >>> Start of function logs
20.07.17 12:07:45.275 ino.omz.public.yolo-v3-tf (I) Run yolo-v3-tf model {"worker_id": "0", "time": 1594976864570.9353}
20.07.17 12:07:45.275                     nuctl (I) <<< End of function logs

> Response headers:
Date = Fri, 17 Jul 2020 09:07:45 GMT
Content-Type = application/json
Content-Length = 100
Server = nuclio

> Response body:
[
    {
        "confidence": "0.9992254",
        "label": "person",
        "points": [
            39,
            124,
            408,
            512
        ],
        "type": "rectangle"
    }
]
```

<<<<<<< HEAD
</details>
=======
### Run Cypress tests
- Install Сypress as described in the [documentation](https://docs.cypress.io/guides/getting-started/installing-cypress.html).
- Run cypress tests:
```sh
    cd <cvat_local_repository>/tests
    <cypress_installation_directory>/node_modules/.bin/cypress run --headless --browser chrome
```
For more information, see the [documentation](https://docs.cypress.io/).
>>>>>>> 6eb777a9

## JavaScript/Typescript coding style

We use the [Airbnb JavaScript Style Guide](https://github.com/airbnb/javascript) for JavaScript code with a
little exception - we prefer 4 spaces for indentation of nested blocks and statements.

## Branching model

The project uses [a successful Git branching model](https://nvie.com/posts/a-successful-git-branching-model).
Thus it has a couple of branches. Some of them are described below:

-   `origin/master` to be the main branch where the source code of
HEAD always reflects a production-ready state

-   `origin/develop` to be the main branch where the source code of
HEAD always reflects a state with the latest delivered development
changes for the next release. Some would call this the “integration branch”.

## Using the issue tracker

The issue tracker is the preferred channel for [bug reports](#bugs),
[features requests](#features) and [submitting pull
requests](#pull-requests), but please respect the following restrictions:

-   Please **do not** use the issue tracker for personal support requests (use
  [Stack Overflow](http://stackoverflow.com)).

-   Please **do not** derail or troll issues. Keep the discussion on topic and
  respect the opinions of others.

<a name="bugs"></a>
## Bug reports

A bug is a _demonstrable problem_ that is caused by the code in the repository.
Good bug reports are extremely helpful - thank you!

Guidelines for bug reports:

1.  **Use the GitHub issue search** &mdash; check if the issue has already been
   reported.

1.  **Check if the issue has been fixed** &mdash; try to reproduce it using the
   latest `develop` branch in the repository.

1.  **Isolate the problem** &mdash; ideally create a reduced test case.

A good bug report shouldn't leave others needing to chase you up for more
information. Please try to be as detailed as possible in your report. What is
your environment? What steps will reproduce the issue? What browser(s) and OS
experience the problem? What would you expect to be the outcome? All these
details will help people to fix any potential bugs.

Example:

> Short and descriptive example bug report title
>
> A summary of the issue and the browser/OS environment in which it occurs. If
> suitable, include the steps required to reproduce the bug.
>
> 1. This is the first step
> 1. This is the second step
> 1. Further steps, etc.
>
> Any other information you want to share that is relevant to the issue being
> reported. This might include the lines of code that you have identified as
> causing the bug, and potential solutions (and your opinions on their
> merits).

<a name="features"></a>
## Feature requests

Feature requests are welcome. But take a moment to find out whether your idea
fits with the scope and aims of the project. It's up to _you_ to make a strong
case to convince the project's developers of the merits of this feature. Please
provide as much detail and context as possible.

<a name="pull-requests"></a>
## Pull requests

Good pull requests - patches, improvements, new features - are a fantastic
help. They should remain focused in scope and avoid containing unrelated
commits.

**Please ask first** before embarking on any significant pull request (e.g.
implementing features, refactoring code, porting to a different language),
otherwise you risk spending a lot of time working on something that the
project's developers might not want to merge into the project.

Please adhere to the coding conventions used throughout a project (indentation,
accurate comments, etc.) and any other requirements (such as test coverage).

Follow this process if you'd like your work considered for inclusion in the
project:

1.  [Fork](https://docs.github.com/en/github/getting-started-with-github/fork-a-repo) the project, clone your fork,
    and configure the remotes:

    ```bash
    # Clone your fork of the repo into the current directory
    git clone https://github.com/<your-username>/<repo-name>
    # Navigate to the newly cloned directory
    cd <repo-name>
    # Assign the original repo to a remote called "upstream"
    git remote add upstream https://github.com/<upstream-owner>/<repo-name>
    ```

1.  If you cloned a while ago, get the latest changes from upstream:

    ```bash
    git checkout <dev-branch>
    git pull upstream <dev-branch>
    ```

1.  Create a new topic branch (off the main project development branch) to
    contain your feature, change, or fix:

    ```bash
    git checkout -b <topic-branch-name>
    ```

1.  Commit your changes in logical chunks. Please adhere to these [git commit
   message guidelines](http://tbaggery.com/2008/04/19/a-note-about-git-commit-messages.html)
   or your code is unlikely be merged into the main project. Use Git's
   [interactive rebase](https://docs.github.com/en/github/using-git/about-git-rebase)
   feature to tidy up your commits before making them public.

1.  Locally merge (or rebase) the upstream development branch into your topic branch:

    ```bash
    git pull [--rebase] upstream <dev-branch>
    ```

1.  Push your topic branch up to your fork:

    ```bash
    git push origin <topic-branch-name>
    ```

1.  [Open a Pull Request](hhttps://docs.github.com/en/github/collaborating-with-issues-and-pull-requests/about-pull-requests)
    with a clear title and description.

**IMPORTANT**: By submitting a patch, you agree to allow the project owner to
license your work under the same license as that used by the project.<|MERGE_RESOLUTION|>--- conflicted
+++ resolved
@@ -230,9 +230,6 @@
 ]
 ```
 
-<<<<<<< HEAD
-</details>
-=======
 ### Run Cypress tests
 - Install Сypress as described in the [documentation](https://docs.cypress.io/guides/getting-started/installing-cypress.html).
 - Run cypress tests:
@@ -241,7 +238,6 @@
     <cypress_installation_directory>/node_modules/.bin/cypress run --headless --browser chrome
 ```
 For more information, see the [documentation](https://docs.cypress.io/).
->>>>>>> 6eb777a9
 
 ## JavaScript/Typescript coding style
 
