--- conflicted
+++ resolved
@@ -42,11 +42,7 @@
         - kind: RUN
           value: conda install -y -c conda-forge pycocotools scipy
         - kind: RUN
-<<<<<<< HEAD
-          value: pip install opencv-python==4.5.5.64
-=======
           value: pip install opencv-python
->>>>>>> e7c16064
         - kind: RUN
           value: git clone https://github.com/shiyinzhang/Inside-Outside-Guidance.git iog
         - kind: WORKDIR
