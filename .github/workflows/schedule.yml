--- conflicted
+++ resolved
@@ -328,77 +328,4 @@
         uses: actions/upload-artifact@v3.1.1
         with:
           name: cvat_container_logs
-<<<<<<< HEAD
-          path: ${{ github.workspace }}/tests/cvat.log
-=======
-          path: ${{ github.workspace }}/tests/cvat.log
-
-      - name: Uploading code coverage results as an artifact
-        uses: actions/upload-artifact@v3.1.1
-        with:
-          name: coverage_results
-          path: ${{ github.workspace }}/tests/.nyc_output
-
-  coveralls:
-    runs-on: ubuntu-latest
-    needs: [unit_testing, e2e_testing]
-    steps:
-      - uses: actions/checkout@v3
-
-      - name: CVAT server. Extract metadata (tags, labels) for Docker
-        id: meta-server
-        uses: docker/metadata-action@master
-        with:
-          images: ${{ secrets.DOCKERHUB_CI_WORKSPACE }}/${{ env.SERVER_IMAGE_TEST_REPO }}
-          tags:
-            type=raw,value=nightly
-
-      - name: Login to Docker Hub
-        uses: docker/login-action@v2
-        with:
-          username: ${{ secrets.DOCKERHUB_CI_USERNAME }}
-          password: ${{ secrets.DOCKERHUB_CI_TOKEN }}
-
-      - name: Pull CVAT server image
-        run: |
-          docker pull ${{ steps.meta-server.outputs.tags }}
-          docker tag ${{ steps.meta-server.outputs.tags }} cvat/server:local
-
-      - name: Downloading coverage results
-        uses: actions/download-artifact@v2
-        with:
-          name: coverage_results
-
-      - name: Combining coverage results
-        run: |
-          mkdir -p ./nyc_output_tmp
-          mv ./out_*.json ./nyc_output_tmp
-          mkdir -p ./.nyc_output
-          yarn --frozen-lockfile
-          npx nyc merge ./nyc_output_tmp ./.nyc_output/out.json
-
-      - name: Sending results to Coveralls
-        env:
-          HOST_COVERAGE_DATA_DIR: ${{ github.workspace }}
-          CONTAINER_COVERAGE_DATA_DIR: "/coverage_data"
-          COVERALLS_SERVICE_NAME: github
-          GITHUB_TOKEN: ${{ secrets.GITHUB_TOKEN }}
-        run: |
-            npx nyc report --reporter=text-lcov >> ${HOST_COVERAGE_DATA_DIR}/lcov.info
-
-            docker compose \
-              -f docker-compose.yml \
-              -f docker-compose.dev.yml \
-              -f docker-compose.ci.yml \
-              run cvat_ci /bin/bash -c 'cd ${CONTAINER_COVERAGE_DATA_DIR} && coveralls-lcov -v -n lcov.info > ${CONTAINER_COVERAGE_DATA_DIR}/coverage.json'
-
-            docker compose \
-              -f docker-compose.yml \
-              -f docker-compose.dev.yml \
-              -f docker-compose.ci.yml \
-              run cvat_ci /bin/bash -c '\
-                ln -s ${CONTAINER_COVERAGE_DATA_DIR}/.git . \
-                && ln -s ${CONTAINER_COVERAGE_DATA_DIR}/.coverage . \
-                && ln -s ${CONTAINER_COVERAGE_DATA_DIR}/coverage.json . \
-                && coveralls --merge=coverage.json'
->>>>>>> 20f65e50
+          path: ${{ github.workspace }}/tests/cvat.log