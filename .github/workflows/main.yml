name: CI
on:
  push:
    branches:
      - 'master'
      - 'develop'
  pull_request:
    types: [edited, ready_for_review, opened, synchronize, reopened]
    paths-ignore:
      - 'site/**'
      - '**/*.md'

jobs:
  search_cache:
    if: |
      github.event.pull_request.draft == false &&
      !startsWith(github.event.pull_request.title, '[WIP]') &&
      !startsWith(github.event.pull_request.title, '[Dependent]')
    runs-on: ubuntu-latest
    outputs:
      sha: ${{ steps.get-sha.outputs.sha}}
    env:
      GITHUB_TOKEN: ${{ secrets.GITHUB_TOKEN }}
      REPO: ${{ github.repository }}
    steps:
      - name: Getting SHA with cache from the default branch
        id: get-sha
        run: |
          DEFAULT_BRANCH=$(gh api /repos/$REPO | jq -r '.default_branch')
          for sha in $(gh api "/repos/$REPO/commits?per_page=100&sha=$DEFAULT_BRANCH" | jq -r '.[].sha');
          do
            RUN_status=$(gh api /repos/${REPO}/actions/workflows/cache.yml/runs | \
              jq -r ".workflow_runs[]? | select((.head_sha == \"${sha}\") and (.conclusion == \"success\")) | .status")

            if [[ ${RUN_status} == "completed" ]]; then
              SHA=$sha
              break
            fi
          done

          echo Default branch is ${DEFAULT_BRANCH}
          echo Workflow will try to get cache from commit: ${SHA}

          echo ::set-output name=default_branch::${DEFAULT_BRANCH}
          echo ::set-output name=sha::${SHA}

  build:
    needs: search_cache
    runs-on: ubuntu-latest
    steps:
      - uses: actions/checkout@v2

      - name: CVAT server. Getting cache from the default branch
        uses: actions/cache@v3
        with:
          path: /tmp/cvat_cache_server
          key: ${{ runner.os }}-build-server-${{ needs.search_cache.outputs.sha }}

      - name: CVAT UI. Getting cache from the default branch
        uses: actions/cache@v3
        with:
          path: /tmp/cvat_cache_ui
          key: ${{ runner.os }}-build-ui-${{ needs.search_cache.outputs.sha }}

      - name: Set up Docker Buildx
        uses: docker/setup-buildx-action@v2

      - name: Create image directory
        run: |
          mkdir /tmp/cvat_server
          mkdir /tmp/cvat_ui

      - name: CVAT server. Build and push
        uses: docker/build-push-action@v3
        with:
          cache-from: type=local,src=/tmp/cvat_cache_server
          context: .
          file: Dockerfile
          tags: cvat/server
          outputs: type=docker,dest=/tmp/cvat_server/image.tar

      - name: CVAT UI. Build and push
        uses: docker/build-push-action@v3
        with:
          cache-from: type=local,src=/tmp/cvat_cache_ui
          context: .
          file: Dockerfile.ui
          tags: cvat/ui
          outputs: type=docker,dest=/tmp/cvat_ui/image.tar

      - name: Upload CVAT server artifact
        uses: actions/upload-artifact@v3
        with:
          name: cvat_server
          path: /tmp/cvat_server/image.tar

      - name: Upload CVAT UI artifact
        uses: actions/upload-artifact@v3
        with:
          name: cvat_ui
          path: /tmp/cvat_ui/image.tar

  rest_api:
    needs: build
    runs-on: ubuntu-latest
    steps:
      - uses: actions/checkout@v2

      - uses: actions/setup-python@v2
        with:
          python-version: '3.8'

      - name: Set up Docker Buildx
        uses: docker/setup-buildx-action@v2

      - name: Download CVAT server image
        uses: actions/download-artifact@v3
        with:
          name: cvat_server
          path: /tmp/cvat_server/

      - name: Download CVAT UI images
        uses: actions/download-artifact@v3
        with:
          name: cvat_ui
          path: /tmp/cvat_ui/

      - name: Load Docker images
        run: |
          docker load --input /tmp/cvat_server/image.tar
          docker load --input /tmp/cvat_ui/image.tar
          docker image ls -a

      - name: Running REST API tests
        run: |
<<<<<<< HEAD
=======
          docker run --rm -v ${PWD}/cvat-sdk/schema/:/transfer \
            --entrypoint /bin/bash -u root cvat/server \
            -c 'python manage.py spectacular --file /transfer/schema.yml'
>>>>>>> 7e20b279
          pip3 install --user -r cvat-sdk/gen/requirements.txt
          cd cvat-sdk/
          gen/generate.sh
          cd ..

          pip3 install --user cvat-sdk/
          pip3 install --user -r tests/python/requirements.txt
          pytest tests/python/rest_api -k 'GET' -s

      - name: Creating a log file from cvat containers
        if: failure()
        env:
          LOGS_DIR: "${{ github.workspace }}/rest_api"
        run: |
            mkdir $LOGS_DIR
            docker logs test_cvat_1 > $LOGS_DIR/cvat.log
            docker logs test_cvat_opa_1 2> $LOGS_DIR/cvat_opa.log

      - name: Uploading "cvat" container logs as an artifact
        if: failure()
        uses: actions/upload-artifact@v2
        env:
          LOGS_DIR: "${{ github.workspace }}/rest_api"
        with:
          name: container_logs
          path: $LOGS_DIR

  unit_testing:
    needs: build
    runs-on: ubuntu-latest
    steps:
      - uses: actions/checkout@v2

      - name: Set up Docker Buildx
        uses: docker/setup-buildx-action@v2

      - name: Download CVAT server image
        uses: actions/download-artifact@v3
        with:
          name: cvat_server
          path: /tmp/cvat_server/

      - name: Load Docker server image
        run: |
          docker load --input /tmp/cvat_server/image.tar
          docker image ls -a

      - name: Running OPA tests
        run: |
          curl -L -o opa https://openpolicyagent.org/downloads/v0.34.2/opa_linux_amd64_static
          chmod +x ./opa
          ./opa test cvat/apps/iam/rules

      - name: Running unit tests
        env:
          HOST_COVERAGE_DATA_DIR: ${{ github.workspace }}
          CONTAINER_COVERAGE_DATA_DIR: "/coverage_data"
        run: |
          docker-compose -f docker-compose.yml -f docker-compose.dev.yml up -d cvat_opa

          max_tries=12
          while [[  $(curl -s -o /dev/null -w "%{http_code}" localhost:8181/health) != "200" && max_tries -gt 0 ]]; do (( max_tries-- )); sleep 5; done

          docker-compose -f docker-compose.yml -f docker-compose.dev.yml -f docker-compose.ci.yml run cvat_ci /bin/bash \
          -c 'python manage.py test cvat/apps -k tasks_id -k lambda -k share -v 2'

          docker-compose -f docker-compose.yml -f docker-compose.dev.yml -f docker-compose.ci.yml run cvat_ci /bin/bash \
          -c 'yarn --frozen-lockfile --ignore-scripts && yarn workspace cvat-core run test'

      - name: Creating a log file from cvat containers
        if: failure()
        env:
          LOGS_DIR: "${{ github.workspace }}/unit_testing"
        run: |
            mkdir $LOGS_DIR
            docker logs cvat > $LOGS_DIR/cvat.log
            docker logs cvat_opa 2> $LOGS_DIR/cvat_opa.log

      - name: Uploading "cvat" container logs as an artifact
        if: failure()
        uses: actions/upload-artifact@v2
        env:
          LOGS_DIR: "${{ github.workspace }}/unit_testing"
        with:
          name: container_logs
          path: $LOGS_DIR

  e2e_testing:
    needs: build
    runs-on: ubuntu-latest
    strategy:
      fail-fast: false
      matrix:
        specs: ['canvas3d_functionality', 'actions']
    steps:
      - uses: actions/checkout@v2

      - name: Set up Docker Buildx
        uses: docker/setup-buildx-action@v2

      - uses: actions/setup-node@v2
        with:
            node-version: '16.x'

      - name: Download CVAT server images
        uses: actions/download-artifact@v3
        with:
          name: cvat_server
          path: /tmp/cvat_server/

      - name: Download CVAT UI images
        uses: actions/download-artifact@v3
        with:
          name: cvat_ui
          path: /tmp/cvat_ui/

      - name: Load Docker images
        run: |
          docker load --input /tmp/cvat_server/image.tar
          docker load --input /tmp/cvat_ui/image.tar
          docker image ls -a

      - name: Run CVAT instance
        run: |
          docker-compose \
            -f docker-compose.yml \
            -f docker-compose.dev.yml \
            -f components/serverless/docker-compose.serverless.yml \
            -f tests/docker-compose.file_share.yml up -d

      - name: Waiting for server
        env:
          API_ABOUT_PAGE: "localhost:8080/api/server/about"
        run: |
          max_tries=60
          status_code=$(curl -s -o /tmp/server_response -w "%{http_code}" ${API_ABOUT_PAGE})
          while [[  $status_code != "401" && max_tries -gt 0 ]]
          do
            echo Number of attempts left: $max_tries
            echo Status code of response: $status_code

            sleep 5
            status_code=$(curl -s -o /tmp/server_response -w "%{http_code}" ${API_ABOUT_PAGE})
            (( max_tries-- ))
          done

      - name: Run E2E tests
        env:
          DJANGO_SU_NAME: 'admin'
          DJANGO_SU_EMAIL: 'admin@localhost.company'
          DJANGO_SU_PASSWORD: '12qwaszx'
        run: |
          docker exec -i cvat /bin/bash -c "echo \"from django.contrib.auth.models import User; User.objects.create_superuser('${DJANGO_SU_NAME}', '${DJANGO_SU_EMAIL}', '${DJANGO_SU_PASSWORD}')\" | python3 ~/manage.py shell"

          cd ./tests
          yarn --frozen-lockfile

          if [ ${{ matrix.specs }} == 'canvas3d_functionality' ]; then
            npx cypress run --headed --browser chrome --config-file pr_cypress_canvas3d.json
          else
            npx cypress run --browser chrome --config-file pr_cypress.json
          fi

      - name: Creating a log file from "cvat" container logs
        if: failure()
        run: |
            docker logs cvat > ${{ github.workspace }}/tests/cvat_${{ matrix.specs }}.log

      - name: Uploading "cvat" container logs as an artifact
        if: failure()
        uses: actions/upload-artifact@v2
        with:
          name: container_logs
          path: ${{ github.workspace }}/tests/cvat_${{ matrix.specs }}.log

      - name: Uploading cypress screenshots as an artifact
        if: failure()
        uses: actions/upload-artifact@v2
        with:
          name: cypress_screenshots_${{ matrix.specs }}
          path: ${{ github.workspace }}/tests/cypress/screenshots

  publish_dev_images:
    if: github.ref == 'refs/heads/develop'
    needs: [rest_api, unit_testing, e2e_testing]
    runs-on: ubuntu-latest
    steps:
      - uses: actions/checkout@v2

      - name: Download CVAT server images
        uses: actions/download-artifact@v3
        with:
          name: cvat_server
          path: /tmp/cvat_server/

      - name: Download CVAT UI images
        uses: actions/download-artifact@v3
        with:
          name: cvat_ui
          path: /tmp/cvat_ui/

      - name: Load Docker images
        run: |
          docker load --input /tmp/cvat_server/image.tar
          docker load --input /tmp/cvat_ui/image.tar

      - name: Login to Docker Hub
        uses: docker/login-action@v1
        with:
          username: ${{ secrets.DOCKERHUB_USERNAME }}
          password: ${{ secrets.DOCKERHUB_TOKEN }}

      - name: Push to Docker Hub
        env:
          SERVER_IMAGE_REPO: ${{ secrets.DOCKERHUB_WORKSPACE }}/server
          UI_IMAGE_REPO: ${{ secrets.DOCKERHUB_WORKSPACE }}/ui
        run: |
          docker tag cvat/server:latest "${SERVER_IMAGE_REPO}:dev"
          docker push "${SERVER_IMAGE_REPO}:dev"

          docker tag cvat/ui:latest "${UI_IMAGE_REPO}:dev"
          docker push "${UI_IMAGE_REPO}:dev"<|MERGE_RESOLUTION|>--- conflicted
+++ resolved
@@ -133,12 +133,9 @@
 
       - name: Running REST API tests
         run: |
-<<<<<<< HEAD
-=======
           docker run --rm -v ${PWD}/cvat-sdk/schema/:/transfer \
             --entrypoint /bin/bash -u root cvat/server \
             -c 'python manage.py spectacular --file /transfer/schema.yml'
->>>>>>> 7e20b279
           pip3 install --user -r cvat-sdk/gen/requirements.txt
           cd cvat-sdk/
           gen/generate.sh
