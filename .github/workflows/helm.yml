--- conflicted
+++ resolved
@@ -101,25 +101,5 @@
       # We don't have external services in Helm tests, so we ignore corresponding cases
       # They are still tested without Helm
       run: |
-<<<<<<< HEAD
-        kubectl cp tests/mounted_file_share/images \
-          $(kubectl get pods -l component=server -o jsonpath='{.items[0].metadata.name}'):/home/django/share
-        test_filter=(
-          "not test_create_task_with_cloud_storage_files and "
-          "not test_can_reach_cloud_storages_limit and "
-          "not test_cannot_create_task_with_mythical_cloud_storage_data and "
-          "not test_cant_create_task_with_no_data and "
-          "not test_can_create_task_with_git_repo"
-        ) # newlines are not allowed in the expression
-        test_filter="${test_filter[@]}" # direct substitution doesn't work
-        pytest --platform=kube \
-          --ignore=tests/python/rest_api/test_cloud_storages.py \
-          --ignore=tests/python/rest_api/test_analytics.py \
-          --ignore=tests/python/rest_api/test_resource_import_export.py \
-          --ignore=tests/python/rest_api/test_webhooks_sender.py \
-          -k "$test_filter" \
-          tests/python
-=======
         kubectl cp tests/mounted_file_share/images $(kubectl get pods -l component=server -o jsonpath='{.items[0].metadata.name}'):/home/django/share
-        pytest --platform=kube -m "not with_external_services" tests/python
->>>>>>> af65707e
+        pytest --platform=kube -m "not with_external_services" tests/python