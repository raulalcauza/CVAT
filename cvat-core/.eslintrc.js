// Copyright (C) 2018-2022 Intel Corporation
//
// SPDX-License-Identifier: MIT

module.exports = {
    env: {
        'jest/globals': true,
    },
    ignorePatterns: [
        '.eslintrc.js',
        'webpack.config.js',
        'jest.config.js',
        'jsdoc.config.js',
        'src/3rdparty/**',
        'node_modules/**',
        'dist/**',
    ],
    parserOptions: {
<<<<<<< HEAD
        parser: 'babel-eslint',
        sourceType: 'module',
        ecmaVersion: 2020,
=======
        project: './tsconfig.json',
        tsconfigRootDir: __dirname,
>>>>>>> 987a0920
    },
    plugins: ['jest'],
    rules: {
        'jest/no-disabled-tests': 'warn',
        'jest/no-focused-tests': 'error',
        'jest/no-identical-title': 'error',
        'jest/prefer-to-have-length': 'warn',
    }
};<|MERGE_RESOLUTION|>--- conflicted
+++ resolved
@@ -16,14 +16,8 @@
         'dist/**',
     ],
     parserOptions: {
-<<<<<<< HEAD
-        parser: 'babel-eslint',
-        sourceType: 'module',
-        ecmaVersion: 2020,
-=======
         project: './tsconfig.json',
         tsconfigRootDir: __dirname,
->>>>>>> 987a0920
     },
     plugins: ['jest'],
     rules: {
