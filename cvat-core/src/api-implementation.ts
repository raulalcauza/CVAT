// Copyright (C) 2019-2022 Intel Corporation
// Copyright (C) 2022-2023 CVAT.ai Corporation
//
// SPDX-License-Identifier: MIT

import config from './config';

import PluginRegistry from './plugins';
import serverProxy from './server-proxy';
import lambdaManager from './lambda-manager';
import {
    isBoolean,
    isInteger,
    isString,
    checkFilter,
    checkExclusiveFields,
    checkObjectType,
} from './common';

import User from './user';
import { AnnotationFormats } from './annotation-formats';
import { Task, Job } from './session';
import Project from './project';
import CloudStorage from './cloud-storage';
import Organization from './organization';
import Webhook from './webhook';

export default function implementAPI(cvat) {
    cvat.plugins.list.implementation = PluginRegistry.list;
    cvat.plugins.register.implementation = PluginRegistry.register.bind(cvat);

    cvat.lambda.list.implementation = lambdaManager.list.bind(lambdaManager);
    cvat.lambda.run.implementation = lambdaManager.run.bind(lambdaManager);
    cvat.lambda.call.implementation = lambdaManager.call.bind(lambdaManager);
    cvat.lambda.cancel.implementation = lambdaManager.cancel.bind(lambdaManager);
    cvat.lambda.listen.implementation = lambdaManager.listen.bind(lambdaManager);
    cvat.lambda.requests.implementation = lambdaManager.requests.bind(lambdaManager);
    cvat.lambda.providers.implementation = lambdaManager.providers.bind(lambdaManager);

    cvat.server.about.implementation = async () => {
        const result = await serverProxy.server.about();
        return result;
    };

    cvat.server.share.implementation = async (directory) => {
        const result = await serverProxy.server.share(directory);
        return result;
    };

    cvat.server.formats.implementation = async () => {
        const result = await serverProxy.server.formats();
        return new AnnotationFormats(result);
    };

    cvat.server.userAgreements.implementation = async () => {
        const result = await serverProxy.server.userAgreements();
        return result;
    };

    cvat.server.register.implementation = async (
        username,
        firstName,
        lastName,
        email,
        password,
        userConfirmations,
    ) => {
        const user = await serverProxy.server.register(
            username,
            firstName,
            lastName,
            email,
            password,
            userConfirmations,
        );

        return new User(user);
    };

    cvat.server.login.implementation = async (username, password) => {
        await serverProxy.server.login(username, password);
    };

    cvat.server.logout.implementation = async () => {
        await serverProxy.server.logout();
    };

<<<<<<< HEAD
=======
    cvat.server.hasLimits.implementation = async (userId, orgId) => {
        const result = await serverProxy.server.hasLimits(userId, orgId);
        return result;
    };

    cvat.server.socialAuthentication.implementation = async () => {
        const result: SocialAuthMethodsRawType = await serverProxy.server.socialAuthentication();
        return Object.entries(result).map(([provider, value]) => new SocialAuthMethod({ ...value, provider }));
    };

    cvat.server.selectSSOIdentityProvider.implementation = async (email?: string, iss?: string):Promise<string> => {
        const result: string = await serverProxy.server.selectSSOIdentityProvider(email, iss);
        return result;
    };

>>>>>>> 98d51f1d
    cvat.server.changePassword.implementation = async (oldPassword, newPassword1, newPassword2) => {
        await serverProxy.server.changePassword(oldPassword, newPassword1, newPassword2);
    };

    cvat.server.requestPasswordReset.implementation = async (email) => {
        await serverProxy.server.requestPasswordReset(email);
    };

    cvat.server.resetPassword.implementation = async (newPassword1, newPassword2, uid, token) => {
        await serverProxy.server.resetPassword(newPassword1, newPassword2, uid, token);
    };

    cvat.server.authorized.implementation = async () => {
        const result = await serverProxy.server.authorized();
        return result;
    };

    cvat.server.healthCheck.implementation = async (
        maxRetries = 1,
        checkPeriod = 3000,
        requestTimeout = 5000,
        progressCallback = undefined,
    ) => {
        const result = await serverProxy.server.healthCheck(maxRetries, checkPeriod, requestTimeout, progressCallback);
        return result;
    };

    cvat.server.request.implementation = async (url, data) => {
        const result = await serverProxy.server.request(url, data);
        return result;
    };

    cvat.server.setAuthData.implementation = async (response) => {
        const result = await serverProxy.server.setAuthData(response);
        return result;
    };

    cvat.server.removeAuthData.implementation = async () => {
        const result = await serverProxy.server.removeAuthData();
        return result;
    };

    cvat.server.installedApps.implementation = async () => {
        const result = await serverProxy.server.installedApps();
        return result;
    };

    cvat.users.get.implementation = async (filter) => {
        checkFilter(filter, {
            id: isInteger,
            is_active: isBoolean,
            self: isBoolean,
            search: isString,
            limit: isInteger,
        });

        let users = null;
        if ('self' in filter && filter.self) {
            users = await serverProxy.users.self();
            users = [users];
        } else {
            const searchParams = {};
            for (const key in filter) {
                if (filter[key] && key !== 'self') {
                    searchParams[key] = filter[key];
                }
            }
            users = await serverProxy.users.get(searchParams);
        }

        users = users.map((user) => new User(user));
        return users;
    };

    cvat.jobs.get.implementation = async (query) => {
        checkFilter(query, {
            page: isInteger,
            filter: isString,
            sort: isString,
            search: isString,
            jobID: isInteger,
        });

        checkExclusiveFields(query, ['jobID', 'filter', 'search'], ['page', 'sort']);
        if ('jobID' in query) {
            const { results } = await serverProxy.jobs.get({ id: query.jobID });
            const [job] = results;
            if (job) {
                // When request job by ID we also need to add labels to work with them
                const labels = await serverProxy.labels.get({ job_id: job.id });
                return [new Job({ ...job, labels: labels.results })];
            }

            return [];
        }

        const searchParams = {};
        for (const key of Object.keys(query)) {
            if (['page', 'sort', 'search', 'filter', 'task_id'].includes(key)) {
                searchParams[key] = query[key];
            }
        }

        const jobsData = await serverProxy.jobs.get(searchParams);
        const jobs = jobsData.results.map((jobData) => new Job(jobData));
        jobs.count = jobsData.count;
        return jobs;
    };

    cvat.tasks.get.implementation = async (filter) => {
        checkFilter(filter, {
            page: isInteger,
            projectId: isInteger,
            id: isInteger,
            sort: isString,
            search: isString,
            filter: isString,
            ordering: isString,
        });

        checkExclusiveFields(filter, ['id'], ['page']);
        const searchParams = {};
        for (const key of Object.keys(filter)) {
            if (['page', 'id', 'sort', 'search', 'filter', 'ordering'].includes(key)) {
                searchParams[key] = filter[key];
            }
        }

        if ('projectId' in filter) {
            if (searchParams.filter) {
                const parsed = JSON.parse(searchParams.filter);
                searchParams.filter = JSON.stringify({ and: [parsed, { '==': [{ var: 'project_id' }, filter.projectId] }] });
            } else {
                searchParams.filter = JSON.stringify({ and: [{ '==': [{ var: 'project_id' }, filter.projectId] }] });
            }
        }

        const tasksData = await serverProxy.tasks.get(searchParams);
        const tasks = await Promise.all(tasksData.map(async (taskItem) => {
            if ('id' in filter) {
                // When request task by ID we also need to add labels and jobs to work with them
                const labels = await serverProxy.labels.get({ task_id: taskItem.id });
                const jobs = await serverProxy.jobs.get({ task_id: taskItem.id }, true);
                return new Task({
                    ...taskItem, progress: taskItem.jobs, jobs: jobs.results, labels: labels.results,
                });
            }

            return new Task({
                ...taskItem,
                progress: taskItem.jobs,
            });
        }));

        tasks.count = tasksData.count;
        return tasks;
    };

    cvat.projects.get.implementation = async (filter) => {
        checkFilter(filter, {
            id: isInteger,
            page: isInteger,
            search: isString,
            sort: isString,
            filter: isString,
        });

        checkExclusiveFields(filter, ['id'], ['page']);
        const searchParams = {};
        for (const key of Object.keys(filter)) {
            if (['page', 'id', 'sort', 'search', 'filter'].includes(key)) {
                searchParams[key] = filter[key];
            }
        }

        const projectsData = await serverProxy.projects.get(searchParams);
        const projects = await Promise.all(projectsData.map(async (projectItem) => {
            if ('id' in filter) {
                // When request a project by ID we also need to add labels to work with them
                const labels = await serverProxy.labels.get({ project_id: projectItem.id });
                return new Project({ ...projectItem, labels: labels.results });
            }

            return new Project({
                ...projectItem,
            });
        }));

        projects.count = projectsData.count;
        return projects;
    };

    cvat.projects.searchNames
        .implementation = async (search, limit) => serverProxy.projects.searchNames(search, limit);

    cvat.cloudStorages.get.implementation = async (filter) => {
        checkFilter(filter, {
            page: isInteger,
            filter: isString,
            sort: isString,
            id: isInteger,
            search: isString,
        });

        checkExclusiveFields(filter, ['id', 'search'], ['page']);
        const searchParams = {};
        for (const key of Object.keys(filter)) {
            if (['page', 'filter', 'sort', 'id', 'search'].includes(key)) {
                searchParams[key] = filter[key];
            }
        }
        const cloudStoragesData = await serverProxy.cloudStorages.get(searchParams);
        const cloudStorages = cloudStoragesData.map((cloudStorage) => new CloudStorage(cloudStorage));
        cloudStorages.count = cloudStoragesData.count;
        return cloudStorages;
    };

    cvat.organizations.get.implementation = async () => {
        const organizationsData = await serverProxy.organizations.get();
        const organizations = organizationsData.map((organizationData) => new Organization(organizationData));
        return organizations;
    };

    cvat.organizations.activate.implementation = (organization) => {
        checkObjectType('organization', organization, null, Organization);
        config.organizationID = organization.slug;
    };

    cvat.organizations.deactivate.implementation = async () => {
        config.organizationID = null;
    };

    cvat.webhooks.get.implementation = async (filter) => {
        checkFilter(filter, {
            page: isInteger,
            id: isInteger,
            projectId: isInteger,
            filter: isString,
            search: isString,
            sort: isString,
        });

        checkExclusiveFields(filter, ['id', 'projectId'], ['page']);
        const searchParams = {};
        for (const key of Object.keys(filter)) {
            if (['page', 'id', 'filter', 'search', 'sort'].includes(key)) {
                searchParams[key] = filter[key];
            }
        }

        if (filter.projectId) {
            if (searchParams.filter) {
                const parsed = JSON.parse(searchParams.filter);
                searchParams.filter = JSON.stringify({ and: [parsed, { '==': [{ var: 'project_id' }, filter.projectId] }] });
            } else {
                searchParams.filter = JSON.stringify({ and: [{ '==': [{ var: 'project_id' }, filter.projectId] }] });
            }
        }

        const webhooksData = await serverProxy.webhooks.get(searchParams);
        const webhooks = webhooksData.map((webhookData) => new Webhook(webhookData));
        webhooks.count = webhooksData.count;
        return webhooks;
    };

    return cvat;
}<|MERGE_RESOLUTION|>--- conflicted
+++ resolved
@@ -85,24 +85,11 @@
         await serverProxy.server.logout();
     };
 
-<<<<<<< HEAD
-=======
     cvat.server.hasLimits.implementation = async (userId, orgId) => {
         const result = await serverProxy.server.hasLimits(userId, orgId);
         return result;
     };
 
-    cvat.server.socialAuthentication.implementation = async () => {
-        const result: SocialAuthMethodsRawType = await serverProxy.server.socialAuthentication();
-        return Object.entries(result).map(([provider, value]) => new SocialAuthMethod({ ...value, provider }));
-    };
-
-    cvat.server.selectSSOIdentityProvider.implementation = async (email?: string, iss?: string):Promise<string> => {
-        const result: string = await serverProxy.server.selectSSOIdentityProvider(email, iss);
-        return result;
-    };
-
->>>>>>> 98d51f1d
     cvat.server.changePassword.implementation = async (oldPassword, newPassword1, newPassword2) => {
         await serverProxy.server.changePassword(oldPassword, newPassword1, newPassword2);
     };
