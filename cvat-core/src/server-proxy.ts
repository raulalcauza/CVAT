--- conflicted
+++ resolved
@@ -1291,7 +1291,13 @@
                         type: 'preview',
                     },
                     proxy: config.proxy,
+                });
+                response = await Axios.get(response.data['url'], {
                     responseType: 'blob',
+                    transformRequest: (data, headers) => {
+                        delete headers.common['Authorization'];
+                        return data;
+                    },
                 });
             } catch (errorData) {
                 const code = errorData.response ? errorData.response.status : errorData.code;
@@ -1301,31 +1307,8 @@
             return response.data;
         }
 
-<<<<<<< HEAD
-                let response = null;
-                try {
-                    const url = `${backendAPI}/${jid !== null ? 'jobs' : 'tasks'}/${jid || tid}/data`;
-                    response = await Axios.get(url, {
-                        params: {
-                            type: 'preview',
-                        },
-                        proxy: config.proxy,
-                    });
-                    response = await Axios.get(response.data['url'], {
-                        responseType: 'blob',
-                        transformRequest: (data, headers) => {
-                            delete headers.common['Authorization'];
-                            return data;
-                        },
-                    });
-                } catch (errorData) {
-                    const code = errorData.response ? errorData.response.status : errorData.code;
-                    throw new ServerError(`Could not get preview frame for the task ${tid} from the server`, code);
-                }
-=======
         async function getImageContext(jid, frame) {
             const { backendAPI } = config;
->>>>>>> 88523aa7
 
             let response = null;
             try {
@@ -1352,7 +1335,7 @@
 
             let response = null;
             try {
-                response = await workerAxios.get(`${backendAPI}/${url}`, {
+                response = await Axios.get(`${backendAPI}/${url}`, {
                     params: {
                         ...enableOrganization(),
                         quality: 'compressed',
@@ -1360,9 +1343,13 @@
                         number: chunk,
                     },
                     proxy: config.proxy,
+                });
+                response = await workerAxios.get(response.data['url'], {
                     responseType: 'arraybuffer',
-                });
-            } catch (errorData) {
+                    removeAuthHeader: true,
+                });
+            } catch (errorData) {
+                console.log(errorData);
                 throw generateError({
                     message: '',
                     response: {
@@ -1375,36 +1362,8 @@
             return response;
         }
 
-<<<<<<< HEAD
-                let response = null;
-                try {
-                    response = await Axios.get(`${backendAPI}/${url}`, {
-                        params: {
-                            ...enableOrganization(),
-                            quality: 'compressed',
-                            type: 'chunk',
-                            number: chunk,
-                        },
-                        proxy: config.proxy,
-                    });
-                    response = await workerAxios.get(response.data['url'], {
-                        responseType: 'arraybuffer',
-                        removeAuthHeader: true,
-                    });
-                } catch (errorData) {
-                    console.log(errorData);
-                    throw generateError({
-                        message: '',
-                        response: {
-                            ...errorData.response,
-                            data: String.fromCharCode.apply(null, new Uint8Array(errorData.response.data)),
-                        },
-                    });
-                }
-=======
         async function getMeta(session, jid) {
             const { backendAPI } = config;
->>>>>>> 88523aa7
 
             let response = null;
             try {
