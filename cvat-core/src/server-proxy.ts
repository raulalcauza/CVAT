--- conflicted
+++ resolved
@@ -2296,15 +2296,9 @@
     const { backendAPI } = config;
 
     try {
-<<<<<<< HEAD
-        const response = await fetchAll(`${backendAPI}/background-processes`);
+        const response = await fetchAll(`${backendAPI}/requests`);
 
         return response.results;
-=======
-        const response = await Axios.get(`${backendAPI}/requests`);
-
-        return response.data;
->>>>>>> 455a8db9
     } catch (errorData) {
         throw generateError(errorData);
     }
@@ -2314,11 +2308,7 @@
     const { backendAPI } = config;
 
     try {
-<<<<<<< HEAD
-        const response = await Axios.get(`${backendAPI}/background-processes/${rqID}`);
-=======
         const response = await Axios.get(`${backendAPI}/requests/${rqID}`);
->>>>>>> 455a8db9
 
         return response.data;
     } catch (errorData) {
