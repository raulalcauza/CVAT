// Copyright (C) 2019-2022 Intel Corporation
// Copyright (C) 2022-2023 CVAT.ai Corporation
//
// SPDX-License-Identifier: MIT

import FormData from 'form-data';
import store from 'store';
import Axios, { AxiosResponse } from 'axios';
import * as tus from 'tus-js-client';
import { Storage } from './storage';
import { StorageLocation, WebhookSourceType } from './enums';
import { isEmail } from './common';
import config from './config';
import DownloadWorker from './download.worker';
import { ServerError } from './exceptions';

type Params = {
    org: number | string,
    use_default_location?: boolean,
    location?: StorageLocation,
    cloud_storage_id?: number,
    format?: string,
    filename?: string,
    action?: string,
};

function enableOrganization() {
    return { org: config.organizationID || '' };
}

function configureStorage(storage: Storage, useDefaultLocation = false): Partial<Params> {
    return {
        use_default_location: useDefaultLocation,
        ...(!useDefaultLocation ? {
            location: storage.location,
            ...(storage.cloudStorageId ? {
                cloud_storage_id: storage.cloudStorageId,
            } : {}),
        } : {}),
    };
}

function removeToken() {
    Axios.defaults.headers.common.Authorization = '';
    store.remove('token');
}

function waitFor(frequencyHz, predicate) {
    return new Promise<void>((resolve, reject) => {
        if (typeof predicate !== 'function') {
            reject(new Error(`Predicate must be a function, got ${typeof predicate}`));
        }

        const internalWait = () => {
            let result = false;
            try {
                result = predicate();
            } catch (error) {
                reject(error);
            }

            if (result) {
                resolve();
            } else {
                setTimeout(internalWait, 1000 / frequencyHz);
            }
        };

        setTimeout(internalWait);
    });
}

async function chunkUpload(file, uploadConfig) {
    const params = enableOrganization();
    const {
        endpoint, chunkSize, totalSize, onUpdate, metadata,
    } = uploadConfig;
    const { totalSentSize } = uploadConfig;
    const uploadResult = { totalSentSize };
    return new Promise((resolve, reject) => {
        const upload = new tus.Upload(file, {
            endpoint,
            metadata: {
                filename: file.name,
                filetype: file.type,
                ...metadata,
            },
            headers: {
                Authorization: Axios.defaults.headers.common.Authorization,
            },
            chunkSize,
            retryDelays: null,
            onError(error) {
                reject(error);
            },
            onBeforeRequest(req) {
                const xhr = req.getUnderlyingObject();
                const { org } = params;
                req.setHeader('X-Organization', org);
                xhr.withCredentials = true;
            },
            onProgress(bytesUploaded) {
                if (onUpdate && Number.isInteger(totalSentSize) && Number.isInteger(totalSize)) {
                    const currentUploadedSize = totalSentSize + bytesUploaded;
                    const percentage = currentUploadedSize / totalSize;
                    onUpdate(percentage);
                }
            },
            onAfterResponse(request, response) {
                const uploadFilename = response.getHeader('Upload-Filename');
                if (uploadFilename) uploadResult.filename = uploadFilename;
            },
            onSuccess() {
                if (totalSentSize) uploadResult.totalSentSize += file.size;
                resolve(uploadResult);
            },
        });
        upload.start();
    });
}

function generateError(errorData) {
    if (errorData.response) {
        if (errorData.response.data?.message) {
            return new ServerError(errorData.response.data?.message, errorData.response.status);
        }
        const message = `${errorData.message}. ${JSON.stringify(errorData.response.data || '')}.`;
        return new ServerError(message, errorData.response.status);
    }

    // Server is unavailable (no any response)
    const message = `${errorData.message}.`; // usually is "Error Network"
    return new ServerError(message, 0);
}

function prepareData(details) {
    const data = new FormData();
    for (const [key, value] of Object.entries(details)) {
        if (Array.isArray(value)) {
            value.forEach((element, idx) => {
                data.append(`${key}[${idx}]`, element);
            });
        } else {
            data.set(key, value);
        }
    }
    return data;
}

class WorkerWrappedAxios {
    constructor(requestInterseptor) {
        const worker = new DownloadWorker(requestInterseptor);
        const requests = {};
        let requestId = 0;

        worker.onmessage = (e) => {
            if (e.data.id in requests) {
                if (e.data.isSuccess) {
                    requests[e.data.id].resolve(e.data.responseData);
                } else {
                    requests[e.data.id].reject({
                        response: {
                            status: e.data.status,
                            data: e.data.responseData,
                        },
                    });
                }

                delete requests[e.data.id];
            }
        };

        worker.onerror = (e) => {
            if (e.data.id in requests) {
                requests[e.data.id].reject(e);
                delete requests[e.data.id];
            }
        };

        function getRequestId() {
            return requestId++;
        }

        async function get(url, requestConfig) {
            return new Promise((resolve, reject) => {
                const newRequestId = getRequestId();
                requests[newRequestId] = {
                    resolve,
                    reject,
                };
                worker.postMessage({
                    url,
                    config: requestConfig,
                    id: newRequestId,
                });
            });
        }

        Object.defineProperties(
            this,
            Object.freeze({
                get: {
                    value: get,
                    writable: false,
                },
            }),
        );
    }
}

Axios.defaults.withCredentials = true;
Axios.defaults.xsrfHeaderName = 'X-CSRFTOKEN';
Axios.defaults.xsrfCookieName = 'csrftoken';
const workerAxios = new WorkerWrappedAxios();
Axios.interceptors.request.use((reqConfig) => {
    if ('params' in reqConfig && 'org' in reqConfig.params) {
        return reqConfig;
    }

    const organization = enableOrganization();
    // for users when organization is unset
    // we are interested in getting all the users,
    // not only those who are not in any organization
    if (reqConfig.url.endsWith('/users') && !organization.org) {
        return reqConfig;
    }

    reqConfig.params = { ...organization, ...(reqConfig.params || {}) };
    return reqConfig;
});

let token = store.get('token');
if (token) {
    Axios.defaults.headers.common.Authorization = `Token ${token}`;
}

async function about() {
    const { backendAPI } = config;

    let response = null;
    try {
        response = await Axios.get(`${backendAPI}/server/about`, {
            proxy: config.proxy,
        });
    } catch (errorData) {
        throw generateError(errorData);
    }

    return response.data;
}

async function share(directoryArg) {
    const { backendAPI } = config;

    let response = null;
    try {
        response = await Axios.get(`${backendAPI}/server/share`, {
            proxy: config.proxy,
            params: { directory: directoryArg },
        });
    } catch (errorData) {
        throw generateError(errorData);
    }

    return response.data;
}

async function exception(exceptionObject) {
    const { backendAPI } = config;

    try {
        await Axios.post(`${backendAPI}/server/exception`, JSON.stringify(exceptionObject), {
            proxy: config.proxy,
            headers: {
                'Content-Type': 'application/json',
            },
        });
    } catch (errorData) {
        throw generateError(errorData);
    }
}

async function formats() {
    const { backendAPI } = config;

    let response = null;
    try {
        response = await Axios.get(`${backendAPI}/server/annotation/formats`, {
            proxy: config.proxy,
        });
    } catch (errorData) {
        throw generateError(errorData);
    }

    return response.data;
}

async function userAgreements() {
    const { backendAPI } = config;
    let response = null;
    try {
        response = await Axios.get(`${backendAPI}/user-agreements`, {
            proxy: config.proxy,
            validateStatus: (status) => status === 200 || status === 404,
        });

        if (response.status === 200) {
            return response.data;
        }

        return [];
    } catch (errorData) {
        throw generateError(errorData);
    }
}

async function register(username, firstName, lastName, email, password, confirmations) {
    let response = null;
    try {
        const data = JSON.stringify({
            username,
            first_name: firstName,
            last_name: lastName,
            email,
            password1: password,
            password2: password,
            confirmations,
        });
        response = await Axios.post(`${config.backendAPI}/auth/register`, data, {
            proxy: config.proxy,
            headers: {
                'Content-Type': 'application/json',
            },
        });
    } catch (errorData) {
        throw generateError(errorData);
    }

    return response.data;
}

async function login(credential, password) {
    const authenticationData = [
        `${encodeURIComponent(isEmail(credential) ? 'email' : 'username')}=${encodeURIComponent(credential)}`,
        `${encodeURIComponent('password')}=${encodeURIComponent(password)}`,
    ]
        .join('&')
        .replace(/%20/g, '+');

    removeToken();
    let authenticationResponse = null;
    try {
        authenticationResponse = await Axios.post(`${config.backendAPI}/auth/login`, authenticationData, {
            proxy: config.proxy,
        });
    } catch (errorData) {
        throw generateError(errorData);
    }

    if (authenticationResponse.headers['set-cookie']) {
        // Browser itself setup cookie and header is none
        // In NodeJS we need do it manually
        const cookies = authenticationResponse.headers['set-cookie'].join(';');
        Axios.defaults.headers.common.Cookie = cookies;
    }

    token = authenticationResponse.data.key;
    store.set('token', token);
    Axios.defaults.headers.common.Authorization = `Token ${token}`;
}

async function loginWithSocialAccount(
    provider: string,
    code: string,
    authParams?: string,
    process?: string,
    scope?: string,
) {
    removeToken();
    const data = {
        code,
        ...(process ? { process } : {}),
        ...(scope ? { scope } : {}),
        ...(authParams ? { auth_params: authParams } : {}),
    };
    let authenticationResponse = null;
    try {
        authenticationResponse = await Axios.post(`${config.backendAPI}/auth/${provider}/login/token`, data,
            {
                proxy: config.proxy,
            });
    } catch (errorData) {
        throw generateError(errorData);
    }

    token = authenticationResponse.data.key;
    store.set('token', token);
    Axios.defaults.headers.common.Authorization = `Token ${token}`;
}

async function logout() {
    try {
        await Axios.post(`${config.backendAPI}/auth/logout`, {
            proxy: config.proxy,
        });
        removeToken();
    } catch (errorData) {
        throw generateError(errorData);
    }
}

async function changePassword(oldPassword, newPassword1, newPassword2) {
    try {
        const data = JSON.stringify({
            old_password: oldPassword,
            new_password1: newPassword1,
            new_password2: newPassword2,
        });
        await Axios.post(`${config.backendAPI}/auth/password/change`, data, {
            proxy: config.proxy,
            headers: {
                'Content-Type': 'application/json',
            },
        });
    } catch (errorData) {
        throw generateError(errorData);
    }
}

async function requestPasswordReset(email) {
    try {
        const data = JSON.stringify({
            email,
        });
        await Axios.post(`${config.backendAPI}/auth/password/reset`, data, {
            proxy: config.proxy,
            headers: {
                'Content-Type': 'application/json',
            },
        });
    } catch (errorData) {
        throw generateError(errorData);
    }
}

async function resetPassword(newPassword1, newPassword2, uid, _token) {
    try {
        const data = JSON.stringify({
            new_password1: newPassword1,
            new_password2: newPassword2,
            uid,
            token: _token,
        });
        await Axios.post(`${config.backendAPI}/auth/password/reset/confirm`, data, {
            proxy: config.proxy,
            headers: {
                'Content-Type': 'application/json',
            },
        });
    } catch (errorData) {
        throw generateError(errorData);
    }
}

async function getSelf() {
    const { backendAPI } = config;

    let response = null;
    try {
        response = await Axios.get(`${backendAPI}/users/self`, {
            proxy: config.proxy,
        });
    } catch (errorData) {
        throw generateError(errorData);
    }

    return response.data;
}

async function authorized() {
    try {
        await getSelf();
    } catch (serverError) {
        if (serverError.code === 401) {
            // In CVAT app we use two types of authentication,
            // So here we are forcing user have both credential types
            // First request will fail if session is expired, then we check
            // for precense of token
            await logout();
            return false;
        }

        throw serverError;
    }

    return true;
}

async function healthCheck(maxRetries, checkPeriod, requestTimeout, progressCallback, attempt = 0) {
    const { backendAPI } = config;
    const url = `${backendAPI}/server/health/?format=json`;

    if (progressCallback) {
        progressCallback(`${attempt}/${attempt + maxRetries}`);
    }

    return Axios.get(url, {
        proxy: config.proxy,
        timeout: requestTimeout,
    })
        .then((response) => response.data)
        .catch((error) => {
            let isHealthy = true;
            let data;
            if (typeof error?.response?.data === 'object') {
                data = error.response.data;
                // Temporary workaround: ignore errors with media cache for debugging purposes only
                for (const checkName in data) {
                    if (Object.prototype.hasOwnProperty.call(data, checkName) &&
                        checkName !== 'Cache backend: media' &&
                        data[checkName] !== 'working') {
                        isHealthy = false;
                    }
                }
            } else {
                isHealthy = false;
            }

            if (!isHealthy && maxRetries > 0) {
                return new Promise((resolve) => setTimeout(resolve, checkPeriod))
                    .then(() => healthCheck(maxRetries - 1, checkPeriod,
                        requestTimeout, progressCallback, attempt + 1));
            }
            if (isHealthy) {
                return data;
            }
            throw generateError(error);
        });
}

async function serverRequest(url, data) {
    try {
        return (
            await Axios({
                url,
                ...data,
            })
        ).data;
    } catch (errorData) {
        throw generateError(errorData);
    }
}

async function searchProjectNames(search, limit) {
    const { backendAPI, proxy } = config;

    let response = null;
    try {
        response = await Axios.get(`${backendAPI}/projects`, {
            proxy,
            params: {
                names_only: true,
                page: 1,
                page_size: limit,
                search,
            },
        });
    } catch (errorData) {
        throw generateError(errorData);
    }

    response.data.results.count = response.data.count;
    return response.data.results;
}

async function getProjects(filter = {}) {
    const { backendAPI, proxy } = config;

    let response = null;
    try {
        if ('id' in filter) {
            response = await Axios.get(`${backendAPI}/projects/${filter.id}`, {
                proxy,
            });
            const results = [response.data];
            results.count = 1;
            return results;
        }

        response = await Axios.get(`${backendAPI}/projects`, {
            params: {
                ...filter,
                page_size: 12,
            },
            proxy,
        });
    } catch (errorData) {
        throw generateError(errorData);
    }

    response.data.results.count = response.data.count;
    return response.data.results;
}

async function saveProject(id, projectData) {
    const { backendAPI } = config;

    try {
        await Axios.patch(`${backendAPI}/projects/${id}`, JSON.stringify(projectData), {
            proxy: config.proxy,
            headers: {
                'Content-Type': 'application/json',
            },
        });
    } catch (errorData) {
        throw generateError(errorData);
    }
}

async function deleteProject(id) {
    const { backendAPI } = config;

    try {
        await Axios.delete(`${backendAPI}/projects/${id}`, {
            proxy: config.proxy,
        });
    } catch (errorData) {
        throw generateError(errorData);
    }
}

async function createProject(projectSpec) {
    const { backendAPI } = config;

    try {
        const response = await Axios.post(`${backendAPI}/projects`, JSON.stringify(projectSpec), {
            proxy: config.proxy,
            headers: {
                'Content-Type': 'application/json',
            },
        });
        return response.data;
    } catch (errorData) {
        throw generateError(errorData);
    }
}

async function getTasks(filter = {}) {
    const { backendAPI } = config;

    let response = null;
    try {
        if ('id' in filter) {
            response = await Axios.get(`${backendAPI}/tasks/${filter.id}`, {
                proxy: config.proxy,
            });
            const results = [response.data];
            results.count = 1;
            return results;
        }

        response = await Axios.get(`${backendAPI}/tasks`, {
            params: {
                ...filter,
                page_size: 10,
            },
            proxy: config.proxy,
        });
    } catch (errorData) {
        throw generateError(errorData);
    }

    response.data.results.count = response.data.count;
    return response.data.results;
}

async function saveTask(id, taskData) {
    const { backendAPI } = config;

    let response = null;
    try {
        response = await Axios.patch(`${backendAPI}/tasks/${id}`, JSON.stringify(taskData), {
            proxy: config.proxy,
            headers: {
                'Content-Type': 'application/json',
            },
        });
    } catch (errorData) {
        throw generateError(errorData);
    }

    return response.data;
}

async function deleteTask(id, organizationID = null) {
    const { backendAPI } = config;

    try {
        await Axios.delete(`${backendAPI}/tasks/${id}`, {
            ...(organizationID ? { org: organizationID } : {}),
            proxy: config.proxy,
            headers: {
                'Content-Type': 'application/json',
            },
        });
    } catch (errorData) {
        throw generateError(errorData);
    }
}

function exportDataset(instanceType) {
    return async function (
        id: number,
        format: string,
        saveImages: boolean,
        useDefaultSettings: boolean,
        targetStorage: Storage,
        name?: string,
    ) {
        const { backendAPI } = config;
        const baseURL = `${backendAPI}/${instanceType}/${id}/${saveImages ? 'dataset' : 'annotations'}`;
        const params: Params = {
            ...enableOrganization(),
            ...configureStorage(targetStorage, useDefaultSettings),
            ...(name ? { filename: name.replace(/\//g, '_') } : {}),
            format,
        };

        return new Promise<string | void>((resolve, reject) => {
            async function request() {
                Axios.get(baseURL, {
                    proxy: config.proxy,
                    params,
                })
                    .then((response) => {
                        const isCloudStorage = targetStorage.location === StorageLocation.CLOUD_STORAGE;
                        const { status } = response;
                        if (status === 201) params.action = 'download';
                        if (status === 202 || (isCloudStorage && status === 201)) {
                            setTimeout(request, 3000);
                        } else if (status === 201) {
                            resolve(`${baseURL}?${new URLSearchParams(params).toString()}`);
                        } else if (isCloudStorage && status === 200) {
                            resolve();
                        }
                    })
                    .catch((errorData) => {
                        reject(generateError(errorData));
                    });
            }

            setTimeout(request);
        });
    };
}

async function importDataset(
    id: number,
    format: string,
    useDefaultLocation: boolean,
    sourceStorage: Storage,
    file: File | string,
    options: {
        convMaskToPoly: boolean,
        updateStatusCallback: (s: string, n: number) => void,
    },
): Promise<void> {
    const { backendAPI, origin } = config;
    const params: Params & { conv_mask_to_poly: boolean } = {
        ...enableOrganization(),
        ...configureStorage(sourceStorage, useDefaultLocation),
        format,
        filename: typeof file === 'string' ? file : file.name,
        conv_mask_to_poly: options.convMaskToPoly,
    };

    const url = `${backendAPI}/projects/${id}/dataset`;

    async function wait() {
        return new Promise<void>((resolve, reject) => {
            async function requestStatus() {
                try {
                    const response = await Axios.get(url, {
                        params: { ...params, action: 'import_status' },
                        proxy: config.proxy,
                    });
                    if (response.status === 202) {
                        if (response.data.message) {
                            options.updateStatusCallback(response.data.message, response.data.progress || 0);
                        }
                        setTimeout(requestStatus, 3000);
                    } else if (response.status === 201) {
                        resolve();
                    } else {
                        reject(generateError(response));
                    }
                } catch (error) {
                    reject(generateError(error));
                }
            }
            setTimeout(requestStatus, 2000);
        });
    }
    const isCloudStorage = sourceStorage.location === StorageLocation.CLOUD_STORAGE;

    if (isCloudStorage) {
        try {
            await Axios.post(url,
                new FormData(), {
                    params,
                    proxy: config.proxy,
                });
        } catch (errorData) {
            throw generateError(errorData);
        }
    } else {
        const uploadConfig = {
            chunkSize: config.uploadChunkSize * 1024 * 1024,
            endpoint: `${origin}${backendAPI}/projects/${id}/dataset/`,
            totalSentSize: 0,
            totalSize: (file as File).size,
            onUpdate: (percentage) => {
                options.updateStatusCallback('The dataset is being uploaded to the server', percentage);
            },
        };

        try {
            await Axios.post(url,
                new FormData(), {
                    params,
                    proxy: config.proxy,
                    headers: { 'Upload-Start': true },
                });
            await chunkUpload(file, uploadConfig);
            await Axios.post(url,
                new FormData(), {
                    params,
                    proxy: config.proxy,
                    headers: { 'Upload-Finish': true },
                });
        } catch (errorData) {
            throw generateError(errorData);
        }
    }
    try {
        return await wait();
    } catch (errorData) {
        throw generateError(errorData);
    }
}

async function backupTask(id: number, targetStorage: Storage, useDefaultSettings: boolean, fileName?: string) {
    const { backendAPI } = config;
    const params: Params = {
        ...enableOrganization(),
        ...configureStorage(targetStorage, useDefaultSettings),
        ...(fileName ? { filename: fileName } : {}),
    };
    const url = `${backendAPI}/tasks/${id}/backup`;

    return new Promise<void | string>((resolve, reject) => {
        async function request() {
            try {
                const response = await Axios.get(url, {
                    proxy: config.proxy,
                    params,
                });
                const isCloudStorage = targetStorage.location === StorageLocation.CLOUD_STORAGE;
                const { status } = response;
                if (status === 201) params.action = 'download';
                if (status === 202 || (isCloudStorage && status === 201)) {
                    setTimeout(request, 3000);
                } else if (status === 201) {
                    resolve(`${url}?${new URLSearchParams(params).toString()}`);
                } else if (isCloudStorage && status === 200) {
                    resolve();
                }
            } catch (errorData) {
                reject(generateError(errorData));
            }
        }

        setTimeout(request);
    });
}

async function restoreTask(storage: Storage, file: File | string) {
    const { backendAPI } = config;
    // keep current default params to 'freeze" them during this request
    const params: Params = {
        ...enableOrganization(),
        ...configureStorage(storage),
    };

    const url = `${backendAPI}/tasks/backup`;
    const taskData = new FormData();
    let response;

    async function wait() {
        return new Promise((resolve, reject) => {
            async function checkStatus() {
                try {
                    taskData.set('rq_id', response.data.rq_id);
                    response = await Axios.post(url, taskData, {
                        proxy: config.proxy,
                        params,
                    });
                    if (response.status === 202) {
                        setTimeout(checkStatus, 3000);
                    } else {
                        // to be able to get the task after it was created, pass frozen params
                        const importedTask = await getTasks({ id: response.data.id, ...params });
                        resolve(importedTask[0]);
                    }
                } catch (errorData) {
                    reject(generateError(errorData));
                }
            }
            setTimeout(checkStatus);
        });
    }
    const isCloudStorage = storage.location === StorageLocation.CLOUD_STORAGE;

    if (isCloudStorage) {
        params.filename = file as string;
        response = await Axios.post(url,
            new FormData(), {
                params,
                proxy: config.proxy,
            });
    } else {
        const uploadConfig = {
            chunkSize: config.uploadChunkSize * 1024 * 1024,
            endpoint: `${origin}${backendAPI}/tasks/backup/`,
            totalSentSize: 0,
            totalSize: (file as File).size,
        };
        await Axios.post(url,
            new FormData(), {
                params,
                proxy: config.proxy,
                headers: { 'Upload-Start': true },
            });
        const { filename } = await chunkUpload(file, uploadConfig);
        response = await Axios.post(url,
            new FormData(), {
                params: { ...params, filename },
                proxy: config.proxy,
                headers: { 'Upload-Finish': true },
            });
    }
    return wait();
}

async function backupProject(
    id: number,
    targetStorage: Storage,
    useDefaultSettings: boolean,
    fileName?: string,
) {
    const { backendAPI } = config;
    // keep current default params to 'freeze" them during this request
    const params: Params = {
        ...enableOrganization(),
        ...configureStorage(targetStorage, useDefaultSettings),
        ...(fileName ? { filename: fileName } : {}),
    };

    const url = `${backendAPI}/projects/${id}/backup`;

    return new Promise<void | string>((resolve, reject) => {
        async function request() {
            try {
                const response = await Axios.get(url, {
                    proxy: config.proxy,
                    params,
                });
                const isCloudStorage = targetStorage.location === StorageLocation.CLOUD_STORAGE;
                const { status } = response;
                if (status === 201) params.action = 'download';
                if (status === 202 || (isCloudStorage && status === 201)) {
                    setTimeout(request, 3000);
                } else if (status === 201) {
                    resolve(`${url}?${new URLSearchParams(params).toString()}`);
                } else if (isCloudStorage && status === 200) {
                    resolve();
                }
            } catch (errorData) {
                reject(generateError(errorData));
            }
        }

        setTimeout(request);
    });
}

async function restoreProject(storage: Storage, file: File | string) {
    const { backendAPI } = config;
    // keep current default params to 'freeze" them during this request
    const params: Params = {
        ...enableOrganization(),
        ...configureStorage(storage),
    };

    const url = `${backendAPI}/projects/backup`;
    const projectData = new FormData();
    let response;

    async function wait() {
        return new Promise((resolve, reject) => {
            async function request() {
                try {
                    projectData.set('rq_id', response.data.rq_id);
                    response = await Axios.post(`${backendAPI}/projects/backup`, projectData, {
                        proxy: config.proxy,
                        params,
                    });
                    if (response.status === 202) {
                        setTimeout(request, 3000);
                    } else {
                        // to be able to get the task after it was created, pass frozen params
                        const restoredProject = await getProjects({ id: response.data.id, ...params });
                        resolve(restoredProject[0]);
                    }
                } catch (errorData) {
                    reject(generateError(errorData));
                }
            }

            setTimeout(request);
        });
    }

    const isCloudStorage = storage.location === StorageLocation.CLOUD_STORAGE;

    if (isCloudStorage) {
        params.filename = file;
        response = await Axios.post(url,
            new FormData(), {
                params,
                proxy: config.proxy,
            });
    } else {
        const uploadConfig = {
            chunkSize: config.uploadChunkSize * 1024 * 1024,
            endpoint: `${origin}${backendAPI}/projects/backup/`,
            totalSentSize: 0,
            totalSize: (file as File).size,
        };
        await Axios.post(url,
            new FormData(), {
                params,
                proxy: config.proxy,
                headers: { 'Upload-Start': true },
            });
        const { filename } = await chunkUpload(file, uploadConfig);
        response = await Axios.post(url,
            new FormData(), {
                params: { ...params, filename },
                proxy: config.proxy,
                headers: { 'Upload-Finish': true },
            });
    }
    return wait();
}

async function createTask(taskSpec, taskDataSpec, onUpdate) {
    const { backendAPI, origin } = config;
    // keep current default params to 'freeze" them during this request
    const params = enableOrganization();

    async function wait(id) {
        return new Promise((resolve, reject) => {
            async function checkStatus() {
                try {
                    const response = await Axios.get(`${backendAPI}/tasks/${id}/status`, { params });
                    if (['Queued', 'Started'].includes(response.data.state)) {
                        if (response.data.message !== '') {
                            onUpdate(response.data.message, response.data.progress || 0);
                        }
                        setTimeout(checkStatus, 1000);
                    } else if (response.data.state === 'Finished') {
                        resolve();
                    } else if (response.data.state === 'Failed') {
                        // If request has been successful, but task hasn't been created
                        // Then passed data is wrong and we can pass code 400
                        const message = `
                            Could not create the task on the server. ${response.data.message}.
                        `;
                        reject(new ServerError(message, 400));
                    } else {
                        // If server has another status, it is unexpected
                        // Therefore it is server error and we can pass code 500
                        reject(
                            new ServerError(
                                `Unknown task state has been received: ${response.data.state}`,
                                500,
                            ),
                        );
                    }
                } catch (errorData) {
                    reject(generateError(errorData));
                }
            }

            setTimeout(checkStatus, 1000);
        });
    }

    const chunkSize = config.uploadChunkSize * 1024 * 1024;
    const clientFiles = taskDataSpec.client_files;
    const chunkFiles = [];
    const bulkFiles = [];
    let totalSize = 0;
    let totalSentSize = 0;
    for (const file of clientFiles) {
        if (file.size > chunkSize) {
            chunkFiles.push(file);
        } else {
            bulkFiles.push(file);
        }
        totalSize += file.size;
    }
    delete taskDataSpec.client_files;

    const taskData = new FormData();
    for (const [key, value] of Object.entries(taskDataSpec)) {
        if (Array.isArray(value)) {
            value.forEach((element, idx) => {
                taskData.append(`${key}[${idx}]`, element);
            });
        } else {
            taskData.set(key, value);
        }
    }

    let response = null;

    onUpdate('The task is being created on the server..', null);
    try {
        response = await Axios.post(`${backendAPI}/tasks`, JSON.stringify(taskSpec), {
            proxy: config.proxy,
            params,
            headers: {
                'Content-Type': 'application/json',
            },
        });
    } catch (errorData) {
        throw generateError(errorData);
    }

    onUpdate('The data are being uploaded to the server..', null);

    async function bulkUpload(taskId, files) {
        const fileBulks = files.reduce((fileGroups, file) => {
            const lastBulk = fileGroups[fileGroups.length - 1];
            if (chunkSize - lastBulk.size >= file.size) {
                lastBulk.files.push(file);
                lastBulk.size += file.size;
            } else {
                fileGroups.push({ files: [file], size: file.size });
            }
            return fileGroups;
        }, [{ files: [], size: 0 }]);
        const totalBulks = fileBulks.length;
        let currentChunkNumber = 0;
        while (currentChunkNumber < totalBulks) {
            for (const [idx, element] of fileBulks[currentChunkNumber].files.entries()) {
                taskData.append(`client_files[${idx}]`, element);
            }
            const percentage = totalSentSize / totalSize;
            onUpdate('The data are being uploaded to the server', percentage);
            await Axios.post(`${backendAPI}/tasks/${taskId}/data`, taskData, {
                ...params,
                proxy: config.proxy,
                headers: { 'Upload-Multiple': true },
            });
            for (let i = 0; i < fileBulks[currentChunkNumber].files.length; i++) {
                taskData.delete(`client_files[${i}]`);
            }
            totalSentSize += fileBulks[currentChunkNumber].size;
            currentChunkNumber++;
        }
    }

    try {
        await Axios.post(`${backendAPI}/tasks/${response.data.id}/data`,
            taskData, {
                ...params,
                proxy: config.proxy,
                headers: { 'Upload-Start': true },
            });
        const uploadConfig = {
            endpoint: `${origin}${backendAPI}/tasks/${response.data.id}/data/`,
            onUpdate: (percentage) => {
                onUpdate('The data are being uploaded to the server', percentage);
            },
            chunkSize,
            totalSize,
            totalSentSize,
        };
        for (const file of chunkFiles) {
            uploadConfig.totalSentSize += await chunkUpload(file, uploadConfig);
        }
        if (bulkFiles.length > 0) {
            await bulkUpload(response.data.id, bulkFiles);
        }
        await Axios.post(`${backendAPI}/tasks/${response.data.id}/data`,
            taskData, {
                ...params,
                proxy: config.proxy,
                headers: { 'Upload-Finish': true },
            });
    } catch (errorData) {
        try {
            await deleteTask(response.data.id, params.org || null);
        } catch (_) {
            // ignore
        }
        throw generateError(errorData);
    }

    try {
        await wait(response.data.id);
    } catch (createException) {
        await deleteTask(response.data.id, params.org || null);
        throw createException;
    }

    // to be able to get the task after it was created, pass frozen params
    const createdTask = await getTasks({ id: response.data.id, ...params });
    return createdTask[0];
}

async function getJobs(filter = {}) {
    const { backendAPI } = config;
    const id = filter.id || null;

    let response = null;
    try {
        if (id !== null) {
            response = await Axios.get(`${backendAPI}/jobs/${id}`, {
                proxy: config.proxy,
            });
        } else {
            response = await Axios.get(`${backendAPI}/jobs`, {
                proxy: config.proxy,
                params: {
                    ...filter,
                    page_size: 12,
                },
            });
        }
    } catch (errorData) {
        throw generateError(errorData);
    }

    return response.data;
}

function fetchAll(url): Promise<any[]> {
    const pageSize = 500;
    let collection = [];
    return new Promise((resolve, reject) => {
        Axios.get(url, {
            params: {
                page_size: pageSize,
                page: 1,
            },
            proxy: config.proxy,
        }).then((initialData) => {
            const { count, results } = initialData.data;
            collection = collection.concat(results);
            if (count <= pageSize) {
                resolve(collection);
                return;
            }

            const pages = Math.ceil(count / pageSize);
            const promises = Array(pages).fill(0).map((_: number, i: number) => {
                if (i) {
                    return Axios.get(url, {
                        params: {
                            page_size: pageSize,
                            page: i + 1,
                        },
                        proxy: config.proxy,
                    });
                }

                return Promise.resolve(null);
            });

            Promise.all(promises).then((responses: AxiosResponse<any, any>[]) => {
                responses.forEach((resp) => {
                    if (resp) {
                        collection = collection.concat(resp.data.results);
                    }
                });

                // removing possible dublicates
                const obj = collection.reduce((acc: Record<string, any>, item: any) => {
                    acc[item.id] = item;
                    return acc;
                }, {});

                resolve(Object.values(obj));
            }).catch((error) => reject(error));
        }).catch((error) => reject(error));
    });
}

async function getJobIssues(jobID) {
    const { backendAPI } = config;

    let response = null;
    try {
        response = await fetchAll(`${backendAPI}/jobs/${jobID}/issues`);
    } catch (errorData) {
        throw generateError(errorData);
    }

    return response;
}

async function createComment(data) {
    const { backendAPI } = config;

    let response = null;
    try {
        response = await Axios.post(`${backendAPI}/comments`, JSON.stringify(data), {
            proxy: config.proxy,
            headers: {
                'Content-Type': 'application/json',
            },
        });
    } catch (errorData) {
        throw generateError(errorData);
    }

    return response.data;
}

async function createIssue(data) {
    const { backendAPI } = config;

    let response = null;
    try {
        response = await Axios.post(`${backendAPI}/issues`, JSON.stringify(data), {
            proxy: config.proxy,
            headers: {
                'Content-Type': 'application/json',
            },
        });
    } catch (errorData) {
        throw generateError(errorData);
    }

    return response.data;
}

async function updateIssue(issueID, data) {
    const { backendAPI } = config;

    let response = null;
    try {
        response = await Axios.patch(`${backendAPI}/issues/${issueID}`, JSON.stringify(data), {
            proxy: config.proxy,
            headers: {
                'Content-Type': 'application/json',
            },
        });
    } catch (errorData) {
        throw generateError(errorData);
    }

    return response.data;
}

async function deleteIssue(issueID) {
    const { backendAPI } = config;

    try {
        await Axios.delete(`${backendAPI}/issues/${issueID}`);
    } catch (errorData) {
        throw generateError(errorData);
    }
}

async function saveJob(id, jobData) {
    const { backendAPI } = config;

    let response = null;
    try {
        response = await Axios.patch(`${backendAPI}/jobs/${id}`, JSON.stringify(jobData), {
            proxy: config.proxy,
            headers: {
                'Content-Type': 'application/json',
            },
        });
    } catch (errorData) {
        throw generateError(errorData);
    }

    return response.data;
}

async function getUsers(filter = { page_size: 'all' }) {
    const { backendAPI } = config;

    let response = null;
    try {
        response = await Axios.get(`${backendAPI}/users`, {
            proxy: config.proxy,
            params: {
                ...filter,
            },
        });
    } catch (errorData) {
        throw generateError(errorData);
    }

    return response.data.results;
}

async function getPreview(tid, jid) {
    const { backendAPI } = config;

    let response = null;
    try {
        const url = `${backendAPI}/${jid !== null ? 'jobs' : 'tasks'}/${jid || tid}/preview`;
        response = await Axios.get(url, {
            proxy: config.proxy,
            responseType: 'blob',
        });
    } catch (errorData) {
        const code = errorData.response ? errorData.response.status : errorData.code;
        throw new ServerError(`Could not get preview frame for the task ${tid} from the server`, code);
    }

    return response.data;
}

async function getImageContext(jid, frame) {
    const { backendAPI } = config;

    let response = null;
    try {
        response = await Axios.get(`${backendAPI}/jobs/${jid}/data`, {
            params: {
                quality: 'original',
                type: 'context_image',
                number: frame,
            },
            proxy: config.proxy,
            responseType: 'arraybuffer',
        });
    } catch (errorData) {
        throw generateError(errorData);
    }

    return response.data;
}

async function getData(tid, jid, chunk) {
    const { backendAPI } = config;

    const url = jid === null ? `tasks/${tid}/data` : `jobs/${jid}/data`;

    let response = null;
    try {
        response = await workerAxios.get(`${backendAPI}/${url}`, {
            params: {
                ...enableOrganization(),
                quality: 'compressed',
                type: 'chunk',
                number: chunk,
            },
            proxy: config.proxy,
            responseType: 'arraybuffer',
        });
    } catch (errorData) {
        throw generateError({
            message: '',
            response: {
                ...errorData.response,
                data: String.fromCharCode.apply(null, new Uint8Array(errorData.response.data)),
            },
        });
    }

    return response;
}

export interface FramesMetaData {
    chunk_size: number;
    deleted_frames: number[];
    frame_filter: string;
    frames: {
        width: number;
        height: number;
        name: string;
        related_files: number;
    }[];
    image_quality: number;
    size: number;
    start_frame: number;
    stop_frame: number;
}

async function getMeta(session, jid): Promise<FramesMetaData> {
    const { backendAPI } = config;

    let response = null;
    try {
        response = await Axios.get(`${backendAPI}/${session}s/${jid}/data/meta`, {
            proxy: config.proxy,
        });
    } catch (errorData) {
        throw generateError(errorData);
    }

    return response.data;
}

async function saveMeta(session, jid, meta) {
    const { backendAPI } = config;

    let response = null;
    try {
        response = await Axios.patch(`${backendAPI}/${session}s/${jid}/data/meta`, meta, {
            proxy: config.proxy,
        });
    } catch (errorData) {
        throw generateError(errorData);
    }

    return response.data;
}

// Session is 'task' or 'job'
async function getAnnotations(session, id) {
    const { backendAPI } = config;

    let response = null;
    try {
        response = await Axios.get(`${backendAPI}/${session}s/${id}/annotations`, {
            proxy: config.proxy,
        });
    } catch (errorData) {
        throw generateError(errorData);
    }

<<<<<<< HEAD
        async function getFunctions() {
            const { backendAPI } = config;

            try {
                const response = await Axios.get(`${backendAPI}/functions`, {
                    proxy: config.proxy,
                });
                return response.data;
            } catch (errorData) {
                throw generateError(errorData);
            }
        }

        async function runLambdaRequest(body) {
            const { backendAPI } = config;
=======
    return response.data;
}
>>>>>>> 58b05536

// Session is 'task' or 'job'
async function updateAnnotations(session, id, data, action) {
    const { backendAPI } = config;
    const url = `${backendAPI}/${session}s/${id}/annotations`;
    const params = {};
    let requestFunc = null;

    if (action.toUpperCase() === 'PUT') {
        requestFunc = Axios.put.bind(Axios);
    } else {
        requestFunc = Axios.patch.bind(Axios);
        params.action = action;
    }

    let response = null;
    try {
        response = await requestFunc(url, JSON.stringify(data), {
            proxy: config.proxy,
            params,
            headers: {
                'Content-Type': 'application/json',
            },
        });
    } catch (errorData) {
        throw generateError(errorData);
    }

<<<<<<< HEAD
        async function runFunctionRequest(body) {
            const { backendAPI } = config;

            try {
                const response = await Axios.post(`${backendAPI}/functions/requests/`, JSON.stringify(body), {
                    proxy: config.proxy,
                    headers: {
                        'Content-Type': 'application/json',
                    },
                });

                return response.data;
            } catch (errorData) {
                throw generateError(errorData);
            }
        }

        async function callLambdaFunction(funId, body) {
            const { backendAPI } = config;
=======
    return response.data;
}
>>>>>>> 58b05536

// Session is 'task' or 'job'
async function uploadAnnotations(
    session,
    id: number,
    format: string,
    useDefaultLocation: boolean,
    sourceStorage: Storage,
    file: File | string,
    options: { convMaskToPoly: boolean },
): Promise<void> {
    const { backendAPI, origin } = config;
    const params: Params & { conv_mask_to_poly: boolean } = {
        ...enableOrganization(),
        ...configureStorage(sourceStorage, useDefaultLocation),
        format,
        filename: typeof file === 'string' ? file : file.name,
        conv_mask_to_poly: options.convMaskToPoly,
    };

    const url = `${backendAPI}/${session}s/${id}/annotations`;

<<<<<<< HEAD
        async function callFunction(funId, body) {
            const { backendAPI } = config;

            try {
                const response = await Axios.post(`${backendAPI}/functions/${funId}/run`, JSON.stringify(body), {
                    proxy: config.proxy,
                    headers: {
                        'Content-Type': 'application/json',
                    },
                });

                return response.data;
            } catch (errorData) {
                throw generateError(errorData);
            }
        }

        async function getLambdaRequests() {
            const { backendAPI } = config;
=======
    async function wait() {
        return new Promise<void>((resolve, reject) => {
            async function requestStatus() {
                try {
                    const response = await Axios.put(
                        url,
                        new FormData(),
                        {
                            params,
                            proxy: config.proxy,
                        },
                    );
                    if (response.status === 202) {
                        setTimeout(requestStatus, 3000);
                    } else {
                        resolve();
                    }
                } catch (errorData) {
                    reject(generateError(errorData));
                }
            }
            setTimeout(requestStatus);
        });
    }
    const isCloudStorage = sourceStorage.location === StorageLocation.CLOUD_STORAGE;
>>>>>>> 58b05536

    if (isCloudStorage) {
        try {
            await Axios.post(url,
                new FormData(), {
                    params,
                    proxy: config.proxy,
                });
        } catch (errorData) {
            throw generateError(errorData);
        }
    } else {
        const chunkSize = config.uploadChunkSize * 1024 * 1024;
        const uploadConfig = {
            chunkSize,
            endpoint: `${origin}${backendAPI}/${session}s/${id}/annotations/`,
        };

<<<<<<< HEAD
        async function getFunctionsRequests() {
            const { backendAPI } = config;

            try {
                const response = await Axios.get(`${backendAPI}/functions/requests/`, {
                    proxy: config.proxy,
                });

                return response.data;
            } catch (errorData) {
                throw generateError(errorData);
            }
        }

        async function getRequestStatus(requestID) {
            const { backendAPI } = config;

            try {
                const response = await Axios.get(`${backendAPI}/lambda/requests/${requestID}`, {
=======
        try {
            await Axios.post(url,
                new FormData(), {
                    params,
>>>>>>> 58b05536
                    proxy: config.proxy,
                    headers: { 'Upload-Start': true },
                });
            await chunkUpload(file, uploadConfig);
            await Axios.post(url,
                new FormData(), {
                    params,
                    proxy: config.proxy,
                    headers: { 'Upload-Finish': true },
                });
        } catch (errorData) {
            throw generateError(errorData);
        }
    }

<<<<<<< HEAD
        async function getFunctionRequestStatus(requestID) {
            const { backendAPI } = config;

            try {
                const response = await Axios.get(`${backendAPI}/functions/requests/${requestID}`, {
                    proxy: config.proxy,
                });
                return response.data;
            } catch (errorData) {
                throw generateError(errorData);
            }
        }

        async function cancelLambdaRequest(requestId) {
            const { backendAPI } = config;
=======
    try {
        return await wait();
    } catch (errorData) {
        throw generateError(errorData);
    }
}
>>>>>>> 58b05536

// Session is 'task' or 'job'
async function dumpAnnotations(id, name, format) {
    const { backendAPI } = config;
    const baseURL = `${backendAPI}/tasks/${id}/annotations`;
    const params = enableOrganization();
    params.format = encodeURIComponent(format);
    if (name) {
        const filename = name.replace(/\//g, '_');
        params.filename = encodeURIComponent(filename);
    }

    return new Promise((resolve, reject) => {
        async function request() {
            Axios.get(baseURL, {
                proxy: config.proxy,
                params,
            })
                .then((response) => {
                    if (response.status === 202) {
                        setTimeout(request, 3000);
                    } else {
                        params.action = 'download';
                        resolve(`${baseURL}?${new URLSearchParams(params).toString()}`);
                    }
                })
                .catch((errorData) => {
                    reject(generateError(errorData));
                });
        }

<<<<<<< HEAD
        async function cancelFunctionRequest(requestId) {
            const { backendAPI } = config;

            try {
                await Axios.delete(`${backendAPI}/functions/requests/${requestId}`, {
                    method: 'DELETE',
                });
            } catch (errorData) {
                throw generateError(errorData);
            }
        }

        async function createFunction(functionData: any) {
            const params = enableOrganization();
            const { backendAPI } = config;

            try {
                const response = await Axios.post(`${backendAPI}/functions`, JSON.stringify(functionData), {
                    proxy: config.proxy,
                    params,
                    headers: {
                        'Content-Type': 'application/json',
                    },
                });
                return response.data;
            } catch (errorData) {
                throw generateError(errorData);
            }
        }

        function predictorStatus(projectId) {
            const { backendAPI } = config;
=======
        setTimeout(request);
    });
}
>>>>>>> 58b05536

async function saveLogs(logs) {
    const { backendAPI } = config;

    try {
        await Axios.post(`${backendAPI}/server/logs`, JSON.stringify(logs), {
            proxy: config.proxy,
            headers: {
                'Content-Type': 'application/json',
            },
        });
    } catch (errorData) {
        throw generateError(errorData);
    }
}

async function getLambdaFunctions() {
    const { backendAPI } = config;

    try {
        const response = await Axios.get(`${backendAPI}/lambda/functions`, {
            proxy: config.proxy,
        });
        return response.data;
    } catch (errorData) {
        throw generateError(errorData);
    }
}

async function runLambdaRequest(body) {
    const { backendAPI } = config;

    try {
        const response = await Axios.post(`${backendAPI}/lambda/requests`, JSON.stringify(body), {
            proxy: config.proxy,
            headers: {
                'Content-Type': 'application/json',
            },
        });

        return response.data;
    } catch (errorData) {
        throw generateError(errorData);
    }
}

async function callLambdaFunction(funId, body) {
    const { backendAPI } = config;

    try {
        const response = await Axios.post(`${backendAPI}/lambda/functions/${funId}`, JSON.stringify(body), {
            proxy: config.proxy,
            headers: {
                'Content-Type': 'application/json',
            },
        });

        return response.data;
    } catch (errorData) {
        throw generateError(errorData);
    }
}

async function getLambdaRequests() {
    const { backendAPI } = config;

    try {
        const response = await Axios.get(`${backendAPI}/lambda/requests`, {
            proxy: config.proxy,
        });

        return response.data;
    } catch (errorData) {
        throw generateError(errorData);
    }
}

async function getRequestStatus(requestID) {
    const { backendAPI } = config;

    try {
        const response = await Axios.get(`${backendAPI}/lambda/requests/${requestID}`, {
            proxy: config.proxy,
        });
        return response.data;
    } catch (errorData) {
        throw generateError(errorData);
    }
}

async function cancelLambdaRequest(requestId) {
    const { backendAPI } = config;

    try {
        await Axios.delete(`${backendAPI}/lambda/requests/${requestId}`, {
            method: 'DELETE',
        });
    } catch (errorData) {
        throw generateError(errorData);
    }
}

function predictorStatus(projectId) {
    const { backendAPI } = config;

    return new Promise((resolve, reject) => {
        async function request() {
            try {
                const response = await Axios.get(`${backendAPI}/predict/status`, {
                    params: {
                        project: projectId,
                    },
                });
                return response.data;
            } catch (errorData) {
                throw generateError(errorData);
            }
        }

        const timeoutCallback = async () => {
            let data = null;
            try {
                data = await request();
                if (data.status === 'queued') {
                    setTimeout(timeoutCallback, 1000);
                } else if (data.status === 'done') {
                    resolve(data);
                } else {
                    throw new Error(`Unknown status was received "${data.status}"`);
                }
            } catch (error) {
                reject(error);
            }
        };

        setTimeout(timeoutCallback);
    });
}

function predictAnnotations(taskId, frame) {
    return new Promise((resolve, reject) => {
        const { backendAPI } = config;

        async function request() {
            try {
                const response = await Axios.get(`${backendAPI}/predict/frame`, {
                    params: {
                        task: taskId,
                        frame,
                    },
                });
                return response.data;
            } catch (errorData) {
                throw generateError(errorData);
            }
        }

        const timeoutCallback = async () => {
            let data = null;
            try {
                data = await request();
                if (data.status === 'queued') {
                    setTimeout(timeoutCallback, 1000);
                } else if (data.status === 'done') {
                    predictAnnotations.latestRequest.fetching = false;
                    resolve(data.annotation);
                } else {
                    throw new Error(`Unknown status was received "${data.status}"`);
                }
            } catch (error) {
                predictAnnotations.latestRequest.fetching = false;
                reject(error);
            }
        };

        const closureId = Date.now();
        predictAnnotations.latestRequest.id = closureId;
        const predicate = () => !predictAnnotations.latestRequest.fetching ||
            predictAnnotations.latestRequest.id !== closureId;
        if (predictAnnotations.latestRequest.fetching) {
            waitFor(5, predicate).then(() => {
                if (predictAnnotations.latestRequest.id !== closureId) {
                    resolve(null);
                } else {
                    predictAnnotations.latestRequest.fetching = true;
                    setTimeout(timeoutCallback);
                }
            });
        } else {
            predictAnnotations.latestRequest.fetching = true;
            setTimeout(timeoutCallback);
        }
    });
}

predictAnnotations.latestRequest = {
    fetching: false,
    id: null,
};

async function installedApps() {
    const { backendAPI } = config;
    try {
        const response = await Axios.get(`${backendAPI}/server/plugins`, {
            proxy: config.proxy,
        });
        return response.data;
    } catch (errorData) {
        throw generateError(errorData);
    }
}

async function createCloudStorage(storageDetail) {
    const { backendAPI } = config;

    const storageDetailData = prepareData(storageDetail);
    try {
        const response = await Axios.post(`${backendAPI}/cloudstorages`, storageDetailData, {
            proxy: config.proxy,
        });
        return response.data;
    } catch (errorData) {
        throw generateError(errorData);
    }
}

async function updateCloudStorage(id, storageDetail) {
    const { backendAPI } = config;

    const storageDetailData = prepareData(storageDetail);
    try {
        await Axios.patch(`${backendAPI}/cloudstorages/${id}`, storageDetailData, {
            proxy: config.proxy,
        });
    } catch (errorData) {
        throw generateError(errorData);
    }
}

async function getCloudStorages(filter = {}) {
    const { backendAPI } = config;

    let response = null;
    try {
        response = await Axios.get(`${backendAPI}/cloudstorages`, {
            proxy: config.proxy,
            params: filter,
            page_size: 12,
        });
    } catch (errorData) {
        throw generateError(errorData);
    }

    response.data.results.count = response.data.count;
    return response.data.results;
}

async function getCloudStorageContent(id, manifestPath) {
    const { backendAPI } = config;

    let response = null;
    try {
        const url = `${backendAPI}/cloudstorages/${id}/content${
            manifestPath ? `?manifest_path=${manifestPath}` : ''
        }`;
        response = await Axios.get(url, {
            proxy: config.proxy,
        });
    } catch (errorData) {
        throw generateError(errorData);
    }

    return response.data;
}

async function getCloudStoragePreview(id) {
    const { backendAPI } = config;

    let response = null;
    try {
        const url = `${backendAPI}/cloudstorages/${id}/preview`;
        response = await workerAxios.get(url, {
            params: enableOrganization(),
            proxy: config.proxy,
            responseType: 'arraybuffer',
        });
    } catch (errorData) {
        throw generateError({
            message: '',
            response: {
                ...errorData.response,
                data: String.fromCharCode.apply(null, new Uint8Array(errorData.response.data)),
            },
        });
    }

    return new Blob([new Uint8Array(response)]);
}

async function getCloudStorageStatus(id) {
    const { backendAPI } = config;

    let response = null;
    try {
        const url = `${backendAPI}/cloudstorages/${id}/status`;
        response = await Axios.get(url, {
            proxy: config.proxy,
        });
    } catch (errorData) {
        throw generateError(errorData);
    }

    return response.data;
}

async function deleteCloudStorage(id) {
    const { backendAPI } = config;

    try {
        await Axios.delete(`${backendAPI}/cloudstorages/${id}`, {
            proxy: config.proxy,
        });
    } catch (errorData) {
        throw generateError(errorData);
    }
}

async function getOrganizations() {
    const { backendAPI } = config;

    let response = null;
    try {
        response = await fetchAll(`${backendAPI}/organizations?page_size`);
    } catch (errorData) {
        throw generateError(errorData);
    }

    return response;
}

async function createOrganization(data) {
    const { backendAPI } = config;

    let response = null;
    try {
        response = await Axios.post(`${backendAPI}/organizations`, JSON.stringify(data), {
            proxy: config.proxy,
            headers: {
                'Content-Type': 'application/json',
            },
        });
    } catch (errorData) {
        throw generateError(errorData);
    }

    return response.data;
}

async function updateOrganization(id, data) {
    const { backendAPI } = config;

    let response = null;
    try {
        response = await Axios.patch(`${backendAPI}/organizations/${id}`, JSON.stringify(data), {
            proxy: config.proxy,
            headers: {
                'Content-Type': 'application/json',
            },
        });
    } catch (errorData) {
        throw generateError(errorData);
    }

    return response.data;
}

async function deleteOrganization(id) {
    const { backendAPI } = config;

    try {
        await Axios.delete(`${backendAPI}/organizations/${id}`, {
            proxy: config.proxy,
            headers: {
                'Content-Type': 'application/json',
            },
        });
    } catch (errorData) {
        throw generateError(errorData);
    }
}

async function getOrganizationMembers(orgSlug, page, pageSize, filters = {}) {
    const { backendAPI } = config;

    let response = null;
    try {
        response = await Axios.get(`${backendAPI}/memberships`, {
            proxy: config.proxy,
            params: {
                ...filters,
                org: orgSlug,
                page,
                page_size: pageSize,
            },
        });
    } catch (errorData) {
        throw generateError(errorData);
    }

    return response.data;
}

async function inviteOrganizationMembers(orgId, data) {
    const { backendAPI } = config;
    try {
        await Axios.post(
            `${backendAPI}/invitations`,
            {
                ...data,
                organization: orgId,
            },
            {
                proxy: config.proxy,
            },
        );
    } catch (errorData) {
        throw generateError(errorData);
    }
}

async function updateOrganizationMembership(membershipId, data) {
    const { backendAPI } = config;
    let response = null;
    try {
        response = await Axios.patch(
            `${backendAPI}/memberships/${membershipId}`,
            {
                ...data,
            },
            {
                proxy: config.proxy,
            },
        );
    } catch (errorData) {
        throw generateError(errorData);
    }

    return response.data;
}

async function deleteOrganizationMembership(membershipId) {
    const { backendAPI } = config;

    try {
        await Axios.delete(`${backendAPI}/memberships/${membershipId}`, {
            proxy: config.proxy,
        });
    } catch (errorData) {
        throw generateError(errorData);
    }
}

async function getMembershipInvitation(id) {
    const { backendAPI } = config;

    let response = null;
    try {
        response = await Axios.get(`${backendAPI}/invitations/${id}`, {
            proxy: config.proxy,
        });
        return response.data;
    } catch (errorData) {
        throw generateError(errorData);
    }
}

async function getWebhookDelivery(webhookID: number, deliveryID: number): Promise<any> {
    const params = enableOrganization();
    const { backendAPI } = config;

    try {
        const response = await Axios.get(`${backendAPI}/webhooks/${webhookID}/deliveries/${deliveryID}`, {
            proxy: config.proxy,
            params,
            headers: {
                'Content-Type': 'application/json',
            },
        });
        return response.data;
    } catch (errorData) {
        throw generateError(errorData);
    }
}

async function getWebhooks(filter, pageSize = 10): Promise<any> {
    const params = enableOrganization();
    const { backendAPI } = config;

    try {
        const response = await Axios.get(`${backendAPI}/webhooks`, {
            proxy: config.proxy,
            params: {
                ...params,
                ...filter,
                page_size: pageSize,
            },
            headers: {
                'Content-Type': 'application/json',
            },
        });

        response.data.results.count = response.data.count;
        return response.data.results;
    } catch (errorData) {
        throw generateError(errorData);
    }
}

async function createWebhook(webhookData: any): Promise<any> {
    const params = enableOrganization();
    const { backendAPI } = config;

    try {
        const response = await Axios.post(`${backendAPI}/webhooks`, JSON.stringify(webhookData), {
            proxy: config.proxy,
            params,
            headers: {
                'Content-Type': 'application/json',
            },
        });
        return response.data;
    } catch (errorData) {
        throw generateError(errorData);
    }
}

async function updateWebhook(webhookID: number, webhookData: any): Promise<any> {
    const params = enableOrganization();
    const { backendAPI } = config;

    try {
        const response = await Axios
            .patch(`${backendAPI}/webhooks/${webhookID}`, JSON.stringify(webhookData), {
                proxy: config.proxy,
                params,
                headers: {
                    'Content-Type': 'application/json',
                },
            });
        return response.data;
    } catch (errorData) {
        throw generateError(errorData);
    }
}

<<<<<<< HEAD
                functions: {
                    value: Object.freeze({
                        list: getFunctions,
                        status: getFunctionRequestStatus,
                        requests: getFunctionsRequests,
                        create: createFunction,
                        run: runFunctionRequest,
                        call: callFunction,
                        cancel: cancelFunctionRequest,
                    }),
                    writable: false,
                },

                issues: {
                    value: Object.freeze({
                        create: createIssue,
                        update: updateIssue,
                        get: getJobIssues,
                        delete: deleteIssue,
                    }),
                    writable: false,
                },
                comments: {
                    value: Object.freeze({
                        create: createComment,
                    }),
                    writable: false,
                },
=======
async function deleteWebhook(webhookID: number): Promise<void> {
    const params = enableOrganization();
    const { backendAPI } = config;

    try {
        await Axios.delete(`${backendAPI}/webhooks/${webhookID}`, {
            proxy: config.proxy,
            params,
            headers: {
                'Content-Type': 'application/json',
            },
        });
    } catch (errorData) {
        throw generateError(errorData);
    }
}
>>>>>>> 58b05536

async function pingWebhook(webhookID: number): Promise<any> {
    const params = enableOrganization();
    const { backendAPI } = config;

    async function waitPingDelivery(deliveryID: number): Promise<any> {
        return new Promise((resolve) => {
            async function checkStatus(): Promise<any> {
                const delivery = await getWebhookDelivery(webhookID, deliveryID);
                if (delivery.status_code) {
                    resolve(delivery);
                } else {
                    setTimeout(checkStatus, 1000);
                }
            }
            setTimeout(checkStatus, 1000);
        });
    }

    try {
        const response = await Axios.post(`${backendAPI}/webhooks/${webhookID}/ping`, {
            proxy: config.proxy,
            params,
            headers: {
                'Content-Type': 'application/json',
            },
        });

        const deliveryID = response.data.id;
        const delivery = await waitPingDelivery(deliveryID);
        return delivery;
    } catch (errorData) {
        throw generateError(errorData);
    }
}

async function receiveWebhookEvents(type: WebhookSourceType): Promise<string[]> {
    const { backendAPI } = config;

    try {
        const response = await Axios.get(`${backendAPI}/webhooks/events`, {
            proxy: config.proxy,
            params: {
                type,
            },
            headers: {
                'Content-Type': 'application/json',
            },
        });
        return response.data.events;
    } catch (errorData) {
        throw generateError(errorData);
    }
}

async function socialAuthentication(): Promise<any> {
    const { backendAPI } = config;
    try {
        const response = await Axios.get(`${backendAPI}/auth/social/methods`, {
            proxy: config.proxy,
        });
        return response.data;
    } catch (errorData) {
        throw generateError(errorData);
    }
}

export default Object.freeze({
    server: Object.freeze({
        about,
        share,
        formats,
        exception,
        login,
        logout,
        socialAuthentication,
        changePassword,
        requestPasswordReset,
        resetPassword,
        authorized,
        healthCheck,
        register,
        request: serverRequest,
        userAgreements,
        installedApps,
        loginWithSocialAccount,
    }),

    projects: Object.freeze({
        get: getProjects,
        searchNames: searchProjectNames,
        save: saveProject,
        create: createProject,
        delete: deleteProject,
        exportDataset: exportDataset('projects'),
        backup: backupProject,
        restore: restoreProject,
        importDataset,
    }),

    tasks: Object.freeze({
        get: getTasks,
        save: saveTask,
        create: createTask,
        delete: deleteTask,
        exportDataset: exportDataset('tasks'),
        backup: backupTask,
        restore: restoreTask,
    }),

    jobs: Object.freeze({
        get: getJobs,
        save: saveJob,
        exportDataset: exportDataset('jobs'),
    }),

    users: Object.freeze({
        get: getUsers,
        self: getSelf,
    }),

    frames: Object.freeze({
        getData,
        getMeta,
        saveMeta,
        getPreview,
        getImageContext,
    }),

    annotations: Object.freeze({
        updateAnnotations,
        getAnnotations,
        dumpAnnotations,
        uploadAnnotations,
    }),

    logs: Object.freeze({
        save: saveLogs,
    }),

    lambda: Object.freeze({
        list: getLambdaFunctions,
        status: getRequestStatus,
        requests: getLambdaRequests,
        run: runLambdaRequest,
        call: callLambdaFunction,
        cancel: cancelLambdaRequest,
    }),

    issues: Object.freeze({
        create: createIssue,
        update: updateIssue,
        get: getJobIssues,
        delete: deleteIssue,
    }),

    comments: Object.freeze({
        create: createComment,
    }),

    predictor: Object.freeze({
        status: predictorStatus,
        predict: predictAnnotations,
    }),

    cloudStorages: Object.freeze({
        get: getCloudStorages,
        getContent: getCloudStorageContent,
        getPreview: getCloudStoragePreview,
        getStatus: getCloudStorageStatus,
        create: createCloudStorage,
        delete: deleteCloudStorage,
        update: updateCloudStorage,
    }),

    organizations: Object.freeze({
        get: getOrganizations,
        create: createOrganization,
        update: updateOrganization,
        members: getOrganizationMembers,
        invitation: getMembershipInvitation,
        delete: deleteOrganization,
        invite: inviteOrganizationMembers,
        updateMembership: updateOrganizationMembership,
        deleteMembership: deleteOrganizationMembership,
    }),

    webhooks: Object.freeze({
        get: getWebhooks,
        create: createWebhook,
        update: updateWebhook,
        delete: deleteWebhook,
        ping: pingWebhook,
        events: receiveWebhookEvents,
    }),
});<|MERGE_RESOLUTION|>--- conflicted
+++ resolved
@@ -1550,27 +1550,21 @@
     } catch (errorData) {
         throw generateError(errorData);
     }
-
-<<<<<<< HEAD
-        async function getFunctions() {
-            const { backendAPI } = config;
-
-            try {
-                const response = await Axios.get(`${backendAPI}/functions`, {
-                    proxy: config.proxy,
-                });
-                return response.data;
-            } catch (errorData) {
-                throw generateError(errorData);
-            }
-        }
-
-        async function runLambdaRequest(body) {
-            const { backendAPI } = config;
-=======
     return response.data;
 }
->>>>>>> 58b05536
+
+async function getFunctions() {
+    const { backendAPI } = config;
+
+    try {
+        const response = await Axios.get(`${backendAPI}/functions`, {
+            proxy: config.proxy,
+        });
+        return response.data;
+    } catch (errorData) {
+        throw generateError(errorData);
+    }
+}
 
 // Session is 'task' or 'job'
 async function updateAnnotations(session, id, data, action) {
@@ -1598,31 +1592,25 @@
     } catch (errorData) {
         throw generateError(errorData);
     }
-
-<<<<<<< HEAD
-        async function runFunctionRequest(body) {
-            const { backendAPI } = config;
-
-            try {
-                const response = await Axios.post(`${backendAPI}/functions/requests/`, JSON.stringify(body), {
-                    proxy: config.proxy,
-                    headers: {
-                        'Content-Type': 'application/json',
-                    },
-                });
-
-                return response.data;
-            } catch (errorData) {
-                throw generateError(errorData);
-            }
-        }
-
-        async function callLambdaFunction(funId, body) {
-            const { backendAPI } = config;
-=======
     return response.data;
 }
->>>>>>> 58b05536
+
+async function runFunctionRequest(body) {
+    const { backendAPI } = config;
+
+    try {
+        const response = await Axios.post(`${backendAPI}/functions/requests/`, JSON.stringify(body), {
+            proxy: config.proxy,
+            headers: {
+                'Content-Type': 'application/json',
+            },
+        });
+
+        return response.data;
+    } catch (errorData) {
+        throw generateError(errorData);
+    }
+}
 
 // Session is 'task' or 'job'
 async function uploadAnnotations(
@@ -1644,28 +1632,6 @@
     };
 
     const url = `${backendAPI}/${session}s/${id}/annotations`;
-
-<<<<<<< HEAD
-        async function callFunction(funId, body) {
-            const { backendAPI } = config;
-
-            try {
-                const response = await Axios.post(`${backendAPI}/functions/${funId}/run`, JSON.stringify(body), {
-                    proxy: config.proxy,
-                    headers: {
-                        'Content-Type': 'application/json',
-                    },
-                });
-
-                return response.data;
-            } catch (errorData) {
-                throw generateError(errorData);
-            }
-        }
-
-        async function getLambdaRequests() {
-            const { backendAPI } = config;
-=======
     async function wait() {
         return new Promise<void>((resolve, reject) => {
             async function requestStatus() {
@@ -1691,7 +1657,6 @@
         });
     }
     const isCloudStorage = sourceStorage.location === StorageLocation.CLOUD_STORAGE;
->>>>>>> 58b05536
 
     if (isCloudStorage) {
         try {
@@ -1710,32 +1675,10 @@
             endpoint: `${origin}${backendAPI}/${session}s/${id}/annotations/`,
         };
 
-<<<<<<< HEAD
-        async function getFunctionsRequests() {
-            const { backendAPI } = config;
-
-            try {
-                const response = await Axios.get(`${backendAPI}/functions/requests/`, {
-                    proxy: config.proxy,
-                });
-
-                return response.data;
-            } catch (errorData) {
-                throw generateError(errorData);
-            }
-        }
-
-        async function getRequestStatus(requestID) {
-            const { backendAPI } = config;
-
-            try {
-                const response = await Axios.get(`${backendAPI}/lambda/requests/${requestID}`, {
-=======
         try {
             await Axios.post(url,
                 new FormData(), {
                     params,
->>>>>>> 58b05536
                     proxy: config.proxy,
                     headers: { 'Upload-Start': true },
                 });
@@ -1750,31 +1693,25 @@
             throw generateError(errorData);
         }
     }
-
-<<<<<<< HEAD
-        async function getFunctionRequestStatus(requestID) {
-            const { backendAPI } = config;
-
-            try {
-                const response = await Axios.get(`${backendAPI}/functions/requests/${requestID}`, {
-                    proxy: config.proxy,
-                });
-                return response.data;
-            } catch (errorData) {
-                throw generateError(errorData);
-            }
-        }
-
-        async function cancelLambdaRequest(requestId) {
-            const { backendAPI } = config;
-=======
     try {
         return await wait();
     } catch (errorData) {
         throw generateError(errorData);
     }
 }
->>>>>>> 58b05536
+
+async function getFunctionRequestStatus(requestID) {
+    const { backendAPI } = config;
+
+    try {
+        const response = await Axios.get(`${backendAPI}/functions/requests/${requestID}`, {
+            proxy: config.proxy,
+        });
+        return response.data;
+    } catch (errorData) {
+        throw generateError(errorData);
+    }
+}
 
 // Session is 'task' or 'job'
 async function dumpAnnotations(id, name, format) {
@@ -1805,45 +1742,39 @@
                     reject(generateError(errorData));
                 });
         }
-
-<<<<<<< HEAD
-        async function cancelFunctionRequest(requestId) {
-            const { backendAPI } = config;
-
-            try {
-                await Axios.delete(`${backendAPI}/functions/requests/${requestId}`, {
-                    method: 'DELETE',
-                });
-            } catch (errorData) {
-                throw generateError(errorData);
-            }
-        }
-
-        async function createFunction(functionData: any) {
-            const params = enableOrganization();
-            const { backendAPI } = config;
-
-            try {
-                const response = await Axios.post(`${backendAPI}/functions`, JSON.stringify(functionData), {
-                    proxy: config.proxy,
-                    params,
-                    headers: {
-                        'Content-Type': 'application/json',
-                    },
-                });
-                return response.data;
-            } catch (errorData) {
-                throw generateError(errorData);
-            }
-        }
-
-        function predictorStatus(projectId) {
-            const { backendAPI } = config;
-=======
         setTimeout(request);
     });
 }
->>>>>>> 58b05536
+
+async function cancelFunctionRequest(requestId) {
+    const { backendAPI } = config;
+
+    try {
+        await Axios.delete(`${backendAPI}/functions/requests/${requestId}`, {
+            method: 'DELETE',
+        });
+    } catch (errorData) {
+        throw generateError(errorData);
+    }
+}
+
+async function createFunction(functionData: any) {
+    const params = enableOrganization();
+    const { backendAPI } = config;
+
+    try {
+        const response = await Axios.post(`${backendAPI}/functions`, JSON.stringify(functionData), {
+            proxy: config.proxy,
+            params,
+            headers: {
+                'Content-Type': 'application/json',
+            },
+        });
+        return response.data;
+    } catch (errorData) {
+        throw generateError(errorData);
+    }
+}
 
 async function saveLogs(logs) {
     const { backendAPI } = config;
@@ -1855,6 +1786,23 @@
                 'Content-Type': 'application/json',
             },
         });
+    } catch (errorData) {
+        throw generateError(errorData);
+    }
+}
+
+async function callFunction(funId, body) {
+    const { backendAPI } = config;
+
+    try {
+        const response = await Axios.post(`${backendAPI}/functions/${funId}/run`, JSON.stringify(body), {
+            proxy: config.proxy,
+            headers: {
+                'Content-Type': 'application/json',
+            },
+        });
+
+        return response.data;
     } catch (errorData) {
         throw generateError(errorData);
     }
@@ -2399,36 +2347,6 @@
     }
 }
 
-<<<<<<< HEAD
-                functions: {
-                    value: Object.freeze({
-                        list: getFunctions,
-                        status: getFunctionRequestStatus,
-                        requests: getFunctionsRequests,
-                        create: createFunction,
-                        run: runFunctionRequest,
-                        call: callFunction,
-                        cancel: cancelFunctionRequest,
-                    }),
-                    writable: false,
-                },
-
-                issues: {
-                    value: Object.freeze({
-                        create: createIssue,
-                        update: updateIssue,
-                        get: getJobIssues,
-                        delete: deleteIssue,
-                    }),
-                    writable: false,
-                },
-                comments: {
-                    value: Object.freeze({
-                        create: createComment,
-                    }),
-                    writable: false,
-                },
-=======
 async function deleteWebhook(webhookID: number): Promise<void> {
     const params = enableOrganization();
     const { backendAPI } = config;
@@ -2445,7 +2363,6 @@
         throw generateError(errorData);
     }
 }
->>>>>>> 58b05536
 
 async function pingWebhook(webhookID: number): Promise<any> {
     const params = enableOrganization();
