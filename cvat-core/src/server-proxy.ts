// Copyright (C) 2019-2022 Intel Corporation
// Copyright (C) 2022 CVAT.ai Corporation
//
// SPDX-License-Identifier: MIT

import FormData from 'form-data';
import store from 'store';
import Axios from 'axios';
import * as tus from 'tus-js-client';
import { Storage } from './storage';
import { StorageLocation, WebhookSourceType } from './enums';
import { isEmail } from './common';
import config from './config';
import DownloadWorker from './download.worker';
import { ServerError } from './exceptions';

type Params = {
    org: number | string,
    use_default_location?: boolean,
    location?: StorageLocation,
    cloud_storage_id?: number,
    format?: string,
    filename?: string,
    action?: string,
};

function enableOrganization() {
    return { org: config.organizationID || '' };
}

function configureStorage(storage: Storage, useDefaultLocation = false): Partial<Params> {
    return {
        use_default_location: useDefaultLocation,
        ...(!useDefaultLocation ? {
            location: storage.location,
            ...(storage.cloudStorageId ? {
                cloud_storage_id: storage.cloudStorageId,
            } : {}),
        } : {}),
    };
}

function removeToken() {
    Axios.defaults.headers.common.Authorization = '';
    store.remove('token');
}

function waitFor(frequencyHz, predicate) {
    return new Promise<void>((resolve, reject) => {
        if (typeof predicate !== 'function') {
            reject(new Error(`Predicate must be a function, got ${typeof predicate}`));
        }

        const internalWait = () => {
            let result = false;
            try {
                result = predicate();
            } catch (error) {
                reject(error);
            }

            if (result) {
                resolve();
            } else {
                setTimeout(internalWait, 1000 / frequencyHz);
            }
        };

        setTimeout(internalWait);
    });
}

async function chunkUpload(file, uploadConfig) {
    const params = enableOrganization();
    const {
        endpoint, chunkSize, totalSize, onUpdate, metadata,
    } = uploadConfig;
    const { totalSentSize } = uploadConfig;
    const uploadResult = { totalSentSize };
    return new Promise((resolve, reject) => {
        const upload = new tus.Upload(file, {
            endpoint,
            metadata: {
                filename: file.name,
                filetype: file.type,
                ...metadata,
            },
            headers: {
                Authorization: Axios.defaults.headers.common.Authorization,
            },
            chunkSize,
            retryDelays: null,
            onError(error) {
                reject(error);
            },
            onBeforeRequest(req) {
                const xhr = req.getUnderlyingObject();
                const { org } = params;
                req.setHeader('X-Organization', org);
                xhr.withCredentials = true;
            },
            onProgress(bytesUploaded) {
                if (onUpdate && Number.isInteger(totalSentSize) && Number.isInteger(totalSize)) {
                    const currentUploadedSize = totalSentSize + bytesUploaded;
                    const percentage = currentUploadedSize / totalSize;
                    onUpdate(percentage);
                }
            },
            onAfterResponse(request, response) {
                const uploadFilename = response.getHeader('Upload-Filename');
                if (uploadFilename) uploadResult.filename = uploadFilename;
            },
            onSuccess() {
                if (totalSentSize) uploadResult.totalSentSize += file.size;
                resolve(uploadResult);
            },
        });
        upload.start();
    });
}

function generateError(errorData) {
    if (errorData.response) {
        const message = `${errorData.message}. ${JSON.stringify(errorData.response.data) || ''}.`;
        return new ServerError(message, errorData.response.status);
    }

    // Server is unavailable (no any response)
    const message = `${errorData.message}.`; // usually is "Error Network"
    return new ServerError(message, 0);
}

function prepareData(details) {
    const data = new FormData();
    for (const [key, value] of Object.entries(details)) {
        if (Array.isArray(value)) {
            value.forEach((element, idx) => {
                data.append(`${key}[${idx}]`, element);
            });
        } else {
            data.set(key, value);
        }
    }
    return data;
}

class WorkerWrappedAxios {
    constructor(requestInterseptor) {
        const worker = new DownloadWorker(requestInterseptor);
        const requests = {};
        let requestId = 0;

        worker.onmessage = (e) => {
            if (e.data.id in requests) {
                if (e.data.isSuccess) {
                    requests[e.data.id].resolve(e.data.responseData);
                } else {
                    requests[e.data.id].reject({
                        response: {
                            status: e.data.status,
                            data: e.data.responseData,
                        },
                    });
                }

                delete requests[e.data.id];
            }
        };

        worker.onerror = (e) => {
            if (e.data.id in requests) {
                requests[e.data.id].reject(e);
                delete requests[e.data.id];
            }
        };

        function getRequestId() {
            return requestId++;
        }

        async function get(url, requestConfig) {
            return new Promise((resolve, reject) => {
                const newRequestId = getRequestId();
                requests[newRequestId] = {
                    resolve,
                    reject,
                };
                worker.postMessage({
                    url,
                    config: requestConfig,
                    id: newRequestId,
                });
            });
        }

        Object.defineProperties(
            this,
            Object.freeze({
                get: {
                    value: get,
                    writable: false,
                },
            }),
        );
    }
}

Axios.defaults.withCredentials = true;
Axios.defaults.xsrfHeaderName = 'X-CSRFTOKEN';
Axios.defaults.xsrfCookieName = 'csrftoken';
const workerAxios = new WorkerWrappedAxios();
Axios.interceptors.request.use((reqConfig) => {
    if ('params' in reqConfig && 'org' in reqConfig.params) {
        return reqConfig;
    }

    const organization = enableOrganization();
    // for users when organization is unset
    // we are interested in getting all the users,
    // not only those who are not in any organization
    if (reqConfig.url.endsWith('/users') && !organization.org) {
        return reqConfig;
    }

    reqConfig.params = { ...organization, ...(reqConfig.params || {}) };
    return reqConfig;
});

let token = store.get('token');
if (token) {
    Axios.defaults.headers.common.Authorization = `Token ${token}`;
}

async function about() {
    const { backendAPI } = config;

    let response = null;
    try {
        response = await Axios.get(`${backendAPI}/server/about`, {
            proxy: config.proxy,
        });
    } catch (errorData) {
        throw generateError(errorData);
    }

    return response.data;
}

async function share(directoryArg) {
    const { backendAPI } = config;

    let response = null;
    try {
        response = await Axios.get(`${backendAPI}/server/share`, {
            proxy: config.proxy,
            params: { directory: directoryArg },
        });
    } catch (errorData) {
        throw generateError(errorData);
    }

    return response.data;
}

async function exception(exceptionObject) {
    const { backendAPI } = config;

    try {
        await Axios.post(`${backendAPI}/server/exception`, JSON.stringify(exceptionObject), {
            proxy: config.proxy,
            headers: {
                'Content-Type': 'application/json',
            },
        });
    } catch (errorData) {
        throw generateError(errorData);
    }
}

async function formats() {
    const { backendAPI } = config;

    let response = null;
    try {
        response = await Axios.get(`${backendAPI}/server/annotation/formats`, {
            proxy: config.proxy,
        });
    } catch (errorData) {
        throw generateError(errorData);
    }

    return response.data;
}

async function userAgreements() {
    const { backendAPI } = config;
    let response = null;
    try {
        response = await Axios.get(`${backendAPI}/user-agreements`, {
            proxy: config.proxy,
            validateStatus: (status) => status === 200 || status === 404,
        });

        if (response.status === 200) {
            return response.data;
        }

        return [];
    } catch (errorData) {
        throw generateError(errorData);
    }
}

async function register(username, firstName, lastName, email, password, confirmations) {
    let response = null;
    try {
        const data = JSON.stringify({
            username,
            first_name: firstName,
            last_name: lastName,
            email,
            password1: password,
            password2: password,
            confirmations,
        });
        response = await Axios.post(`${config.backendAPI}/auth/register`, data, {
            proxy: config.proxy,
            headers: {
                'Content-Type': 'application/json',
            },
        });
    } catch (errorData) {
        throw generateError(errorData);
    }

    return response.data;
}

async function login(credential, password) {
    const authenticationData = [
        `${encodeURIComponent(isEmail(credential) ? 'email' : 'username')}=${encodeURIComponent(credential)}`,
        `${encodeURIComponent('password')}=${encodeURIComponent(password)}`,
    ]
        .join('&')
        .replace(/%20/g, '+');

    removeToken();
    let authenticationResponse = null;
    try {
        authenticationResponse = await Axios.post(`${config.backendAPI}/auth/login`, authenticationData, {
            proxy: config.proxy,
        });
    } catch (errorData) {
        throw generateError(errorData);
    }

    if (authenticationResponse.headers['set-cookie']) {
        // Browser itself setup cookie and header is none
        // In NodeJS we need do it manually
        const cookies = authenticationResponse.headers['set-cookie'].join(';');
        Axios.defaults.headers.common.Cookie = cookies;
    }

    token = authenticationResponse.data.key;
    store.set('token', token);
    Axios.defaults.headers.common.Authorization = `Token ${token}`;
}

async function logout() {
    try {
        await Axios.post(`${config.backendAPI}/auth/logout`, {
            proxy: config.proxy,
        });
        removeToken();
    } catch (errorData) {
        throw generateError(errorData);
    }
}

async function changePassword(oldPassword, newPassword1, newPassword2) {
    try {
        const data = JSON.stringify({
            old_password: oldPassword,
            new_password1: newPassword1,
            new_password2: newPassword2,
        });
        await Axios.post(`${config.backendAPI}/auth/password/change`, data, {
            proxy: config.proxy,
            headers: {
                'Content-Type': 'application/json',
            },
        });
    } catch (errorData) {
        throw generateError(errorData);
    }
}

async function requestPasswordReset(email) {
    try {
        const data = JSON.stringify({
            email,
        });
        await Axios.post(`${config.backendAPI}/auth/password/reset`, data, {
            proxy: config.proxy,
            headers: {
                'Content-Type': 'application/json',
            },
        });
    } catch (errorData) {
        throw generateError(errorData);
    }
}

async function resetPassword(newPassword1, newPassword2, uid, _token) {
    try {
        const data = JSON.stringify({
            new_password1: newPassword1,
            new_password2: newPassword2,
            uid,
            token: _token,
        });
        await Axios.post(`${config.backendAPI}/auth/password/reset/confirm`, data, {
            proxy: config.proxy,
            headers: {
                'Content-Type': 'application/json',
            },
        });
    } catch (errorData) {
        throw generateError(errorData);
    }
}

async function getSelf() {
    const { backendAPI } = config;

<<<<<<< HEAD
        async function authorized() {
            try {
                await getSelf();
                if (!token) {
                    // In CVAT app we use two types of authentication,
                    // So here we are forcing user have both credential types
                    // First request will fail if session is expired, then we check
                    // for precense of token
                    await logout();
                }
            } catch (serverError) {
                if (serverError.code === 401) {
                    return false;
                }
=======
    let response = null;
    try {
        response = await Axios.get(`${backendAPI}/users/self`, {
            proxy: config.proxy,
        });
    } catch (errorData) {
        throw generateError(errorData);
    }
>>>>>>> 85b55475

    return response.data;
}

async function authorized() {
    try {
        const response = await getSelf();
        if (!store.get('token')) {
            store.set('token', response.key);
            Axios.defaults.headers.common.Authorization = `Token ${response.key}`;
        }
    } catch (serverError) {
        if (serverError.code === 401) {
            // In CVAT app we use two types of authentication,
            // So here we are forcing user have both credential types
            // First request will fail if session is expired, then we check
            // for precense of token
            await logout();
            return false;
        }

        throw serverError;
    }

    return true;
}

async function serverRequest(url, data) {
    try {
        return (
            await Axios({
                url,
                ...data,
            })
        ).data;
    } catch (errorData) {
        throw generateError(errorData);
    }
}

async function searchProjectNames(search, limit) {
    const { backendAPI, proxy } = config;

    let response = null;
    try {
        response = await Axios.get(`${backendAPI}/projects`, {
            proxy,
            params: {
                names_only: true,
                page: 1,
                page_size: limit,
                search,
            },
        });
    } catch (errorData) {
        throw generateError(errorData);
    }

    response.data.results.count = response.data.count;
    return response.data.results;
}

async function getProjects(filter = {}) {
    const { backendAPI, proxy } = config;

    let response = null;
    try {
        if ('id' in filter) {
            response = await Axios.get(`${backendAPI}/projects/${filter.id}`, {
                proxy,
            });
            const results = [response.data];
            results.count = 1;
            return results;
        }

        response = await Axios.get(`${backendAPI}/projects`, {
            params: {
                ...filter,
                page_size: 12,
            },
            proxy,
        });
    } catch (errorData) {
        throw generateError(errorData);
    }

    response.data.results.count = response.data.count;
    return response.data.results;
}

async function saveProject(id, projectData) {
    const { backendAPI } = config;

    try {
        await Axios.patch(`${backendAPI}/projects/${id}`, JSON.stringify(projectData), {
            proxy: config.proxy,
            headers: {
                'Content-Type': 'application/json',
            },
        });
    } catch (errorData) {
        throw generateError(errorData);
    }
}

async function deleteProject(id) {
    const { backendAPI } = config;

    try {
        await Axios.delete(`${backendAPI}/projects/${id}`, {
            proxy: config.proxy,
        });
    } catch (errorData) {
        throw generateError(errorData);
    }
}

async function createProject(projectSpec) {
    const { backendAPI } = config;

    try {
        const response = await Axios.post(`${backendAPI}/projects`, JSON.stringify(projectSpec), {
            proxy: config.proxy,
            headers: {
                'Content-Type': 'application/json',
            },
        });
        return response.data;
    } catch (errorData) {
        throw generateError(errorData);
    }
}

async function getTasks(filter = {}) {
    const { backendAPI } = config;

    let response = null;
    try {
        if ('id' in filter) {
            response = await Axios.get(`${backendAPI}/tasks/${filter.id}`, {
                proxy: config.proxy,
            });
            const results = [response.data];
            results.count = 1;
            return results;
        }

        response = await Axios.get(`${backendAPI}/tasks`, {
            params: {
                ...filter,
                page_size: 10,
            },
            proxy: config.proxy,
        });
    } catch (errorData) {
        throw generateError(errorData);
    }

    response.data.results.count = response.data.count;
    return response.data.results;
}

async function saveTask(id, taskData) {
    const { backendAPI } = config;

    let response = null;
    try {
        response = await Axios.patch(`${backendAPI}/tasks/${id}`, JSON.stringify(taskData), {
            proxy: config.proxy,
            headers: {
                'Content-Type': 'application/json',
            },
        });
    } catch (errorData) {
        throw generateError(errorData);
    }

    return response.data;
}

async function deleteTask(id, organizationID = null) {
    const { backendAPI } = config;

    try {
        await Axios.delete(`${backendAPI}/tasks/${id}`, {
            ...(organizationID ? { org: organizationID } : {}),
            proxy: config.proxy,
            headers: {
                'Content-Type': 'application/json',
            },
        });
    } catch (errorData) {
        throw generateError(errorData);
    }
}

function exportDataset(instanceType) {
    return async function (
        id: number,
        format: string,
        saveImages: boolean,
        useDefaultSettings: boolean,
        targetStorage: Storage,
        name?: string,
    ) {
        const { backendAPI } = config;
        const baseURL = `${backendAPI}/${instanceType}/${id}/${saveImages ? 'dataset' : 'annotations'}`;
        const params: Params = {
            ...enableOrganization(),
            ...configureStorage(targetStorage, useDefaultSettings),
            ...(name ? { filename: name.replace(/\//g, '_') } : {}),
            format,
        };

        return new Promise<string | void>((resolve, reject) => {
            async function request() {
                Axios.get(baseURL, {
                    proxy: config.proxy,
                    params,
                })
                    .then((response) => {
                        const isCloudStorage = targetStorage.location === StorageLocation.CLOUD_STORAGE;
                        const { status } = response;
                        if (status === 201) params.action = 'download';
                        if (status === 202 || (isCloudStorage && status === 201)) {
                            setTimeout(request, 3000);
                        } else if (status === 201) {
                            resolve(`${baseURL}?${new URLSearchParams(params).toString()}`);
                        } else if (isCloudStorage && status === 200) {
                            resolve();
                        }
                    })
                    .catch((errorData) => {
                        reject(generateError(errorData));
                    });
            }

            setTimeout(request);
        });
    };
}

async function importDataset(
    id: number,
    format: string,
    useDefaultLocation: boolean,
    sourceStorage: Storage,
    file: File | string,
    options: {
        convMaskToPoly: boolean,
        updateStatusCallback: (s: string, n: number) => void,
    },
): Promise<void> {
    const { backendAPI, origin } = config;
    const params: Params & { conv_mask_to_poly: boolean } = {
        ...enableOrganization(),
        ...configureStorage(sourceStorage, useDefaultLocation),
        format,
        filename: typeof file === 'string' ? file : file.name,
        conv_mask_to_poly: options.convMaskToPoly,
    };

    const url = `${backendAPI}/projects/${id}/dataset`;

    async function wait() {
        return new Promise<void>((resolve, reject) => {
            async function requestStatus() {
                try {
                    const response = await Axios.get(url, {
                        params: { ...params, action: 'import_status' },
                        proxy: config.proxy,
                    });
                    if (response.status === 202) {
                        if (response.data.message) {
                            options.updateStatusCallback(response.data.message, response.data.progress || 0);
                        }
                        setTimeout(requestStatus, 3000);
                    } else if (response.status === 201) {
                        resolve();
                    } else {
                        reject(generateError(response));
                    }
                } catch (error) {
                    reject(generateError(error));
                }
            }
            setTimeout(requestStatus, 2000);
        });
    }
    const isCloudStorage = sourceStorage.location === StorageLocation.CLOUD_STORAGE;

    if (isCloudStorage) {
        try {
            await Axios.post(url,
                new FormData(), {
                    params,
                    proxy: config.proxy,
                });
        } catch (errorData) {
            throw generateError(errorData);
        }
    } else {
        const uploadConfig = {
            chunkSize: config.uploadChunkSize * 1024 * 1024,
            endpoint: `${origin}${backendAPI}/projects/${id}/dataset/`,
            totalSentSize: 0,
            totalSize: (file as File).size,
            onUpdate: (percentage) => {
                options.updateStatusCallback('The dataset is being uploaded to the server', percentage);
            },
        };

        try {
            await Axios.post(url,
                new FormData(), {
                    params,
                    proxy: config.proxy,
                    headers: { 'Upload-Start': true },
                });
            await chunkUpload(file, uploadConfig);
            await Axios.post(url,
                new FormData(), {
                    params,
                    proxy: config.proxy,
                    headers: { 'Upload-Finish': true },
                });
        } catch (errorData) {
            throw generateError(errorData);
        }
    }
    try {
        return await wait();
    } catch (errorData) {
        throw generateError(errorData);
    }
}

async function backupTask(id: number, targetStorage: Storage, useDefaultSettings: boolean, fileName?: string) {
    const { backendAPI } = config;
    const params: Params = {
        ...enableOrganization(),
        ...configureStorage(targetStorage, useDefaultSettings),
        ...(fileName ? { filename: fileName } : {}),
    };
    const url = `${backendAPI}/tasks/${id}/backup`;

    return new Promise<void | string>((resolve, reject) => {
        async function request() {
            try {
                const response = await Axios.get(url, {
                    proxy: config.proxy,
                    params,
                });
                const isCloudStorage = targetStorage.location === StorageLocation.CLOUD_STORAGE;
                const { status } = response;
                if (status === 201) params.action = 'download';
                if (status === 202 || (isCloudStorage && status === 201)) {
                    setTimeout(request, 3000);
                } else if (status === 201) {
                    resolve(`${url}?${new URLSearchParams(params).toString()}`);
                } else if (isCloudStorage && status === 200) {
                    resolve();
                }
            } catch (errorData) {
                reject(generateError(errorData));
            }
        }

        setTimeout(request);
    });
}

async function restoreTask(storage: Storage, file: File | string) {
    const { backendAPI } = config;
    // keep current default params to 'freeze" them during this request
    const params: Params = {
        ...enableOrganization(),
        ...configureStorage(storage),
    };

    const url = `${backendAPI}/tasks/backup`;
    const taskData = new FormData();
    let response;

    async function wait() {
        return new Promise((resolve, reject) => {
            async function checkStatus() {
                try {
                    taskData.set('rq_id', response.data.rq_id);
                    response = await Axios.post(url, taskData, {
                        proxy: config.proxy,
                        params,
                    });
                    if (response.status === 202) {
                        setTimeout(checkStatus, 3000);
                    } else {
                        // to be able to get the task after it was created, pass frozen params
                        const importedTask = await getTasks({ id: response.data.id, ...params });
                        resolve(importedTask[0]);
                    }
                } catch (errorData) {
                    reject(generateError(errorData));
                }
            }
            setTimeout(checkStatus);
        });
    }
    const isCloudStorage = storage.location === StorageLocation.CLOUD_STORAGE;

    if (isCloudStorage) {
        params.filename = file as string;
        response = await Axios.post(url,
            new FormData(), {
                params,
                proxy: config.proxy,
            });
    } else {
        const uploadConfig = {
            chunkSize: config.uploadChunkSize * 1024 * 1024,
            endpoint: `${origin}${backendAPI}/tasks/backup/`,
            totalSentSize: 0,
            totalSize: (file as File).size,
        };
        await Axios.post(url,
            new FormData(), {
                params,
                proxy: config.proxy,
                headers: { 'Upload-Start': true },
            });
        const { filename } = await chunkUpload(file, uploadConfig);
        response = await Axios.post(url,
            new FormData(), {
                params: { ...params, filename },
                proxy: config.proxy,
                headers: { 'Upload-Finish': true },
            });
    }
    return wait();
}

async function backupProject(
    id: number,
    targetStorage: Storage,
    useDefaultSettings: boolean,
    fileName?: string,
) {
    const { backendAPI } = config;
    // keep current default params to 'freeze" them during this request
    const params: Params = {
        ...enableOrganization(),
        ...configureStorage(targetStorage, useDefaultSettings),
        ...(fileName ? { filename: fileName } : {}),
    };

    const url = `${backendAPI}/projects/${id}/backup`;

    return new Promise<void | string>((resolve, reject) => {
        async function request() {
            try {
                const response = await Axios.get(url, {
                    proxy: config.proxy,
                    params,
                });
                const isCloudStorage = targetStorage.location === StorageLocation.CLOUD_STORAGE;
                const { status } = response;
                if (status === 201) params.action = 'download';
                if (status === 202 || (isCloudStorage && status === 201)) {
                    setTimeout(request, 3000);
                } else if (status === 201) {
                    resolve(`${url}?${new URLSearchParams(params).toString()}`);
                } else if (isCloudStorage && status === 200) {
                    resolve();
                }
            } catch (errorData) {
                reject(generateError(errorData));
            }
        }

        setTimeout(request);
    });
}

async function restoreProject(storage: Storage, file: File | string) {
    const { backendAPI } = config;
    // keep current default params to 'freeze" them during this request
    const params: Params = {
        ...enableOrganization(),
        ...configureStorage(storage),
    };

    const url = `${backendAPI}/projects/backup`;
    const projectData = new FormData();
    let response;

    async function wait() {
        return new Promise((resolve, reject) => {
            async function request() {
                try {
                    projectData.set('rq_id', response.data.rq_id);
                    response = await Axios.post(`${backendAPI}/projects/backup`, projectData, {
                        proxy: config.proxy,
                        params,
                    });
                    if (response.status === 202) {
                        setTimeout(request, 3000);
                    } else {
                        // to be able to get the task after it was created, pass frozen params
                        const restoredProject = await getProjects({ id: response.data.id, ...params });
                        resolve(restoredProject[0]);
                    }
                } catch (errorData) {
                    reject(generateError(errorData));
                }
            }

            setTimeout(request);
        });
    }

    const isCloudStorage = storage.location === StorageLocation.CLOUD_STORAGE;

    if (isCloudStorage) {
        params.filename = file;
        response = await Axios.post(url,
            new FormData(), {
                params,
                proxy: config.proxy,
            });
    } else {
        const uploadConfig = {
            chunkSize: config.uploadChunkSize * 1024 * 1024,
            endpoint: `${origin}${backendAPI}/projects/backup/`,
            totalSentSize: 0,
            totalSize: (file as File).size,
        };
        await Axios.post(url,
            new FormData(), {
                params,
                proxy: config.proxy,
                headers: { 'Upload-Start': true },
            });
        const { filename } = await chunkUpload(file, uploadConfig);
        response = await Axios.post(url,
            new FormData(), {
                params: { ...params, filename },
                proxy: config.proxy,
                headers: { 'Upload-Finish': true },
            });
    }
    return wait();
}

async function createTask(taskSpec, taskDataSpec, onUpdate) {
    const { backendAPI, origin } = config;
    // keep current default params to 'freeze" them during this request
    const params = enableOrganization();

    async function wait(id) {
        return new Promise((resolve, reject) => {
            async function checkStatus() {
                try {
                    const response = await Axios.get(`${backendAPI}/tasks/${id}/status`, { params });
                    if (['Queued', 'Started'].includes(response.data.state)) {
                        if (response.data.message !== '') {
                            onUpdate(response.data.message, response.data.progress || 0);
                        }
                        setTimeout(checkStatus, 1000);
                    } else if (response.data.state === 'Finished') {
                        resolve();
                    } else if (response.data.state === 'Failed') {
                        // If request has been successful, but task hasn't been created
                        // Then passed data is wrong and we can pass code 400
                        const message = `
                            Could not create the task on the server. ${response.data.message}.
                        `;
                        reject(new ServerError(message, 400));
                    } else {
                        // If server has another status, it is unexpected
                        // Therefore it is server error and we can pass code 500
                        reject(
                            new ServerError(
                                `Unknown task state has been received: ${response.data.state}`,
                                500,
                            ),
                        );
                    }
                } catch (errorData) {
                    reject(generateError(errorData));
                }
            }

            setTimeout(checkStatus, 1000);
        });
    }

    const chunkSize = config.uploadChunkSize * 1024 * 1024;
    const clientFiles = taskDataSpec.client_files;
    const chunkFiles = [];
    const bulkFiles = [];
    let totalSize = 0;
    let totalSentSize = 0;
    for (const file of clientFiles) {
        if (file.size > chunkSize) {
            chunkFiles.push(file);
        } else {
            bulkFiles.push(file);
        }
        totalSize += file.size;
    }
    delete taskDataSpec.client_files;

    const taskData = new FormData();
    for (const [key, value] of Object.entries(taskDataSpec)) {
        if (Array.isArray(value)) {
            value.forEach((element, idx) => {
                taskData.append(`${key}[${idx}]`, element);
            });
        } else {
            taskData.set(key, value);
        }
    }

    let response = null;

    onUpdate('The task is being created on the server..', null);
    try {
        response = await Axios.post(`${backendAPI}/tasks`, JSON.stringify(taskSpec), {
            proxy: config.proxy,
            params,
            headers: {
                'Content-Type': 'application/json',
            },
        });
    } catch (errorData) {
        throw generateError(errorData);
    }

    onUpdate('The data are being uploaded to the server..', null);

    async function bulkUpload(taskId, files) {
        const fileBulks = files.reduce((fileGroups, file) => {
            const lastBulk = fileGroups[fileGroups.length - 1];
            if (chunkSize - lastBulk.size >= file.size) {
                lastBulk.files.push(file);
                lastBulk.size += file.size;
            } else {
                fileGroups.push({ files: [file], size: file.size });
            }
            return fileGroups;
        }, [{ files: [], size: 0 }]);
        const totalBulks = fileBulks.length;
        let currentChunkNumber = 0;
        while (currentChunkNumber < totalBulks) {
            for (const [idx, element] of fileBulks[currentChunkNumber].files.entries()) {
                taskData.append(`client_files[${idx}]`, element);
            }
            const percentage = totalSentSize / totalSize;
            onUpdate('The data are being uploaded to the server', percentage);
            await Axios.post(`${backendAPI}/tasks/${taskId}/data`, taskData, {
                ...params,
                proxy: config.proxy,
                headers: { 'Upload-Multiple': true },
            });
            for (let i = 0; i < fileBulks[currentChunkNumber].files.length; i++) {
                taskData.delete(`client_files[${i}]`);
            }
            totalSentSize += fileBulks[currentChunkNumber].size;
            currentChunkNumber++;
        }
    }

    try {
        await Axios.post(`${backendAPI}/tasks/${response.data.id}/data`,
            taskData, {
                ...params,
                proxy: config.proxy,
                headers: { 'Upload-Start': true },
            });
        const uploadConfig = {
            endpoint: `${origin}${backendAPI}/tasks/${response.data.id}/data/`,
            onUpdate: (percentage) => {
                onUpdate('The data are being uploaded to the server', percentage);
            },
            chunkSize,
            totalSize,
            totalSentSize,
        };
        for (const file of chunkFiles) {
            uploadConfig.totalSentSize += await chunkUpload(file, uploadConfig);
        }
        if (bulkFiles.length > 0) {
            await bulkUpload(response.data.id, bulkFiles);
        }
        await Axios.post(`${backendAPI}/tasks/${response.data.id}/data`,
            taskData, {
                ...params,
                proxy: config.proxy,
                headers: { 'Upload-Finish': true },
            });
    } catch (errorData) {
        try {
            await deleteTask(response.data.id, params.org || null);
        } catch (_) {
            // ignore
        }
        throw generateError(errorData);
    }

    try {
        await wait(response.data.id);
    } catch (createException) {
        await deleteTask(response.data.id, params.org || null);
        throw createException;
    }

    // to be able to get the task after it was created, pass frozen params
    const createdTask = await getTasks({ id: response.data.id, ...params });
    return createdTask[0];
}

async function getJobs(filter = {}) {
    const { backendAPI } = config;
    const id = filter.id || null;

    let response = null;
    try {
        if (id !== null) {
            response = await Axios.get(`${backendAPI}/jobs/${id}`, {
                proxy: config.proxy,
            });
        } else {
            response = await Axios.get(`${backendAPI}/jobs`, {
                proxy: config.proxy,
                params: {
                    ...filter,
                    page_size: 12,
                },
            });
        }
    } catch (errorData) {
        throw generateError(errorData);
    }

    return response.data;
}

async function getJobIssues(jobID) {
    const { backendAPI } = config;

    let response = null;
    try {
        response = await Axios.get(`${backendAPI}/jobs/${jobID}/issues`, {
            proxy: config.proxy,
        });
    } catch (errorData) {
        throw generateError(errorData);
    }

    return response.data;
}

async function createComment(data) {
    const { backendAPI } = config;

    let response = null;
    try {
        response = await Axios.post(`${backendAPI}/comments`, JSON.stringify(data), {
            proxy: config.proxy,
            headers: {
                'Content-Type': 'application/json',
            },
        });
    } catch (errorData) {
        throw generateError(errorData);
    }

    return response.data;
}

async function createIssue(data) {
    const { backendAPI } = config;

    let response = null;
    try {
        response = await Axios.post(`${backendAPI}/issues`, JSON.stringify(data), {
            proxy: config.proxy,
            headers: {
                'Content-Type': 'application/json',
            },
        });
    } catch (errorData) {
        throw generateError(errorData);
    }

    return response.data;
}

async function updateIssue(issueID, data) {
    const { backendAPI } = config;

    let response = null;
    try {
        response = await Axios.patch(`${backendAPI}/issues/${issueID}`, JSON.stringify(data), {
            proxy: config.proxy,
            headers: {
                'Content-Type': 'application/json',
            },
        });
    } catch (errorData) {
        throw generateError(errorData);
    }

    return response.data;
}

async function deleteIssue(issueID) {
    const { backendAPI } = config;

    try {
        await Axios.delete(`${backendAPI}/issues/${issueID}`);
    } catch (errorData) {
        throw generateError(errorData);
    }
}

async function saveJob(id, jobData) {
    const { backendAPI } = config;

    let response = null;
    try {
        response = await Axios.patch(`${backendAPI}/jobs/${id}`, JSON.stringify(jobData), {
            proxy: config.proxy,
            headers: {
                'Content-Type': 'application/json',
            },
        });
    } catch (errorData) {
        throw generateError(errorData);
    }

    return response.data;
}

async function getUsers(filter = { page_size: 'all' }) {
    const { backendAPI } = config;

    let response = null;
    try {
        response = await Axios.get(`${backendAPI}/users`, {
            proxy: config.proxy,
            params: {
                ...filter,
            },
        });
    } catch (errorData) {
        throw generateError(errorData);
    }

    return response.data.results;
}

async function getPreview(tid, jid) {
    const { backendAPI } = config;

    let response = null;
    try {
        const url = `${backendAPI}/${jid !== null ? 'jobs' : 'tasks'}/${jid || tid}/data`;
        response = await Axios.get(url, {
            params: {
                type: 'preview',
            },
            proxy: config.proxy,
            responseType: 'blob',
        });
    } catch (errorData) {
        const code = errorData.response ? errorData.response.status : errorData.code;
        throw new ServerError(`Could not get preview frame for the task ${tid} from the server`, code);
    }

    return response.data;
}

async function getImageContext(jid, frame) {
    const { backendAPI } = config;

    let response = null;
    try {
        response = await Axios.get(`${backendAPI}/jobs/${jid}/data`, {
            params: {
                quality: 'original',
                type: 'context_image',
                number: frame,
            },
            proxy: config.proxy,
            responseType: 'blob',
        });
    } catch (errorData) {
        throw generateError(errorData);
    }

    return response.data;
}

async function getData(tid, jid, chunk) {
    const { backendAPI } = config;

    const url = jid === null ? `tasks/${tid}/data` : `jobs/${jid}/data`;

    let response = null;
    try {
        response = await workerAxios.get(`${backendAPI}/${url}`, {
            params: {
                ...enableOrganization(),
                quality: 'compressed',
                type: 'chunk',
                number: chunk,
            },
            proxy: config.proxy,
            responseType: 'arraybuffer',
        });
    } catch (errorData) {
        throw generateError({
            message: '',
            response: {
                ...errorData.response,
                data: String.fromCharCode.apply(null, new Uint8Array(errorData.response.data)),
            },
        });
    }

    return response;
}

async function getMeta(session, jid) {
    const { backendAPI } = config;

    let response = null;
    try {
        response = await Axios.get(`${backendAPI}/${session}s/${jid}/data/meta`, {
            proxy: config.proxy,
        });
    } catch (errorData) {
        throw generateError(errorData);
    }

    return response.data;
}

async function saveMeta(session, jid, meta) {
    const { backendAPI } = config;

    let response = null;
    try {
        response = await Axios.patch(`${backendAPI}/${session}s/${jid}/data/meta`, meta, {
            proxy: config.proxy,
        });
    } catch (errorData) {
        throw generateError(errorData);
    }

    return response.data;
}

// Session is 'task' or 'job'
async function getAnnotations(session, id) {
    const { backendAPI } = config;

    let response = null;
    try {
        response = await Axios.get(`${backendAPI}/${session}s/${id}/annotations`, {
            proxy: config.proxy,
        });
    } catch (errorData) {
        throw generateError(errorData);
    }

    return response.data;
}

// Session is 'task' or 'job'
async function updateAnnotations(session, id, data, action) {
    const { backendAPI } = config;
    const url = `${backendAPI}/${session}s/${id}/annotations`;
    const params = {};
    let requestFunc = null;

    if (action.toUpperCase() === 'PUT') {
        requestFunc = Axios.put.bind(Axios);
    } else {
        requestFunc = Axios.patch.bind(Axios);
        params.action = action;
    }

    let response = null;
    try {
        response = await requestFunc(url, JSON.stringify(data), {
            proxy: config.proxy,
            params,
            headers: {
                'Content-Type': 'application/json',
            },
        });
    } catch (errorData) {
        throw generateError(errorData);
    }

    return response.data;
}

// Session is 'task' or 'job'
async function uploadAnnotations(
    session,
    id: number,
    format: string,
    useDefaultLocation: boolean,
    sourceStorage: Storage,
    file: File | string,
    options: { convMaskToPoly: boolean },
): Promise<void> {
    const { backendAPI, origin } = config;
    const params: Params & { conv_mask_to_poly: boolean } = {
        ...enableOrganization(),
        ...configureStorage(sourceStorage, useDefaultLocation),
        format,
        filename: typeof file === 'string' ? file : file.name,
        conv_mask_to_poly: options.convMaskToPoly,
    };

    const url = `${backendAPI}/${session}s/${id}/annotations`;

    async function wait() {
        return new Promise<void>((resolve, reject) => {
            async function requestStatus() {
                try {
                    const response = await Axios.put(
                        url,
                        new FormData(),
                        {
                            params,
                            proxy: config.proxy,
                        },
                    );
                    if (response.status === 202) {
                        setTimeout(requestStatus, 3000);
                    } else {
                        resolve();
                    }
                } catch (errorData) {
                    reject(generateError(errorData));
                }
            }
            setTimeout(requestStatus);
        });
    }
    const isCloudStorage = sourceStorage.location === StorageLocation.CLOUD_STORAGE;

    if (isCloudStorage) {
        try {
            await Axios.post(url,
                new FormData(), {
                    params,
                    proxy: config.proxy,
                });
        } catch (errorData) {
            throw generateError(errorData);
        }
    } else {
        const chunkSize = config.uploadChunkSize * 1024 * 1024;
        const uploadConfig = {
            chunkSize,
            endpoint: `${origin}${backendAPI}/${session}s/${id}/annotations/`,
        };

        try {
            await Axios.post(url,
                new FormData(), {
                    params,
                    proxy: config.proxy,
                    headers: { 'Upload-Start': true },
                });
            await chunkUpload(file, uploadConfig);
            await Axios.post(url,
                new FormData(), {
                    params,
                    proxy: config.proxy,
                    headers: { 'Upload-Finish': true },
                });
        } catch (errorData) {
            throw generateError(errorData);
        }
    }

    try {
        return await wait();
    } catch (errorData) {
        throw generateError(errorData);
    }
}

// Session is 'task' or 'job'
async function dumpAnnotations(id, name, format) {
    const { backendAPI } = config;
    const baseURL = `${backendAPI}/tasks/${id}/annotations`;
    const params = enableOrganization();
    params.format = encodeURIComponent(format);
    if (name) {
        const filename = name.replace(/\//g, '_');
        params.filename = encodeURIComponent(filename);
    }

    return new Promise((resolve, reject) => {
        async function request() {
            Axios.get(baseURL, {
                proxy: config.proxy,
                params,
            })
                .then((response) => {
                    if (response.status === 202) {
                        setTimeout(request, 3000);
                    } else {
                        params.action = 'download';
                        resolve(`${baseURL}?${new URLSearchParams(params).toString()}`);
                    }
                })
                .catch((errorData) => {
                    reject(generateError(errorData));
                });
        }

        setTimeout(request);
    });
}

async function saveLogs(logs) {
    const { backendAPI } = config;

    try {
        await Axios.post(`${backendAPI}/server/logs`, JSON.stringify(logs), {
            proxy: config.proxy,
            headers: {
                'Content-Type': 'application/json',
            },
        });
    } catch (errorData) {
        throw generateError(errorData);
    }
}

async function getLambdaFunctions() {
    const { backendAPI } = config;

    try {
        const response = await Axios.get(`${backendAPI}/lambda/functions`, {
            proxy: config.proxy,
        });
        return response.data;
    } catch (errorData) {
        throw generateError(errorData);
    }
}

async function runLambdaRequest(body) {
    const { backendAPI } = config;

    try {
        const response = await Axios.post(`${backendAPI}/lambda/requests`, JSON.stringify(body), {
            proxy: config.proxy,
            headers: {
                'Content-Type': 'application/json',
            },
        });

        return response.data;
    } catch (errorData) {
        throw generateError(errorData);
    }
}

async function callLambdaFunction(funId, body) {
    const { backendAPI } = config;

    try {
        const response = await Axios.post(`${backendAPI}/lambda/functions/${funId}`, JSON.stringify(body), {
            proxy: config.proxy,
            headers: {
                'Content-Type': 'application/json',
            },
        });

        return response.data;
    } catch (errorData) {
        throw generateError(errorData);
    }
}

async function getLambdaRequests() {
    const { backendAPI } = config;

    try {
        const response = await Axios.get(`${backendAPI}/lambda/requests`, {
            proxy: config.proxy,
        });

        return response.data;
    } catch (errorData) {
        throw generateError(errorData);
    }
}

async function getRequestStatus(requestID) {
    const { backendAPI } = config;

    try {
        const response = await Axios.get(`${backendAPI}/lambda/requests/${requestID}`, {
            proxy: config.proxy,
        });
        return response.data;
    } catch (errorData) {
        throw generateError(errorData);
    }
}

async function cancelLambdaRequest(requestId) {
    const { backendAPI } = config;

    try {
        await Axios.delete(`${backendAPI}/lambda/requests/${requestId}`, {
            method: 'DELETE',
        });
    } catch (errorData) {
        throw generateError(errorData);
    }
}

function predictorStatus(projectId) {
    const { backendAPI } = config;

    return new Promise((resolve, reject) => {
        async function request() {
            try {
                const response = await Axios.get(`${backendAPI}/predict/status`, {
                    params: {
                        project: projectId,
                    },
                });
                return response.data;
            } catch (errorData) {
                throw generateError(errorData);
            }
        }

        const timeoutCallback = async () => {
            let data = null;
            try {
                data = await request();
                if (data.status === 'queued') {
                    setTimeout(timeoutCallback, 1000);
                } else if (data.status === 'done') {
                    resolve(data);
                } else {
                    throw new Error(`Unknown status was received "${data.status}"`);
                }
            } catch (error) {
                reject(error);
            }
        };

        setTimeout(timeoutCallback);
    });
}

function predictAnnotations(taskId, frame) {
    return new Promise((resolve, reject) => {
        const { backendAPI } = config;

        async function request() {
            try {
                const response = await Axios.get(`${backendAPI}/predict/frame`, {
                    params: {
                        task: taskId,
                        frame,
                    },
                });
                return response.data;
            } catch (errorData) {
                throw generateError(errorData);
            }
        }

        const timeoutCallback = async () => {
            let data = null;
            try {
                data = await request();
                if (data.status === 'queued') {
                    setTimeout(timeoutCallback, 1000);
                } else if (data.status === 'done') {
                    predictAnnotations.latestRequest.fetching = false;
                    resolve(data.annotation);
                } else {
                    throw new Error(`Unknown status was received "${data.status}"`);
                }
            } catch (error) {
                predictAnnotations.latestRequest.fetching = false;
                reject(error);
            }
        };

        const closureId = Date.now();
        predictAnnotations.latestRequest.id = closureId;
        const predicate = () => !predictAnnotations.latestRequest.fetching ||
            predictAnnotations.latestRequest.id !== closureId;
        if (predictAnnotations.latestRequest.fetching) {
            waitFor(5, predicate).then(() => {
                if (predictAnnotations.latestRequest.id !== closureId) {
                    resolve(null);
                } else {
                    predictAnnotations.latestRequest.fetching = true;
                    setTimeout(timeoutCallback);
                }
            });
        } else {
            predictAnnotations.latestRequest.fetching = true;
            setTimeout(timeoutCallback);
        }
    });
}

predictAnnotations.latestRequest = {
    fetching: false,
    id: null,
};

async function installedApps() {
    const { backendAPI } = config;
    try {
        const response = await Axios.get(`${backendAPI}/server/plugins`, {
            proxy: config.proxy,
        });
        return response.data;
    } catch (errorData) {
        throw generateError(errorData);
    }
}

async function createCloudStorage(storageDetail) {
    const { backendAPI } = config;

    const storageDetailData = prepareData(storageDetail);
    try {
        const response = await Axios.post(`${backendAPI}/cloudstorages`, storageDetailData, {
            proxy: config.proxy,
        });
        return response.data;
    } catch (errorData) {
        throw generateError(errorData);
    }
}

async function updateCloudStorage(id, storageDetail) {
    const { backendAPI } = config;

    const storageDetailData = prepareData(storageDetail);
    try {
        await Axios.patch(`${backendAPI}/cloudstorages/${id}`, storageDetailData, {
            proxy: config.proxy,
        });
    } catch (errorData) {
        throw generateError(errorData);
    }
}

async function getCloudStorages(filter = {}) {
    const { backendAPI } = config;

    let response = null;
    try {
        response = await Axios.get(`${backendAPI}/cloudstorages`, {
            proxy: config.proxy,
            params: filter,
            page_size: 12,
        });
    } catch (errorData) {
        throw generateError(errorData);
    }

    response.data.results.count = response.data.count;
    return response.data.results;
}

async function getCloudStorageContent(id, manifestPath) {
    const { backendAPI } = config;

    let response = null;
    try {
        const url = `${backendAPI}/cloudstorages/${id}/content${
            manifestPath ? `?manifest_path=${manifestPath}` : ''
        }`;
        response = await Axios.get(url, {
            proxy: config.proxy,
        });
    } catch (errorData) {
        throw generateError(errorData);
    }

    return response.data;
}

async function getCloudStoragePreview(id) {
    const { backendAPI } = config;

    let response = null;
    try {
        const url = `${backendAPI}/cloudstorages/${id}/preview`;
        response = await workerAxios.get(url, {
            params: enableOrganization(),
            proxy: config.proxy,
            responseType: 'arraybuffer',
        });
    } catch (errorData) {
        throw generateError({
            message: '',
            response: {
                ...errorData.response,
                data: String.fromCharCode.apply(null, new Uint8Array(errorData.response.data)),
            },
        });
    }

    return new Blob([new Uint8Array(response)]);
}

async function getCloudStorageStatus(id) {
    const { backendAPI } = config;

    let response = null;
    try {
        const url = `${backendAPI}/cloudstorages/${id}/status`;
        response = await Axios.get(url, {
            proxy: config.proxy,
        });
    } catch (errorData) {
        throw generateError(errorData);
    }

    return response.data;
}

async function deleteCloudStorage(id) {
    const { backendAPI } = config;

    try {
        await Axios.delete(`${backendAPI}/cloudstorages/${id}`, {
            proxy: config.proxy,
        });
    } catch (errorData) {
        throw generateError(errorData);
    }
}

async function getOrganizations() {
    const { backendAPI } = config;

    let response = null;
    try {
        response = await Axios.get(`${backendAPI}/organizations`, {
            proxy: config.proxy,
        });
    } catch (errorData) {
        throw generateError(errorData);
    }

    return response.data;
}

async function createOrganization(data) {
    const { backendAPI } = config;

    let response = null;
    try {
        response = await Axios.post(`${backendAPI}/organizations`, JSON.stringify(data), {
            proxy: config.proxy,
            headers: {
                'Content-Type': 'application/json',
            },
        });
    } catch (errorData) {
        throw generateError(errorData);
    }

    return response.data;
}

async function updateOrganization(id, data) {
    const { backendAPI } = config;

    let response = null;
    try {
        response = await Axios.patch(`${backendAPI}/organizations/${id}`, JSON.stringify(data), {
            proxy: config.proxy,
            headers: {
                'Content-Type': 'application/json',
            },
        });
    } catch (errorData) {
        throw generateError(errorData);
    }

    return response.data;
}

async function deleteOrganization(id) {
    const { backendAPI } = config;

    try {
        await Axios.delete(`${backendAPI}/organizations/${id}`, {
            proxy: config.proxy,
            headers: {
                'Content-Type': 'application/json',
            },
        });
    } catch (errorData) {
        throw generateError(errorData);
    }
}

async function getOrganizationMembers(orgSlug, page, pageSize, filters = {}) {
    const { backendAPI } = config;

    let response = null;
    try {
        response = await Axios.get(`${backendAPI}/memberships`, {
            proxy: config.proxy,
            params: {
                ...filters,
                org: orgSlug,
                page,
                page_size: pageSize,
            },
        });
    } catch (errorData) {
        throw generateError(errorData);
    }

    return response.data;
}

async function inviteOrganizationMembers(orgId, data) {
    const { backendAPI } = config;
    try {
        await Axios.post(
            `${backendAPI}/invitations`,
            {
                ...data,
                organization: orgId,
            },
            {
                proxy: config.proxy,
            },
        );
    } catch (errorData) {
        throw generateError(errorData);
    }
}

async function updateOrganizationMembership(membershipId, data) {
    const { backendAPI } = config;
    let response = null;
    try {
        response = await Axios.patch(
            `${backendAPI}/memberships/${membershipId}`,
            {
                ...data,
            },
            {
                proxy: config.proxy,
            },
        );
    } catch (errorData) {
        throw generateError(errorData);
    }

    return response.data;
}

async function deleteOrganizationMembership(membershipId) {
    const { backendAPI } = config;

    try {
        await Axios.delete(`${backendAPI}/memberships/${membershipId}`, {
            proxy: config.proxy,
        });
    } catch (errorData) {
        throw generateError(errorData);
    }
}

async function getMembershipInvitation(id) {
    const { backendAPI } = config;

    let response = null;
    try {
        response = await Axios.get(`${backendAPI}/invitations/${id}`, {
            proxy: config.proxy,
        });
        return response.data;
    } catch (errorData) {
        throw generateError(errorData);
    }
}

async function getWebhookDelivery(webhookID: number, deliveryID: number): Promise<any> {
    const params = enableOrganization();
    const { backendAPI } = config;

    try {
        const response = await Axios.get(`${backendAPI}/webhooks/${webhookID}/deliveries/${deliveryID}`, {
            proxy: config.proxy,
            params,
            headers: {
                'Content-Type': 'application/json',
            },
        });
        return response.data;
    } catch (errorData) {
        throw generateError(errorData);
    }
}

async function getWebhooks(filter, pageSize = 10): Promise<any> {
    const params = enableOrganization();
    const { backendAPI } = config;

    try {
        const response = await Axios.get(`${backendAPI}/webhooks`, {
            proxy: config.proxy,
            params: {
                ...params,
                ...filter,
                page_size: pageSize,
            },
            headers: {
                'Content-Type': 'application/json',
            },
        });

        response.data.results.count = response.data.count;
        return response.data.results;
    } catch (errorData) {
        throw generateError(errorData);
    }
}

async function createWebhook(webhookData: any): Promise<any> {
    const params = enableOrganization();
    const { backendAPI } = config;

    try {
        const response = await Axios.post(`${backendAPI}/webhooks`, JSON.stringify(webhookData), {
            proxy: config.proxy,
            params,
            headers: {
                'Content-Type': 'application/json',
            },
        });
        return response.data;
    } catch (errorData) {
        throw generateError(errorData);
    }
}

async function updateWebhook(webhookID: number, webhookData: any): Promise<any> {
    const params = enableOrganization();
    const { backendAPI } = config;

    try {
        const response = await Axios
            .patch(`${backendAPI}/webhooks/${webhookID}`, JSON.stringify(webhookData), {
                proxy: config.proxy,
                params,
                headers: {
                    'Content-Type': 'application/json',
                },
            });
        return response.data;
    } catch (errorData) {
        throw generateError(errorData);
    }
}

async function deleteWebhook(webhookID: number): Promise<void> {
    const params = enableOrganization();
    const { backendAPI } = config;

    try {
        await Axios.delete(`${backendAPI}/webhooks/${webhookID}`, {
            proxy: config.proxy,
            params,
            headers: {
                'Content-Type': 'application/json',
            },
        });
    } catch (errorData) {
        throw generateError(errorData);
    }
}

async function pingWebhook(webhookID: number): Promise<any> {
    const params = enableOrganization();
    const { backendAPI } = config;

    async function waitPingDelivery(deliveryID: number): Promise<any> {
        return new Promise((resolve) => {
            async function checkStatus(): Promise<any> {
                const delivery = await getWebhookDelivery(webhookID, deliveryID);
                if (delivery.status_code) {
                    resolve(delivery);
                } else {
                    setTimeout(checkStatus, 1000);
                }
            }
            setTimeout(checkStatus, 1000);
        });
    }

    try {
        const response = await Axios.post(`${backendAPI}/webhooks/${webhookID}/ping`, {
            proxy: config.proxy,
            params,
            headers: {
                'Content-Type': 'application/json',
            },
        });

        const deliveryID = response.data.id;
        const delivery = await waitPingDelivery(deliveryID);
        return delivery;
    } catch (errorData) {
        throw generateError(errorData);
    }
}

async function receiveWebhookEvents(type: WebhookSourceType): Promise<string[]> {
    const { backendAPI } = config;

    try {
        const response = await Axios.get(`${backendAPI}/webhooks/events`, {
            proxy: config.proxy,
            params: {
                type,
            },
            headers: {
                'Content-Type': 'application/json',
            },
        });
        return response.data.events;
    } catch (errorData) {
        throw generateError(errorData);
    }
}

async function advancedAuthentication(): Promise<any> {
    const { backendAPI } = config;
    try {
        const response = await Axios.get(`${backendAPI}/server/advanced-auth`, {
            proxy: config.proxy,
        });
        return response.data;
    } catch (errorData) {
        throw generateError(errorData);
    }
}

export default Object.freeze({
    server: Object.freeze({
        about,
        share,
        formats,
        exception,
        login,
        logout,
        advancedAuthentication,
        changePassword,
        requestPasswordReset,
        resetPassword,
        authorized,
        register,
        request: serverRequest,
        userAgreements,
        installedApps,
    }),

    projects: Object.freeze({
        get: getProjects,
        searchNames: searchProjectNames,
        save: saveProject,
        create: createProject,
        delete: deleteProject,
        exportDataset: exportDataset('projects'),
        backup: backupProject,
        restore: restoreProject,
        importDataset,
    }),

    tasks: Object.freeze({
        get: getTasks,
        save: saveTask,
        create: createTask,
        delete: deleteTask,
        exportDataset: exportDataset('tasks'),
        backup: backupTask,
        restore: restoreTask,
    }),

    jobs: Object.freeze({
        get: getJobs,
        save: saveJob,
        exportDataset: exportDataset('jobs'),
    }),

    users: Object.freeze({
        get: getUsers,
        self: getSelf,
    }),

    frames: Object.freeze({
        getData,
        getMeta,
        saveMeta,
        getPreview,
        getImageContext,
    }),

    annotations: Object.freeze({
        updateAnnotations,
        getAnnotations,
        dumpAnnotations,
        uploadAnnotations,
    }),

    logs: Object.freeze({
        save: saveLogs,
    }),

    lambda: Object.freeze({
        list: getLambdaFunctions,
        status: getRequestStatus,
        requests: getLambdaRequests,
        run: runLambdaRequest,
        call: callLambdaFunction,
        cancel: cancelLambdaRequest,
    }),

    issues: Object.freeze({
        create: createIssue,
        update: updateIssue,
        get: getJobIssues,
        delete: deleteIssue,
    }),

    comments: Object.freeze({
        create: createComment,
    }),

    predictor: Object.freeze({
        status: predictorStatus,
        predict: predictAnnotations,
    }),

    cloudStorages: Object.freeze({
        get: getCloudStorages,
        getContent: getCloudStorageContent,
        getPreview: getCloudStoragePreview,
        getStatus: getCloudStorageStatus,
        create: createCloudStorage,
        delete: deleteCloudStorage,
        update: updateCloudStorage,
    }),

    organizations: Object.freeze({
        get: getOrganizations,
        create: createOrganization,
        update: updateOrganization,
        members: getOrganizationMembers,
        invitation: getMembershipInvitation,
        delete: deleteOrganization,
        invite: inviteOrganizationMembers,
        updateMembership: updateOrganizationMembership,
        deleteMembership: deleteOrganizationMembership,
    }),

    webhooks: Object.freeze({
        get: getWebhooks,
        create: createWebhook,
        update: updateWebhook,
        delete: deleteWebhook,
        ping: pingWebhook,
        events: receiveWebhookEvents,
    }),
});<|MERGE_RESOLUTION|>--- conflicted
+++ resolved
@@ -433,22 +433,6 @@
 async function getSelf() {
     const { backendAPI } = config;
 
-<<<<<<< HEAD
-        async function authorized() {
-            try {
-                await getSelf();
-                if (!token) {
-                    // In CVAT app we use two types of authentication,
-                    // So here we are forcing user have both credential types
-                    // First request will fail if session is expired, then we check
-                    // for precense of token
-                    await logout();
-                }
-            } catch (serverError) {
-                if (serverError.code === 401) {
-                    return false;
-                }
-=======
     let response = null;
     try {
         response = await Axios.get(`${backendAPI}/users/self`, {
@@ -457,25 +441,24 @@
     } catch (errorData) {
         throw generateError(errorData);
     }
->>>>>>> 85b55475
 
     return response.data;
 }
 
 async function authorized() {
     try {
-        const response = await getSelf();
-        if (!store.get('token')) {
-            store.set('token', response.key);
-            Axios.defaults.headers.common.Authorization = `Token ${response.key}`;
-        }
-    } catch (serverError) {
-        if (serverError.code === 401) {
+        await getSelf();
+        if (!token) {
             // In CVAT app we use two types of authentication,
             // So here we are forcing user have both credential types
             // First request will fail if session is expired, then we check
             // for precense of token
             await logout();
+            return false;
+        }
+    } catch (serverError) {
+        if (serverError.code === 401) {
+            removeToken();
             return false;
         }
 
