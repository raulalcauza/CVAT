--- conflicted
+++ resolved
@@ -2395,11 +2395,8 @@
         userAgreements,
         installedApps,
         loginWithSocialAccount,
-<<<<<<< HEAD
+        selectSSOIdentityProvider,
         hasLimits,
-=======
-        selectSSOIdentityProvider,
->>>>>>> 985c9ee4
     }),
 
     projects: Object.freeze({
