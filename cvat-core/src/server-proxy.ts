--- conflicted
+++ resolved
@@ -2328,9 +2328,10 @@
 async function socialAuthentication(): Promise<any> {
     const { backendAPI } = config;
     try {
-<<<<<<< HEAD
-        const response = await Axios.get(`${backendAPI}/auth/social`);
-        return response.data;
+        const response = await Axios.get(`${backendAPI}/auth/social`, {
+            validateStatus: (status) => status === 200 || status === 404,
+        });
+        return (response.status === 200) ? response.data : {};
     } catch (errorData) {
         throw generateError(errorData);
     }
@@ -2343,12 +2344,6 @@
             `${backendAPI}/auth/oidc/select-idp/${(email) ? `?email=${email}` : `${(iss) ? `?iss=${iss}` : ''}`}`,
         );
         return response.data;
-=======
-        const response = await Axios.get(`${backendAPI}/auth/social/methods`, {
-            validateStatus: (status) => status === 200 || status === 404,
-        });
-        return (response.status === 200) ? response.data : {};
->>>>>>> 3066c6e5
     } catch (errorData) {
         throw generateError(errorData);
     }
