--- conflicted
+++ resolved
@@ -3,27 +3,6 @@
 //
 // SPDX-License-Identifier: MIT
 
-<<<<<<< HEAD
-
-(() => {
-    const FormData = require('form-data');
-    const { ServerError } = require('./exceptions');
-    const store = require('store');
-    const config = require('./config');
-    const DownloadWorker = require('./download.worker');
-    const Axios = require('axios');
-    const tus = require('tus-js-client');
-    const { WebhookSourceType }= require('./enums');
-
-    function enableOrganization() {
-        return { org: config.organizationID || '' };
-    }
-
-    function removeToken() {
-        Axios.defaults.headers.common.Authorization = '';
-        store.remove('token');
-    }
-=======
 import { StorageLocation } from './enums';
 import { Storage } from './storage';
 
@@ -39,27 +18,15 @@
 
 const FormData = require('form-data');
 const store = require('store');
+const Axios = require('axios');
+const tus = require('tus-js-client');
 const config = require('./config');
 const DownloadWorker = require('./download.worker');
 const { ServerError } = require('./exceptions');
-const Axios = require('axios');
-const tus = require('tus-js-client');
-
+const { WebhookSourceType } = require('./enums');
 
 function enableOrganization() {
     return { org: config.organizationID || '' };
-}
-
-function configureStorage(storage: Storage, useDefaultLocation = false): Partial<Params> {
-    return {
-        use_default_location: useDefaultLocation,
-        ...(!useDefaultLocation ? {
-            location: storage.location,
-            ...(storage.cloudStorageId ? {
-                cloud_storage_id: storage.cloudStorageId,
-            } : {}),
-        } : {}),
-    };
 }
 
 function removeToken() {
@@ -68,11 +35,10 @@
 }
 
 function waitFor(frequencyHz, predicate) {
-    return new Promise<void>((resolve, reject) => {
+    return new Promise((resolve, reject) => {
         if (typeof predicate !== 'function') {
             reject(new Error(`Predicate must be a function, got ${typeof predicate}`));
         }
->>>>>>> 68375ec2
 
         const internalWait = () => {
             let result = false;
@@ -758,7 +724,7 @@
                 }
             }
             try {
-                return wait();
+                return await wait();
             } catch (errorData) {
                 throw generateError(errorData);
             }
@@ -943,8 +909,8 @@
                     }
 
                     setTimeout(request);
-                })
-            };
+                });
+            }
 
             const isCloudStorage = storage.location === StorageLocation.CLOUD_STORAGE;
 
@@ -1533,7 +1499,7 @@
             }
 
             try {
-                return wait();
+                return await wait();
             } catch (errorData) {
                 throw generateError(errorData);
             }
@@ -2047,184 +2013,157 @@
             } catch (errorData) {
                 throw generateError(errorData);
             }
-
-<<<<<<< HEAD
-            async function getWebhookDelivery(webhookID: number, deliveryID: number): Promise<any> {
-                const params = enableOrganization();
-                const { backendAPI } = config;
-
-                try {
-                    const response = await Axios.get(`${backendAPI}/webhooks/${webhookID}/deliveries/${deliveryID}`, {
+        }
+
+        async function getWebhookDelivery(webhookID: number, deliveryID: number): Promise<any> {
+            const params = enableOrganization();
+            const { backendAPI } = config;
+
+            try {
+                const response = await Axios.get(`${backendAPI}/webhooks/${webhookID}/deliveries/${deliveryID}`, {
+                    proxy: config.proxy,
+                    params,
+                    headers: {
+                        'Content-Type': 'application/json',
+                    },
+                });
+                return response.data;
+            } catch (errorData) {
+                throw generateError(errorData);
+            }
+        }
+
+        async function getWebhooks(filter, pageSize = 10): Promise<any> {
+            const params = enableOrganization();
+            const { backendAPI } = config;
+
+            try {
+                const response = await Axios.get(`${backendAPI}/webhooks`, {
+                    proxy: config.proxy,
+                    params: {
+                        ...params,
+                        ...filter,
+                        page_size: pageSize,
+                    },
+                    headers: {
+                        'Content-Type': 'application/json',
+                    },
+                });
+                return response.data;
+            } catch (errorData) {
+                throw generateError(errorData);
+            }
+        }
+
+        async function createWebhook(webhookData: any): Promise<any> {
+            const params = enableOrganization();
+            const { backendAPI } = config;
+
+            try {
+                const response = await Axios.post(`${backendAPI}/webhooks`, JSON.stringify(webhookData), {
+                    proxy: config.proxy,
+                    params,
+                    headers: {
+                        'Content-Type': 'application/json',
+                    },
+                });
+                return response.data;
+            } catch (errorData) {
+                throw generateError(errorData);
+            }
+        }
+
+        async function updateWebhook(webhookID: number, webhookData: any): Promise<any> {
+            const params = enableOrganization();
+            const { backendAPI } = config;
+
+            try {
+                const response = await Axios
+                    .patch(`${backendAPI}/webhooks/${webhookID}`, JSON.stringify(webhookData), {
                         proxy: config.proxy,
                         params,
                         headers: {
                             'Content-Type': 'application/json',
                         },
                     });
-                    return response.data;
-                } catch (errorData) {
-                    throw generateError(errorData);
-                }
-            }
-
-            async function getWebhooks(filter, pageSize = 10): Promise<any> {
-                const params = enableOrganization();
-                const { backendAPI } = config;
-
-                try {
-                    const response = await Axios.get(`${backendAPI}/webhooks`, {
-                        proxy: config.proxy,
-                        params: {
-                            ...params,
-                            ...filter,
-                            page_size: pageSize,
-                        },
-                        headers: {
-                            'Content-Type': 'application/json',
-                        },
-                    });
-                    return response.data;
-                } catch (errorData) {
-                    throw generateError(errorData);
-                }
-            }
-
-            async function createWebhook(webhookData: any): Promise<any> {
-                const params = enableOrganization();
-                const { backendAPI } = config;
-
-                try {
-                    const response = await Axios.post(`${backendAPI}/webhooks`, JSON.stringify(webhookData), {
-                        proxy: config.proxy,
-                        params,
-                        headers: {
-                            'Content-Type': 'application/json',
-                        },
-                    });
-                    return response.data;
-                } catch (errorData) {
-                    throw generateError(errorData);
-                }
-            }
-
-            async function updateWebhook(webhookID: number, webhookData: any): Promise<any> {
-                const params = enableOrganization();
-                const { backendAPI } = config;
-
-                try {
-                    const response = await Axios
-                        .patch(`${backendAPI}/webhooks/${webhookID}`, JSON.stringify(webhookData), {
-                            proxy: config.proxy,
-                            params,
-                            headers: {
-                                'Content-Type': 'application/json',
-                            },
-                        });
-                    return response.data;
-                } catch (errorData) {
-                    throw generateError(errorData);
-                }
-            }
-
-            async function deleteWebhook(webhookID: number): Promise<void> {
-                const params = enableOrganization();
-                const { backendAPI } = config;
-
-                try {
-                    await Axios.delete(`${backendAPI}/webhooks/${webhookID}`, {
-                        proxy: config.proxy,
-                        params,
-                        headers: {
-                            'Content-Type': 'application/json',
-                        },
-                    });
-                } catch (errorData) {
-                    throw generateError(errorData);
-                }
-            }
-
-            async function pingWebhook(webhookID: number): Promise<any> {
-                const params = enableOrganization();
-                const { backendAPI } = config;
-
-                async function waitPingDelivery(deliveryID: number): Promise<any> {
-                    return new Promise((resolve) => {
-                        let retries = 0;
-                        async function checkStatus(): Promise<any> {
-                            const delivery = await getWebhookDelivery(webhookID, deliveryID);
-                            retries += 1;
-                            if (delivery.status_code || retries >= 10) {
-                                resolve(delivery);
-                            } else {
-                                setTimeout(checkStatus, 1000);
-                            }
+                return response.data;
+            } catch (errorData) {
+                throw generateError(errorData);
+            }
+        }
+
+        async function deleteWebhook(webhookID: number): Promise<void> {
+            const params = enableOrganization();
+            const { backendAPI } = config;
+
+            try {
+                await Axios.delete(`${backendAPI}/webhooks/${webhookID}`, {
+                    proxy: config.proxy,
+                    params,
+                    headers: {
+                        'Content-Type': 'application/json',
+                    },
+                });
+            } catch (errorData) {
+                throw generateError(errorData);
+            }
+        }
+
+        async function pingWebhook(webhookID: number): Promise<any> {
+            const params = enableOrganization();
+            const { backendAPI } = config;
+
+            async function waitPingDelivery(deliveryID: number): Promise<any> {
+                return new Promise((resolve) => {
+                    let retries = 0;
+                    async function checkStatus(): Promise<any> {
+                        const delivery = await getWebhookDelivery(webhookID, deliveryID);
+                        retries += 1;
+                        if (delivery.status_code || retries >= 10) {
+                            resolve(delivery);
+                        } else {
+                            setTimeout(checkStatus, 1000);
                         }
-                        setTimeout(checkStatus, 1000);
-                    });
-                }
-
-                try {
-                    const response = await Axios.post(`${backendAPI}/webhooks/${webhookID}/ping`, {
-                        proxy: config.proxy,
-                        params,
-                        headers: {
-                            'Content-Type': 'application/json',
-                        },
-                    });
-
-                    const deliveryID = response.data.id;
-                    const delivery = await waitPingDelivery(deliveryID);
-                    return delivery;
-                } catch (errorData) {
-                    throw generateError(errorData);
-                }
-            }
-
-            async function receiveWebhookEvents(type: WebhookSourceType): Promise<string[]> {
-                const { backendAPI } = config;
-
-                try {
-                    const response = await Axios.get(`${backendAPI}/webhooks/events`, {
-                        proxy: config.proxy,
-                        params: {
-                            type,
-                        },
-                        headers: {
-                            'Content-Type': 'application/json',
-                        },
-                    });
-                    return response.data.events;
-                } catch (errorData) {
-                    throw generateError(errorData);
-                }
-            }
-
-            Object.defineProperties(
-                this,
-                Object.freeze({
-                    server: {
-                        value: Object.freeze({
-                            about,
-                            share,
-                            formats,
-                            exception,
-                            login,
-                            logout,
-                            changePassword,
-                            requestPasswordReset,
-                            resetPassword,
-                            authorized,
-                            register,
-                            request: serverRequest,
-                            userAgreements,
-                            installedApps,
-                        }),
-                        writable: false,
-                    },
-=======
-            return response.data;
-        }
->>>>>>> 68375ec2
+                    }
+                    setTimeout(checkStatus, 1000);
+                });
+            }
+
+            try {
+                const response = await Axios.post(`${backendAPI}/webhooks/${webhookID}/ping`, {
+                    proxy: config.proxy,
+                    params,
+                    headers: {
+                        'Content-Type': 'application/json',
+                    },
+                });
+
+                const deliveryID = response.data.id;
+                const delivery = await waitPingDelivery(deliveryID);
+                return delivery;
+            } catch (errorData) {
+                throw generateError(errorData);
+            }
+        }
+
+        async function receiveWebhookEvents(type: WebhookSourceType): Promise<string[]> {
+            const { backendAPI } = config;
+
+            try {
+                const response = await Axios.get(`${backendAPI}/webhooks/events`, {
+                    proxy: config.proxy,
+                    params: {
+                        type,
+                    },
+                    headers: {
+                        'Content-Type': 'application/json',
+                    },
+                });
+                return response.data.events;
+            } catch (errorData) {
+                throw generateError(errorData);
+            }
+        }
 
         Object.defineProperties(
             this,
@@ -2359,37 +2298,6 @@
                     writable: false,
                 },
 
-<<<<<<< HEAD
-                    organizations: {
-                        value: Object.freeze({
-                            get: getOrganizations,
-                            create: createOrganization,
-                            update: updateOrganization,
-                            members: getOrganizationMembers,
-                            invitation: getMembershipInvitation,
-                            delete: deleteOrganization,
-                            invite: inviteOrganizationMembers,
-                            updateMembership: updateOrganizationMembership,
-                            deleteMembership: deleteOrganizationMembership,
-                        }),
-                        writable: false,
-                    },
-
-                    webhooks: {
-                        value: Object.freeze({
-                            get: getWebhooks,
-                            create: createWebhook,
-                            update: updateWebhook,
-                            delete: deleteWebhook,
-                            ping: pingWebhook,
-                            events: receiveWebhookEvents,
-                        }),
-                        writable: false,
-                    },
-                }),
-            );
-        }
-=======
                 cloudStorages: {
                     value: Object.freeze({
                         get: getCloudStorages,
@@ -2417,9 +2325,20 @@
                     }),
                     writable: false,
                 },
+
+                webhooks: {
+                    value: Object.freeze({
+                        get: getWebhooks,
+                        create: createWebhook,
+                        update: updateWebhook,
+                        delete: deleteWebhook,
+                        ping: pingWebhook,
+                        events: receiveWebhookEvents,
+                    }),
+                    writable: false,
+                },
             }),
         );
->>>>>>> 68375ec2
     }
 }
 
