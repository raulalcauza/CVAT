// Copyright (C) 2019-2022 Intel Corporation
// Copyright (C) 2022-2023 CVAT.ai Corporation
//
// SPDX-License-Identifier: MIT

import FormData from 'form-data';
import store from 'store';
import Axios, { AxiosError, AxiosResponse } from 'axios';
import * as tus from 'tus-js-client';
import {
    SerializedLabel, SerializedAnnotationFormats, ProjectsFilter,
    SerializedProject, SerializedTask, TasksFilter, SerializedUser,
    SerializedAbout, SerializedRemoteFile, SerializedUserAgreement,
    SerializedRegister, JobsFilter, SerializedJob, SerializedGuide, SerializedAsset,
} from 'server-response-types';
<<<<<<< HEAD
import { SerializedAnalyticsReport } from './analytics-report';
=======
import { SerializedQualityReportData } from 'quality-report';
import { SerializedQualitySettingsData } from 'quality-settings';
>>>>>>> 8590e90e
import { Storage } from './storage';
import { StorageLocation, WebhookSourceType } from './enums';
import { isEmail, isResourceURL } from './common';
import config from './config';
import DownloadWorker from './download.worker';
import { ServerError } from './exceptions';
import { FunctionsResponseBody } from './server-response-types';
import { SerializedQualityConflictData } from './quality-conflict';

type Params = {
    org: number | string,
    use_default_location?: boolean,
    location?: StorageLocation,
    cloud_storage_id?: number,
    format?: string,
    filename?: string,
    action?: string,
};

function enableOrganization(): { org: string } {
    return { org: config.organization.organizationSlug || '' };
}

function configureStorage(storage: Storage, useDefaultLocation = false): Partial<Params> {
    return {
        use_default_location: useDefaultLocation,
        ...(!useDefaultLocation ? {
            location: storage.location,
            ...(storage.cloudStorageId ? {
                cloud_storage_id: storage.cloudStorageId,
            } : {}),
        } : {}),
    };
}

function fetchAll(url, filter = {}): Promise<any> {
    const pageSize = 500;
    const result = {
        count: 0,
        results: [],
    };
    return new Promise((resolve, reject) => {
        Axios.get(url, {
            params: {
                ...filter,
                page_size: pageSize,
                page: 1,
            },
        }).then((initialData) => {
            const { count, results } = initialData.data;
            result.results = result.results.concat(results);
            result.count = result.results.length;

            if (count <= pageSize) {
                resolve(result);
                return;
            }

            const pages = Math.ceil(count / pageSize);
            const promises = Array(pages).fill(0).map((_: number, i: number) => {
                if (i) {
                    return Axios.get(url, {
                        params: {
                            ...filter,
                            page_size: pageSize,
                            page: i + 1,
                        },
                    });
                }

                return Promise.resolve(null);
            });

            Promise.all(promises).then((responses: AxiosResponse<any, any>[]) => {
                responses.forEach((resp) => {
                    if (resp) {
                        result.results = result.results.concat(resp.data.results);
                    }
                });

                // removing possible dublicates
                const obj = result.results.reduce((acc: Record<string, any>, item: any) => {
                    acc[item.id] = item;
                    return acc;
                }, {});

                result.results = Object.values(obj);
                result.count = result.results.length;

                resolve(result);
            }).catch((error) => reject(error));
        }).catch((error) => reject(error));
    });
}

async function chunkUpload(file: File, uploadConfig) {
    const params = enableOrganization();
    const {
        endpoint, chunkSize, totalSize, onUpdate, metadata,
    } = uploadConfig;
    const { totalSentSize } = uploadConfig;
    const uploadResult = { totalSentSize };
    return new Promise((resolve, reject) => {
        const upload = new tus.Upload(file, {
            endpoint,
            metadata: {
                filename: file.name,
                filetype: file.type,
                ...metadata,
            },
            headers: {
                Authorization: Axios.defaults.headers.common.Authorization,
            },
            chunkSize,
            retryDelays: null,
            onError(error) {
                reject(error);
            },
            onBeforeRequest(req) {
                const xhr = req.getUnderlyingObject();
                const { org } = params;
                req.setHeader('X-Organization', org);
                xhr.withCredentials = true;
            },
            onProgress(bytesUploaded) {
                if (onUpdate && Number.isInteger(totalSentSize) && Number.isInteger(totalSize)) {
                    const currentUploadedSize = totalSentSize + bytesUploaded;
                    const percentage = currentUploadedSize / totalSize;
                    onUpdate(percentage);
                }
            },
            onAfterResponse(request, response) {
                const uploadFilename = response.getHeader('Upload-Filename');
                if (uploadFilename) uploadResult.filename = uploadFilename;
            },
            onSuccess() {
                if (totalSentSize) uploadResult.totalSentSize += file.size;
                resolve(uploadResult);
            },
        });
        upload.start();
    });
}

function generateError(errorData: AxiosError<{ message?: string }>): ServerError {
    if (errorData.response) {
        if (errorData.response.data?.message) {
            return new ServerError(errorData.response.data?.message, errorData.response.status);
        }
        const message = `${errorData.message}. ${JSON.stringify(errorData.response.data || '')}.`;
        return new ServerError(message, errorData.response.status);
    }

    // Server is unavailable (no any response)
    const message = `${errorData.message}.`; // usually is "Error Network"
    return new ServerError(message, 0);
}

function prepareData(details) {
    const data = new FormData();
    for (const [key, value] of Object.entries(details)) {
        if (Array.isArray(value)) {
            value.forEach((element, idx) => {
                data.append(`${key}[${idx}]`, element);
            });
        } else {
            data.set(key, value);
        }
    }
    return data;
}

class WorkerWrappedAxios {
    constructor(requestInterseptor) {
        const worker = new DownloadWorker(requestInterseptor);
        const requests = {};
        let requestId = 0;

        worker.onmessage = (e) => {
            if (e.data.id in requests) {
                if (e.data.isSuccess) {
                    requests[e.data.id].resolve(e.data.responseData);
                } else {
                    requests[e.data.id].reject({
                        response: {
                            status: e.data.status,
                            data: e.data.responseData,
                        },
                    });
                }

                delete requests[e.data.id];
            }
        };

        worker.onerror = (e) => {
            if (e.data.id in requests) {
                requests[e.data.id].reject(e);
                delete requests[e.data.id];
            }
        };

        function getRequestId(): number {
            return requestId++;
        }

        async function get(url: string, requestConfig) {
            return new Promise((resolve, reject) => {
                const newRequestId = getRequestId();
                requests[newRequestId] = {
                    resolve,
                    reject,
                };
                worker.postMessage({
                    url,
                    config: requestConfig,
                    id: newRequestId,
                });
            });
        }

        Object.defineProperties(
            this,
            Object.freeze({
                get: {
                    value: get,
                    writable: false,
                },
            }),
        );
    }
}

Axios.defaults.withCredentials = true;
Axios.defaults.xsrfHeaderName = 'X-CSRFTOKEN';
Axios.defaults.xsrfCookieName = 'csrftoken';
const workerAxios = new WorkerWrappedAxios();
Axios.interceptors.request.use((reqConfig) => {
    if ('params' in reqConfig && 'org' in reqConfig.params) {
        return reqConfig;
    }

    const organization = enableOrganization();
    // for users when organization is unset
    // we are interested in getting all the users,
    // not only those who are not in any organization
    if (reqConfig.url.endsWith('/users') && !organization.org) {
        return reqConfig;
    }

    if (reqConfig.url.endsWith('/limits')) {
        return reqConfig;
    }

    if (isResourceURL(reqConfig.url)) {
        return reqConfig;
    }

    reqConfig.params = { ...organization, ...(reqConfig.params || {}) };
    return reqConfig;
});

Axios.interceptors.response.use((response) => {
    if (isResourceURL(response.config.url)) {
        const newOrg = response.data.organization;
        if (newOrg && config.organization.organizationID !== newOrg) {
            config?.onOrganizationChange(newOrg);
        }
    }

    return response;
});

let token = store.get('token');
if (token) {
    Axios.defaults.headers.common.Authorization = `Token ${token}`;
}

function setAuthData(response: AxiosResponse): void {
    if (response.headers['set-cookie']) {
        // Browser itself setup cookie and header is none
        // In NodeJS we need do it manually
        const cookies = response.headers['set-cookie'].join(';');
        Axios.defaults.headers.common.Cookie = cookies;
    }

    if (response.data.key) {
        token = response.data.key;
        store.set('token', token);
        Axios.defaults.headers.common.Authorization = `Token ${token}`;
    }
}

function removeAuthData(): void {
    Axios.defaults.headers.common.Authorization = '';
    store.remove('token');
    token = null;
}

async function about(): Promise<SerializedAbout> {
    const { backendAPI } = config;

    let response = null;
    try {
        response = await Axios.get(`${backendAPI}/server/about`);
    } catch (errorData) {
        throw generateError(errorData);
    }

    return response.data;
}

async function share(directoryArg: string): Promise<SerializedRemoteFile[]> {
    const { backendAPI } = config;

    let response = null;
    try {
        response = await Axios.get(`${backendAPI}/server/share`, {
            params: { directory: directoryArg },
        });
    } catch (errorData) {
        throw generateError(errorData);
    }

    return response.data;
}

async function formats(): Promise<SerializedAnnotationFormats> {
    const { backendAPI } = config;

    let response = null;
    try {
        response = await Axios.get(`${backendAPI}/server/annotation/formats`);
    } catch (errorData) {
        throw generateError(errorData);
    }

    return response.data;
}

async function userAgreements(): Promise<SerializedUserAgreement[]> {
    const { backendAPI } = config;
    let response = null;
    try {
        response = await Axios.get(`${backendAPI}/user-agreements`, {
            validateStatus: (status) => status === 200 || status === 404,
        });

        if (response.status === 200) {
            return response.data;
        }

        return [];
    } catch (errorData) {
        throw generateError(errorData);
    }
}

async function register(
    username: string,
    firstName: string,
    lastName: string,
    email: string,
    password: string,
    confirmations: Record<string, string>,
): Promise<SerializedRegister> {
    let response = null;
    try {
        response = await Axios.post(`${config.backendAPI}/auth/register`, {
            username,
            first_name: firstName,
            last_name: lastName,
            email,
            password1: password,
            password2: password,
            confirmations,
        });
        setAuthData(response);
    } catch (errorData) {
        throw generateError(errorData);
    }

    return response.data;
}

async function login(credential: string, password: string): Promise<void> {
    removeAuthData();
    let authenticationResponse = null;
    try {
        authenticationResponse = await Axios.post(`${config.backendAPI}/auth/login`, {
            [isEmail(credential) ? 'email' : 'username']: credential,
            password,
        });
    } catch (errorData) {
        throw generateError(errorData);
    }

    setAuthData(authenticationResponse);
}

async function logout(): Promise<void> {
    try {
        await Axios.post(`${config.backendAPI}/auth/logout`);
        removeAuthData();
    } catch (errorData) {
        throw generateError(errorData);
    }
}

async function changePassword(oldPassword: string, newPassword1: string, newPassword2: string): Promise<void> {
    try {
        await Axios.post(`${config.backendAPI}/auth/password/change`, {
            old_password: oldPassword,
            new_password1: newPassword1,
            new_password2: newPassword2,
        });
    } catch (errorData) {
        throw generateError(errorData);
    }
}

async function requestPasswordReset(email: string): Promise<void> {
    try {
        await Axios.post(`${config.backendAPI}/auth/password/reset`, {
            email,
        });
    } catch (errorData) {
        throw generateError(errorData);
    }
}

async function resetPassword(newPassword1: string, newPassword2: string, uid: string, _token: string): Promise<void> {
    try {
        await Axios.post(`${config.backendAPI}/auth/password/reset/confirm`, {
            new_password1: newPassword1,
            new_password2: newPassword2,
            uid,
            token: _token,
        });
    } catch (errorData) {
        throw generateError(errorData);
    }
}

async function getSelf(): Promise<SerializedUser> {
    const { backendAPI } = config;

    let response = null;
    try {
        response = await Axios.get(`${backendAPI}/users/self`);
    } catch (errorData) {
        throw generateError(errorData);
    }

    return response.data;
}

async function authorized(): Promise<boolean> {
    try {
        // In CVAT app we use two types of authentication
        // At first we check if authentication token is present
        // Request in getSelf will provide correct authentication cookies
        if (!store.get('token')) {
            removeAuthData();
            return false;
        }
        await getSelf();
    } catch (serverError) {
        if (serverError.code === 401) {
            removeAuthData();
            return false;
        }

        throw serverError;
    }

    return true;
}

async function healthCheck(
    maxRetries: number,
    checkPeriod: number,
    requestTimeout: number,
    progressCallback: (status: string) => void,
    attempt = 0,
): Promise<void> {
    const { backendAPI } = config;
    const url = `${backendAPI}/server/health/?format=json`;

    if (progressCallback) {
        progressCallback(`${attempt}/${attempt + maxRetries}`);
    }

    return Axios.get(url, {
        timeout: requestTimeout,
    })
        .then((response) => response.data)
        .catch((error) => {
            let isHealthy = true;
            let data;
            if (typeof error?.response?.data === 'object') {
                data = error.response.data;
                // Temporary workaround: ignore errors with media cache for debugging purposes only
                for (const checkName in data) {
                    if (Object.prototype.hasOwnProperty.call(data, checkName) &&
                        checkName !== 'Cache backend: media' &&
                        data[checkName] !== 'working') {
                        isHealthy = false;
                    }
                }
            } else {
                isHealthy = false;
            }

            if (!isHealthy && maxRetries > 0) {
                return new Promise((resolve) => setTimeout(resolve, checkPeriod))
                    .then(() => healthCheck(maxRetries - 1, checkPeriod,
                        requestTimeout, progressCallback, attempt + 1));
            }
            if (isHealthy) {
                return data;
            }
            throw generateError(error);
        });
}

async function serverRequest(url: string, data: object): Promise<any> {
    try {
        const res = await Axios(url, data);
        return res;
    } catch (errorData) {
        throw generateError(errorData);
    }
}

async function searchProjectNames(search: string, limit: number): Promise<SerializedProject[] & { count: number }> {
    const { backendAPI } = config;

    let response = null;
    try {
        response = await Axios.get(`${backendAPI}/projects`, {
            params: {
                names_only: true,
                page: 1,
                page_size: limit,
                search,
            },
        });
    } catch (errorData) {
        throw generateError(errorData);
    }

    response.data.results.count = response.data.count;
    return response.data.results;
}

async function getProjects(filter: ProjectsFilter = {}): Promise<SerializedProject[] & { count: number }> {
    const { backendAPI } = config;

    let response = null;
    try {
        if ('id' in filter) {
            response = await Axios.get(`${backendAPI}/projects/${filter.id}`);
            const results = [response.data];
            Object.defineProperty(results, 'count', {
                value: 1,
            });
            return results as SerializedProject[] & { count: number };
        }

        response = await Axios.get(`${backendAPI}/projects`, {
            params: {
                ...filter,
                page_size: 12,
            },
        });
    } catch (errorData) {
        throw generateError(errorData);
    }

    response.data.results.count = response.data.count;
    return response.data.results;
}

async function saveProject(id: number, projectData: Partial<SerializedProject>): Promise<SerializedProject> {
    const { backendAPI } = config;

    let response = null;
    try {
        response = await Axios.patch(`${backendAPI}/projects/${id}`, projectData);
    } catch (errorData) {
        throw generateError(errorData);
    }

    return response.data;
}

async function deleteProject(id: number): Promise<void> {
    const { backendAPI } = config;

    try {
        await Axios.delete(`${backendAPI}/projects/${id}`);
    } catch (errorData) {
        throw generateError(errorData);
    }
}

async function createProject(projectSpec: SerializedProject): Promise<SerializedProject> {
    const { backendAPI } = config;

    try {
        const response = await Axios.post(`${backendAPI}/projects`, projectSpec);
        return response.data;
    } catch (errorData) {
        throw generateError(errorData);
    }
}

async function getTasks(filter: TasksFilter = {}): Promise<SerializedTask[] & { count: number }> {
    const { backendAPI } = config;
    let response = null;
    try {
        if ('id' in filter) {
            response = await Axios.get(`${backendAPI}/tasks/${filter.id}`);
            const results = [response.data];
            Object.defineProperty(results, 'count', {
                value: 1,
            });
            return results as SerializedTask[] & { count: number };
        }

        response = await Axios.get(`${backendAPI}/tasks`, {
            params: {
                ...filter,
                page_size: 10,
            },
        });
    } catch (errorData) {
        throw generateError(errorData);
    }

    response.data.results.count = response.data.count;
    return response.data.results;
}

async function saveTask(id: number, taskData: Partial<SerializedTask>): Promise<SerializedTask> {
    const { backendAPI } = config;

    let response = null;
    try {
        response = await Axios.patch(`${backendAPI}/tasks/${id}`, taskData);
    } catch (errorData) {
        throw generateError(errorData);
    }

    return response.data;
}

async function deleteTask(id: number, organizationID: string | null = null): Promise<void> {
    const { backendAPI } = config;

    try {
        await Axios.delete(`${backendAPI}/tasks/${id}`, {
            params: {
                ...(organizationID ? { org: organizationID } : {}),
            },
        });
    } catch (errorData) {
        throw generateError(errorData);
    }
}

async function getLabels(filter: {
    job_id?: number,
    task_id?: number,
    project_id?: number,
}): Promise<{ results: SerializedLabel[] }> {
    const { backendAPI } = config;
    return fetchAll(`${backendAPI}/labels`, {
        ...filter,
        ...enableOrganization(),
    });
}

async function deleteLabel(id: number): Promise<void> {
    const { backendAPI } = config;
    try {
        await Axios.delete(`${backendAPI}/labels/${id}`);
    } catch (errorData) {
        throw generateError(errorData);
    }
}

async function updateLabel(id: number, body: SerializedLabel): Promise<SerializedLabel> {
    const { backendAPI } = config;
    let response = null;
    try {
        response = await Axios.patch(`${backendAPI}/labels/${id}`, body);
    } catch (errorData) {
        throw generateError(errorData);
    }

    return response.data;
}

function exportDataset(instanceType: 'projects' | 'jobs' | 'tasks') {
    return async function (
        id: number,
        format: string,
        saveImages: boolean,
        useDefaultSettings: boolean,
        targetStorage: Storage,
        name?: string,
    ) {
        const { backendAPI } = config;
        const baseURL = `${backendAPI}/${instanceType}/${id}/${saveImages ? 'dataset' : 'annotations'}`;
        const params: Params = {
            ...enableOrganization(),
            ...configureStorage(targetStorage, useDefaultSettings),
            ...(name ? { filename: name } : {}),
            format,
        };

        return new Promise<string | void>((resolve, reject) => {
            async function request() {
                Axios.get(baseURL, {
                    params,
                })
                    .then((response) => {
                        const isCloudStorage = targetStorage.location === StorageLocation.CLOUD_STORAGE;
                        const { status } = response;
                        if (status === 201) params.action = 'download';
                        if (status === 202 || (isCloudStorage && status === 201)) {
                            setTimeout(request, 3000);
                        } else if (status === 201) {
                            resolve(`${baseURL}?${new URLSearchParams(params).toString()}`);
                        } else if (isCloudStorage && status === 200) {
                            resolve();
                        }
                    })
                    .catch((errorData) => {
                        reject(generateError(errorData));
                    });
            }

            setTimeout(request);
        });
    };
}

async function importDataset(
    id: number,
    format: string,
    useDefaultLocation: boolean,
    sourceStorage: Storage,
    file: File | string,
    options: {
        convMaskToPoly: boolean,
        updateStatusCallback: (s: string, n: number) => void,
    },
): Promise<void> {
    const { backendAPI, origin } = config;
    const params: Params & { conv_mask_to_poly: boolean } = {
        ...enableOrganization(),
        ...configureStorage(sourceStorage, useDefaultLocation),
        format,
        filename: typeof file === 'string' ? file : file.name,
        conv_mask_to_poly: options.convMaskToPoly,
    };

    const url = `${backendAPI}/projects/${id}/dataset`;
    let rqId: string;

    async function wait() {
        return new Promise<void>((resolve, reject) => {
            async function requestStatus() {
                try {
                    const response = await Axios.get(url, {
                        params: { ...params, action: 'import_status', rq_id: rqId },
                    });
                    if (response.status === 202) {
                        if (response.data.message) {
                            options.updateStatusCallback(response.data.message, response.data.progress || 0);
                        }
                        setTimeout(requestStatus, 3000);
                    } else if (response.status === 201) {
                        resolve();
                    } else {
                        reject(generateError(response));
                    }
                } catch (error) {
                    reject(generateError(error));
                }
            }
            setTimeout(requestStatus, 2000);
        });
    }
    const isCloudStorage = sourceStorage.location === StorageLocation.CLOUD_STORAGE;

    if (isCloudStorage) {
        try {
            const response = await Axios.post(url,
                new FormData(), {
                    params,
                });
            rqId = response.data.rq_id;
        } catch (errorData) {
            throw generateError(errorData);
        }
    } else {
        const uploadConfig = {
            chunkSize: config.uploadChunkSize * 1024 * 1024,
            endpoint: `${origin}${backendAPI}/projects/${id}/dataset/`,
            totalSentSize: 0,
            totalSize: (file as File).size,
            onUpdate: (percentage) => {
                options.updateStatusCallback('The dataset is being uploaded to the server', percentage);
            },
        };

        try {
            await Axios.post(url,
                new FormData(), {
                    params,
                    headers: { 'Upload-Start': true },
                });
            await chunkUpload(file, uploadConfig);
            const response = await Axios.post(url,
                new FormData(), {
                    params,
                    headers: { 'Upload-Finish': true },
                });
            rqId = response.data.rq_id;
        } catch (errorData) {
            throw generateError(errorData);
        }
    }
    try {
        return await wait();
    } catch (errorData) {
        throw generateError(errorData);
    }
}

async function backupTask(id: number, targetStorage: Storage, useDefaultSettings: boolean, fileName?: string) {
    const { backendAPI } = config;
    const params: Params = {
        ...enableOrganization(),
        ...configureStorage(targetStorage, useDefaultSettings),
        ...(fileName ? { filename: fileName } : {}),
    };
    const url = `${backendAPI}/tasks/${id}/backup`;

    return new Promise<void | string>((resolve, reject) => {
        async function request() {
            try {
                const response = await Axios.get(url, {
                    params,
                });
                const isCloudStorage = targetStorage.location === StorageLocation.CLOUD_STORAGE;
                const { status } = response;
                if (status === 201) params.action = 'download';
                if (status === 202 || (isCloudStorage && status === 201)) {
                    setTimeout(request, 3000);
                } else if (status === 201) {
                    resolve(`${url}?${new URLSearchParams(params).toString()}`);
                } else if (isCloudStorage && status === 200) {
                    resolve();
                }
            } catch (errorData) {
                reject(generateError(errorData));
            }
        }

        setTimeout(request);
    });
}

async function restoreTask(storage: Storage, file: File | string) {
    const { backendAPI } = config;
    // keep current default params to 'freeze" them during this request
    const params: Params = {
        ...enableOrganization(),
        ...configureStorage(storage),
    };

    const url = `${backendAPI}/tasks/backup`;
    const taskData = new FormData();
    let response;

    async function wait() {
        return new Promise((resolve, reject) => {
            async function checkStatus() {
                try {
                    taskData.set('rq_id', response.data.rq_id);
                    response = await Axios.post(url, taskData, {
                        params,
                    });
                    if (response.status === 202) {
                        setTimeout(checkStatus, 3000);
                    } else {
                        // to be able to get the task after it was created, pass frozen params
                        const importedTask = await getTasks({ id: response.data.id, ...params });
                        resolve(importedTask[0]);
                    }
                } catch (errorData) {
                    reject(generateError(errorData));
                }
            }
            setTimeout(checkStatus);
        });
    }
    const isCloudStorage = storage.location === StorageLocation.CLOUD_STORAGE;

    if (isCloudStorage) {
        params.filename = file as string;
        response = await Axios.post(url,
            new FormData(), {
                params,
            });
    } else {
        const uploadConfig = {
            chunkSize: config.uploadChunkSize * 1024 * 1024,
            endpoint: `${origin}${backendAPI}/tasks/backup/`,
            totalSentSize: 0,
            totalSize: (file as File).size,
        };
        await Axios.post(url,
            new FormData(), {
                params,
                headers: { 'Upload-Start': true },
            });
        const { filename } = await chunkUpload(file, uploadConfig);
        response = await Axios.post(url,
            new FormData(), {
                params: { ...params, filename },
                headers: { 'Upload-Finish': true },
            });
    }
    return wait();
}

async function backupProject(
    id: number,
    targetStorage: Storage,
    useDefaultSettings: boolean,
    fileName?: string,
) {
    const { backendAPI } = config;
    // keep current default params to 'freeze" them during this request
    const params: Params = {
        ...enableOrganization(),
        ...configureStorage(targetStorage, useDefaultSettings),
        ...(fileName ? { filename: fileName } : {}),
    };

    const url = `${backendAPI}/projects/${id}/backup`;

    return new Promise<void | string>((resolve, reject) => {
        async function request() {
            try {
                const response = await Axios.get(url, {
                    params,
                });
                const isCloudStorage = targetStorage.location === StorageLocation.CLOUD_STORAGE;
                const { status } = response;
                if (status === 201) params.action = 'download';
                if (status === 202 || (isCloudStorage && status === 201)) {
                    setTimeout(request, 3000);
                } else if (status === 201) {
                    resolve(`${url}?${new URLSearchParams(params).toString()}`);
                } else if (isCloudStorage && status === 200) {
                    resolve();
                }
            } catch (errorData) {
                reject(generateError(errorData));
            }
        }

        setTimeout(request);
    });
}

async function restoreProject(storage: Storage, file: File | string) {
    const { backendAPI } = config;
    // keep current default params to 'freeze" them during this request
    const params: Params = {
        ...enableOrganization(),
        ...configureStorage(storage),
    };

    const url = `${backendAPI}/projects/backup`;
    const projectData = new FormData();
    let response;

    async function wait() {
        return new Promise((resolve, reject) => {
            async function request() {
                try {
                    projectData.set('rq_id', response.data.rq_id);
                    response = await Axios.post(`${backendAPI}/projects/backup`, projectData, {
                        params,
                    });
                    if (response.status === 202) {
                        setTimeout(request, 3000);
                    } else {
                        // to be able to get the task after it was created, pass frozen params
                        const restoredProject = await getProjects({ id: response.data.id, ...params });
                        resolve(restoredProject[0]);
                    }
                } catch (errorData) {
                    reject(generateError(errorData));
                }
            }

            setTimeout(request);
        });
    }

    const isCloudStorage = storage.location === StorageLocation.CLOUD_STORAGE;

    if (isCloudStorage) {
        params.filename = file;
        response = await Axios.post(url,
            new FormData(), {
                params,
            });
    } else {
        const uploadConfig = {
            chunkSize: config.uploadChunkSize * 1024 * 1024,
            endpoint: `${origin}${backendAPI}/projects/backup/`,
            totalSentSize: 0,
            totalSize: (file as File).size,
        };
        await Axios.post(url,
            new FormData(), {
                params,
                headers: { 'Upload-Start': true },
            });
        const { filename } = await chunkUpload(file, uploadConfig);
        response = await Axios.post(url,
            new FormData(), {
                params: { ...params, filename },
                headers: { 'Upload-Finish': true },
            });
    }
    return wait();
}

async function createTask(taskSpec, taskDataSpec, onUpdate) {
    const { backendAPI, origin } = config;
    // keep current default params to 'freeze" them during this request
    const params = enableOrganization();

    async function wait(id) {
        return new Promise((resolve, reject) => {
            async function checkStatus() {
                try {
                    const response = await Axios.get(`${backendAPI}/tasks/${id}/status`, { params });
                    if (['Queued', 'Started'].includes(response.data.state)) {
                        if (response.data.message !== '') {
                            onUpdate(response.data.message, response.data.progress || 0);
                        }
                        setTimeout(checkStatus, 1000);
                    } else if (response.data.state === 'Finished') {
                        resolve();
                    } else if (response.data.state === 'Failed') {
                        // If request has been successful, but task hasn't been created
                        // Then passed data is wrong and we can pass code 400
                        const message = `
                            Could not create the task on the server. ${response.data.message}.
                        `;
                        reject(new ServerError(message, 400));
                    } else {
                        // If server has another status, it is unexpected
                        // Therefore it is server error and we can pass code 500
                        reject(
                            new ServerError(
                                `Unknown task state has been received: ${response.data.state}`,
                                500,
                            ),
                        );
                    }
                } catch (errorData) {
                    reject(generateError(errorData));
                }
            }

            setTimeout(checkStatus, 1000);
        });
    }

    const chunkSize = config.uploadChunkSize * 1024 * 1024;
    const clientFiles = taskDataSpec.client_files;
    const chunkFiles = [];
    const bulkFiles = [];
    let totalSize = 0;
    let totalSentSize = 0;
    for (const file of clientFiles) {
        if (file.size > chunkSize) {
            chunkFiles.push(file);
        } else {
            bulkFiles.push(file);
        }
        totalSize += file.size;
    }
    delete taskDataSpec.client_files;

    const taskData = new FormData();
    for (const [key, value] of Object.entries(taskDataSpec)) {
        if (Array.isArray(value)) {
            value.forEach((element, idx) => {
                taskData.append(`${key}[${idx}]`, element);
            });
        } else {
            taskData.set(key, value);
        }
    }

    let response = null;

    onUpdate('The task is being created on the server..', null);
    try {
        response = await Axios.post(`${backendAPI}/tasks`, taskSpec, {
            params,
        });
    } catch (errorData) {
        throw generateError(errorData);
    }

    onUpdate('The data are being uploaded to the server..', null);

    async function bulkUpload(taskId, files) {
        const fileBulks = files.reduce((fileGroups, file) => {
            const lastBulk = fileGroups[fileGroups.length - 1];
            if (chunkSize - lastBulk.size >= file.size) {
                lastBulk.files.push(file);
                lastBulk.size += file.size;
            } else {
                fileGroups.push({ files: [file], size: file.size });
            }
            return fileGroups;
        }, [{ files: [], size: 0 }]);
        const totalBulks = fileBulks.length;
        let currentChunkNumber = 0;
        while (currentChunkNumber < totalBulks) {
            for (const [idx, element] of fileBulks[currentChunkNumber].files.entries()) {
                taskData.append(`client_files[${idx}]`, element);
            }
            const percentage = totalSentSize / totalSize;
            onUpdate('The data are being uploaded to the server', percentage);
            await Axios.post(`${backendAPI}/tasks/${taskId}/data`, taskData, {
                ...params,
                headers: { 'Upload-Multiple': true },
            });
            for (let i = 0; i < fileBulks[currentChunkNumber].files.length; i++) {
                taskData.delete(`client_files[${i}]`);
            }
            totalSentSize += fileBulks[currentChunkNumber].size;
            currentChunkNumber++;
        }
    }

    try {
        await Axios.post(`${backendAPI}/tasks/${response.data.id}/data`,
            taskData, {
                ...params,
                headers: { 'Upload-Start': true },
            });
        const uploadConfig = {
            endpoint: `${origin}${backendAPI}/tasks/${response.data.id}/data/`,
            onUpdate: (percentage) => {
                onUpdate('The data are being uploaded to the server', percentage);
            },
            chunkSize,
            totalSize,
            totalSentSize,
        };
        for (const file of chunkFiles) {
            uploadConfig.totalSentSize += await chunkUpload(file, uploadConfig);
        }
        if (bulkFiles.length > 0) {
            await bulkUpload(response.data.id, bulkFiles);
        }
        await Axios.post(`${backendAPI}/tasks/${response.data.id}/data`,
            taskData, {
                ...params,
                headers: { 'Upload-Finish': true },
            });
    } catch (errorData) {
        try {
            await deleteTask(response.data.id, params.org || null);
        } catch (_) {
            // ignore
        }
        throw generateError(errorData);
    }

    try {
        await wait(response.data.id);
    } catch (createException) {
        await deleteTask(response.data.id, params.org || null);
        throw createException;
    }

    // to be able to get the task after it was created, pass frozen params
    const createdTask = await getTasks({ id: response.data.id, ...params });
    return createdTask[0];
}

async function getJobs(
    filter: JobsFilter = {},
    aggregate = false,
): Promise<{ results: SerializedJob[], count: number }> {
    const { backendAPI } = config;
    const id = filter.id || null;

    let response = null;
    try {
        if (id !== null) {
            response = await Axios.get(`${backendAPI}/jobs/${id}`);
            return ({
                results: [response.data],
                count: 1,
            });
        }

        if (aggregate) {
            return await fetchAll(`${backendAPI}/jobs`, {
                ...filter,
                ...enableOrganization(),
            });
        }

        response = await Axios.get(`${backendAPI}/jobs`, {
            params: {
                ...filter,
                page_size: 12,
            },
        });
    } catch (errorData) {
        throw generateError(errorData);
    }

    return response.data;
}

async function getIssues(filter) {
    const { backendAPI } = config;

    let response = null;
    try {
        const organization = enableOrganization();
        response = await fetchAll(`${backendAPI}/issues`, {
            ...filter,
            ...organization,
        });

        if (filter.job_id) {
            const commentsResponse = await fetchAll(`${backendAPI}/comments`, {
                ...filter,
                ...organization,
            });

            const issuesById = response.results.reduce((acc, val: { id: number }) => {
                acc[val.id] = val;
                return acc;
            }, {});

            const commentsByIssue = commentsResponse.results.reduce((acc, val) => {
                acc[val.issue] = acc[val.issue] || [];
                acc[val.issue].push(val);
                return acc;
            }, {});

            for (const issue of Object.keys(commentsByIssue)) {
                commentsByIssue[issue].sort((a, b) => a.id - b.id);
                issuesById[issue].comments = commentsByIssue[issue];
            }
        }
    } catch (errorData) {
        throw generateError(errorData);
    }

    return response.results;
}

async function createComment(data) {
    const { backendAPI } = config;

    let response = null;
    try {
        response = await Axios.post(`${backendAPI}/comments`, data);
    } catch (errorData) {
        throw generateError(errorData);
    }

    return response.data;
}

async function createIssue(data) {
    const { backendAPI } = config;

    let response = null;
    try {
        const organization = enableOrganization();
        response = await Axios.post(`${backendAPI}/issues`, data, {
            params: { ...organization },
        });

        const commentsResponse = await fetchAll(`${backendAPI}/comments`, {
            issue_id: response.data.id,
            ...organization,
        });

        response.data.comments = commentsResponse.results;
    } catch (errorData) {
        throw generateError(errorData);
    }

    return response.data;
}

async function updateIssue(issueID, data) {
    const { backendAPI } = config;

    let response = null;
    try {
        response = await Axios.patch(`${backendAPI}/issues/${issueID}`, data);
    } catch (errorData) {
        throw generateError(errorData);
    }

    return response.data;
}

async function deleteIssue(issueID: number): Promise<void> {
    const { backendAPI } = config;

    try {
        await Axios.delete(`${backendAPI}/issues/${issueID}`);
    } catch (errorData) {
        throw generateError(errorData);
    }
}

async function saveJob(id: number, jobData: Partial<SerializedJob>): Promise<SerializedJob> {
    const { backendAPI } = config;

    let response = null;
    try {
        response = await Axios.patch(`${backendAPI}/jobs/${id}`, jobData);
    } catch (errorData) {
        throw generateError(errorData);
    }

    return response.data;
}

async function createJob(jobData: Partial<SerializedJob>): Promise<SerializedJob> {
    const { backendAPI } = config;

    let response = null;
    try {
        response = await Axios.post(`${backendAPI}/jobs`, jobData);
    } catch (errorData) {
        throw generateError(errorData);
    }

    return response.data;
}

async function deleteJob(jobID: number): Promise<void> {
    const { backendAPI } = config;

    try {
        await Axios.delete(`${backendAPI}/jobs/${jobID}`, {
            params: {
                ...enableOrganization(),
            },
        });
    } catch (errorData) {
        throw generateError(errorData);
    }
}

async function getUsers(filter = { page_size: 'all' }) {
    const { backendAPI } = config;

    let response = null;
    try {
        response = await Axios.get(`${backendAPI}/users`, {
            params: {
                ...filter,
            },
        });
    } catch (errorData) {
        throw generateError(errorData);
    }

    return response.data.results;
}

function getPreview(instance: 'projects' | 'tasks' | 'jobs' | 'cloudstorages') {
    return async function (id: number) {
        const { backendAPI } = config;

        let response = null;
        try {
            const url = `${backendAPI}/${instance}/${id}/preview`;
            response = await Axios.get(url, {
                responseType: 'blob',
            });
        } catch (errorData) {
            const code = errorData.response ? errorData.response.status : errorData.code;
            throw new ServerError(`Could not get preview for "${instance}/${id}"`, code);
        }

        return (response.status === 200) ? response.data : '';
    };
}

async function getImageContext(jid, frame) {
    const { backendAPI } = config;

    let response = null;
    try {
        response = await Axios.get(`${backendAPI}/jobs/${jid}/data`, {
            params: {
                quality: 'original',
                type: 'context_image',
                number: frame,
            },
            responseType: 'arraybuffer',
        });
    } catch (errorData) {
        throw generateError(errorData);
    }

    return response.data;
}

async function getData(tid, jid, chunk) {
    const { backendAPI } = config;

    const url = jid === null ? `tasks/${tid}/data` : `jobs/${jid}/data`;

    let response = null;
    try {
        response = await workerAxios.get(`${backendAPI}/${url}`, {
            params: {
                ...enableOrganization(),
                quality: 'compressed',
                type: 'chunk',
                number: chunk,
            },
            responseType: 'arraybuffer',
        });
    } catch (errorData) {
        throw generateError({
            message: '',
            response: {
                ...errorData.response,
                data: String.fromCharCode.apply(null, new Uint8Array(errorData.response.data)),
            },
        });
    }

    return response;
}

export interface RawFramesMetaData {
    chunk_size: number;
    deleted_frames: number[];
    included_frames: number[];
    frame_filter: string;
    frames: {
        width: number;
        height: number;
        name: string;
        related_files: number;
    }[];
    image_quality: number;
    size: number;
    start_frame: number;
    stop_frame: number;
}

async function getMeta(session, jid): Promise<RawFramesMetaData> {
    const { backendAPI } = config;

    let response = null;
    try {
        response = await Axios.get(`${backendAPI}/${session}s/${jid}/data/meta`);
    } catch (errorData) {
        throw generateError(errorData);
    }

    return response.data;
}

async function saveMeta(session, jid, meta) {
    const { backendAPI } = config;

    let response = null;
    try {
        response = await Axios.patch(`${backendAPI}/${session}s/${jid}/data/meta`, meta);
    } catch (errorData) {
        throw generateError(errorData);
    }

    return response.data;
}

// Session is 'task' or 'job'
async function getAnnotations(session, id) {
    const { backendAPI } = config;

    let response = null;
    try {
        response = await Axios.get(`${backendAPI}/${session}s/${id}/annotations`);
    } catch (errorData) {
        throw generateError(errorData);
    }
    return response.data;
}

async function getFunctions(): Promise<FunctionsResponseBody> {
    const { backendAPI } = config;

    try {
        const response = await fetchAll(`${backendAPI}/functions`);
        return response;
    } catch (errorData) {
        if (errorData.response.status === 404) {
            return {
                results: [],
                count: 0,
            };
        }
        throw generateError(errorData);
    }
}

async function getFunctionPreview(modelID) {
    const { backendAPI } = config;

    let response = null;
    try {
        const url = `${backendAPI}/functions/${modelID}/preview`;
        response = await Axios.get(url, {
            responseType: 'blob',
        });
    } catch (errorData) {
        const code = errorData.response ? errorData.response.status : errorData.code;
        throw new ServerError(`Could not get preview for the model ${modelID} from the server`, code);
    }

    return response.data;
}

async function getFunctionProviders() {
    const { backendAPI } = config;

    try {
        const response = await Axios.get(`${backendAPI}/functions/info`);
        return response.data;
    } catch (errorData) {
        if (errorData.response.status === 404) {
            return [];
        }
        throw generateError(errorData);
    }
}

async function deleteFunction(functionId: number) {
    const { backendAPI } = config;

    try {
        await Axios.delete(`${backendAPI}/functions/${functionId}`);
    } catch (errorData) {
        throw generateError(errorData);
    }
}

// Session is 'task' or 'job'
async function updateAnnotations(session, id, data, action) {
    const { backendAPI } = config;
    const url = `${backendAPI}/${session}s/${id}/annotations`;
    const params = {};
    let method: string;

    if (action.toUpperCase() === 'PUT') {
        method = 'PUT';
    } else {
        method = 'PATCH';
        params.action = action;
    }

    let response = null;
    try {
        response = await Axios(url, { method, data, params });
    } catch (errorData) {
        throw generateError(errorData);
    }
    return response.data;
}

async function runFunctionRequest(body) {
    const { backendAPI } = config;

    try {
        const response = await Axios.post(`${backendAPI}/functions/requests/`, body);

        return response.data;
    } catch (errorData) {
        throw generateError(errorData);
    }
}

// Session is 'task' or 'job'
async function uploadAnnotations(
    session,
    id: number,
    format: string,
    useDefaultLocation: boolean,
    sourceStorage: Storage,
    file: File | string,
    options: { convMaskToPoly: boolean },
): Promise<void> {
    const { backendAPI, origin } = config;
    const params: Params & { conv_mask_to_poly: boolean } = {
        ...enableOrganization(),
        ...configureStorage(sourceStorage, useDefaultLocation),
        format,
        filename: typeof file === 'string' ? file : file.name,
        conv_mask_to_poly: options.convMaskToPoly,
    };
    let rqId: string;

    const url = `${backendAPI}/${session}s/${id}/annotations`;
    async function wait() {
        return new Promise<void>((resolve, reject) => {
            async function requestStatus() {
                try {
                    const response = await Axios.put(
                        url,
                        new FormData(),
                        {
                            params: { ...params, rq_id: rqId },
                        },
                    );
                    if (response.status === 202) {
                        setTimeout(requestStatus, 3000);
                    } else {
                        resolve();
                    }
                } catch (errorData) {
                    reject(generateError(errorData));
                }
            }
            setTimeout(requestStatus);
        });
    }
    const isCloudStorage = sourceStorage.location === StorageLocation.CLOUD_STORAGE;

    if (isCloudStorage) {
        try {
            const response = await Axios.post(url,
                new FormData(), {
                    params,
                });
            rqId = response.data.rq_id;
        } catch (errorData) {
            throw generateError(errorData);
        }
    } else {
        const chunkSize = config.uploadChunkSize * 1024 * 1024;
        const uploadConfig = {
            chunkSize,
            endpoint: `${origin}${backendAPI}/${session}s/${id}/annotations/`,
        };

        try {
            await Axios.post(url,
                new FormData(), {
                    params,
                    headers: { 'Upload-Start': true },
                });
            await chunkUpload(file, uploadConfig);
            const response = await Axios.post(url,
                new FormData(), {
                    params,
                    headers: { 'Upload-Finish': true },
                });
            rqId = response.data.rq_id;
        } catch (errorData) {
            throw generateError(errorData);
        }
    }
    try {
        return await wait();
    } catch (errorData) {
        throw generateError(errorData);
    }
}

async function getFunctionRequestStatus(requestID) {
    const { backendAPI } = config;

    try {
        const response = await Axios.get(`${backendAPI}/functions/requests/${requestID}`);
        return response.data;
    } catch (errorData) {
        throw generateError(errorData);
    }
}

async function cancelFunctionRequest(requestId: string): Promise<void> {
    const { backendAPI } = config;

    try {
        await Axios.delete(`${backendAPI}/functions/requests/${requestId}`);
    } catch (errorData) {
        throw generateError(errorData);
    }
}

async function createFunction(functionData: any) {
    const params = enableOrganization();
    const { backendAPI } = config;

    try {
        const response = await Axios.post(`${backendAPI}/functions`, functionData, {
            params,
        });
        return response.data;
    } catch (errorData) {
        throw generateError(errorData);
    }
}

async function saveEvents(events) {
    const { backendAPI } = config;

    try {
        await Axios.post(`${backendAPI}/events`, events);
    } catch (errorData) {
        throw generateError(errorData);
    }
}

async function callFunction(funId, body) {
    const { backendAPI } = config;

    try {
        const response = await Axios.post(`${backendAPI}/functions/${funId}/run`, body);
        return response.data;
    } catch (errorData) {
        throw generateError(errorData);
    }
}

async function getFunctionsRequests() {
    const { backendAPI } = config;

    try {
        const response = await Axios.get(`${backendAPI}/functions/requests/`);
        return response.data;
    } catch (errorData) {
        if (errorData.response.status === 404) {
            return [];
        }
        throw generateError(errorData);
    }
}

async function getLambdaFunctions() {
    const { backendAPI } = config;

    try {
        const response = await Axios.get(`${backendAPI}/lambda/functions`);
        return response.data;
    } catch (errorData) {
        if (errorData.response.status === 503) {
            return [];
        }
        throw generateError(errorData);
    }
}

async function runLambdaRequest(body) {
    const { backendAPI } = config;

    try {
        const response = await Axios.post(`${backendAPI}/lambda/requests`, body);

        return response.data;
    } catch (errorData) {
        throw generateError(errorData);
    }
}

async function callLambdaFunction(funId, body) {
    const { backendAPI } = config;

    try {
        const response = await Axios.post(`${backendAPI}/lambda/functions/${funId}`, body);

        return response.data;
    } catch (errorData) {
        throw generateError(errorData);
    }
}

async function getLambdaRequests() {
    const { backendAPI } = config;

    try {
        const response = await Axios.get(`${backendAPI}/lambda/requests`);
        return response.data;
    } catch (errorData) {
        throw generateError(errorData);
    }
}

async function getRequestStatus(requestID) {
    const { backendAPI } = config;

    try {
        const response = await Axios.get(`${backendAPI}/lambda/requests/${requestID}`);
        return response.data;
    } catch (errorData) {
        throw generateError(errorData);
    }
}

async function cancelLambdaRequest(requestId) {
    const { backendAPI } = config;

    try {
        await Axios.delete(`${backendAPI}/lambda/requests/${requestId}`);
    } catch (errorData) {
        throw generateError(errorData);
    }
}

async function installedApps() {
    const { backendAPI } = config;
    try {
        const response = await Axios.get(`${backendAPI}/server/plugins`);
        return response.data;
    } catch (errorData) {
        throw generateError(errorData);
    }
}

async function createCloudStorage(storageDetail) {
    const { backendAPI } = config;

    const storageDetailData = prepareData(storageDetail);
    try {
        const response = await Axios.post(`${backendAPI}/cloudstorages`, storageDetailData);
        return response.data;
    } catch (errorData) {
        throw generateError(errorData);
    }
}

async function updateCloudStorage(id, storageDetail) {
    const { backendAPI } = config;

    const storageDetailData = prepareData(storageDetail);
    try {
        await Axios.patch(`${backendAPI}/cloudstorages/${id}`, storageDetailData);
    } catch (errorData) {
        throw generateError(errorData);
    }
}

async function getCloudStorages(filter = {}) {
    const { backendAPI } = config;

    let response = null;
    try {
        response = await Axios.get(`${backendAPI}/cloudstorages`, {
            params: {
                ...filter,
                page_size: 12,
            },
        });
    } catch (errorData) {
        throw generateError(errorData);
    }

    response.data.results.count = response.data.count;
    return response.data.results;
}

async function getCloudStorageContent(id: number, path: string, nextToken?: string, manifestPath?: string):
Promise<{ content: SerializedRemoteFile[], next: string | null }> {
    const { backendAPI } = config;

    let response = null;
    try {
        const url = `${backendAPI}/cloudstorages/${id}/content-v2`;
        response = await Axios.get(url, {
            params: {
                prefix: path,
                ...(nextToken ? { next_token: nextToken } : {}),
                ...(manifestPath ? { manifest_path: manifestPath } : {}),
            },
        });
    } catch (errorData) {
        throw generateError(errorData);
    }

    return response.data;
}

async function getCloudStorageStatus(id) {
    const { backendAPI } = config;

    let response = null;
    try {
        const url = `${backendAPI}/cloudstorages/${id}/status`;
        response = await Axios.get(url);
    } catch (errorData) {
        throw generateError(errorData);
    }

    return response.data;
}

async function deleteCloudStorage(id) {
    const { backendAPI } = config;

    try {
        await Axios.delete(`${backendAPI}/cloudstorages/${id}`);
    } catch (errorData) {
        throw generateError(errorData);
    }
}

async function getOrganizations() {
    const { backendAPI } = config;

    let response = null;
    try {
        response = await fetchAll(`${backendAPI}/organizations`);
    } catch (errorData) {
        throw generateError(errorData);
    }

    return response.results;
}

async function createOrganization(data) {
    const { backendAPI } = config;

    let response = null;
    try {
        response = await Axios.post(`${backendAPI}/organizations`, data, {
            params: { org: '' },
        });
    } catch (errorData) {
        throw generateError(errorData);
    }

    return response.data;
}

async function updateOrganization(id, data) {
    const { backendAPI } = config;

    let response = null;
    try {
        response = await Axios.patch(`${backendAPI}/organizations/${id}`, data);
    } catch (errorData) {
        throw generateError(errorData);
    }

    return response.data;
}

async function deleteOrganization(id) {
    const { backendAPI } = config;

    try {
        await Axios.delete(`${backendAPI}/organizations/${id}`);
    } catch (errorData) {
        throw generateError(errorData);
    }
}

async function getOrganizationMembers(orgSlug, page, pageSize, filters = {}) {
    const { backendAPI } = config;

    let response = null;
    try {
        response = await Axios.get(`${backendAPI}/memberships`, {
            params: {
                ...filters,
                org: orgSlug,
                page,
                page_size: pageSize,
            },
        });
    } catch (errorData) {
        throw generateError(errorData);
    }

    return response.data;
}

async function inviteOrganizationMembers(orgId, data) {
    const { backendAPI } = config;
    try {
        await Axios.post(
            `${backendAPI}/invitations`,
            {
                ...data,
                organization: orgId,
            },
        );
    } catch (errorData) {
        throw generateError(errorData);
    }
}

async function updateOrganizationMembership(membershipId, data) {
    const { backendAPI } = config;
    let response = null;
    try {
        response = await Axios.patch(`${backendAPI}/memberships/${membershipId}`, data);
    } catch (errorData) {
        throw generateError(errorData);
    }

    return response.data;
}

async function deleteOrganizationMembership(membershipId) {
    const { backendAPI } = config;

    try {
        await Axios.delete(`${backendAPI}/memberships/${membershipId}`);
    } catch (errorData) {
        throw generateError(errorData);
    }
}

async function getMembershipInvitation(id) {
    const { backendAPI } = config;

    let response = null;
    try {
        response = await Axios.get(`${backendAPI}/invitations/${id}`);
        return response.data;
    } catch (errorData) {
        throw generateError(errorData);
    }
}

async function getWebhookDelivery(webhookID: number, deliveryID: number): Promise<any> {
    const params = enableOrganization();
    const { backendAPI } = config;

    try {
        const response = await Axios.get(`${backendAPI}/webhooks/${webhookID}/deliveries/${deliveryID}`, {
            params,
        });
        return response.data;
    } catch (errorData) {
        throw generateError(errorData);
    }
}

async function getWebhooks(filter, pageSize = 10): Promise<any> {
    const params = enableOrganization();
    const { backendAPI } = config;

    try {
        const response = await Axios.get(`${backendAPI}/webhooks`, {
            params: {
                ...params,
                ...filter,
                page_size: pageSize,
            },
        });

        response.data.results.count = response.data.count;
        return response.data.results;
    } catch (errorData) {
        throw generateError(errorData);
    }
}

async function createWebhook(webhookData: any): Promise<any> {
    const params = enableOrganization();
    const { backendAPI } = config;

    try {
        const response = await Axios.post(`${backendAPI}/webhooks`, webhookData, {
            params,
        });
        return response.data;
    } catch (errorData) {
        throw generateError(errorData);
    }
}

async function updateWebhook(webhookID: number, webhookData: any): Promise<any> {
    const params = enableOrganization();
    const { backendAPI } = config;

    try {
        const response = await Axios.patch(`${backendAPI}/webhooks/${webhookID}`, webhookData, {
            params,
        });
        return response.data;
    } catch (errorData) {
        throw generateError(errorData);
    }
}

async function deleteWebhook(webhookID: number): Promise<void> {
    const params = enableOrganization();
    const { backendAPI } = config;

    try {
        await Axios.delete(`${backendAPI}/webhooks/${webhookID}`, {
            params,
        });
    } catch (errorData) {
        throw generateError(errorData);
    }
}

async function pingWebhook(webhookID: number): Promise<any> {
    const params = enableOrganization();
    const { backendAPI } = config;

    async function waitPingDelivery(deliveryID: number): Promise<any> {
        return new Promise((resolve) => {
            async function checkStatus(): Promise<any> {
                const delivery = await getWebhookDelivery(webhookID, deliveryID);
                if (delivery.status_code) {
                    resolve(delivery);
                } else {
                    setTimeout(checkStatus, 1000);
                }
            }
            setTimeout(checkStatus, 1000);
        });
    }

    try {
        const response = await Axios.post(`${backendAPI}/webhooks/${webhookID}/ping`, {
            params,
        });

        const deliveryID = response.data.id;
        const delivery = await waitPingDelivery(deliveryID);
        return delivery;
    } catch (errorData) {
        throw generateError(errorData);
    }
}

async function receiveWebhookEvents(type: WebhookSourceType): Promise<string[]> {
    const { backendAPI } = config;

    try {
        const response = await Axios.get(`${backendAPI}/webhooks/events`, {
            params: {
                type,
            },
        });
        return response.data.events;
    } catch (errorData) {
        throw generateError(errorData);
    }
}

<<<<<<< HEAD
async function getAnalyticsReports(filter): Promise<SerializedAnalyticsReport> {
=======
async function getGuide(id: number): Promise<SerializedGuide> {
    const { backendAPI } = config;

    try {
        const response = await Axios.get(`${backendAPI}/guides/${id}`);
        return response.data;
    } catch (errorData) {
        throw generateError(errorData);
    }
}

async function createGuide(data: Partial<SerializedGuide>): Promise<SerializedGuide> {
    const { backendAPI } = config;

    try {
        const response = await Axios.post(`${backendAPI}/guides`, data);
        return response.data;
    } catch (errorData) {
        throw generateError(errorData);
    }
}

async function updateGuide(id: number, data: Partial<SerializedGuide>): Promise<SerializedGuide> {
    const { backendAPI } = config;

    try {
        const response = await Axios.patch(`${backendAPI}/guides/${id}`, data);
        return response.data;
    } catch (errorData) {
        throw generateError(errorData);
    }
}

async function createAsset(file: File, guideId: number): Promise<SerializedAsset> {
    const { backendAPI } = config;
    const form = new FormData();
    form.append('file', file);
    form.append('guide_id', guideId);

    try {
        const response = await Axios.post(`${backendAPI}/assets`, form, {
            headers: {
                'Content-Type': 'multipart/form-data',
            },
        });
        return response.data;
    } catch (errorData) {
        throw generateError(errorData);
    }
}

async function getQualitySettings(taskID: number): Promise<SerializedQualitySettingsData> {
    const { backendAPI } = config;

    try {
        const response = await Axios.get(`${backendAPI}/quality/settings`, {
            params: {
                task_id: taskID,
            },
        });

        return response.data.results[0];
    } catch (errorData) {
        throw generateError(errorData);
    }
}

async function updateQualitySettings(
    settingsID: number,
    settingsData: SerializedQualitySettingsData,
): Promise<SerializedQualitySettingsData> {
    const params = enableOrganization();
    const { backendAPI } = config;

    try {
        const response = await Axios.patch(`${backendAPI}/quality/settings/${settingsID}`, settingsData, {
            params,
        });

        return response.data;
    } catch (errorData) {
        throw generateError(errorData);
    }
}

async function getQualityConflicts(filter): Promise<SerializedQualityConflictData[]> {
>>>>>>> 8590e90e
    const params = enableOrganization();
    const { backendAPI } = config;

    try {
<<<<<<< HEAD
        const response = await Axios.get(`${backendAPI}/analytics/report`, {
            params: {
                ...params,
=======
        const response = await fetchAll(`${backendAPI}/quality/conflicts`, {
            ...params,
            ...filter,
        });

        return response.results;
    } catch (errorData) {
        throw generateError(errorData);
    }
}

async function getQualityReports(filter): Promise<SerializedQualityReportData[]> {
    const { backendAPI } = config;

    try {
        const response = await Axios.get(`${backendAPI}/quality/reports`, {
            params: {
>>>>>>> 8590e90e
                ...filter,
            },
        });

<<<<<<< HEAD
        return response.data;
=======
        return response.data.results;
>>>>>>> 8590e90e
    } catch (errorData) {
        throw generateError(errorData);
    }
}

export default Object.freeze({
    server: Object.freeze({
        setAuthData,
        removeAuthData,
        about,
        share,
        formats,
        login,
        logout,
        changePassword,
        requestPasswordReset,
        resetPassword,
        authorized,
        healthCheck,
        register,
        request: serverRequest,
        userAgreements,
        installedApps,
    }),

    projects: Object.freeze({
        get: getProjects,
        searchNames: searchProjectNames,
        save: saveProject,
        create: createProject,
        delete: deleteProject,
        exportDataset: exportDataset('projects'),
        getPreview: getPreview('projects'),
        backup: backupProject,
        restore: restoreProject,
        importDataset,
    }),

    tasks: Object.freeze({
        get: getTasks,
        save: saveTask,
        create: createTask,
        delete: deleteTask,
        exportDataset: exportDataset('tasks'),
        getPreview: getPreview('tasks'),
        backup: backupTask,
        restore: restoreTask,
    }),

    labels: Object.freeze({
        get: getLabels,
        delete: deleteLabel,
        update: updateLabel,
    }),

    jobs: Object.freeze({
        get: getJobs,
        getPreview: getPreview('jobs'),
        save: saveJob,
        create: createJob,
        delete: deleteJob,
        exportDataset: exportDataset('jobs'),
    }),

    users: Object.freeze({
        get: getUsers,
        self: getSelf,
    }),

    frames: Object.freeze({
        getData,
        getMeta,
        saveMeta,
        getPreview,
        getImageContext,
    }),

    annotations: Object.freeze({
        updateAnnotations,
        getAnnotations,
        uploadAnnotations,
    }),

    events: Object.freeze({
        save: saveEvents,
    }),

    lambda: Object.freeze({
        list: getLambdaFunctions,
        status: getRequestStatus,
        requests: getLambdaRequests,
        run: runLambdaRequest,
        call: callLambdaFunction,
        cancel: cancelLambdaRequest,
    }),

    functions: Object.freeze({
        list: getFunctions,
        status: getFunctionRequestStatus,
        requests: getFunctionsRequests,
        run: runFunctionRequest,
        call: callFunction,
        create: createFunction,
        providers: getFunctionProviders,
        delete: deleteFunction,
        cancel: cancelFunctionRequest,
        getPreview: getFunctionPreview,
    }),

    issues: Object.freeze({
        create: createIssue,
        update: updateIssue,
        get: getIssues,
        delete: deleteIssue,
    }),

    comments: Object.freeze({
        create: createComment,
    }),

    cloudStorages: Object.freeze({
        get: getCloudStorages,
        getContent: getCloudStorageContent,
        getPreview: getPreview('cloudstorages'),
        getStatus: getCloudStorageStatus,
        create: createCloudStorage,
        delete: deleteCloudStorage,
        update: updateCloudStorage,
    }),

    organizations: Object.freeze({
        get: getOrganizations,
        create: createOrganization,
        update: updateOrganization,
        members: getOrganizationMembers,
        invitation: getMembershipInvitation,
        delete: deleteOrganization,
        invite: inviteOrganizationMembers,
        updateMembership: updateOrganizationMembership,
        deleteMembership: deleteOrganizationMembership,
    }),

    webhooks: Object.freeze({
        get: getWebhooks,
        create: createWebhook,
        update: updateWebhook,
        delete: deleteWebhook,
        ping: pingWebhook,
        events: receiveWebhookEvents,
    }),

<<<<<<< HEAD
    analytics: Object.freeze({
        common: Object.freeze({
            reports: getAnalyticsReports,
=======
    guides: Object.freeze({
        get: getGuide,
        create: createGuide,
        update: updateGuide,
    }),

    assets: Object.freeze({
        create: createAsset,
    }),

    analytics: Object.freeze({
        quality: Object.freeze({
            reports: getQualityReports,
            conflicts: getQualityConflicts,
            settings: Object.freeze({
                get: getQualitySettings,
                update: updateQualitySettings,
            }),
>>>>>>> 8590e90e
        }),
    }),
});<|MERGE_RESOLUTION|>--- conflicted
+++ resolved
@@ -13,12 +13,9 @@
     SerializedAbout, SerializedRemoteFile, SerializedUserAgreement,
     SerializedRegister, JobsFilter, SerializedJob, SerializedGuide, SerializedAsset,
 } from 'server-response-types';
-<<<<<<< HEAD
 import { SerializedAnalyticsReport } from './analytics-report';
-=======
 import { SerializedQualityReportData } from 'quality-report';
 import { SerializedQualitySettingsData } from 'quality-settings';
->>>>>>> 8590e90e
 import { Storage } from './storage';
 import { StorageLocation, WebhookSourceType } from './enums';
 import { isEmail, isResourceURL } from './common';
@@ -2204,9 +2201,6 @@
     }
 }
 
-<<<<<<< HEAD
-async function getAnalyticsReports(filter): Promise<SerializedAnalyticsReport> {
-=======
 async function getGuide(id: number): Promise<SerializedGuide> {
     const { backendAPI } = config;
 
@@ -2293,16 +2287,10 @@
 }
 
 async function getQualityConflicts(filter): Promise<SerializedQualityConflictData[]> {
->>>>>>> 8590e90e
     const params = enableOrganization();
     const { backendAPI } = config;
 
     try {
-<<<<<<< HEAD
-        const response = await Axios.get(`${backendAPI}/analytics/report`, {
-            params: {
-                ...params,
-=======
         const response = await fetchAll(`${backendAPI}/quality/conflicts`, {
             ...params,
             ...filter,
@@ -2320,16 +2308,11 @@
     try {
         const response = await Axios.get(`${backendAPI}/quality/reports`, {
             params: {
->>>>>>> 8590e90e
                 ...filter,
             },
         });
 
-<<<<<<< HEAD
         return response.data;
-=======
-        return response.data.results;
->>>>>>> 8590e90e
     } catch (errorData) {
         throw generateError(errorData);
     }
@@ -2480,23 +2463,21 @@
         ping: pingWebhook,
         events: receiveWebhookEvents,
     }),
-
-<<<<<<< HEAD
-    analytics: Object.freeze({
-        common: Object.freeze({
-            reports: getAnalyticsReports,
-=======
+  
     guides: Object.freeze({
         get: getGuide,
         create: createGuide,
         update: updateGuide,
     }),
-
+  
     assets: Object.freeze({
         create: createAsset,
     }),
 
     analytics: Object.freeze({
+        common: Object.freeze({
+            reports: getAnalyticsReports,
+        }),
         quality: Object.freeze({
             reports: getQualityReports,
             conflicts: getQualityConflicts,
@@ -2504,7 +2485,6 @@
                 get: getQualitySettings,
                 update: updateQualitySettings,
             }),
->>>>>>> 8590e90e
         }),
     }),
 });