--- conflicted
+++ resolved
@@ -119,21 +119,6 @@
                 return result;
             },
             /**
-<<<<<<< HEAD
-                * Method returns available dataset export formats
-                * @method exportFormats
-                * @async
-                * @memberof module:API.cvat.server
-                * @returns {module:String[]}
-                * @throws {module:API.cvat.exceptions.PluginError}
-                * @throws {module:API.cvat.exceptions.ServerError}
-            */
-            async datasetFormats() {
-                const result = await PluginRegistry
-                    .apiWrapper(cvat.server.datasetFormats);
-                return result;
-            },
-            /**
                 * Method returns user agreements that the user must accept
                 * @method userAgreements
                 * @async
@@ -146,10 +131,9 @@
             const result = await PluginRegistry
                 .apiWrapper(cvat.server.userAgreements);
             return result;
-        },
-            /**
-=======
->>>>>>> d62ae15f
+            },
+            /**
+
                 * Method allows to register on a server
                 * @method register
                 * @async
