/*
* Copyright (C) 2019-2020 Intel Corporation
* SPDX-License-Identifier: MIT
*/

/* global
    require:false
*/

/**
    * External API which should be used by for development
    * @module API
*/

function build() {
    const PluginRegistry = require('./plugins');
    const loggerStorage = require('./logger-storage');
    const Log = require('./log');
    const ObjectState = require('./object-state');
    const Statistics = require('./statistics');
    const { Job, Task, Project } = require('./session');
    const { Attribute, Label } = require('./labels');
    const MLModel = require('./ml-model');

    const {
        ShareFileType,
        TaskStatus,
        TaskMode,
        AttributeType,
        ObjectType,
        ObjectShape,
        LogType,
        HistoryActions,
        RQStatus,
        colors,
        Source,
    } = require('./enums');

    const {
        Exception,
        ArgumentError,
        DataError,
        ScriptingError,
        PluginError,
        ServerError,
    } = require('./exceptions');

    const User = require('./user');
    const pjson = require('../package.json');
    const config = require('./config');

    /**
        * API entrypoint
        * @namespace cvat
        * @memberof module:API
    */
    const cvat = {
        /**
            * Namespace is used for an interaction with a server
            * @namespace server
            * @package
            * @memberof module:API.cvat
        */
        server: {
            /**
                * @typedef {Object} ServerInfo
                * @property {string} name A name of the tool
                * @property {string} description A description of the tool
                * @property {string} version A version of the tool
                * @global
            */

            /**
                * Method returns some information about the annotation tool
                * @method about
                * @async
                * @memberof module:API.cvat.server
                * @return {ServerInfo}
                * @throws {module:API.cvat.exceptions.ServerError}
                * @throws {module:API.cvat.exceptions.PluginError}
            */
            async about() {
                const result = await PluginRegistry
                    .apiWrapper(cvat.server.about);
                return result;
            },
            /**
                * @typedef {Object} FileInfo
                * @property {string} name A name of a file
                * @property {module:API.cvat.enums.ShareFileType} type
                * A type of a file
                * @global
            */

            /**
                * Method returns a list of files in a specified directory on a share
                * @method share
                * @async
                * @memberof module:API.cvat.server
                * @param {string} [directory=/] - Share directory path
                * @returns {FileInfo[]}
                * @throws {module:API.cvat.exceptions.PluginError}
                * @throws {module:API.cvat.exceptions.ServerError}
            */
            async share(directory = '/') {
                const result = await PluginRegistry
                    .apiWrapper(cvat.server.share, directory);
                return result;
            },
            /**
                * Method returns available annotation formats
                * @method formats
                * @async
                * @memberof module:API.cvat.server
                * @returns {module:API.cvat.classes.AnnotationFormats}
                * @throws {module:API.cvat.exceptions.PluginError}
                * @throws {module:API.cvat.exceptions.ServerError}
            */
            async formats() {
                const result = await PluginRegistry
                    .apiWrapper(cvat.server.formats);
                return result;
            },
            /**
                * Method returns user agreements that the user must accept
                * @method userAgreements
                * @async
                * @memberof module:API.cvat.server
                * @returns {Object[]}
                * @throws {module:API.cvat.exceptions.PluginError}
                * @throws {module:API.cvat.exceptions.ServerError}
            */
            async userAgreements() {
                const result = await PluginRegistry
                    .apiWrapper(cvat.server.userAgreements);
                return result;
            },
            /**
                * Method allows to register on a server
                * @method register
                * @async
                * @memberof module:API.cvat.server
                * @param {string} username An username for the new account
                * @param {string} firstName A first name for the new account
                * @param {string} lastName A last name for the new account
                * @param {string} email A email address for the new account
                * @param {string} password1 A password for the new account
                * @param {string} password2 The confirmation password for the new account
                * @param {Object} userConfirmations An user confirmations of terms of use if needed
                * @returns {Object} response data
                * @throws {module:API.cvat.exceptions.PluginError}
                * @throws {module:API.cvat.exceptions.ServerError}
            */
            async register(
                username,
                firstName,
                lastName,
                email,
                password1,
                password2,
                userConfirmations,
            ) {
                const result = await PluginRegistry
                    .apiWrapper(cvat.server.register, username, firstName,
                        lastName, email, password1, password2, userConfirmations);
                return result;
            },
            /**
                * Method allows to login on a server
                * @method login
                * @async
                * @memberof module:API.cvat.server
                * @param {string} username An username of an account
                * @param {string} password A password of an account
                * @throws {module:API.cvat.exceptions.PluginError}
                * @throws {module:API.cvat.exceptions.ServerError}
            */
            async login(username, password) {
                const result = await PluginRegistry
                    .apiWrapper(cvat.server.login, username, password);
                return result;
            },
            /**
                * Method allows to logout from the server
                * @method logout
                * @async
                * @memberof module:API.cvat.server
                * @throws {module:API.cvat.exceptions.PluginError}
                * @throws {module:API.cvat.exceptions.ServerError}
            */
            async logout() {
                const result = await PluginRegistry
                    .apiWrapper(cvat.server.logout);
                return result;
            },
            /**
                * Method allows to change user password
                * @method changePassword
                * @async
                * @memberof module:API.cvat.server
                * @param {string} oldPassword Current password for the account
                * @param {string} newPassword1 New password for the account
                * @param {string} newPassword2 Confirmation password for the account
                * @throws {module:API.cvat.exceptions.PluginError}
                * @throws {module:API.cvat.exceptions.ServerError}
            */
            async changePassword(oldPassword, newPassword1, newPassword2) {
                const result = await PluginRegistry
<<<<<<< HEAD
                    .apiWrapper(cvat.server.changePassword, oldPassword, newPassword1,
                        newPassword2);
=======
                    .apiWrapper(
                        cvat.server.changePassword, oldPassword, newPassword1, newPassword2,
                    );
>>>>>>> 4841f838
                return result;
            },
            /**
                * Method allows to reset user password
                * @method requestPasswordReset
                * @async
                * @memberof module:API.cvat.server
                * @param {string} email A email address for the account
                * @throws {module:API.cvat.exceptions.PluginError}
                * @throws {module:API.cvat.exceptions.ServerError}
            */
            async requestPasswordReset(email) {
                const result = await PluginRegistry
                    .apiWrapper(cvat.server.requestPasswordReset, email);
                return result;
            },
            /**
                * Method allows to confirm reset user password
                * @method resetPassword
                * @async
                * @memberof module:API.cvat.server
                * @param {string} newPassword1 New password for the account
                * @param {string} newPassword2 Confirmation password for the account
                * @param {string} uid User id
                * @param {string} token Request authentication token
                * @throws {module:API.cvat.exceptions.PluginError}
                * @throws {module:API.cvat.exceptions.ServerError}
            */
            async resetPassword(newPassword1, newPassword2, uid, token) {
                const result = await PluginRegistry
                    .apiWrapper(cvat.server.resetPassword, newPassword1, newPassword2,
                        uid, token);
                return result;
            },
            /**
                * Method allows to know whether you are authorized on the server
                * @method authorized
                * @async
                * @memberof module:API.cvat.server
                * @returns {boolean}
                * @throws {module:API.cvat.exceptions.PluginError}
                * @throws {module:API.cvat.exceptions.ServerError}
            */
            async authorized() {
                const result = await PluginRegistry
                    .apiWrapper(cvat.server.authorized);
                return result;
            },
            /**
                * Method allows to do requests via cvat-core with authorization headers
                * @method request
                * @async
                * @memberof module:API.cvat.server
                * @param {string} url
                * @param {Object} data request parameters: method, headers, data, etc.
                * @returns {Object | undefined} response data if exist
                * @throws {module:API.cvat.exceptions.PluginError}
                * @throws {module:API.cvat.exceptions.ServerError}
            */
            async request(url, data) {
                const result = await PluginRegistry
                    .apiWrapper(cvat.server.request, url, data);
                return result;
            },

            /**
                * Method returns apps that are installed on the server
                * @method installedApps
                * @async
                * @memberof module:API.cvat.server
                * @returns {Object} map {installedApp: boolean}
                * @throws {module:API.cvat.exceptions.PluginError}
                * @throws {module:API.cvat.exceptions.ServerError}
            */
            async installedApps() {
                const result = await PluginRegistry.apiWrapper(cvat.server.installedApps);
                return result;
            },
        },
        /**
            * Namespace is used for getting projects
            * @namespace projects
            * @memberof module:API.cvat
        */
        projects: {
            /**
                * @typedef {Object} ProjectFilter
                * @property {string} name Check if name contains this value
                * @property {module:API.cvat.enums.ProjectStatus} status
                * Check if status contains this value
                * @property {integer} id Check if id equals this value
                * @property {integer} page Get specific page
                * (default REST API returns 20 projects per request.
                * In order to get more, it is need to specify next page)
                * @property {string} owner Check if owner user contains this value
                * @property {string} search Combined search of contains among all fields
                * @global
            */

            /**
                * Method returns list of projects corresponding to a filter
                * @method get
                * @async
                * @memberof module:API.cvat.projects
                * @param {ProjectFilter} [filter={}] project filter
                * @returns {module:API.cvat.classes.Project[]}
                * @throws {module:API.cvat.exceptions.PluginError}
                * @throws {module:API.cvat.exceptions.ServerError}
            */
            async get(filter = {}) {
                const result = await PluginRegistry
                    .apiWrapper(cvat.projects.get, filter);
                return result;
            },
        },
        /**
            * Namespace is used for getting tasks
            * @namespace tasks
            * @memberof module:API.cvat
        */
        tasks: {
            /**
                * @typedef {Object} TaskFilter
                * @property {string} name Check if name contains this value
                * @property {module:API.cvat.enums.TaskStatus} status
                * Check if status contains this value
                * @property {module:API.cvat.enums.TaskMode} mode
                * Check if mode contains this value
                * @property {integer} id Check if id equals this value
                * @property {integer} page Get specific page
                * (default REST API returns 20 tasks per request.
                * In order to get more, it is need to specify next page)
                * @property {string} owner Check if owner user contains this value
                * @property {string} assignee Check if assigneed contains this value
                * @property {string} search Combined search of contains among all fields
                * @global
            */

            /**
                * Method returns list of tasks corresponding to a filter
                * @method get
                * @async
                * @memberof module:API.cvat.tasks
                * @param {TaskFilter} [filter={}] task filter
                * @returns {module:API.cvat.classes.Task[]}
                * @throws {module:API.cvat.exceptions.PluginError}
                * @throws {module:API.cvat.exceptions.ServerError}
            */
            async get(filter = {}) {
                const result = await PluginRegistry
                    .apiWrapper(cvat.tasks.get, filter);
                return result;
            },
        },
        /**
            * Namespace is used for getting jobs
            * @namespace jobs
            * @memberof module:API.cvat
        */
        jobs: {
            /**
                * @typedef {Object} JobFilter
                * Only one of fields is allowed simultaneously
                * @property {integer} taskID filter all jobs of specific task
                * @property {integer} jobID filter job with a specific id
                * @global
            */

            /**
                * Method returns list of jobs corresponding to a filter
                * @method get
                * @async
                * @memberof module:API.cvat.jobs
                * @param {JobFilter} filter job filter
                * @returns {module:API.cvat.classes.Job[]}
                * @throws {module:API.cvat.exceptions.PluginError}
                * @throws {module:API.cvat.exceptions.ServerError}
            */
            async get(filter = {}) {
                const result = await PluginRegistry
                    .apiWrapper(cvat.jobs.get, filter);
                return result;
            },
        },
        /**
            * Namespace is used for getting users
            * @namespace users
            * @memberof module:API.cvat
        */
        users: {
            /**
                * @typedef {Object} UserFilter
                * @property {boolean} self get only self
                * @global
            */

            /**
                * Method returns list of users corresponding to a filter
                * @method get
                * @async
                * @memberof module:API.cvat.users
                * @param {UserFilter} [filter={}] user filter
                * @returns {module:API.cvat.classes.User[]}
                * @throws {module:API.cvat.exceptions.PluginError}
                * @throws {module:API.cvat.exceptions.ServerError}
            */
            async get(filter = {}) {
                const result = await PluginRegistry
                    .apiWrapper(cvat.users.get, filter);
                return result;
            },
        },
        /**
            * Namespace is used for plugin management
            * @namespace plugins
            * @memberof module:API.cvat
        */
        plugins: {
            /**
                * @typedef {Object} Plugin
                * A plugin is a Javascript object. It must have properties are listed below. <br>
                * It also mustn't have property 'functions' which is used internally. <br>
                * You can expand any API method including class methods. <br>
                * In order to expand class method just use a class name
                * in a cvat space (example is listed below).
                *
                * @property {string} name A name of a plugin
                * @property {string} description A description of a plugin
                * Example plugin implementation listed below:
                * @example
                * plugin = {
                *   name: 'Example Plugin',
                *   description: 'This example plugin demonstrates how plugin system in CVAT works',
                *   cvat: {
                *     server: {
                *       about: {
                *         // Plugin adds some actions after executing the cvat.server.about()
                *         // For example it adds a field with installed plugins to a result
                *         // An argument "self" is a plugin itself
                *         // An argument "result" is a return value of cvat.server.about()
                *         // All next arguments are arguments of a wrapped function
                *         // (in this case the wrapped function doesn't have any arguments)
                *         async leave(self, result) {
                *           result.plugins = await self.internal.getPlugins();
                *           // Note that a method leave must return "result" (changed or not)
                *           // Otherwise API won't work as expected
                *           return result;
                *         },
                *       },
                *     },
                *     // In this example plugin also wraps a class method
                *     classes: {
                *       Job: {
                *         prototype: {
                *           annotations: {
                *             put: {
                *               // The first argument "self" is a plugin, like in a case above
                *               // The second argument is an argument of the
                *               // Job.annotations.put()
                *               // It contains an array of objects to put
                *               // In this sample we round objects coordinates and save them
                *               enter(self, objects) {
                *                 for (const obj of objects) {
                *                   if (obj.type != 'tag') {
                *                     const points = obj.position.map((point) => {
                *                       const roundPoint = {
                *                         x: Math.round(point.x),
                *                         y: Math.round(point.y),
                *                       };
                *                       return roundPoint;
                *                     });
                *                   }
                *                 }
                *               },
                *             },
                *           },
                *         },
                *       },
                *     },
                *   },
                *   // In general you can add any others members to your plugin
                *   // Members below are only examples
                *   internal: {
                *     async getPlugins() {
                *       // Collect information about installed plugins
                *       const plugins = await cvat.plugins.list();
                *       return plugins.map((el) => {
                *         return {
                *           name: el.name,
                *           description: el.description,
                *         };
                *       });
                *     },
                *   },
                * };
                * @global
            */

            /**
                * Method returns list of installed plugins
                * @method list
                * @async
                * @memberof module:API.cvat.plugins
                * @returns {Plugin[]}
                * @throws {module:API.cvat.exceptions.PluginError}
            */
            async list() {
                const result = await PluginRegistry
                    .apiWrapper(cvat.plugins.list);
                return result;
            },
            /**
             * Install plugin to CVAT
             * @method register
             * @async
             * @memberof module:API.cvat.plugins
             * @param {Plugin} [plugin] plugin for registration
             * @throws {module:API.cvat.exceptions.PluginError}
             */
            async register(plugin) {
                const result = await PluginRegistry
                    .apiWrapper(cvat.plugins.register, plugin);
                return result;
            },
        },

        /**
         * Namespace is used for serverless functions management (mainly related with DL models)
         * @namespace lambda
         * @memberof module:API.cvat
         */
        lambda: {
            /**
             * Method returns list of available serverless models
             * @method list
             * @async
             * @memberof module:API.cvat.lambda
             * @returns {module:API.cvat.classes.MLModel[]}
             * @throws {module:API.cvat.exceptions.ServerError}
             * @throws {module:API.cvat.exceptions.PluginError}
             */
            async list() {
                const result = await PluginRegistry
                    .apiWrapper(cvat.lambda.list);
                return result;
            },

            /**
                * Run long-time request for a function on a specific task
                * @method run
                * @async
                * @memberof module:API.cvat.lambda
                * @param {module:API.cvat.classes.Task} task task to be annotated
                * @param {module:API.cvat.classes.MLModel} model model used to get annotation
                * @param {object} [args] extra arguments
                * @returns {string} requestID
                * @throws {module:API.cvat.exceptions.ServerError}
                * @throws {module:API.cvat.exceptions.PluginError}
                * @throws {module:API.cvat.exceptions.ArgumentError}
            */
            async run(task, model, args) {
                const result = await PluginRegistry
                    .apiWrapper(cvat.lambda.run, task, model, args);
                return result;
            },

            /**
                * Run short-time request for a function on a specific task
                * @method call
                * @async
                * @memberof module:API.cvat.lambda
                * @param {module:API.cvat.classes.Task} task task to be annotated
                * @param {module:API.cvat.classes.MLModel} model model used to get annotation
                * @param {object} [args] extra arguments
                * @returns {string} requestID
                * @throws {module:API.cvat.exceptions.ServerError}
                * @throws {module:API.cvat.exceptions.PluginError}
                * @throws {module:API.cvat.exceptions.ArgumentError}
            */
            async call(task, model, args) {
                const result = await PluginRegistry
                    .apiWrapper(cvat.lambda.call, task, model, args);
                return result;
            },

            /**
                * Cancel running of a serverless function for a specific task
                * @method cancel
                * @async
                * @memberof module:API.cvat.lambda
                * @param {string} requestID
                * @throws {module:API.cvat.exceptions.ServerError}
                * @throws {module:API.cvat.exceptions.PluginError}
                * @throws {module:API.cvat.exceptions.ArgumentError}
            */
            async cancel(requestID) {
                const result = await PluginRegistry
                    .apiWrapper(cvat.lambda.cancel, requestID);
                return result;
            },

            /**
                * @callback onRequestStatusChange
                * @param {string} status
                * @param {number} progress
                * @param {string} [message]
                * @global
            */
            /**
                * Listen for a specific request
                * @method listen
                * @async
                * @memberof module:API.cvat.lambda
                * @param {string} requestID
                * @param {onRequestStatusChange} onChange
                * @throws {module:API.cvat.exceptions.ArgumentError}
                * @throws {module:API.cvat.exceptions.ServerError}
                * @throws {module:API.cvat.exceptions.PluginError}
            */
            async listen(requestID, onChange) {
                const result = await PluginRegistry
                    .apiWrapper(cvat.lambda.listen, requestID, onChange);
                return result;
            },

            /**
                * Get active lambda requests
                * @method requests
                * @async
                * @memberof module:API.cvat.lambda
                * @throws {module:API.cvat.exceptions.ServerError}
                * @throws {module:API.cvat.exceptions.PluginError}
            */
            async requests() {
                const result = await PluginRegistry
                    .apiWrapper(cvat.lambda.requests);
                return result;
            },
        },
        /**
            * Namespace to working with logs
            * @namespace logger
            * @memberof module:API.cvat
        */
        /**
             * Method to logger configuration
             * @method configure
             * @memberof module:API.cvat.logger
             * @param {function} isActiveChecker - callback to know if logger
             * should increase working time or not
             * @param {object} userActivityCallback - container for a callback <br>
             * Logger put here a callback to update user activity timer <br>
             * You can call it outside
             * @instance
             * @async
             * @throws {module:API.cvat.exceptions.PluginError}
             * @throws {module:API.cvat.exceptions.ArgumentError}
         */

        /**
            * Append log to a log collection <br>
            * Durable logs will have been added after "close" method is called for them <br>
            * Ignore rules exist for some logs (e.g. zoomImage, changeAttribute) <br>
            * Payload of ignored logs are shallowly combined to previous logs of the same type
            * @method log
            * @memberof module:API.cvat.logger
            * @param {module:API.cvat.enums.LogType | string} type - log type
            * @param {Object} [payload = {}] - any other data that will be appended to the log
            * @param {boolean} [wait = false] - specifies if log is durable
            * @returns {module:API.cvat.classes.Log}
            * @instance
            * @async
            * @throws {module:API.cvat.exceptions.PluginError}
            * @throws {module:API.cvat.exceptions.ArgumentError}
        */

        /**
            * Save accumulated logs on a server
            * @method save
            * @memberof module:API.cvat.logger
            * @throws {module:API.cvat.exceptions.PluginError}
            * @throws {module:API.cvat.exceptions.ServerError}
            * @instance
            * @async
        */
        logger: loggerStorage,
        /**
            * Namespace contains some changeable configurations
            * @namespace config
            * @memberof module:API.cvat
        */
        config: {
            /**
                * @memberof module:API.cvat.config
                * @property {string} backendAPI host with a backend api
                * @memberof module:API.cvat.config
                * @property {string} proxy Axios proxy settings.
                * For more details please read <a href="https://github.com/axios/axios"> here </a>
                * @memberof module:API.cvat.config
                * @memberof module:API.cvat.config
            */
            get backendAPI() {
                return config.backendAPI;
            },
            set backendAPI(value) {
                config.backendAPI = value;
            },
            get proxy() {
                return config.proxy;
            },
            set proxy(value) {
                config.proxy = value;
            },
        },
        /**
            * Namespace contains some library information e.g. api version
            * @namespace client
            * @memberof module:API.cvat
        */
        client: {
            /**
                * @property {string} version Client version.
                * Format: <b>{major}.{minor}.{patch}</b>
                * <li style="margin-left: 10px;"> A major number is changed after an API becomes
                * incompatible with a previous version
                * <li style="margin-left: 10px;"> A minor number is changed after an API expands
                * <li style="margin-left: 10px;"> A patch number is changed after an each build
                * @memberof module:API.cvat.client
                * @readonly
            */
            version: `${pjson.version}`,
        },
        /**
            * Namespace is used for access to enums
            * @namespace enums
            * @memberof module:API.cvat
        */
        enums: {
            ShareFileType,
            TaskStatus,
            TaskMode,
            AttributeType,
            ObjectType,
            ObjectShape,
            LogType,
            HistoryActions,
            RQStatus,
            colors,
            Source,
        },
        /**
            * Namespace is used for access to exceptions
            * @namespace exceptions
            * @memberof module:API.cvat
        */
        exceptions: {
            Exception,
            ArgumentError,
            DataError,
            ScriptingError,
            PluginError,
            ServerError,
        },
        /**
            * Namespace is used for access to classes
            * @namespace classes
            * @memberof module:API.cvat
        */
        classes: {
            User,
            Project,
            Task,
            Job,
            Log,
            Attribute,
            Label,
            Statistics,
            ObjectState,
            MLModel,
        },
    };

    cvat.server = Object.freeze(cvat.server);
    cvat.projects = Object.freeze(cvat.projects);
    cvat.tasks = Object.freeze(cvat.tasks);
    cvat.jobs = Object.freeze(cvat.jobs);
    cvat.users = Object.freeze(cvat.users);
    cvat.plugins = Object.freeze(cvat.plugins);
    cvat.lambda = Object.freeze(cvat.lambda);
    cvat.client = Object.freeze(cvat.client);
    cvat.enums = Object.freeze(cvat.enums);

    const implementAPI = require('./api-implementation');

    Math.clamp = function (value, min, max) {
        return Math.min(Math.max(value, min), max);
    };

    const implemented = Object.freeze(implementAPI(cvat));
    return implemented;
}

module.exports = build();<|MERGE_RESOLUTION|>--- conflicted
+++ resolved
@@ -206,14 +206,9 @@
             */
             async changePassword(oldPassword, newPassword1, newPassword2) {
                 const result = await PluginRegistry
-<<<<<<< HEAD
-                    .apiWrapper(cvat.server.changePassword, oldPassword, newPassword1,
-                        newPassword2);
-=======
                     .apiWrapper(
                         cvat.server.changePassword, oldPassword, newPassword1, newPassword2,
                     );
->>>>>>> 4841f838
                 return result;
             },
             /**
