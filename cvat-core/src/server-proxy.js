// Copyright (C) 2019-2020 Intel Corporation
//
// SPDX-License-Identifier: MIT

(() => {
    const FormData = require('form-data');
    const { ServerError } = require('./exceptions');
    const store = require('store');
    const config = require('./config');
    const DownloadWorker = require('./download.worker');

    function generateError(errorData) {
        if (errorData.response) {
            const message = `${errorData.message}. ${JSON.stringify(errorData.response.data) || ''}.`;
            return new ServerError(message, errorData.response.status);
        }

        // Server is unavailable (no any response)
        const message = `${errorData.message}.`; // usually is "Error Network"
        return new ServerError(message, 0);
    }

    class WorkerWrappedAxios {
        constructor() {
            const worker = new DownloadWorker();
            const requests = {};
            let requestId = 0;

            worker.onmessage = (e) => {
                if (e.data.id in requests) {
                    if (e.data.isSuccess) {
                        requests[e.data.id].resolve(e.data.responseData);
                    } else {
                        requests[e.data.id].reject(e.data.error);
                    }

                    delete requests[e.data.id];
                }
            };

            worker.onerror = (e) => {
                if (e.data.id in requests) {
                    requests[e.data.id].reject(e);
                    delete requests[e.data.id];
                }
            };

            function getRequestId() {
                return requestId++;
            }

            async function get(url, requestConfig) {
                return new Promise((resolve, reject) => {
                    const newRequestId = getRequestId();
                    requests[newRequestId] = {
                        resolve,
                        reject,
                    };
                    worker.postMessage({
                        url,
                        config: requestConfig,
                        id: newRequestId,
                    });
                });
            }

            Object.defineProperties(
                this,
                Object.freeze({
                    get: {
                        value: get,
                        writable: false,
                    },
                }),
            );
        }
    }

    class ServerProxy {
        constructor() {
            const Axios = require('axios');
            Axios.defaults.withCredentials = true;
            Axios.defaults.xsrfHeaderName = 'X-CSRFTOKEN';
            Axios.defaults.xsrfCookieName = 'csrftoken';
            const workerAxios = new WorkerWrappedAxios();

            let token = store.get('token');
            if (token) {
                Axios.defaults.headers.common.Authorization = `Token ${token}`;
            }

            async function about() {
                const { backendAPI } = config;

                let response = null;
                try {
                    response = await Axios.get(`${backendAPI}/server/about`, {
                        proxy: config.proxy,
                    });
                } catch (errorData) {
                    throw generateError(errorData);
                }

                return response.data;
            }

            async function share(directory) {
                const { backendAPI } = config;
                directory = encodeURIComponent(directory);

                let response = null;
                try {
                    response = await Axios.get(`${backendAPI}/server/share?directory=${directory}`, {
                        proxy: config.proxy,
                    });
                } catch (errorData) {
                    throw generateError(errorData);
                }

                return response.data;
            }

            async function exception(exceptionObject) {
                const { backendAPI } = config;

                try {
                    await Axios.post(`${backendAPI}/server/exception`, JSON.stringify(exceptionObject), {
                        proxy: config.proxy,
                        headers: {
                            'Content-Type': 'application/json',
                        },
                    });
                } catch (errorData) {
                    throw generateError(errorData);
                }
            }

            async function formats() {
                const { backendAPI } = config;

                let response = null;
                try {
                    response = await Axios.get(`${backendAPI}/server/annotation/formats`, {
                        proxy: config.proxy,
                    });
                } catch (errorData) {
                    throw generateError(errorData);
                }

                return response.data;
            }

            async function userAgreements() {
                const { backendAPI } = config;
                let response = null;
                try {
                    response = await Axios.get(`${backendAPI}/restrictions/user-agreements`, {
                        proxy: config.proxy,
                    });
                } catch (errorData) {
                    throw generateError(errorData);
                }

                return response.data;
            }

            async function register(username, firstName, lastName, email, password1, password2, confirmations) {
                let response = null;
                try {
                    const data = JSON.stringify({
                        username,
                        first_name: firstName,
                        last_name: lastName,
                        email,
                        password1,
                        password2,
                        confirmations,
                    });
                    response = await Axios.post(`${config.backendAPI}/auth/register`, data, {
                        proxy: config.proxy,
                        headers: {
                            'Content-Type': 'application/json',
                        },
                    });
                } catch (errorData) {
                    throw generateError(errorData);
                }

                return response.data;
            }

            async function login(username, password) {
                const authenticationData = [
                    `${encodeURIComponent('username')}=${encodeURIComponent(username)}`,
                    `${encodeURIComponent('password')}=${encodeURIComponent(password)}`,
                ]
                    .join('&')
                    .replace(/%20/g, '+');

                Axios.defaults.headers.common.Authorization = '';
                let authenticationResponse = null;
                try {
                    authenticationResponse = await Axios.post(`${config.backendAPI}/auth/login`, authenticationData, {
                        proxy: config.proxy,
                    });
                } catch (errorData) {
                    throw generateError(errorData);
                }

                if (authenticationResponse.headers['set-cookie']) {
                    // Browser itself setup cookie and header is none
                    // In NodeJS we need do it manually
                    const cookies = authenticationResponse.headers['set-cookie'].join(';');
                    Axios.defaults.headers.common.Cookie = cookies;
                }

                token = authenticationResponse.data.key;
                store.set('token', token);
                Axios.defaults.headers.common.Authorization = `Token ${token}`;
            }

            async function logout() {
                try {
                    await Axios.post(`${config.backendAPI}/auth/logout`, {
                        proxy: config.proxy,
                    });
                } catch (errorData) {
                    throw generateError(errorData);
                }

                store.remove('token');
                Axios.defaults.headers.common.Authorization = '';
            }

            async function changePassword(oldPassword, newPassword1, newPassword2) {
                try {
                    const data = JSON.stringify({
                        old_password: oldPassword,
                        new_password1: newPassword1,
                        new_password2: newPassword2,
                    });
                    await Axios.post(`${config.backendAPI}/auth/password/change`, data, {
                        proxy: config.proxy,
                        headers: {
                            'Content-Type': 'application/json',
                        },
                    });
                } catch (errorData) {
                    throw generateError(errorData);
                }
            }

            async function requestPasswordReset(email) {
                try {
                    const data = JSON.stringify({
                        email,
                    });
                    await Axios.post(`${config.backendAPI}/auth/password/reset`, data, {
                        proxy: config.proxy,
                        headers: {
                            'Content-Type': 'application/json',
                        },
                    });
                } catch (errorData) {
                    throw generateError(errorData);
                }
            }

            async function resetPassword(newPassword1, newPassword2, uid, _token) {
                try {
                    const data = JSON.stringify({
                        new_password1: newPassword1,
                        new_password2: newPassword2,
                        uid,
                        token: _token,
                    });
                    await Axios.post(`${config.backendAPI}/auth/password/reset/confirm`, data, {
                        proxy: config.proxy,
                        headers: {
                            'Content-Type': 'application/json',
                        },
                    });
                } catch (errorData) {
                    throw generateError(errorData);
                }
            }

            async function authorized() {
                try {
                    await module.exports.users.getSelf();
                } catch (serverError) {
                    if (serverError.code === 401) {
                        return false;
                    }

                    throw serverError;
                }

                return true;
            }

            async function serverRequest(url, data) {
                try {
                    return (
                        await Axios({
                            url,
                            ...data,
                        })
                    ).data;
                } catch (errorData) {
                    throw generateError(errorData);
                }
            }

            async function searchProjectNames(search, limit) {
                const { backendAPI, proxy } = config;

                let response = null;
                try {
                    response = await Axios.get(
                        `${backendAPI}/projects?names_only=true&page=1&page_size=${limit}&search=${search}`, {
                            proxy,
                        },
                    );
                } catch (errorData) {
                    throw generateError(errorData);
                }

                response.data.results.count = response.data.count;
                return response.data.results;
            }

            async function getProjects(filter = '') {
                const { backendAPI, proxy } = config;

                let response = null;
                try {
                    response = await Axios.get(`${backendAPI}/projects?page_size=12&${filter}`, {
                        proxy,
                    });
                } catch (errorData) {
                    throw generateError(errorData);
                }

                response.data.results.count = response.data.count;
                return response.data.results;
            }

            async function saveProject(id, projectData) {
                const { backendAPI } = config;

                try {
                    await Axios.patch(`${backendAPI}/projects/${id}`, JSON.stringify(projectData), {
                        proxy: config.proxy,
                        headers: {
                            'Content-Type': 'application/json',
                        },
                    });
                } catch (errorData) {
                    throw generateError(errorData);
                }
            }

            async function deleteProject(id) {
                const { backendAPI } = config;

                try {
                    await Axios.delete(`${backendAPI}/projects/${id}`);
                } catch (errorData) {
                    throw generateError(errorData);
                }
            }

            async function createProject(projectSpec) {
                const { backendAPI } = config;

                try {
                    const response = await Axios.post(`${backendAPI}/projects`, JSON.stringify(projectSpec), {
                        proxy: config.proxy,
                        headers: {
                            'Content-Type': 'application/json',
                        },
                    });
                    return response.data;
                } catch (errorData) {
                    throw generateError(errorData);
                }
            }

            async function getTasks(filter = '') {
                const { backendAPI } = config;

                let response = null;
                try {
                    response = await Axios.get(`${backendAPI}/tasks?page_size=10&${filter}`, {
                        proxy: config.proxy,
                    });
                } catch (errorData) {
                    throw generateError(errorData);
                }

                response.data.results.count = response.data.count;
                return response.data.results;
            }

            async function saveTask(id, taskData) {
                const { backendAPI } = config;

                try {
                    await Axios.patch(`${backendAPI}/tasks/${id}`, JSON.stringify(taskData), {
                        proxy: config.proxy,
                        headers: {
                            'Content-Type': 'application/json',
                        },
                    });
                } catch (errorData) {
                    throw generateError(errorData);
                }
            }

            async function deleteTask(id) {
                const { backendAPI } = config;

                try {
                    await Axios.delete(`${backendAPI}/tasks/${id}`, {
                        proxy: config.proxy,
                        headers: {
                            'Content-Type': 'application/json',
                        },
                    });
                } catch (errorData) {
                    throw generateError(errorData);
                }
            }

            async function exportDataset(id, format) {
                const { backendAPI } = config;
                let url = `${backendAPI}/tasks/${id}/dataset?format=${format}`;

                return new Promise((resolve, reject) => {
                    async function request() {
                        try {
                            const response = await Axios.get(`${url}`, {
                                proxy: config.proxy,
                            });
                            if (response.status === 202) {
                                setTimeout(request, 3000);
                            } else {
                                url = `${url}&action=download`;
                                resolve(url);
                            }
                        } catch (errorData) {
                            reject(generateError(errorData));
                        }
                    }

                    setTimeout(request);
                });
            }

            async function createTask(taskSpec, taskDataSpec, onUpdate) {
                const { backendAPI } = config;

                async function wait(id) {
                    return new Promise((resolve, reject) => {
                        async function checkStatus() {
                            try {
                                const response = await Axios.get(`${backendAPI}/tasks/${id}/status`);
                                if (['Queued', 'Started'].includes(response.data.state)) {
                                    if (response.data.message !== '') {
                                        onUpdate(response.data.message);
                                    }
                                    setTimeout(checkStatus, 1000);
                                } else if (response.data.state === 'Finished') {
                                    resolve();
                                } else if (response.data.state === 'Failed') {
                                    // If request has been successful, but task hasn't been created
                                    // Then passed data is wrong and we can pass code 400
                                    const message = `
                                        Could not create the task on the server. ${response.data.message}.
                                    `;
                                    reject(new ServerError(message, 400));
                                } else {
                                    // If server has another status, it is unexpected
                                    // Therefore it is server error and we can pass code 500
                                    reject(
                                        new ServerError(
                                            `Unknown task state has been received: ${response.data.state}`,
                                            500,
                                        ),
                                    );
                                }
                            } catch (errorData) {
                                reject(generateError(errorData));
                            }
                        }

                        setTimeout(checkStatus, 1000);
                    });
                }

                const taskData = new FormData();
                for (const [key, value] of Object.entries(taskDataSpec)) {
                    if (Array.isArray(value)) {
                        value.forEach((element, idx) => {
                            taskData.append(`${key}[${idx}]`, element);
                        });
                    } else {
                        taskData.set(key, value);
                    }
                }

                let response = null;

                onUpdate('The task is being created on the server..');
                try {
                    response = await Axios.post(`${backendAPI}/tasks`, JSON.stringify(taskSpec), {
                        proxy: config.proxy,
                        headers: {
                            'Content-Type': 'application/json',
                        },
                    });
                } catch (errorData) {
                    throw generateError(errorData);
                }

                onUpdate('The data are being uploaded to the server..');
                try {
                    await Axios.post(`${backendAPI}/tasks/${response.data.id}/data`, taskData, {
                        proxy: config.proxy,
                    });
                } catch (errorData) {
                    try {
                        await deleteTask(response.data.id);
                    } catch (_) {
                        // ignore
                    }

                    throw generateError(errorData);
                }

                try {
                    await wait(response.data.id);
                } catch (createException) {
                    await deleteTask(response.data.id);
                    throw createException;
                }

                const createdTask = await getTasks(`?id=${response.id}`);
                return createdTask[0];
            }

            async function getJob(jobID) {
                const { backendAPI } = config;

                let response = null;
                try {
                    response = await Axios.get(`${backendAPI}/jobs/${jobID}`, {
                        proxy: config.proxy,
                    });
                } catch (errorData) {
                    throw generateError(errorData);
                }

                return response.data;
            }

            async function saveJob(id, jobData) {
                const { backendAPI } = config;

                try {
                    await Axios.patch(`${backendAPI}/jobs/${id}`, JSON.stringify(jobData), {
                        proxy: config.proxy,
                        headers: {
                            'Content-Type': 'application/json',
                        },
                    });
                } catch (errorData) {
                    throw generateError(errorData);
                }
            }

            async function getUsers(id = null) {
                const { backendAPI } = config;

                let response = null;
                try {
                    if (id === null) {
                        response = await Axios.get(`${backendAPI}/users?page_size=all`, {
                            proxy: config.proxy,
                        });
                    } else {
                        response = await Axios.get(`${backendAPI}/users/${id}`, {
                            proxy: config.proxy,
                        });
                    }
                } catch (errorData) {
                    throw generateError(errorData);
                }

                return response.data.results;
            }

            async function getSelf() {
                const { backendAPI } = config;

                let response = null;
                try {
                    response = await Axios.get(`${backendAPI}/users/self`, {
                        proxy: config.proxy,
                    });
                } catch (errorData) {
                    throw generateError(errorData);
                }

                return response.data;
            }

            async function getPreview(tid) {
                const { backendAPI } = config;

                let response = null;
                try {
                    response = await Axios.get(`${backendAPI}/tasks/${tid}/data?type=preview`, {
                        proxy: config.proxy,
                        responseType: 'blob',
                    });
                } catch (errorData) {
                    const code = errorData.response ? errorData.response.status : errorData.code;
                    throw new ServerError(`Could not get preview frame for the task ${tid} from the server`, code);
                }

                return response.data;
            }

            async function getData(tid, chunk) {
                const { backendAPI } = config;

                let response = null;
                try {
                    response = await workerAxios.get(
                        `${backendAPI}/tasks/${tid}/data?type=chunk&number=${chunk}&quality=compressed`,
                        {
                            proxy: config.proxy,
                            responseType: 'arraybuffer',
                        },
                    );
                } catch (errorData) {
                    throw generateError(errorData);
                }

                return response;
            }

            async function getMeta(tid) {
                const { backendAPI } = config;

                let response = null;
                try {
                    response = await Axios.get(`${backendAPI}/tasks/${tid}/data/meta`, {
                        proxy: config.proxy,
                    });
                } catch (errorData) {
                    throw generateError(errorData);
                }

                return response.data;
            }

            // Session is 'task' or 'job'
            async function getAnnotations(session, id) {
                const { backendAPI } = config;

                let response = null;
                try {
                    response = await Axios.get(`${backendAPI}/${session}s/${id}/annotations`, {
                        proxy: config.proxy,
                    });
                } catch (errorData) {
                    throw generateError(errorData);
                }

                return response.data;
            }

            // Session is 'task' or 'job'
            async function updateAnnotations(session, id, data, action) {
                const { backendAPI } = config;
                let requestFunc = null;
                let url = null;
                if (action.toUpperCase() === 'PUT') {
                    requestFunc = Axios.put.bind(Axios);
                    url = `${backendAPI}/${session}s/${id}/annotations`;
                } else {
                    requestFunc = Axios.patch.bind(Axios);
                    url = `${backendAPI}/${session}s/${id}/annotations?action=${action}`;
                }

                let response = null;
                try {
                    response = await requestFunc(url, JSON.stringify(data), {
                        proxy: config.proxy,
                        headers: {
                            'Content-Type': 'application/json',
                        },
                    });
                } catch (errorData) {
                    throw generateError(errorData);
                }

                return response.data;
            }

            // Session is 'task' or 'job'
            async function uploadAnnotations(session, id, file, format) {
                const { backendAPI } = config;

                let annotationData = new FormData();
                annotationData.append('annotation_file', file);

                return new Promise((resolve, reject) => {
                    async function request() {
                        try {
                            const response = await Axios.put(
                                `${backendAPI}/${session}s/${id}/annotations?format=${format}`,
                                annotationData,
                                {
                                    proxy: config.proxy,
                                },
                            );
                            if (response.status === 202) {
                                annotationData = new FormData();
                                setTimeout(request, 3000);
                            } else {
                                resolve();
                            }
                        } catch (errorData) {
                            reject(generateError(errorData));
                        }
                    }

                    setTimeout(request);
                });
            }

            // Session is 'task' or 'job'
            async function dumpAnnotations(id, name, format) {
                const { backendAPI } = config;
                const baseURL = `${backendAPI}/tasks/${id}/annotations`;
                let query = `format=${encodeURIComponent(format)}`;
                if (name) {
                    const filename = name.replace(/\//g, '_');
                    query += `&filename=${encodeURIComponent(filename)}`;
                }
                let url = `${baseURL}?${query}`;

                return new Promise((resolve, reject) => {
                    async function request() {
                        Axios.get(`${url}`, {
                            proxy: config.proxy,
                        })
                            .then((response) => {
                                if (response.status === 202) {
                                    setTimeout(request, 3000);
                                } else {
                                    query = `${query}&action=download`;
                                    url = `${baseURL}?${query}`;
                                    resolve(url);
                                }
                            })
                            .catch((errorData) => {
                                reject(generateError(errorData));
                            });
                    }

                    setTimeout(request);
                });
            }

            async function saveLogs(logs) {
                const { backendAPI } = config;

                try {
                    await Axios.post(`${backendAPI}/server/logs`, JSON.stringify(logs), {
                        proxy: config.proxy,
                        headers: {
                            'Content-Type': 'application/json',
                        },
                    });
                } catch (errorData) {
                    throw generateError(errorData);
                }
            }

            async function getLambdaFunctions() {
                const { backendAPI } = config;

                try {
                    const response = await Axios.get(`${backendAPI}/lambda/functions`, {
                        proxy: config.proxy,
                    });
                    return response.data;
                } catch (errorData) {
                    throw generateError(errorData);
                }
            }

            async function runLambdaRequest(body) {
                const { backendAPI } = config;

                try {
                    const response = await Axios.post(`${backendAPI}/lambda/requests`, JSON.stringify(body), {
                        proxy: config.proxy,
                        headers: {
                            'Content-Type': 'application/json',
                        },
                    });

                    return response.data;
                } catch (errorData) {
                    throw generateError(errorData);
                }
            }

            async function callLambdaFunction(funId, body) {
                const { backendAPI } = config;

                try {
                    const response = await Axios.post(`${backendAPI}/lambda/functions/${funId}`, JSON.stringify(body), {
                        proxy: config.proxy,
                        headers: {
                            'Content-Type': 'application/json',
                        },
                    });

                    return response.data;
                } catch (errorData) {
                    throw generateError(errorData);
                }
            }

            async function getLambdaRequests() {
                const { backendAPI } = config;

                try {
                    const response = await Axios.get(`${backendAPI}/lambda/requests`, {
                        proxy: config.proxy,
                    });

                    return response.data;
                } catch (errorData) {
                    throw generateError(errorData);
                }
            }

            async function getRequestStatus(requestID) {
                const { backendAPI } = config;

                try {
                    const response = await Axios.get(`${backendAPI}/lambda/requests/${requestID}`, {
                        proxy: config.proxy,
                    });
                    return response.data;
                } catch (errorData) {
                    throw generateError(errorData);
                }
            }

            async function cancelLambdaRequest(requestId) {
                const { backendAPI } = config;

                try {
                    await Axios.delete(`${backendAPI}/lambda/requests/${requestId}`, {
                        method: 'DELETE',
                    });
                } catch (errorData) {
                    throw generateError(errorData);
                }
            }

            async function installedApps() {
                const { backendAPI } = config;
                try {
                    const response = await Axios.get(`${backendAPI}/server/plugins`, {
                        proxy: config.proxy,
                    });
                    return response.data;
                } catch (errorData) {
                    throw generateError(errorData);
                }
            }

<<<<<<< HEAD
            Object.defineProperties(this, Object.freeze({
                server: {
                    value: Object.freeze({
                        about,
                        share,
                        formats,
                        exception,
                        login,
                        logout,
                        changePassword,
                        requestPasswordReset,
                        resetPassword,
                        authorized,
                        register,
                        request: serverRequest,
                        userAgreements,
                        installedApps,
                    }),
                    writable: false,
                },

                projects: {
                    value: Object.freeze({
                        getProjects,
                        searchProjectNames,
                        saveProject,
                        createProject,
                        deleteProject,
                    }),
                    writable: false,
                },

                tasks: {
                    value: Object.freeze({
                        getTasks,
                        saveTask,
                        createTask,
                        deleteTask,
                        exportDataset,
                    }),
                    writable: false,
                },

                jobs: {
                    value: Object.freeze({
                        getJob,
                        saveJob,
                    }),
                    writable: false,
                },

                users: {
                    value: Object.freeze({
                        getUsers,
                        getSelf,
                    }),
                    writable: false,
                },

                frames: {
                    value: Object.freeze({
                        getData,
                        getMeta,
                        getPreview,
                    }),
                    writable: false,
                },

                annotations: {
                    value: Object.freeze({
                        updateAnnotations,
                        getAnnotations,
                        dumpAnnotations,
                        uploadAnnotations,
                    }),
                    writable: false,
                },

                logs: {
                    value: Object.freeze({
                        save: saveLogs,
                    }),
                    writable: false,
                },

                lambda: {
                    value: Object.freeze({
                        list: getLambdaFunctions,
                        status: getRequestStatus,
                        requests: getLambdaRequests,
                        run: runLambdaRequest,
                        call: callLambdaFunction,
                        cancel: cancelLambdaRequest,
                    }),
                    writable: false,
                },
            }));
=======
            Object.defineProperties(
                this,
                Object.freeze({
                    server: {
                        value: Object.freeze({
                            about,
                            share,
                            formats,
                            exception,
                            login,
                            logout,
                            changePassword,
                            requestPasswordReset,
                            resetPassword,
                            authorized,
                            register,
                            request: serverRequest,
                            userAgreements,
                            installedApps,
                        }),
                        writable: false,
                    },

                    tasks: {
                        value: Object.freeze({
                            getTasks,
                            saveTask,
                            createTask,
                            deleteTask,
                            exportDataset,
                        }),
                        writable: false,
                    },

                    jobs: {
                        value: Object.freeze({
                            getJob,
                            saveJob,
                        }),
                        writable: false,
                    },

                    users: {
                        value: Object.freeze({
                            getUsers,
                            getSelf,
                        }),
                        writable: false,
                    },

                    frames: {
                        value: Object.freeze({
                            getData,
                            getMeta,
                            getPreview,
                        }),
                        writable: false,
                    },

                    annotations: {
                        value: Object.freeze({
                            updateAnnotations,
                            getAnnotations,
                            dumpAnnotations,
                            uploadAnnotations,
                        }),
                        writable: false,
                    },

                    logs: {
                        value: Object.freeze({
                            save: saveLogs,
                        }),
                        writable: false,
                    },

                    lambda: {
                        value: Object.freeze({
                            list: getLambdaFunctions,
                            status: getRequestStatus,
                            requests: getLambdaRequests,
                            run: runLambdaRequest,
                            call: callLambdaFunction,
                            cancel: cancelLambdaRequest,
                        }),
                        writable: false,
                    },
                }),
            );
>>>>>>> ec7d2b96
        }
    }

    const serverProxy = new ServerProxy();
    module.exports = serverProxy;
})();<|MERGE_RESOLUTION|>--- conflicted
+++ resolved
@@ -318,7 +318,8 @@
                 let response = null;
                 try {
                     response = await Axios.get(
-                        `${backendAPI}/projects?names_only=true&page=1&page_size=${limit}&search=${search}`, {
+                        `${backendAPI}/projects?names_only=true&page=1&page_size=${limit}&search=${search}`,
+                        {
                             proxy,
                         },
                     );
@@ -890,105 +891,6 @@
                 }
             }
 
-<<<<<<< HEAD
-            Object.defineProperties(this, Object.freeze({
-                server: {
-                    value: Object.freeze({
-                        about,
-                        share,
-                        formats,
-                        exception,
-                        login,
-                        logout,
-                        changePassword,
-                        requestPasswordReset,
-                        resetPassword,
-                        authorized,
-                        register,
-                        request: serverRequest,
-                        userAgreements,
-                        installedApps,
-                    }),
-                    writable: false,
-                },
-
-                projects: {
-                    value: Object.freeze({
-                        getProjects,
-                        searchProjectNames,
-                        saveProject,
-                        createProject,
-                        deleteProject,
-                    }),
-                    writable: false,
-                },
-
-                tasks: {
-                    value: Object.freeze({
-                        getTasks,
-                        saveTask,
-                        createTask,
-                        deleteTask,
-                        exportDataset,
-                    }),
-                    writable: false,
-                },
-
-                jobs: {
-                    value: Object.freeze({
-                        getJob,
-                        saveJob,
-                    }),
-                    writable: false,
-                },
-
-                users: {
-                    value: Object.freeze({
-                        getUsers,
-                        getSelf,
-                    }),
-                    writable: false,
-                },
-
-                frames: {
-                    value: Object.freeze({
-                        getData,
-                        getMeta,
-                        getPreview,
-                    }),
-                    writable: false,
-                },
-
-                annotations: {
-                    value: Object.freeze({
-                        updateAnnotations,
-                        getAnnotations,
-                        dumpAnnotations,
-                        uploadAnnotations,
-                    }),
-                    writable: false,
-                },
-
-                logs: {
-                    value: Object.freeze({
-                        save: saveLogs,
-                    }),
-                    writable: false,
-                },
-
-                lambda: {
-                    value: Object.freeze({
-                        list: getLambdaFunctions,
-                        status: getRequestStatus,
-                        requests: getLambdaRequests,
-                        run: runLambdaRequest,
-                        call: callLambdaFunction,
-                        cancel: cancelLambdaRequest,
-                    }),
-                    writable: false,
-                },
-            }));
-=======
             Object.defineProperties(
                 this,
                 Object.freeze({
@@ -1012,6 +914,17 @@
                         writable: false,
                     },
 
+                    projects: {
+                        value: Object.freeze({
+                            getProjects,
+                            searchProjectNames,
+                            saveProject,
+                            createProject,
+                            deleteProject,
+                        }),
+                        writable: false,
+                    },
+
                     tasks: {
                         value: Object.freeze({
                             getTasks,
@@ -1078,7 +991,6 @@
                     },
                 }),
             );
->>>>>>> ec7d2b96
         }
     }
 
