--- conflicted
+++ resolved
@@ -177,35 +177,12 @@
                 return result;
             },
         },
-<<<<<<< HEAD
-
-        /**
-         * Namespace for SSO (expect Azure AD SAML via AWS Cognito by default)
-         * @namespace sso
-         * @memberof module:API.cvat
-         */
         sso: {
-            /**
-             * Method sets ssoToken and expireAt for SSO session
-             * @method validate
-             * @async
-             * @memberof module:API.cvat.sso
-             * @param {string} code code from Cognito
-             * @throws {module:API.cvat.exceptions.ServerError}
-             */
             async validate(code) {
                 const result = await PluginRegistry.apiWrapper(cvat.sso.validate, code);
                 return result;
             },
         },
-
-        /**
-         * Namespace is used for serverless functions management (mainly related with DL models)
-         * @namespace lambda
-         * @memberof module:API.cvat
-         */
-=======
->>>>>>> 31f05782
         lambda: {
             async list() {
                 const result = await PluginRegistry.apiWrapper(cvat.lambda.list);
