--- conflicted
+++ resolved
@@ -13,7 +13,6 @@
     const { ArgumentError } = require('./exceptions');
     const { TaskStatus } = require('./enums');
     const { Label } = require('./labels');
-    const { fetchUsersLazy, collectNecessaryUsers } = require('./common');
     const User = require('./user');
     const Issue = require('./issue');
     const Review = require('./review');
@@ -691,16 +690,8 @@
                 }
             }
 
-<<<<<<< HEAD
-            if (data.assignee !== null) {
-                data.assignee = User.objects[data.assignee];
-            }
-            if (data.reviewer !== null) {
-                data.reviewer = User.objects[data.reviewer];
-            }
-=======
             if (data.assignee) data.assignee = new User(data.assignee);
->>>>>>> 332bef21
+            if (data.reviewer) data.reviewer = new User(data.reviewer);
 
             Object.defineProperties(
                 this,
@@ -1541,12 +1532,8 @@
         if (this.id) {
             const jobData = {
                 status: this.status,
-<<<<<<< HEAD
-                assignee: this.assignee ? this.assignee.id : null,
-                reviewer: this.reviewer ? this.reviewer.id : null,
-=======
                 assignee_id: this.assignee ? this.assignee.id : null,
->>>>>>> 332bef21
+                reviewer_id: this.reviewer ? this.reviewer.id : null,
             };
 
             await serverProxy.jobs.save(this.id, jobData);
@@ -1558,8 +1545,6 @@
 
     Job.prototype.issues.implementation = async function () {
         const result = await serverProxy.jobs.issues(this.id);
-        const necessaryUsers = collectNecessaryUsers(result);
-        await fetchUsersLazy(necessaryUsers);
         return result.map((issue) => new Issue(issue));
     };
 
@@ -1573,8 +1558,6 @@
             reviews.push(new Review(JSON.parse(data)));
         }
 
-        const necessaryUsers = collectNecessaryUsers(result);
-        await fetchUsersLazy(necessaryUsers);
         return reviews;
     };
 
