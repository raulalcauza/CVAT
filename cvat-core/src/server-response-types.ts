--- conflicted
+++ resolved
@@ -241,7 +241,6 @@
     compare_attributes?: boolean;
 }
 
-<<<<<<< HEAD
 export interface SerializedInvitationData {
     created_date: string;
     key: string;
@@ -249,7 +248,8 @@
     expired: boolean;
     organization: number;
     organization_info: SerializedOrganization;
-=======
+}
+
 export interface SerializedShape {
     id?: number;
     clientID?: number;
@@ -311,5 +311,4 @@
     tags: SerializedTag[],
     shapes: SerializedShape[],
     tracks: SerializedTrack[],
->>>>>>> 123c3940
 }