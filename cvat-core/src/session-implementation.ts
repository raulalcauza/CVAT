--- conflicted
+++ resolved
@@ -5,14 +5,9 @@
 
 import { omit } from 'lodash';
 import { ArgumentError } from './exceptions';
-<<<<<<< HEAD
 import {
-    HistoryActions, JobStage, JobState, JobType, RQStatus,
+    HistoryActions, JobStage, JobState, JobType,
 } from './enums';
-import { Storage } from './storage';
-=======
-import { HistoryActions, JobType } from './enums';
->>>>>>> deb9681c
 import { Task as TaskClass, Job as JobClass } from './session';
 import logger from './logger';
 import serverProxy from './server-proxy';
@@ -61,205 +56,34 @@
     }, redo, [], frame);
 }
 
-<<<<<<< HEAD
-export function implementJob(Job) {
-    Job.prototype.save.implementation = async function (this: JobClass, fields: any) {
-        if (this.id) {
-            const jobData = {
-                ...('assignee' in fields ? { assignee: fields.assignee } : {}),
-                ...('stage' in fields ? { stage: fields.stage } : {}),
-                ...('state' in fields ? { state: fields.state } : {}),
-            };
-
-            if (jobData.assignee) {
-                checkObjectType('job assignee', jobData.assignee, null, User);
-                jobData.assignee = jobData.assignee.id;
-            }
-
-            if (jobData.state) {
-                checkInEnum<JobState>('job state', jobData.state, Object.values(JobState));
-            }
-
-            if (jobData.stage) {
-                checkInEnum<JobStage>('job stage', jobData.stage, Object.values(JobStage));
-            }
-
-            const data = await serverProxy.jobs.save(this.id, jobData);
-            this.reinit({ ...data, labels: [] });
-            return this;
-        }
-
-        const jobSpec = {
-            ...(this.assignee ? { assignee: this.assignee.id } : {}),
-            ...(this.stage ? { stage: this.stage } : {}),
-            ...(this.state ? { stage: this.state } : {}),
-            type: this.type,
-            task_id: this.taskId,
-        };
-
-        const job = await serverProxy.jobs.create({ ...jobSpec, ...fields });
-        return new JobClass({ ...job, labels: [] });
-    };
-
-    Job.prototype.delete.implementation = async function () {
-        if (this.type !== JobType.GROUND_TRUTH) {
-            throw new Error('Only ground truth job can be deleted');
-        }
-        const result = await serverProxy.jobs.delete(this.id);
-        return result;
-    };
-
-    Job.prototype.issues.implementation = async function () {
-        const result = await serverProxy.issues.get({ job_id: this.id });
-        return result.map((issue) => new Issue(issue));
-    };
-
-    Job.prototype.openIssue.implementation = async function (issue, message) {
-        checkObjectType('issue', issue, null, Issue);
-        checkObjectType('message', message, 'string');
-        const result = await serverProxy.issues.create({
-            ...issue.serialize(),
-            message,
-        });
-        return new Issue(result);
-    };
-
-    Job.prototype.frames.get.implementation = async function (frame, isPlaying, step) {
-        if (!Number.isInteger(frame) || frame < 0) {
-            throw new ArgumentError(`Frame must be a positive integer. Got: "${frame}"`);
-        }
-
-        if (frame < this.startFrame || frame > this.stopFrame) {
-            throw new ArgumentError(`The frame with number ${frame} is out of the job`);
-        }
-
-        const frameData = await getFrame(
-            this.id,
-            this.dataChunkSize,
-            this.dataChunkType,
-            this.mode,
-            frame,
-            this.startFrame,
-            this.stopFrame,
-            isPlaying,
-            step,
-            this.dimension,
-            (chunkNumber, quality) => this.frames.chunk(chunkNumber, quality),
-        );
-        return frameData;
-    };
-
-    Job.prototype.frames.delete.implementation = async function (frame) {
-        if (!Number.isInteger(frame)) {
-            throw new Error(`Frame must be an integer. Got: "${frame}"`);
-        }
-
-        if (frame < this.startFrame || frame > this.stopFrame) {
-            throw new Error('The frame is out of the job');
-        }
-
-        await deleteFrameWrapper.call(this, this.id, frame);
-    };
-
-    Job.prototype.frames.restore.implementation = async function (frame) {
-        if (!Number.isInteger(frame)) {
-            throw new Error(`Frame must be an integer. Got: "${frame}"`);
-        }
-
-        if (frame < this.startFrame || frame > this.stopFrame) {
-            throw new Error('The frame is out of the job');
-        }
-
-        await restoreFrameWrapper.call(this, this.id, frame);
-    };
-
-    Job.prototype.frames.save.implementation = async function () {
-        const result = await patchMeta(this.id);
-        return result;
-    };
-
-    Job.prototype.frames.cachedChunks.implementation = async function () {
-        const cachedChunks = await getCachedChunks(this.id);
-        return cachedChunks;
-    };
-
-    Job.prototype.frames.preview.implementation = async function (this: JobClass): Promise<string> {
-        if (this.id === null || this.taskId === null) return '';
-        const preview = await serverProxy.jobs.getPreview(this.id);
-        if (!preview) return '';
-        return decodePreview(preview);
-    };
-
-    Job.prototype.frames.contextImage.implementation = async function (frameId) {
-        const result = await getContextImage(this.id, frameId);
-        return result;
-    };
-
-    Job.prototype.frames.chunk.implementation = async function (chunkNumber, quality) {
-        const result = await serverProxy.frames.getData(this.id, chunkNumber, quality);
-        return result;
-    };
-
-    Job.prototype.frames.search.implementation = async function (filters, frameFrom, frameTo) {
-        if (typeof filters !== 'object') {
-            throw new ArgumentError('Filters should be an object');
-        }
-
-        if (!Number.isInteger(frameFrom) || !Number.isInteger(frameTo)) {
-            throw new ArgumentError('The start and end frames both must be an integer');
-        }
-
-        if (frameFrom < this.startFrame || frameFrom > this.stopFrame) {
-            throw new ArgumentError('The start frame is out of the job');
-        }
-
-        if (frameTo < this.startFrame || frameTo > this.stopFrame) {
-            throw new ArgumentError('The stop frame is out of the job');
-        }
-
-        return findFrame(this.id, frameFrom, frameTo, filters);
-    };
-
-    Job.prototype.annotations.get.implementation = async function (frame, allTracks, filters) {
-        if (!Array.isArray(filters)) {
-            throw new ArgumentError('Filters must be an array');
-        }
-
-        if (!Number.isInteger(frame)) {
-            throw new ArgumentError('The frame argument must be an integer');
-        }
-
-        if (frame < this.startFrame || frame > this.stopFrame) {
-            throw new ArgumentError(`Frame ${frame} does not exist in the job`);
-        }
-=======
 export function implementJob(Job: typeof JobClass): typeof JobClass {
     Object.defineProperty(Job.prototype.save, 'implementation', {
         value: async function saveImplementation(
             this: JobClass,
-            additionalData: any,
+            fields: any,
         ): ReturnType<typeof JobClass.prototype.save> {
             if (this.id) {
-                const jobData = this._updateTrigger.getUpdated(this);
+                const jobData = {
+                    ...('assignee' in fields ? { assignee: fields.assignee } : {}),
+                    ...('stage' in fields ? { stage: fields.stage } : {}),
+                    ...('state' in fields ? { state: fields.state } : {}),
+                };
+
                 if (jobData.assignee) {
+                    checkObjectType('job assignee', jobData.assignee, null, User);
                     jobData.assignee = jobData.assignee.id;
                 }
->>>>>>> deb9681c
-
-                let updatedJob = null;
-                try {
-                    const data = await serverProxy.jobs.save(this.id, jobData);
-                    updatedJob = new Job(data);
-                } catch (error) {
-                    updatedJob = new Job(this._initialData);
-                    throw error;
-                } finally {
-                    this.stage = updatedJob.stage;
-                    this.state = updatedJob.state;
-                    this.assignee = updatedJob.assignee;
-                    this._updateTrigger.reset();
+
+                if (jobData.state) {
+                    checkInEnum<JobState>('job state', jobData.state, Object.values(JobState));
                 }
 
+                if (jobData.stage) {
+                    checkInEnum<JobStage>('job stage', jobData.stage, Object.values(JobStage));
+                }
+
+                const data = await serverProxy.jobs.save(this.id, jobData);
+                this.reinit({ ...data, labels: [] });
                 return this;
             }
 
@@ -270,8 +94,9 @@
                 type: this.type,
                 task_id: this.taskId,
             };
-            const job = await serverProxy.jobs.create({ ...jobSpec, ...additionalData });
-            return new Job(job);
+
+            const job = await serverProxy.jobs.create({ ...jobSpec, ...fields });
+            return new JobClass({ ...job, labels: [] });
         },
     });
 
