// Copyright (C) 2019-2022 Intel Corporation
// Copyright (C) 2022-2024 CVAT.ai Corporation
//
// SPDX-License-Identifier: MIT

import _ from 'lodash';

import { ChunkQuality } from 'cvat-data';
import {
    ChunkType, DimensionType, HistoryActions, JobStage,
    JobState, JobType, RQStatus, StorageLocation, TaskMode, TaskStatus,
} from './enums';
import { Storage } from './storage';

import PluginRegistry from './plugins';
import { ArgumentError, ScriptingError } from './exceptions';
import { Label } from './labels';
import User from './user';
import { FieldUpdateTrigger } from './common';
import {
    SerializedCollection, SerializedJob,
    SerializedLabel, SerializedTask,
} from './server-response-types';
import AnnotationGuide from './guide';
import { FrameData } from './frames';
import Statistics from './statistics';
import logger from './logger';
import Issue from './issue';
import ObjectState from './object-state';

function buildDuplicatedAPI(prototype) {
    Object.defineProperties(prototype, {
        annotations: Object.freeze({
            value: {
                async upload(
                    format: string,
                    useDefaultLocation: boolean,
                    sourceStorage: Storage,
                    file: File | string,
                    options?: { convMaskToPoly?: boolean },
                ) {
                    const result = await PluginRegistry.apiWrapper.call(
                        this,
                        prototype.annotations.upload,
                        format,
                        useDefaultLocation,
                        sourceStorage,
                        file,
                        options,
                    );
                    return result;
                },

                async save(onUpdate) {
                    const result = await PluginRegistry.apiWrapper.call(this, prototype.annotations.save, onUpdate);
                    return result;
                },

                async clear(options) {
                    const result = await PluginRegistry.apiWrapper.call(
                        this, prototype.annotations.clear, options,
                    );
                    return result;
                },

                async statistics() {
                    const result = await PluginRegistry.apiWrapper.call(this, prototype.annotations.statistics);
                    return result;
                },

                async put(arrayOfObjects = []) {
                    const result = await PluginRegistry.apiWrapper.call(
                        this,
                        prototype.annotations.put,
                        arrayOfObjects,
                    );
                    return result;
                },

                async get(frame, allTracks = false, filters = []) {
                    const result = await PluginRegistry.apiWrapper.call(
                        this,
                        prototype.annotations.get,
                        frame,
                        allTracks,
                        filters,
                    );
                    return result;
                },

                async search(frameFrom, frameTo, searchParameters) {
                    const result = await PluginRegistry.apiWrapper.call(
                        this,
                        prototype.annotations.search,
                        frameFrom,
                        frameTo,
                        searchParameters,
                    );
                    return result;
                },

                async select(objectStates, x, y) {
                    const result = await PluginRegistry.apiWrapper.call(
                        this,
                        prototype.annotations.select,
                        objectStates,
                        x,
                        y,
                    );
                    return result;
                },

                async merge(objectStates) {
                    const result = await PluginRegistry.apiWrapper.call(
                        this,
                        prototype.annotations.merge,
                        objectStates,
                    );
                    return result;
                },

                async split(objectState, frame) {
                    const result = await PluginRegistry.apiWrapper.call(
                        this,
                        prototype.annotations.split,
                        objectState,
                        frame,
                    );
                    return result;
                },

                async group(objectStates, reset = false) {
                    const result = await PluginRegistry.apiWrapper.call(
                        this,
                        prototype.annotations.group,
                        objectStates,
                        reset,
                    );
                    return result;
                },

                async join(objectStates, points) {
                    const result = await PluginRegistry.apiWrapper.call(
                        this,
                        prototype.annotations.join,
                        objectStates,
                        points,
                    );
                    return result;
                },

                async slice(objectState, results) {
                    const result = await PluginRegistry.apiWrapper.call(
                        this,
                        prototype.annotations.slice,
                        objectState,
                        results,
                    );
                    return result;
                },

                async import(data) {
                    const result = await PluginRegistry.apiWrapper.call(this, prototype.annotations.import, data);
                    return result;
                },

                async export() {
                    const result = await PluginRegistry.apiWrapper.call(this, prototype.annotations.export);
                    return result;
                },

                async exportDataset(
                    format: string,
                    saveImages: boolean,
                    useDefaultSettings: boolean,
                    targetStorage: Storage,
                    customName?: string,
                ) {
                    const result = await PluginRegistry.apiWrapper.call(
                        this,
                        prototype.annotations.exportDataset,
                        format,
                        saveImages,
                        useDefaultSettings,
                        targetStorage,
                        customName,
                    );
                    return result;
                },

                hasUnsavedChanges() {
                    const result = prototype.annotations.hasUnsavedChanges.implementation.call(this);
                    return result;
                },
            },
            writable: true,
        }),
        frames: Object.freeze({
            value: {
                async get(frame, isPlaying = false, step = 1) {
                    const result = await PluginRegistry.apiWrapper.call(
                        this,
                        prototype.frames.get,
                        frame,
                        isPlaying,
                        step,
                    );
                    return result;
                },
                async delete(frame) {
                    await PluginRegistry.apiWrapper.call(
                        this,
                        prototype.frames.delete,
                        frame,
                    );
                },
                async restore(frame) {
                    await PluginRegistry.apiWrapper.call(
                        this,
                        prototype.frames.restore,
                        frame,
                    );
                },
                async save() {
                    await PluginRegistry.apiWrapper.call(
                        this,
                        prototype.frames.save,
                    );
                },
                async cachedChunks() {
                    const result = await PluginRegistry.apiWrapper.call(this, prototype.frames.cachedChunks);
                    return result;
                },
                async preview() {
                    const result = await PluginRegistry.apiWrapper.call(this, prototype.frames.preview);
                    return result;
                },
                async search(filters, startFrame, stopFrame) {
                    const result = await PluginRegistry.apiWrapper.call(
                        this,
                        prototype.frames.search,
                        filters,
                        startFrame,
                        stopFrame,
                    );
                    return result;
                },
                async contextImage(frameId) {
                    const result = await PluginRegistry.apiWrapper.call(
                        this,
                        prototype.frames.contextImage,
                        frameId,
                    );
                    return result;
                },
                async chunk(chunkNumber, quality) {
                    const result = await PluginRegistry.apiWrapper.call(
                        this,
                        prototype.frames.chunk,
                        chunkNumber,
                        quality,
                    );
                    return result;
                },
            },
            writable: true,
        }),
        logger: Object.freeze({
            value: {
                async log(scope, payload = {}, wait = false) {
                    const result = await PluginRegistry.apiWrapper.call(
                        this,
                        prototype.logger.log,
                        scope,
                        payload,
                        wait,
                    );
                    return result;
                },
            },
            writable: true,
        }),
        actions: Object.freeze({
            value: {
                async undo(count = 1) {
                    const result = await PluginRegistry.apiWrapper.call(this, prototype.actions.undo, count);
                    return result;
                },
                async redo(count = 1) {
                    const result = await PluginRegistry.apiWrapper.call(this, prototype.actions.redo, count);
                    return result;
                },
                async freeze(frozen) {
                    const result = await PluginRegistry.apiWrapper.call(this, prototype.actions.freeze, frozen);
                    return result;
                },
                async clear() {
                    const result = await PluginRegistry.apiWrapper.call(this, prototype.actions.clear);
                    return result;
                },
                async get() {
                    const result = await PluginRegistry.apiWrapper.call(this, prototype.actions.get);
                    return result;
                },
            },
            writable: true,
        }),
    });
}

export class Session {
    public annotations: {
        get: (frame: number, allTracks: boolean, filters: object[]) => Promise<ObjectState[]>;
        put: (objectStates: ObjectState[]) => Promise<number[]>;
        merge: (objectStates: ObjectState[]) => Promise<void>;
        split: (objectState: ObjectState, frame: number) => Promise<void>;
        group: (objectStates: ObjectState[], reset: boolean) => Promise<number>;
        join: (objectStates: ObjectState[], points: number[]) => Promise<void>;
        slice: (state: ObjectState, results: number[][]) => Promise<void>;
        clear: (options?: {
            reload?: boolean;
            startFrame?: number;
            stopFrame?: number;
            delTrackKeyframesOnly?: boolean;
        }) => Promise<void>;
        save: (
            onUpdate ?: (message: string) => void,
        ) => Promise<void>;
        search: (
            frameFrom: number,
            frameTo: number,
            searchParameters: {
                allowDeletedFrames: boolean;
                annotationsFilters?: object[];
                generalFilters?: {
                    isEmptyFrame?: boolean;
                };
            },
        ) => Promise<number | null>;
        upload: (
            format: string,
            useDefaultSettings: boolean,
            sourceStorage: Storage,
            file: File | string,
            options?: {
                convMaskToPoly?: boolean,
                updateStatusCallback?: (s: string, n: number) => void,
            },
        ) => Promise<void>;
        select: (objectStates: ObjectState[], x: number, y: number) => Promise<{
            state: ObjectState,
            distance: number | null,
        }>;
        import: (data: Omit<SerializedCollection, 'version'>) => Promise<void>;
        export: () => Promise<Omit<SerializedCollection, 'version'>>;
        statistics: () => Promise<Statistics>;
        hasUnsavedChanges: () => boolean;
        exportDataset: (
            format: string,
            saveImages: boolean,
            useDefaultSettings: boolean,
            targetStorage: Storage,
            name?: string,
        ) => Promise<string | void>;
    };

    public actions: {
        undo: (count: number) => Promise<number[]>;
        redo: (count: number) => Promise<number[]>;
        freeze: (frozen: boolean) => Promise<void>;
        clear: () => Promise<void>;
        get: () => Promise<{ undo: [HistoryActions, number][], redo: [HistoryActions, number][] }>;
    };

    public frames: {
        get: (frame: number, isPlaying?: boolean, step?: number) => Promise<FrameData>;
        delete: (frame: number) => Promise<void>;
        restore: (frame: number) => Promise<void>;
        save: () => Promise<void>;
        cachedChunks: () => Promise<number[]>;
        preview: () => Promise<string>;
        contextImage: (frame: number) => Promise<Record<string, ImageBitmap>>;
        search: (
            filters: {
                offset?: number,
                notDeleted: boolean,
            },
            frameFrom: number,
            frameTo: number,
        ) => Promise<number | null>;
        chunk: (chunk: number, quality: ChunkQuality) => Promise<ArrayBuffer>;
    };

    public logger: {
        log: (
            scope: Parameters<typeof logger.log>[0],
            payload: Parameters<typeof logger.log>[1],
            wait: Parameters<typeof logger.log>[2],
        ) => ReturnType<typeof logger.log>;
    };

    public constructor() {
        if (this.constructor === Session) {
            throw new ScriptingError('Can not initiate an instance of abstract class');
        }

        // When we call a function, for example: task.annotations.get()
        // In the method get we lose the task context
        // So, we need return it
        this.annotations = {
            get: Object.getPrototypeOf(this).annotations.get.bind(this),
            put: Object.getPrototypeOf(this).annotations.put.bind(this),
            save: Object.getPrototypeOf(this).annotations.save.bind(this),
            merge: Object.getPrototypeOf(this).annotations.merge.bind(this),
            split: Object.getPrototypeOf(this).annotations.split.bind(this),
            group: Object.getPrototypeOf(this).annotations.group.bind(this),
            join: Object.getPrototypeOf(this).annotations.join.bind(this),
            slice: Object.getPrototypeOf(this).annotations.slice.bind(this),
            clear: Object.getPrototypeOf(this).annotations.clear.bind(this),
            search: Object.getPrototypeOf(this).annotations.search.bind(this),
            upload: Object.getPrototypeOf(this).annotations.upload.bind(this),
            select: Object.getPrototypeOf(this).annotations.select.bind(this),
            import: Object.getPrototypeOf(this).annotations.import.bind(this),
            export: Object.getPrototypeOf(this).annotations.export.bind(this),
            statistics: Object.getPrototypeOf(this).annotations.statistics.bind(this),
            hasUnsavedChanges: Object.getPrototypeOf(this).annotations.hasUnsavedChanges.bind(this),
            exportDataset: Object.getPrototypeOf(this).annotations.exportDataset.bind(this),
        };

        this.actions = {
            undo: Object.getPrototypeOf(this).actions.undo.bind(this),
            redo: Object.getPrototypeOf(this).actions.redo.bind(this),
            freeze: Object.getPrototypeOf(this).actions.freeze.bind(this),
            clear: Object.getPrototypeOf(this).actions.clear.bind(this),
            get: Object.getPrototypeOf(this).actions.get.bind(this),
        };

        this.frames = {
            get: Object.getPrototypeOf(this).frames.get.bind(this),
            delete: Object.getPrototypeOf(this).frames.delete.bind(this),
            restore: Object.getPrototypeOf(this).frames.restore.bind(this),
            save: Object.getPrototypeOf(this).frames.save.bind(this),
            cachedChunks: Object.getPrototypeOf(this).frames.cachedChunks.bind(this),
            preview: Object.getPrototypeOf(this).frames.preview.bind(this),
            search: Object.getPrototypeOf(this).frames.search.bind(this),
            contextImage: Object.getPrototypeOf(this).frames.contextImage.bind(this),
            chunk: Object.getPrototypeOf(this).frames.chunk.bind(this),
        };

        this.logger = {
            log: Object.getPrototypeOf(this).logger.log.bind(this),
        };
    }
}

type InitializerType = Readonly<Omit<SerializedJob, 'labels'> & { labels?: SerializedLabel[] }>;

export class Job extends Session {
    #data: {
        id?: number;
        assignee: User | null;
        stage?: JobStage;
        state?: JobState;
        type?: JobType;
        start_frame?: number;
        stop_frame?: number;
        frame_count?: number;
        project_id: number | null;
        guide_id: number | null;
        task_id: number | null;
        labels: Label[];
        dimension?: DimensionType;
        data_compressed_chunk_type?: ChunkType;
        data_chunk_size?: number;
        bug_tracker: string | null;
        mode?: TaskMode;
        created_date?: string,
        updated_date?: string,
        source_storage: Storage,
        target_storage: Storage,
    };

    constructor(initialData: InitializerType) {
        super();

        this.#data = {
            id: undefined,
            assignee: null,
            stage: undefined,
            state: undefined,
            type: undefined,
            start_frame: undefined,
            stop_frame: undefined,
            frame_count: undefined,
            project_id: null,
            guide_id: null,
            task_id: null,
            labels: [],
            dimension: undefined,
            data_compressed_chunk_type: undefined,
            data_chunk_size: undefined,
            bug_tracker: null,
            mode: undefined,
            created_date: undefined,
            updated_date: undefined,
            source_storage: undefined,
            target_storage: undefined,
        };

        this.#data.id = initialData.id ?? this.#data.id;
        this.#data.type = initialData.type ?? this.#data.type;
        this.#data.start_frame = initialData.start_frame ?? this.#data.start_frame;
        this.#data.stop_frame = initialData.stop_frame ?? this.#data.stop_frame;
        this.#data.frame_count = initialData.frame_count ?? this.#data.frame_count;
        this.#data.task_id = initialData.task_id ?? this.#data.task_id;
        this.#data.dimension = initialData.dimension ?? this.#data.dimension;
        this.#data.data_compressed_chunk_type =
            initialData.data_compressed_chunk_type ?? this.#data.data_compressed_chunk_type;
        this.#data.data_chunk_size = initialData.data_chunk_size ?? this.#data.data_chunk_size;
        this.#data.mode = initialData.mode ?? this.#data.mode;
        this.#data.created_date = initialData.created_date ?? this.#data.created_date;

        if (Array.isArray(initialData.labels)) {
            this.#data.labels = initialData.labels.map((labelData) => {
                // can be already wrapped to the class
                // when create this job from Task constructor
                if (labelData instanceof Label) {
                    return labelData;
                }

                return new Label(labelData);
            }).filter((label) => !label.hasParent);
        }

        // to avoid code duplication set mutable field in the dedicated method
        this.reinit(initialData);
    }

    protected reinit(data: InitializerType): void {
        if (data.assignee?.id !== this.#data.assignee?.id) {
            if (data.assignee) {
                this.#data.assignee = new User(data.assignee);
            } else {
                this.#data.assignee = null;
            }
        }

        if (
            !this.#data.source_storage ||
            this.#data.source_storage.location !== data.source_storage?.location ||
            this.#data.source_storage.cloudStorageId !== data.source_storage?.cloud_storage_id
        ) {
            this.#data.source_storage = new Storage({
                location: data.source_storage?.location || StorageLocation.LOCAL,
                cloudStorageId: data.source_storage?.cloud_storage_id,
            });
        }

        if (
            !this.#data.target_storage ||
            this.#data.target_storage.location !== data.target_storage?.location ||
            this.#data.target_storage.cloudStorageId !== data.target_storage?.cloud_storage_id
        ) {
            this.#data.target_storage = new Storage({
                location: data.target_storage?.location || StorageLocation.LOCAL,
                cloudStorageId: data.target_storage?.cloud_storage_id,
            });
        }

        this.#data.stage = data.stage ?? this.#data.stage;
        this.#data.state = data.state ?? this.#data.state;
        this.#data.project_id = data.project_id ?? this.#data.project_id;
        this.#data.guide_id = data.guide_id ?? this.#data.guide_id;
        this.#data.updated_date = data.updated_date ?? this.#data.updated_date;
        this.#data.bug_tracker = data.bug_tracker ?? this.#data.bug_tracker;

        // TODO: labels also may get changed, but it will affect many code within the application
        // so, need to think on this additionally
    }

    public get assignee(): User | null {
        return this.#data.assignee;
    }

    public get stage(): JobStage {
        return this.#data.stage;
    }

    public get state(): JobState {
        return this.#data.state;
    }

    public get id(): number {
        return this.#data.id;
    }

    public get startFrame(): number {
        return this.#data.start_frame;
    }

    public get stopFrame(): number {
        return this.#data.stop_frame;
    }

    public get frameCount(): number {
        return this.#data.frame_count;
    }

    public get projectId(): number | null {
        return this.#data.project_id;
    }

    public get guideId(): number | null {
        return this.#data.guide_id;
    }

    public get taskId(): number | null {
        return this.#data.task_id;
    }

    public get dimension(): DimensionType {
        return this.#data.dimension;
    }

    public get dataChunkType(): ChunkType {
        return this.#data.data_compressed_chunk_type;
    }

    public get dataChunkSize(): number {
        return this.#data.data_chunk_size;
    }

    public get bugTracker(): string | null {
        return this.#data.bug_tracker;
    }

    public get mode(): TaskMode {
        return this.#data.mode;
    }

    public get labels(): Label[] {
        return [...this.#data.labels];
    }

    public get type(): JobType {
        return this.#data.type;
    }

    public get createdDate(): string {
        return this.#data.created_date;
    }

    public get updatedDate(): string {
        return this.#data.updated_date;
    }

    public get sourceStorage(): Storage {
        return this.#data.source_storage;
    }

    public get targetStorage(): Storage {
        return this.#data.target_storage;
    }

<<<<<<< HEAD
    async save(fields: any) {
        const result = await PluginRegistry.apiWrapper.call(this, Job.prototype.save, fields);
=======
    async save(additionalData = {}): Promise<Job> {
        const result = await PluginRegistry.apiWrapper.call(this, Job.prototype.save, additionalData);
>>>>>>> deb9681c
        return result;
    }

    async issues(): Promise<Issue[]> {
        const result = await PluginRegistry.apiWrapper.call(this, Job.prototype.issues);
        return result;
    }

    async guide(): Promise<AnnotationGuide | null> {
        const result = await PluginRegistry.apiWrapper.call(this, Job.prototype.guide);
        return result;
    }

    async openIssue(issue: Issue, message: string): Promise<Issue> {
        const result = await PluginRegistry.apiWrapper.call(this, Job.prototype.openIssue, issue, message);
        return result;
    }

    async close(): Promise<void> {
        const result = await PluginRegistry.apiWrapper.call(this, Job.prototype.close);
        return result;
    }

    async delete(): Promise<void> {
        const result = await PluginRegistry.apiWrapper.call(this, Job.prototype.delete);
        return result;
    }
}

export class Task extends Session {
    public name: string;
    public projectId: number | null;
    public assignee: User | null;
    public bugTracker: string;
    public subset: string;
    public labels: Label[];
    public readonly guideId: number | null;
    public readonly id: number;
    public readonly status: TaskStatus;
    public readonly size: number;
    public readonly mode: TaskMode;
    public readonly owner: User;
    public readonly createdDate: string;
    public readonly updatedDate: string;
    public readonly overlap: number | null;
    public readonly segmentSize: number;
    public readonly imageQuality: number;
    public readonly dataChunkSize: number;
    public readonly dataChunkType: ChunkType;
    public readonly dimension: DimensionType;
    public readonly sourceStorage: Storage;
    public readonly targetStorage: Storage;
    public readonly organization: number | null;
    public readonly progress: { count: number; completed: number };
    public readonly jobs: Job[];

    public readonly startFrame: number;
    public readonly stopFrame: number;
    public readonly frameFilter: string;
    public readonly useZipChunks: boolean;
    public readonly useCache: boolean;
    public readonly copyData: boolean;
    public readonly cloudStorageID: number;
    public readonly sortingMethod: string;

    constructor(initialData: Readonly<Omit<SerializedTask, 'labels' | 'jobs'> & {
        labels?: SerializedLabel[];
        progress?: SerializedTask['jobs'];
        jobs?: SerializedJob[];
    }>) {
        super();

        const data = {
            id: undefined,
            name: undefined,
            project_id: null,
            guide_id: undefined,
            status: undefined,
            size: undefined,
            mode: undefined,
            owner: null,
            assignee: null,
            created_date: undefined,
            updated_date: undefined,
            bug_tracker: undefined,
            subset: undefined,
            overlap: undefined,
            segment_size: undefined,
            image_quality: undefined,
            data_chunk_size: undefined,
            data_compressed_chunk_type: undefined,
            data_original_chunk_type: undefined,
            dimension: undefined,
            source_storage: undefined,
            target_storage: undefined,
            organization: undefined,
            progress: undefined,
            labels: undefined,
            jobs: undefined,

            start_frame: undefined,
            stop_frame: undefined,
            frame_filter: undefined,
            use_zip_chunks: undefined,
            use_cache: undefined,
            copy_data: undefined,
            cloud_storage_id: undefined,
            sorting_method: undefined,
            files: undefined,

            quality_settings: undefined,
        };

        const updateTrigger = new FieldUpdateTrigger();

        for (const property in data) {
            if (Object.prototype.hasOwnProperty.call(data, property) && property in initialData) {
                data[property] = initialData[property];
            }
        }

        if (data.assignee) data.assignee = new User(data.assignee);
        if (data.owner) data.owner = new User(data.owner);

        data.labels = [];
        data.jobs = [];

        data.progress = {
            completedJobs: initialData.progress?.completed || 0,
            totalJobs: initialData.progress?.count || 0,
            validationJobs: initialData.progress?.validation || 0,
            annotationJobs:
                (initialData.progress?.count || 0) -
                (initialData.progress?.validation || 0) -
                (initialData.progress?.completed || 0),
        };

        data.files = Object.freeze({
            server_files: [],
            client_files: [],
            remote_files: [],
        });

        if (Array.isArray(initialData.labels)) {
            data.labels = initialData.labels
                .map((labelData) => new Label(labelData)).filter((label) => !label.hasParent);
        }

        data.source_storage = new Storage({
            location: initialData.source_storage?.location || StorageLocation.LOCAL,
            cloudStorageId: initialData.source_storage?.cloud_storage_id,
        });

        data.target_storage = new Storage({
            location: initialData.target_storage?.location || StorageLocation.LOCAL,
            cloudStorageId: initialData.target_storage?.cloud_storage_id,
        });

        if (Array.isArray(initialData.jobs)) {
            for (const job of initialData.jobs) {
                const jobInstance = new Job({
                    url: job.url,
                    id: job.id,
                    assignee: job.assignee,
                    state: job.state,
                    stage: job.stage,
                    type: job.type,
                    start_frame: job.start_frame,
                    stop_frame: job.stop_frame,
                    frame_count: job.frame_count,
                    guide_id: job.guide_id,
                    issues: job.issues,
                    updated_date: job.updated_date,
                    created_date: job.created_date,
                    // following fields also returned when doing API request /jobs/<id>
                    // here we know them from task and append to constructor
                    task_id: data.id,
                    project_id: data.project_id,
                    labels: data.labels,
                    bug_tracker: data.bug_tracker,
                    mode: data.mode,
                    dimension: data.dimension,
                    data_compressed_chunk_type: data.data_compressed_chunk_type,
                    data_chunk_size: data.data_chunk_size,
                    target_storage: initialData.target_storage,
                    source_storage: initialData.source_storage,
                });
                data.jobs.push(jobInstance);
            }
        }

        Object.defineProperties(
            this,
            Object.freeze({
                id: {
                    get: () => data.id,
                },
                name: {
                    get: () => data.name,
                    set: (value) => {
                        if (!value.trim().length) {
                            throw new ArgumentError('Value must not be empty');
                        }
                        updateTrigger.update('name');
                        data.name = value;
                    },
                },
                projectId: {
                    get: () => data.project_id,
                    set: (projectId) => {
                        if (!Number.isInteger(projectId) || projectId <= 0) {
                            throw new ArgumentError('Value must be a positive integer');
                        }

                        updateTrigger.update('projectId');
                        data.project_id = projectId;
                    },
                },
                guideId: {
                    get: () => data.guide_id,
                },
                status: {
                    get: () => data.status,
                },
                size: {
                    get: () => data.size,
                },
                mode: {
                    get: () => data.mode,
                },
                owner: {
                    get: () => data.owner,
                },
                assignee: {
                    get: () => data.assignee,
                    set: (assignee) => {
                        if (assignee !== null && !(assignee instanceof User)) {
                            throw new ArgumentError('Value must be a user instance');
                        }
                        updateTrigger.update('assignee');
                        data.assignee = assignee;
                    },
                },
                createdDate: {
                    get: () => data.created_date,
                },
                updatedDate: {
                    get: () => data.updated_date,
                },
                bugTracker: {
                    get: () => data.bug_tracker,
                    set: (tracker) => {
                        if (typeof tracker !== 'string') {
                            throw new ArgumentError(
                                `Subset value must be a string. But ${typeof tracker} has been got.`,
                            );
                        }

                        updateTrigger.update('bugTracker');
                        data.bug_tracker = tracker;
                    },
                },
                subset: {
                    get: () => data.subset,
                    set: (subset) => {
                        if (typeof subset !== 'string') {
                            throw new ArgumentError(
                                `Subset value must be a string. But ${typeof subset} has been got.`,
                            );
                        }

                        updateTrigger.update('subset');
                        data.subset = subset;
                    },
                },
                overlap: {
                    get: () => data.overlap,
                },
                segmentSize: {
                    get: () => data.segment_size,
                },
                imageQuality: {
                    get: () => data.image_quality,
                },
                useZipChunks: {
                    get: () => data.use_zip_chunks,
                },
                useCache: {
                    get: () => data.use_cache,
                },
                copyData: {
                    get: () => data.copy_data,
                },
                labels: {
                    get: () => [...data.labels],
                    set: (labels: Label[]) => {
                        if (!Array.isArray(labels)) {
                            throw new ArgumentError('Value must be an array of Labels');
                        }

                        if (!Array.isArray(labels) || labels.some((label) => !(label instanceof Label))) {
                            throw new ArgumentError(
                                'Each array value must be an instance of Label',
                            );
                        }

                        const oldIDs = data.labels.map((_label) => _label.id);
                        const newIDs = labels.map((_label) => _label.id);

                        // find any deleted labels and mark them
                        data.labels.filter((_label) => !newIDs.includes(_label.id))
                            .forEach((_label) => {
                                // for deleted labels let's specify that they are deleted
                                _label.deleted = true;
                            });

                        // find any patched labels and mark them
                        labels.forEach((_label) => {
                            const { id } = _label;
                            if (oldIDs.includes(id)) {
                                const oldLabelIndex = data.labels.findIndex((__label) => __label.id === id);
                                if (oldLabelIndex !== -1) {
                                    // replace current label by the patched one
                                    const oldLabel = data.labels[oldLabelIndex];
                                    data.labels.splice(oldLabelIndex, 1, _label);
                                    if (!_.isEqual(_label.toJSON(), oldLabel.toJSON())) {
                                        _label.patched = true;
                                    }
                                }
                            }
                        });

                        // find new labels to append them to the end
                        const newLabels = labels.filter((_label) => !Number.isInteger(_label.id));
                        data.labels = [...data.labels, ...newLabels];

                        updateTrigger.update('labels');
                    },
                },
                jobs: {
                    get: () => [...(data.jobs || [])],
                },
                serverFiles: {
                    get: () => [...data.files.server_files],
                    set: (serverFiles) => {
                        if (!Array.isArray(serverFiles)) {
                            throw new ArgumentError(
                                `Value must be an array. But ${typeof serverFiles} has been got.`,
                            );
                        }

                        for (const value of serverFiles) {
                            if (typeof value !== 'string') {
                                throw new ArgumentError(
                                    `Array values must be a string. But ${typeof value} has been got.`,
                                );
                            }
                        }

                        Array.prototype.push.apply(data.files.server_files, serverFiles);
                    },
                },
                clientFiles: {
                    get: () => [...data.files.client_files],
                    set: (clientFiles) => {
                        if (!Array.isArray(clientFiles)) {
                            throw new ArgumentError(
                                `Value must be an array. But ${typeof clientFiles} has been got.`,
                            );
                        }

                        for (const value of clientFiles) {
                            if (!(value instanceof File)) {
                                throw new ArgumentError(
                                    `Array values must be a File. But ${value.constructor.name} has been got.`,
                                );
                            }
                        }

                        Array.prototype.push.apply(data.files.client_files, clientFiles);
                    },
                },
                remoteFiles: {
                    get: () => [...data.files.remote_files],
                    set: (remoteFiles) => {
                        if (!Array.isArray(remoteFiles)) {
                            throw new ArgumentError(
                                `Value must be an array. But ${typeof remoteFiles} has been got.`,
                            );
                        }

                        for (const value of remoteFiles) {
                            if (typeof value !== 'string') {
                                throw new ArgumentError(
                                    `Array values must be a string. But ${typeof value} has been got.`,
                                );
                            }
                        }

                        Array.prototype.push.apply(data.files.remote_files, remoteFiles);
                    },
                },
                frameFilter: {
                    get: () => data.frame_filter,
                },
                startFrame: {
                    get: () => data.start_frame,
                },
                stopFrame: {
                    get: () => data.stop_frame,
                },
                dataChunkSize: {
                    get: () => data.data_chunk_size,
                },
                dataChunkType: {
                    get: () => data.data_compressed_chunk_type,
                },
                dimension: {
                    get: () => data.dimension,
                },
                cloudStorageId: {
                    get: () => data.cloud_storage_id,
                },
                sortingMethod: {
                    get: () => data.sorting_method,
                },
                organization: {
                    get: () => data.organization,
                },
                sourceStorage: {
                    get: () => data.source_storage,
                },
                targetStorage: {
                    get: () => data.target_storage,
                },
                progress: {
                    get: () => data.progress,
                },
                _internalData: {
                    get: () => data,
                },
                _updateTrigger: {
                    get: () => updateTrigger,
                },
            }),
        );
    }

    async close(): Promise<void> {
        const result = await PluginRegistry.apiWrapper.call(this, Task.prototype.close);
        return result;
    }

    async save(onUpdate: (state: RQStatus, progress: number, message: string) => void = () => {}): Promise<Task> {
        const result = await PluginRegistry.apiWrapper.call(this, Task.prototype.save, onUpdate);
        return result;
    }

    async listenToCreate(
        onUpdate: (state: RQStatus, progress: number, message: string) => void = () => {},
    ): Promise<Task> {
        const result = await PluginRegistry.apiWrapper.call(this, Task.prototype.listenToCreate, onUpdate);
        return result;
    }

    async delete(): Promise<void> {
        const result = await PluginRegistry.apiWrapper.call(this, Task.prototype.delete);
        return result;
    }

    async backup(targetStorage: Storage, useDefaultSettings: boolean, fileName?: string): Promise<string | void> {
        const result = await PluginRegistry.apiWrapper.call(
            this,
            Task.prototype.backup,
            targetStorage,
            useDefaultSettings,
            fileName,
        );
        return result;
    }

    async issues(): Promise<Issue[]> {
        const result = await PluginRegistry.apiWrapper.call(this, Task.prototype.issues);
        return result;
    }

    static async restore(storage: Storage, file: File | string): Promise<Task> {
        const result = await PluginRegistry.apiWrapper.call(this, Task.restore, storage, file);
        return result;
    }

    async guide(): Promise<AnnotationGuide | null> {
        const result = await PluginRegistry.apiWrapper.call(this, Task.prototype.guide);
        return result;
    }
}

buildDuplicatedAPI(Job.prototype);
buildDuplicatedAPI(Task.prototype);<|MERGE_RESOLUTION|>--- conflicted
+++ resolved
@@ -662,13 +662,8 @@
         return this.#data.target_storage;
     }
 
-<<<<<<< HEAD
-    async save(fields: any) {
+    async save(fields: any): Promise<Job> {
         const result = await PluginRegistry.apiWrapper.call(this, Job.prototype.save, fields);
-=======
-    async save(additionalData = {}): Promise<Job> {
-        const result = await PluginRegistry.apiWrapper.call(this, Job.prototype.save, additionalData);
->>>>>>> deb9681c
         return result;
     }
 
