--- conflicted
+++ resolved
@@ -1139,16 +1139,12 @@
         return result;
     }
 
-<<<<<<< HEAD
     async mergeConsensusJobs(): Promise<void> {
         const result = await PluginRegistry.apiWrapper.call(this, Task.prototype.mergeConsensusJobs);
         return result;
     }
 
-    async backup(targetStorage: Storage, useDefaultSettings: boolean, fileName?: string) {
-=======
     async backup(targetStorage: Storage, useDefaultSettings: boolean, fileName?: string): Promise<string | void> {
->>>>>>> eedd1575
         const result = await PluginRegistry.apiWrapper.call(
             this,
             Task.prototype.backup,
