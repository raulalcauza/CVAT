--- conflicted
+++ resolved
@@ -19,11 +19,8 @@
 import AnnotationGuide from './guide';
 import { FrameData } from './frames';
 import Statistics from './statistics';
-<<<<<<< HEAD
 import { Request } from './request';
-=======
 import logger from './logger';
->>>>>>> f6615636
 
 function buildDuplicatedAPI(prototype) {
     Object.defineProperties(prototype, {
