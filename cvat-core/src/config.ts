--- conflicted
+++ resolved
@@ -2,8 +2,6 @@
 // Copyright (C) 2022-2024 CVAT.ai Corporation
 //
 // SPDX-License-Identifier: MIT
-
-import { RQStatus } from './enums';
 
 const config = {
     backendAPI: '/api',
@@ -20,19 +18,7 @@
     onOrganizationChange: null,
     globalObjectsCounter: 0,
 
-<<<<<<< HEAD
-    requestsStatusDelays: (window as any).Cypress ? {
-        [RQStatus.STARTED]: [1000],
-        [RQStatus.QUEUED]: [1000],
-    } : {
-        [RQStatus.STARTED]: [3000, 7000, 13000],
-        [RQStatus.QUEUED]: [7000, 13000, 19000, 29000,
-            41000, 53000, 67000, 79000,
-            101000, 113000, 139000, 163000],
-    },
-=======
     requestsStatusDelay: null,
->>>>>>> 9e66edb8
 };
 
 export default config;