--- conflicted
+++ resolved
@@ -17,34 +17,6 @@
     const { ArgumentError } = require('./exceptions');
     const { Task, Project } = require('./session');
 
-<<<<<<< HEAD
-    function attachUsers(instance, users, instanceType) {
-        if (instance.owner !== null) {
-            [instance.owner] = users.filter((user) => user.id === instance.owner);
-        }
-
-        if (instance.assignee !== null) {
-            [instance.assignee] = users.filter((user) => user.id === instance.assignee);
-        }
-
-        if (instanceType === 'project') {
-            instance.tasks = instance.tasks.map((task) => attachUsers(task, users, 'task'));
-            return instance;
-        }
-
-        for (const segment of instance.segments) {
-            for (const job of segment.jobs) {
-                if (job.assignee !== null) {
-                    [job.assignee] = users.filter((user) => user.id === job.assignee);
-                }
-            }
-        }
-
-        return instance;
-    }
-
-=======
->>>>>>> 332bef21
     function implementAPI(cvat) {
         cvat.plugins.list.implementation = PluginRegistry.list;
         cvat.plugins.register.implementation = PluginRegistry.register.bind(cvat);
@@ -185,12 +157,7 @@
 
             // If task was found by its id, then create task instance and get Job instance from it
             if (tasks !== null && tasks.length) {
-<<<<<<< HEAD
-                const users = (await serverProxy.users.getUsers()).map((userData) => new User(userData));
-                const task = new Task(attachUsers(tasks[0], users, 'task'));
-=======
                 const task = new Task(tasks[0]);
->>>>>>> 332bef21
 
                 return filter.jobID ? task.jobs.filter((job) => job.id === filter.jobID) : task.jobs;
             }
@@ -235,11 +202,7 @@
             }
 
             const tasksData = await serverProxy.tasks.getTasks(searchParams.toString());
-<<<<<<< HEAD
-            const tasks = tasksData.map((task) => attachUsers(task, users, 'task')).map((task) => new Task(task));
-=======
             const tasks = tasksData.map((task) => new Task(task));
->>>>>>> 332bef21
 
             tasks.count = tasksData.count;
 
@@ -277,12 +240,9 @@
                 }
             }
 
-            const users = (await serverProxy.users.getUsers()).map((userData) => new User(userData));
             const projectsData = await serverProxy.projects.getProjects(searchParams.toString());
             // prettier-ignore
-            const projects = projectsData
-                .map((project) => attachUsers(project, users, 'project'))
-                .map((project) => new Project(project));
+            const projects = projectsData.map((project) => new Project(project));
 
             projects.count = projectsData.count;
 
