// Copyright (C) 2024 CVAT.ai Corporation
//
// SPDX-License-Identifier: MIT

import serverProxy from './server-proxy';
import { RQStatus } from './enums';
import User from './user';
import { StorageData } from './storage';
import { RequestsFilter, SerializedRequest } from './server-response-types';
import { fieldsToSnakeCase } from './common';
import { RequestError } from './exceptions';

<<<<<<< HEAD
export interface SerializedRequest {
    id?: string;
    status: string;
    operation?: {
        target: string;
        type: string;
        format: string;
        job_id: number | null;
        task_id: number | null;
        project_id: number | null;
    };
    progress?: number;
    message: string;
    result_url?: string;
    enqueue_date?: string;
    start_date?: string;
    finish_date?: string;
    expiry_date?: string;
    owner?: any;
}

=======
>>>>>>> d428a1c6
type Operation = {
    target: string;
    type: string;
    format: string;
    jobID: number | null;
    taskID: number | null;
    projectID: number | null;
};

export class Request {
    #id: string;
    #status: RQStatus;
    #operation: Partial<SerializedRequest['operation']>;
    #message: string;
    #progress: number;
    #resultUrl: string;
    #enqueueDate: string;
    #startDate: string;
    #finishDate: string;
    #expireDate: string;
    #owner: User;
    #meta: { storage: StorageData };

    constructor(initialData: SerializedRequest) {
        this.#id = initialData.id;
        this.#status = initialData.status as RQStatus;
        this.#operation = initialData.operation;
        this.#progress = initialData.progress;
        this.#message = initialData.message;
        this.#resultUrl = initialData.result_url;

        this.#enqueueDate = initialData.enqueue_date;
        this.#startDate = initialData.start_date;
        this.#finishDate = initialData.finish_date;
        this.#expireDate = initialData.expiry_date;

        if (initialData.owner) {
            this.#owner = new User(initialData.owner);
        }
    }

    get id(): string {
        return this.#id;
    }

    get status(): RQStatus {
        return this.#status.toLowerCase() as RQStatus;
    }
    set status(status) {
        this.#status = status;
    }

    get progress(): number {
        return this.#progress;
    }

    get message(): string {
        return this.#message;
    }
    set message(message) {
        this.#message = message;
    }

    get operation(): Operation {
        return {
            target: this.#operation.target,
            type: this.#operation.type,
            format: this.#operation.format,
            jobID: this.#operation.job_id,
            taskID: this.#operation.task_id,
            projectID: this.#operation.project_id,
        };
    }

    get url(): string {
        return this.#resultUrl;
    }

    get enqueueDate(): string {
        return this.#enqueueDate;
    }

    get startDate(): string {
        return this.#startDate;
    }

    get finishDate(): string {
        return this.#finishDate;
    }

    get expireDate(): string {
        return this.#expireDate;
    }

    get owner(): User {
        return this.#owner;
    }

    updateFields(request: Partial<SerializedRequest>): void {
        if (request.id !== undefined) {
            this.#id = request.id;
        }
        if (request.status !== undefined) {
            this.#status = request.status as RQStatus;
        }
        if (request.operation !== undefined) {
            this.#operation = request.operation;
        }
        if (request.progress !== undefined) {
            this.#progress = request.progress;
        }
        if (request.message !== undefined) {
            this.#message = request.message;
        }
        if (request.result_url !== undefined) {
            this.#resultUrl = request.result_url;
        }
        if (request.enqueue_date !== undefined) {
            this.#enqueueDate = request.enqueue_date;
        }
        if (request.start_date !== undefined) {
            this.#startDate = request.start_date;
        }
        if (request.finish_date !== undefined) {
            this.#finishDate = request.finish_date;
        }
        if (request.expiry_date !== undefined) {
            this.#expireDate = request.expiry_date;
        }
        if (request.owner !== undefined) {
            this.#owner = new User(request.owner);
        }
    }
}

class RequestsManager {
    private listening: Record<string, {
        onUpdate: ((request: Request) => void)[];
        timeout: number | null;
        promise?: Promise<Request>;
    }>;

    constructor() {
        this.listening = {};
    }

    async list(): Promise<{ requests: Request[], count: number }> {
        const result = await serverProxy.requests.list();

        const requests = [];
        for (const request of result) {
            requests.push(
                new Request({
                    ...request,
                }),
            );
        }
        return { requests, count: requests.length };
    }

    async listen(
        id: string | null,
        options?: {
            callback?: (request: Request) => void,
            filter?: RequestsFilter,
        },
    ): Promise<Request> {
        let storedID = null;
        const params = options?.filter ? fieldsToSnakeCase(options.filter) : {};
        if (id) {
            storedID = id;
        } else if (options?.filter) {
            storedID = new URLSearchParams(params).toString();
        }

        if (!storedID) {
            throw new Error('Neither request id nor filter is provided');
        }
        const callback = options?.callback;

        if (storedID in this.listening) {
            if (callback) {
                this.listening[storedID].onUpdate.push(callback);
            }
            return this.listening[storedID].promise;
        }
        const promise = new Promise<Request>((resolve, reject) => {
            const timeoutCallback = (): void => {
                serverProxy.requests.status(id, params).then((response) => {
                    const request = new Request({ ...response });
                    let { status } = response;
                    status = status.toLowerCase();
                    if (storedID in this.listening) {
                        // check it was not cancelled
                        const { onUpdate } = this.listening[storedID];
                        if ([RQStatus.QUEUED, RQStatus.STARTED].includes(status)) {
                            onUpdate.forEach((update) => update(request));
                            this.listening[storedID].timeout = window
                                .setTimeout(timeoutCallback, status === RQStatus.QUEUED ? 3000 : 3000);
                        } else {
                            delete this.listening[storedID];
                            if (status === RQStatus.FINISHED) {
                                onUpdate
                                    .forEach((update) => update(request));
                                resolve(request);
                            } else {
                                onUpdate
                                    .forEach((update) => (
                                        update(request)
                                    ));
                                reject(new RequestError(request.message));
                            }
                        }
                    }
                }).catch((error) => {
                    if (storedID in this.listening) {
                        // check it was not cancelled
                        const { onUpdate } = this.listening[storedID];

                        onUpdate
                            .forEach((update) => update(new Request({
                                status: RQStatus.FAILED,
                                message: `Could not get a status of the request ${storedID}. ${error.toString()}`,
                            })));
                        reject(error);
                    }
                }).finally(() => {
                    if (storedID in this.listening) {
                        this.listening[storedID].timeout = null;
                    }
                });
            };

            this.listening[storedID] = {
                onUpdate: callback ? [callback] : [],
                timeout: window.setTimeout(timeoutCallback),
            };
        });

        this.listening[storedID] = {
            ...this.listening[storedID],
            promise,
        };
        return promise;
    }

    async cancel(rqID: string): Promise<void> {
        await serverProxy.requests.cancel(rqID).then(() => {
            if (rqID in this.listening) {
                clearTimeout(this.listening[rqID].timeout);
                delete this.listening[rqID];
            }
        });
    }

    async delete(rqID: string): Promise<void> {
        await serverProxy.requests.delete(rqID).then(() => {
            if (rqID in this.listening) {
                clearTimeout(this.listening[rqID].timeout);
                delete this.listening[rqID];
            }
        });
    }
}

export default new RequestsManager();<|MERGE_RESOLUTION|>--- conflicted
+++ resolved
@@ -10,30 +10,6 @@
 import { fieldsToSnakeCase } from './common';
 import { RequestError } from './exceptions';
 
-<<<<<<< HEAD
-export interface SerializedRequest {
-    id?: string;
-    status: string;
-    operation?: {
-        target: string;
-        type: string;
-        format: string;
-        job_id: number | null;
-        task_id: number | null;
-        project_id: number | null;
-    };
-    progress?: number;
-    message: string;
-    result_url?: string;
-    enqueue_date?: string;
-    start_date?: string;
-    finish_date?: string;
-    expiry_date?: string;
-    owner?: any;
-}
-
-=======
->>>>>>> d428a1c6
 type Operation = {
     target: string;
     type: string;
