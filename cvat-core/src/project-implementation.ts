--- conflicted
+++ resolved
@@ -107,7 +107,7 @@
     });
 
     Object.defineProperty(Project.prototype.annotations.exportDataset, 'implementation', {
-        value: function exportDatasetImplementation(
+        value: async function exportDatasetImplementation(
             this: ProjectClass,
             format: Parameters<typeof ProjectClass.prototype.annotations.exportDataset>[0],
             saveImages: Parameters<typeof ProjectClass.prototype.annotations.exportDataset>[1],
@@ -115,12 +115,13 @@
             targetStorage: Parameters<typeof ProjectClass.prototype.annotations.exportDataset>[3],
             customName: Parameters<typeof ProjectClass.prototype.annotations.exportDataset>[4],
         ): ReturnType<typeof ProjectClass.prototype.annotations.exportDataset> {
-            return exportDataset(this, format, saveImages, useDefaultSettings, targetStorage, customName);
+            const rqID = await exportDataset(this, format, saveImages, useDefaultSettings, targetStorage, customName);
+            return rqID;
         },
     });
 
     Object.defineProperty(Project.prototype.annotations.importDataset, 'implementation', {
-        value: function importDatasetImplementation(
+        value: async function importDatasetImplementation(
             this: ProjectClass,
             format: Parameters<typeof ProjectClass.prototype.annotations.importDataset>[0],
             useDefaultSettings: Parameters<typeof ProjectClass.prototype.annotations.importDataset>[1],
@@ -128,18 +129,20 @@
             file: Parameters<typeof ProjectClass.prototype.annotations.importDataset>[3],
             options: Parameters<typeof ProjectClass.prototype.annotations.importDataset>[4],
         ): ReturnType<typeof ProjectClass.prototype.annotations.importDataset> {
-            return importDataset(this, format, useDefaultSettings, sourceStorage, file, options);
+            const rqID = await importDataset(this, format, useDefaultSettings, sourceStorage, file, options);
+            return rqID;
         },
     });
 
     Object.defineProperty(Project.prototype.backup, 'implementation', {
-        value: function backupImplementation(
+        value: async function backupImplementation(
             this: ProjectClass,
             targetStorage: Parameters<typeof ProjectClass.prototype.backup>[0],
             useDefaultSettings: Parameters<typeof ProjectClass.prototype.backup>[1],
             fileName: Parameters<typeof ProjectClass.prototype.backup>[2],
         ): ReturnType<typeof ProjectClass.prototype.backup> {
-            return serverProxy.projects.backup(this.id, targetStorage, useDefaultSettings, fileName);
+            const rqID = await serverProxy.projects.backup(this.id, targetStorage, useDefaultSettings, fileName);
+            return rqID;
         },
     });
 
@@ -149,99 +152,8 @@
             storage: Parameters<typeof ProjectClass.restore>[0],
             file: Parameters<typeof ProjectClass.restore>[1],
         ): ReturnType<typeof ProjectClass.restore> {
-            const serializedProject = await serverProxy.projects.restore(storage, file);
-            const labels = await serverProxy.labels.get({ project_id: serializedProject.id });
-            return new Project({ ...serializedProject, labels: labels.results });
-<<<<<<< HEAD
-        }
-
-        // initial creating
-        const projectSpec: any = {
-            name: this.name,
-            labels: this.labels.map((el) => el.toJSON()),
-        };
-
-        if (this.bugTracker) {
-            projectSpec.bug_tracker = this.bugTracker;
-        }
-
-        if (this.targetStorage) {
-            projectSpec.target_storage = this.targetStorage.toJSON();
-        }
-
-        if (this.sourceStorage) {
-            projectSpec.source_storage = this.sourceStorage.toJSON();
-        }
-
-        const project = await serverProxy.projects.create(projectSpec);
-        const labels = await serverProxy.labels.get({ project_id: project.id });
-        return new Project({ ...project, labels: labels.results });
-    };
-
-    projectClass.prototype.delete.implementation = async function () {
-        const result = await serverProxy.projects.delete(this.id);
-        return result;
-    };
-
-    projectClass.prototype.preview.implementation = async function (this: Project): Promise<string> {
-        if (this.id === null) return '';
-        const preview = await serverProxy.projects.getPreview(this.id);
-        if (!preview) return '';
-        return decodePreview(preview);
-    };
-
-    projectClass.prototype.annotations.exportDataset.implementation = async function (
-        format: string,
-        saveImages: boolean,
-        useDefaultSettings: boolean,
-        targetStorage: Storage,
-        customName?: string,
-    ) {
-        const rqID = await exportDataset(this, format, saveImages, useDefaultSettings, targetStorage, customName);
-        return rqID;
-    };
-    projectClass.prototype.annotations.importDataset.implementation = async function (
-        format: string,
-        useDefaultSettings: boolean,
-        sourceStorage: Storage,
-        file: File | string,
-        options?: {
-            convMaskToPoly?: boolean,
-            uploadStatusCallback?: (s: string, n: number) => void,
-        },
-    ) {
-        const rqID = await importDataset(this, format, useDefaultSettings, sourceStorage, file, options);
-        return rqID;
-    };
-
-    projectClass.prototype.backup.implementation = async function (
-        targetStorage: Storage,
-        useDefaultSettings: boolean,
-        fileName?: string,
-    ) {
-        const rqID = await serverProxy.projects.backup(this.id, targetStorage, useDefaultSettings, fileName);
-        return rqID;
-    };
-
-    projectClass.restore.implementation = async function (
-        storage: Storage,
-        file: File | string,
-    ) {
-        const rqID = await serverProxy.projects.restore(storage, file);
-        return rqID;
-    };
-
-    projectClass.prototype.guide.implementation = async function guide() {
-        if (this.guideId === null) {
-            return null;
-        }
-
-        const result = await serverProxy.guides.get(this.guideId);
-        return new AnnotationGuide(result);
-    };
-
-    return projectClass;
-=======
+            const rqID = await serverProxy.projects.restore(storage, file);
+            return rqID;
         },
     });
 
@@ -259,5 +171,4 @@
     });
 
     return Project;
->>>>>>> 49de0385
 }