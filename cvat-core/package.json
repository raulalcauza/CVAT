{
  "name": "cvat-core",
<<<<<<< HEAD
  "version": "4.0.0",
=======
  "version": "3.21.1",
>>>>>>> cc057a7a
  "description": "Part of Computer Vision Tool which presents an interface for client-side integration",
  "main": "babel.config.js",
  "scripts": {
    "build": "webpack",
    "test": "jest --config=jest.config.js --coverage",
    "docs": "jsdoc --readme README.md src/*.js -p -c jsdoc.config.js -d docs",
    "coveralls": "cat ./reports/coverage/lcov.info | coveralls"
  },
  "author": "Intel",
  "license": "MIT",
  "browserslist": [
    "Chrome >= 63",
    "Firefox > 58",
    "not IE 11",
    "> 2%"
  ],
  "devDependencies": {
    "coveralls": "^3.0.5",
    "jest": "^26.6.3",
    "jest-junit": "^6.4.0",
    "jsdoc": "^3.6.6"
  },
  "dependencies": {
    "axios": "^0.21.4",
    "browser-or-node": "^1.2.1",
    "cvat-data": "../cvat-data",
    "detect-browser": "^5.2.1",
    "error-stack-parser": "^2.0.2",
    "form-data": "^2.5.0",
    "jest-config": "^26.6.3",
    "js-cookie": "^2.2.0",
    "json-logic-js": "^2.0.1",
    "platform": "^1.3.5",
    "quickhull": "^1.0.3",
    "store": "^2.0.12",
    "tus-js-client": "^2.3.0"
  }
}<|MERGE_RESOLUTION|>--- conflicted
+++ resolved
@@ -1,10 +1,6 @@
 {
   "name": "cvat-core",
-<<<<<<< HEAD
   "version": "4.0.0",
-=======
-  "version": "3.21.1",
->>>>>>> cc057a7a
   "description": "Part of Computer Vision Tool which presents an interface for client-side integration",
   "main": "babel.config.js",
   "scripts": {
