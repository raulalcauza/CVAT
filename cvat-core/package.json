--- conflicted
+++ resolved
@@ -1,10 +1,6 @@
 {
   "name": "cvat-core",
-<<<<<<< HEAD
-  "version": "3.23.1",
-=======
-  "version": "4.0.0",
->>>>>>> 4708b5ec
+  "version": "4.0.1",
   "description": "Part of Computer Vision Tool which presents an interface for client-side integration",
   "main": "babel.config.js",
   "scripts": {
