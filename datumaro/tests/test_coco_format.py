--- conflicted
+++ resolved
@@ -228,11 +228,7 @@
                             ),
                             label=3, id=4, group=4,
                             attributes={ 'is_crowd': False }),
-<<<<<<< HEAD
                         ], attributes={'id': 1}
-=======
-                        ]
->>>>>>> c792c8cd
                     ),
                 ])
 
@@ -428,12 +424,8 @@
                         annotations=[
                             Label(4, id=1, group=1),
                             Label(9, id=2, group=2),
-<<<<<<< HEAD
-                        ], attributes={'id': 1}),
-=======
-                        ]
-                    ),
->>>>>>> c792c8cd
+                        ], attributes={'id': 1}
+                    ),
                 ])
 
             def categories(self):
