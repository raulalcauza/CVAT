
# Copyright (C) 2019 Intel Corporation
#
# SPDX-License-Identifier: MIT

from enum import Enum
from itertools import groupby
import json
import logging as log
import os
import os.path as osp

import pycocotools.mask as mask_utils

from datumaro.components.converter import Converter
from datumaro.components.extractor import (DEFAULT_SUBSET_NAME,
    AnnotationType, Points
)
from datumaro.components.cli_plugin import CliPlugin
from datumaro.util import find, cast
from datumaro.util.image import save_image
import datumaro.util.mask_tools as mask_tools
import datumaro.util.annotation_tools as anno_tools

from .format import CocoTask, CocoPath


SegmentationMode = Enum('SegmentationMode', ['guess', 'polygons', 'mask'])

class _TaskConverter:
    def __init__(self, context):
        self._min_ann_id = 1
        self._context = context

        data = {
            'licenses': [],
            'info': {},
            'categories': [],
            'images': [],
            'annotations': []
            }

        data['licenses'].append({
            'name': '',
            'id': 0,
            'url': ''
        })

        data['info'] = {
            'contributor': '',
            'date_created': '',
            'description': '',
            'url': '',
            'version': '',
            'year': ''
        }
        self._data = data

    def is_empty(self):
        return len(self._data['annotations']) == 0

    def _get_image_id(self, item):
        return self._context._get_image_id(item)

    def save_image_info(self, item, filename):
        if item.has_image:
            h, w = item.image.size
        else:
            h = 0
            w = 0

        self._data['images'].append({
            'id': self._get_image_id(item),
            'width': int(w),
            'height': int(h),
            'file_name': cast(filename, str, ''),
            'license': 0,
            'flickr_url': '',
            'coco_url': '',
            'date_captured': 0,
        })

    def save_categories(self, dataset):
        raise NotImplementedError()

    def save_annotations(self, item):
        raise NotImplementedError()

    def write(self, path):
        next_id = self._min_ann_id
        for ann in self.annotations:
            if ann['id'] is None:
                ann['id'] = next_id
                next_id += 1

        with open(path, 'w') as outfile:
            json.dump(self._data, outfile)

    @property
    def annotations(self):
        return self._data['annotations']

    @property
    def categories(self):
        return self._data['categories']

    def _get_ann_id(self, annotation):
        ann_id = annotation.id
        if ann_id:
            self._min_ann_id = max(ann_id, self._min_ann_id)
        return ann_id

class _ImageInfoConverter(_TaskConverter):
    def is_empty(self):
        return len(self._data['images']) == 0

    def save_categories(self, dataset):
        pass

    def save_annotations(self, item):
        pass

class _CaptionsConverter(_TaskConverter):
    def save_categories(self, dataset):
        pass

    def save_annotations(self, item):
        for ann_idx, ann in enumerate(item.annotations):
            if ann.type != AnnotationType.caption:
                continue

            elem = {
                'id': self._get_ann_id(ann),
                'image_id': self._get_image_id(item),
                'category_id': 0, # NOTE: workaround for a bug in cocoapi
                'caption': ann.caption,
            }
            if 'score' in ann.attributes:
                try:
                    elem['score'] = float(ann.attributes['score'])
                except Exception as e:
                    log.warning("Item '%s', ann #%s: failed to convert "
                        "attribute 'score': %e" % (item.id, ann_idx, e))

            self.annotations.append(elem)

class _InstancesConverter(_TaskConverter):
    def save_categories(self, dataset):
        label_categories = dataset.categories().get(AnnotationType.label)
        if label_categories is None:
            return

        for idx, cat in enumerate(label_categories.items):
            self.categories.append({
                'id': 1 + idx,
                'name': cast(cat.name, str, ''),
                'supercategory': cast(cat.parent, str, ''),
            })

    @classmethod
    def crop_segments(cls, instances, img_width, img_height):
        instances = sorted(instances, key=lambda x: x[0].z_order)

        segment_map = []
        segments = []
        for inst_idx, (_, polygons, mask, _) in enumerate(instances):
            if polygons:
                segment_map.extend(inst_idx for p in polygons)
                segments.extend(polygons)
            elif mask is not None:
                segment_map.append(inst_idx)
                segments.append(mask)

        segments = mask_tools.crop_covered_segments(
            segments, img_width, img_height)

        for inst_idx, inst in enumerate(instances):
            new_segments = [s for si_id, s in zip(segment_map, segments)
                if si_id == inst_idx]

            if not new_segments:
                inst[1] = []
                inst[2] = None
                continue

            if inst[1]:
                inst[1] = sum(new_segments, [])
            else:
                mask = mask_tools.merge_masks(new_segments)
                inst[2] = mask_tools.mask_to_rle(mask)

        return instances

    def find_instance_parts(self, group, img_width, img_height):
        boxes = [a for a in group if a.type == AnnotationType.bbox]
        polygons = [a for a in group if a.type == AnnotationType.polygon]
        masks = [a for a in group if a.type == AnnotationType.mask]

        anns = boxes + polygons + masks
        leader = anno_tools.find_group_leader(anns)
        bbox = anno_tools.compute_bbox(anns)
        mask = None
        polygons = [p.points for p in polygons]

        if self._context._segmentation_mode == SegmentationMode.guess:
            use_masks = True == leader.attributes.get('is_crowd',
                find(masks, lambda x: x.label == leader.label) is not None)
        elif self._context._segmentation_mode == SegmentationMode.polygons:
            use_masks = False
        elif self._context._segmentation_mode == SegmentationMode.mask:
            use_masks = True
        else:
            raise NotImplementedError("Unexpected segmentation mode '%s'" % \
                self._context._segmentation_mode)

        if use_masks:
            if polygons:
                mask = mask_tools.rles_to_mask(polygons, img_width, img_height)

            if masks:
                if mask is not None:
                    masks += [mask]
                mask = mask_tools.merge_masks([m.image for m in masks])

            if mask is not None:
                mask = mask_tools.mask_to_rle(mask)
            polygons = []
        else:
            if masks:
                mask = mask_tools.merge_masks([m.image for m in masks])
                polygons += mask_tools.mask_to_polygons(mask)
            mask = None

        return [leader, polygons, mask, bbox]

    @staticmethod
    def find_instance_anns(annotations):
        return [a for a in annotations
            if a.type in { AnnotationType.bbox,
                AnnotationType.polygon, AnnotationType.mask }
        ]

    @classmethod
    def find_instances(cls, annotations):
        return anno_tools.find_instances(cls.find_instance_anns(annotations))

    def save_annotations(self, item):
        instances = self.find_instances(item.annotations)
        if not instances:
            return

        if not item.has_image:
            log.warn("Item '%s': skipping writing instances "
                "since no image info available" % item.id)
            return
        h, w = item.image.size
        instances = [self.find_instance_parts(i, w, h) for i in instances]

        if self._context._crop_covered:
            instances = self.crop_segments(instances, w, h)

        for instance in instances:
            elem = self.convert_instance(instance, item)
            if elem:
                self.annotations.append(elem)

    def convert_instance(self, instance, item):
        ann, polygons, mask, bbox = instance

        is_crowd = mask is not None
        if is_crowd:
            segmentation = {
                'counts': list(int(c) for c in mask['counts']),
                'size': list(int(c) for c in mask['size'])
            }
        else:
            segmentation = [list(map(float, p)) for p in polygons]

        area = 0
        if segmentation:
            if item.has_image:
                h, w = item.image.size
            else:
                # NOTE: here we can guess the image size as
                # it is only needed for the area computation
                w = bbox[0] + bbox[2]
                h = bbox[1] + bbox[3]

            rles = mask_utils.frPyObjects(segmentation, h, w)
            if is_crowd:
                rles = [rles]
            else:
                rles = mask_utils.merge(rles)
            area = mask_utils.area(rles)
        else:
            x, y, w, h = bbox
            segmentation = [[x, y, x + w, y, x + w, y + h, x, y + h]]
            area = w * h

        elem = {
            'id': self._get_ann_id(ann),
            'image_id': self._get_image_id(item),
            'category_id': cast(ann.label, int, -1) + 1,
            'segmentation': segmentation,
            'area': float(area),
            'bbox': list(map(float, bbox)),
            'iscrowd': int(is_crowd),
        }
        if 'score' in ann.attributes:
            try:
                elem['score'] = float(ann.attributes['score'])
            except Exception as e:
                log.warning("Item '%s': failed to convert attribute "
                    "'score': %e" % (item.id, e))

        return elem

class _KeypointsConverter(_InstancesConverter):
    def save_categories(self, dataset):
        label_categories = dataset.categories().get(AnnotationType.label)
        if label_categories is None:
            return
        point_categories = dataset.categories().get(AnnotationType.points)

        for idx, label_cat in enumerate(label_categories.items):
            cat = {
                'id': 1 + idx,
<<<<<<< HEAD
                'name': cast(label_cat.name, str, ''),
                'supercategory': cast(label_cat.parent, str, ''),
                'keypoints': [str(l) for l in kp_cat.labels],
                'skeleton': [int(i) for i in kp_cat.adjacent],
=======
                'name': _cast(label_cat.name, str, ''),
                'supercategory': _cast(label_cat.parent, str, ''),
                'keypoints': [],
                'skeleton': [],
>>>>>>> 731b8967
            }

            if point_categories is not None:
                kp_cat = point_categories.items.get(idx)
                if kp_cat is not None:
                    cat.update({
                        'keypoints': [str(l) for l in kp_cat.labels],
                        'skeleton': [int(i) for i in kp_cat.adjacent],
                    })
            self.categories.append(cat)

    def save_annotations(self, item):
        point_annotations = [a for a in item.annotations
            if a.type == AnnotationType.points]
        if not point_annotations:
            return

        # Create annotations for solitary keypoints annotations
        for points in self.find_solitary_points(item.annotations):
            instance = [points, [], None, points.get_bbox()]
            elem = super().convert_instance(instance, item)
            elem.update(self.convert_points_object(points))
            if elem:
                self.annotations.append(elem)

        # Create annotations for complete instance + keypoints annotations
        super().save_annotations(item)

    @classmethod
    def find_solitary_points(cls, annotations):
        annotations = sorted(annotations, key=lambda a: a.group)
        solitary_points = []

        for g_id, group in groupby(annotations, lambda a: a.group):
            if g_id and not cls.find_instance_anns(group):
                group = [a for a in group if a.type == AnnotationType.points]
            solitary_points.extend(group)

        return solitary_points

    @staticmethod
    def convert_points_object(ann):
        keypoints = []
        points = ann.points
        visibility = ann.visibility
        for index in range(0, len(points), 2):
            kp = points[index : index + 2]
            state = visibility[index // 2].value
            keypoints.extend([*kp, state])

        num_annotated = len([v for v in visibility \
            if v != Points.Visibility.absent])

        return {
            'keypoints': keypoints,
            'num_keypoints': num_annotated,
        }

    def convert_instance(self, instance, item):
        points_ann = find(item.annotations, lambda x: \
            x.type == AnnotationType.points and x.group == instance[0].group)
        if not points_ann:
            return None

        elem = super().convert_instance(instance, item)
        elem.update(self.convert_points_object(points_ann))

        return elem

class _LabelsConverter(_TaskConverter):
    def save_categories(self, dataset):
        label_categories = dataset.categories().get(AnnotationType.label)
        if label_categories is None:
            return

        for idx, cat in enumerate(label_categories.items):
            self.categories.append({
                'id': 1 + idx,
                'name': cast(cat.name, str, ''),
                'supercategory': cast(cat.parent, str, ''),
            })

    def save_annotations(self, item):
        for ann in item.annotations:
            if ann.type != AnnotationType.label:
                continue

            elem = {
                'id': self._get_ann_id(ann),
                'image_id': self._get_image_id(item),
                'category_id': int(ann.label) + 1,
            }
            if 'score' in ann.attributes:
                try:
                    elem['score'] = float(ann.attributes['score'])
                except Exception as e:
                    log.warning("Item '%s': failed to convert attribute "
                        "'score': %e" % (item.id, e))

            self.annotations.append(elem)

class _Converter:
    _TASK_CONVERTER = {
        CocoTask.image_info: _ImageInfoConverter,
        CocoTask.instances: _InstancesConverter,
        CocoTask.person_keypoints: _KeypointsConverter,
        CocoTask.captions: _CaptionsConverter,
        CocoTask.labels: _LabelsConverter,
    }

    def __init__(self, extractor, save_dir,
            tasks=None, save_images=False, segmentation_mode=None,
            crop_covered=False):
        assert tasks is None or isinstance(tasks, (CocoTask, list, str))
        if tasks is None:
            tasks = list(self._TASK_CONVERTER)
        elif isinstance(tasks, CocoTask):
            tasks = [tasks]
        elif isinstance(tasks, str):
            tasks = [CocoTask[tasks]]
        else:
            for i, t in enumerate(tasks):
                if isinstance(t, str):
                    tasks[i] = CocoTask[t]
                else:
                    assert t in CocoTask, t
        self._tasks = tasks

        self._extractor = extractor
        self._save_dir = save_dir

        self._save_images = save_images

        assert segmentation_mode is None or \
            segmentation_mode in SegmentationMode or \
            isinstance(segmentation_mode, str)
        if segmentation_mode is None:
            segmentation_mode = SegmentationMode.guess
        if isinstance(segmentation_mode, str):
            segmentation_mode = SegmentationMode[segmentation_mode]
        self._segmentation_mode = segmentation_mode

        self._crop_covered = crop_covered

        self._image_ids = {}

    def _make_dirs(self):
        self._images_dir = osp.join(self._save_dir, CocoPath.IMAGES_DIR)
        os.makedirs(self._images_dir, exist_ok=True)

        self._ann_dir = osp.join(self._save_dir, CocoPath.ANNOTATIONS_DIR)
        os.makedirs(self._ann_dir, exist_ok=True)

    def _make_task_converter(self, task):
        if task not in self._TASK_CONVERTER:
            raise NotImplementedError()
        return self._TASK_CONVERTER[task](self)

    def _make_task_converters(self):
        return {
            task: self._make_task_converter(task) for task in self._tasks
        }

    def _get_image_id(self, item):
        image_id = self._image_ids.get(item.id)
        if image_id is None:
            image_id = cast(item.id, int, len(self._image_ids) + 1)
            self._image_ids[item.id] = image_id
        return image_id

    def _save_image(self, item):
        image = item.image.data
        if image is None:
            log.warning("Item '%s' has no image" % item.id)
            return ''

        filename = item.image.filename
        if filename:
            filename = osp.splitext(filename)[0]
        else:
            filename = item.id
        filename += CocoPath.IMAGE_EXT
        path = osp.join(self._images_dir, filename)
        save_image(path, image)
        return filename

    def convert(self):
        self._make_dirs()

        subsets = self._extractor.subsets()
        if len(subsets) == 0:
            subsets = [ None ]

        for subset_name in subsets:
            if subset_name:
                subset = self._extractor.get_subset(subset_name)
            else:
                subset_name = DEFAULT_SUBSET_NAME
                subset = self._extractor

            task_converters = self._make_task_converters()
            for task_conv in task_converters.values():
                task_conv.save_categories(subset)
            for item in subset:
                filename = ''
                if item.has_image:
                    filename = item.image.filename
                if self._save_images:
                    if item.has_image:
                        filename = self._save_image(item)
                    else:
                        log.debug("Item '%s' has no image info" % item.id)
                for task_conv in task_converters.values():
                    task_conv.save_image_info(item, filename)
                    task_conv.save_annotations(item)

            for task, task_conv in task_converters.items():
                task_conv.write(osp.join(self._ann_dir,
                    '%s_%s.json' % (task.name, subset_name)))

class CocoConverter(Converter, CliPlugin):
    @staticmethod
    def _split_tasks_string(s):
        return [CocoTask[i.strip()] for i in s.split(',')]

    @classmethod
    def build_cmdline_parser(cls, **kwargs):
        parser = super().build_cmdline_parser(**kwargs)
        parser.add_argument('--save-images', action='store_true',
            help="Save images (default: %(default)s)")
        parser.add_argument('--segmentation-mode',
            choices=[m.name for m in SegmentationMode],
            default=SegmentationMode.guess.name,
            help="""
                Save mode for instance segmentation:|n
                - '{sm.guess.name}': guess the mode for each instance,|n
                |s|suse 'is_crowd' attribute as hint|n
                - '{sm.polygons.name}': save polygons,|n
                |s|smerge and convert masks, prefer polygons|n
                - '{sm.mask.name}': save masks,|n
                |s|smerge and convert polygons, prefer masks|n
                Default: %(default)s.
                """.format(sm=SegmentationMode))
        parser.add_argument('--crop-covered', action='store_true',
            help="Crop covered segments so that background objects' "
                "segmentation was more accurate (default: %(default)s)")
        parser.add_argument('--tasks', type=cls._split_tasks_string,
            default=None,
            help="COCO task filter, comma-separated list of {%s} "
                "(default: all)" % ', '.join([t.name for t in CocoTask]))
        return parser

    def __init__(self,
            tasks=None, save_images=False, segmentation_mode=None,
            crop_covered=False):
        super().__init__()

        self._options = {
            'tasks': tasks,
            'save_images': save_images,
            'segmentation_mode': segmentation_mode,
            'crop_covered': crop_covered,
        }

    def __call__(self, extractor, save_dir):
        converter = _Converter(extractor, save_dir, **self._options)
        converter.convert()

class CocoInstancesConverter(CocoConverter):
    def __init__(self, **kwargs):
        kwargs['tasks'] = CocoTask.instances
        super().__init__(**kwargs)

class CocoImageInfoConverter(CocoConverter):
    def __init__(self, **kwargs):
        kwargs['tasks'] = CocoTask.image_info
        super().__init__(**kwargs)

class CocoPersonKeypointsConverter(CocoConverter):
    def __init__(self, **kwargs):
        kwargs['tasks'] = CocoTask.person_keypoints
        super().__init__(**kwargs)

class CocoCaptionsConverter(CocoConverter):
    def __init__(self, **kwargs):
        kwargs['tasks'] = CocoTask.captions
        super().__init__(**kwargs)

class CocoLabelsConverter(CocoConverter):
    def __init__(self, **kwargs):
        kwargs['tasks'] = CocoTask.labels
        super().__init__(**kwargs)<|MERGE_RESOLUTION|>--- conflicted
+++ resolved
@@ -325,17 +325,11 @@
         for idx, label_cat in enumerate(label_categories.items):
             cat = {
                 'id': 1 + idx,
-<<<<<<< HEAD
                 'name': cast(label_cat.name, str, ''),
                 'supercategory': cast(label_cat.parent, str, ''),
-                'keypoints': [str(l) for l in kp_cat.labels],
-                'skeleton': [int(i) for i in kp_cat.adjacent],
-=======
-                'name': _cast(label_cat.name, str, ''),
-                'supercategory': _cast(label_cat.parent, str, ''),
                 'keypoints': [],
                 'skeleton': [],
->>>>>>> 731b8967
+
             }
 
             if point_categories is not None:
