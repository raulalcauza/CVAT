
# Copyright (C) 2019 Intel Corporation
#
# SPDX-License-Identifier: MIT

# pylint: disable=exec-used

import cv2
import logging as log
import numpy as np
import os.path as osp
import shutil

from openvino.inference_engine import IECore

from datumaro.components.cli_plugin import CliPlugin
from datumaro.components.launcher import Launcher


class OpenVinoImporter(CliPlugin):
    @classmethod
    def build_cmdline_parser(cls, **kwargs):
        parser = super().build_cmdline_parser(**kwargs)
        parser.add_argument('-d', '--description', required=True,
            help="Path to the model description file (.xml)")
        parser.add_argument('-w', '--weights', required=True,
            help="Path to the model weights file (.bin)")
        parser.add_argument('-i', '--interpreter', required=True,
            help="Path to the network output interprter script (.py)")
        parser.add_argument('--device', default='CPU',
            help="Target device (default: %(default)s)")
        return parser

    @staticmethod
    def copy_model(model_dir, model):
        shutil.copy(model['description'],
            osp.join(model_dir, osp.basename(model['description'])))
        model['description'] = osp.basename(model['description'])

        shutil.copy(model['weights'],
            osp.join(model_dir, osp.basename(model['weights'])))
        model['weights'] = osp.basename(model['weights'])

        shutil.copy(model['interpreter'],
            osp.join(model_dir, osp.basename(model['interpreter'])))
        model['interpreter'] = osp.basename(model['interpreter'])


class InterpreterScript:
    def __init__(self, path):
        with open(path, 'r') as f:
            script = f.read()

        context = {}
        exec(script, context, context)

        process_outputs = context.get('process_outputs')
        if not callable(process_outputs):
            raise Exception("Can't find 'process_outputs' function in "
                "the interpreter script")
        self.__dict__['process_outputs'] = process_outputs

        get_categories = context.get('get_categories')
        assert get_categories is None or callable(get_categories)
        if get_categories:
            self.__dict__['get_categories'] = get_categories

    @staticmethod
    def get_categories():
        return None

    @staticmethod
    def process_outputs(inputs, outputs):
        raise NotImplementedError(
            "Function should be implemented in the interpreter script")


class OpenVinoLauncher(Launcher):
    cli_plugin = OpenVinoImporter

    def __init__(self, description, weights, interpreter,
            plugins_path=None, device=None, model_dir=None):
        model_dir = model_dir or ''
        if not osp.isfile(description):
            description = osp.join(model_dir, description)
        if not osp.isfile(description):
            raise Exception('Failed to open model description file "%s"' % \
                (description))

        if not osp.isfile(weights):
            weights = osp.join(model_dir, weights)
        if not osp.isfile(weights):
            raise Exception('Failed to open model weights file "%s"' % \
                (weights))

        if not osp.isfile(interpreter):
            interpreter = osp.join(model_dir, interpreter)
        if not osp.isfile(interpreter):
            raise Exception('Failed to open model interpreter script file "%s"' % \
                (interpreter))

        self._interpreter = InterpreterScript(interpreter)

        self._device = device or 'CPU'

        self._ie = IECore()
<<<<<<< HEAD
        self._network = self._ie.read_network(description, weights)
=======
        if hasattr(self._ie, 'read_network'):
            self._network = self._ie.read_network(description, weights)
        else: # backward compatibility
            from openvino.inference_engine import IENetwork
            self._network = IENetwork.from_ir(description, weights)
>>>>>>> 39d3c93c
        self._check_model_support(self._network, self._device)
        self._load_executable_net()

    def _check_model_support(self, net, device):
        supported_layers = set(self._ie.query_network(net, device))
        not_supported_layers = set(net.layers) - supported_layers
        if len(not_supported_layers) != 0:
            log.error("The following layers are not supported " \
                "by the plugin for device '%s': %s." % \
                (device, ', '.join(not_supported_layers)))
<<<<<<< HEAD
        raise NotImplementedError(
            "Some layers are not supported on the device")
=======
            raise NotImplementedError(
                "Some layers are not supported on the device")
>>>>>>> 39d3c93c

    def _load_executable_net(self, batch_size=1):
        network = self._network

        iter_inputs = iter(network.inputs)
        self._input_blob_name = next(iter_inputs)
        self._output_blob_name = next(iter(network.outputs))

        # NOTE: handling for the inclusion of `image_info` in OpenVino2019
        self._require_image_info = 'image_info' in network.inputs
        if self._input_blob_name == 'image_info':
            self._input_blob_name = next(iter_inputs)

        input_type = network.inputs[self._input_blob_name]
        self._input_layout = input_type if isinstance(input_type, list) else input_type.shape

        self._input_layout[0] = batch_size
        network.reshape({self._input_blob_name: self._input_layout})
        self._batch_size = batch_size

        self._net = self._ie.load_network(network=network, num_requests=1,
            device_name=self._device)

    def infer(self, inputs):
        assert len(inputs.shape) == 4, \
            "Expected an input image in (N, H, W, C) format, got %s" % \
            (inputs.shape)
        assert inputs.shape[3] == 3, "Expected BGR input, got %s" % inputs.shape

        n, c, h, w = self._input_layout
        if inputs.shape[1:3] != (h, w):
            resized_inputs = np.empty((n, h, w, c), dtype=inputs.dtype)
            for inp, resized_input in zip(inputs, resized_inputs):
                cv2.resize(inp, (w, h), resized_input)
            inputs = resized_inputs
        inputs = inputs.transpose((0, 3, 1, 2)) # NHWC to NCHW
        inputs = {self._input_blob_name: inputs}
        if self._require_image_info:
            info = np.zeros([1, 3])
            info[0, 0] = h
            info[0, 1] = w
            info[0, 2] = 1.0 # scale
            inputs['image_info'] = info

        results = self._net.infer(inputs)
        if len(results) == 1:
            return results[self._output_blob_name]
        else:
            return results

    def launch(self, inputs):
        batch_size = len(inputs)
        if self._batch_size < batch_size:
            self._load_executable_net(batch_size)

        outputs = self.infer(inputs)
        results = self.process_outputs(inputs, outputs)
        return results

    def categories(self):
        return self._interpreter.get_categories()

    def process_outputs(self, inputs, outputs):
        return self._interpreter.process_outputs(inputs, outputs)
<<<<<<< HEAD
=======

    def preferred_input_size(self):
        _, _, h, w = self._input_layout
        return (h, w)
>>>>>>> 39d3c93c
<|MERGE_RESOLUTION|>--- conflicted
+++ resolved
@@ -104,15 +104,11 @@
         self._device = device or 'CPU'
 
         self._ie = IECore()
-<<<<<<< HEAD
-        self._network = self._ie.read_network(description, weights)
-=======
         if hasattr(self._ie, 'read_network'):
             self._network = self._ie.read_network(description, weights)
         else: # backward compatibility
             from openvino.inference_engine import IENetwork
             self._network = IENetwork.from_ir(description, weights)
->>>>>>> 39d3c93c
         self._check_model_support(self._network, self._device)
         self._load_executable_net()
 
@@ -123,13 +119,8 @@
             log.error("The following layers are not supported " \
                 "by the plugin for device '%s': %s." % \
                 (device, ', '.join(not_supported_layers)))
-<<<<<<< HEAD
-        raise NotImplementedError(
-            "Some layers are not supported on the device")
-=======
             raise NotImplementedError(
                 "Some layers are not supported on the device")
->>>>>>> 39d3c93c
 
     def _load_executable_net(self, batch_size=1):
         network = self._network
@@ -194,10 +185,3 @@
 
     def process_outputs(self, inputs, outputs):
         return self._interpreter.process_outputs(inputs, outputs)
-<<<<<<< HEAD
-=======
-
-    def preferred_input_size(self):
-        _, _, h, w = self._input_layout
-        return (h, w)
->>>>>>> 39d3c93c
