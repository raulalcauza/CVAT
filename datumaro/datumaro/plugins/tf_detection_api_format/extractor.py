--- conflicted
+++ resolved
@@ -170,11 +170,7 @@
                 label = shape[0].decode('utf-8')
 
                 mask = None
-<<<<<<< HEAD
-                if masks:
-=======
                 if len(masks) != 0:
->>>>>>> c3cfae05
                     mask = masks[shape_id]
 
                 if mask is not None:
@@ -199,16 +195,8 @@
             image_params = {}
             if frame_image and frame_format:
                 image_params['data'] = lazy_image(frame_image, decode_image)
-<<<<<<< HEAD
             if frame_filename:
-                path = frame_filename
-                if images_dir:
-                    path = osp.join(images_dir, frame_filename)
-                image_params['path'] = path
-=======
-            if frame_filename and images_dir:
                 image_params['path'] = osp.join(images_dir, frame_filename)
->>>>>>> c3cfae05
 
             image = None
             if image_params:
