
# Copyright (C) 2020 Intel Corporation
#
# SPDX-License-Identifier: MIT

import logging as log
import os
import os.path as osp
from collections import OrderedDict, defaultdict
from enum import Enum
from itertools import chain

from lxml import etree as ET

from datumaro.components.converter import Converter
from datumaro.components.extractor import (DEFAULT_SUBSET_NAME, AnnotationType,
    CompiledMask, LabelCategories)
from datumaro.util import find, str_to_bool
from datumaro.util.image import save_image
from datumaro.util.mask_tools import paint_mask, remap_mask

<<<<<<< HEAD
from .format import (VocInstColormap, VocPath, VocTask,
    make_voc_categories, make_voc_label_map, parse_label_map,
    write_label_map)
=======
from .format import (VocTask, VocPath, VocInstColormap,
    parse_label_map, make_voc_label_map, make_voc_categories, write_label_map
)
>>>>>>> d7c9a0fd


def _convert_attr(name, attributes, type_conv, default=None, warn=True):
    d = object()
    value = attributes.get(name, d)
    if value is d:
        return default

    try:
        return type_conv(value)
    except Exception as e:
        log.warning("Failed to convert attribute '%s'='%s': %s" % \
            (name, value, e))
        return default

def _write_xml_bbox(bbox, parent_elem):
    x, y, w, h = bbox
    bbox_elem = ET.SubElement(parent_elem, 'bndbox')
    ET.SubElement(bbox_elem, 'xmin').text = str(x)
    ET.SubElement(bbox_elem, 'ymin').text = str(y)
    ET.SubElement(bbox_elem, 'xmax').text = str(x + w)
    ET.SubElement(bbox_elem, 'ymax').text = str(y + h)
    return bbox_elem


LabelmapType = Enum('LabelmapType', ['voc', 'source', 'guess'])

class VocConverter(Converter):
    DEFAULT_IMAGE_EXT = VocPath.IMAGE_EXT

    @staticmethod
    def _split_tasks_string(s):
        return [VocTask[i.strip()] for i in s.split(',')]

    @staticmethod
    def _get_labelmap(s):
        if osp.isfile(s):
            return s
        try:
            return LabelmapType[s].name
        except KeyError:
            import argparse
            raise argparse.ArgumentTypeError()

    @classmethod
    def build_cmdline_parser(cls, **kwargs):
        parser = super().build_cmdline_parser(**kwargs)

        parser.add_argument('--apply-colormap', type=str_to_bool, default=True,
            help="Use colormap for class and instance masks "
                "(default: %(default)s)")
        parser.add_argument('--label-map', type=cls._get_labelmap, default=None,
            help="Labelmap file path or one of %s" % \
                ', '.join(t.name for t in LabelmapType))
        parser.add_argument('--allow-attributes',
            type=str_to_bool, default=True,
            help="Allow export of attributes (default: %(default)s)")
        parser.add_argument('--tasks', type=cls._split_tasks_string,
            help="VOC task filter, comma-separated list of {%s} "
                "(default: all)" % ', '.join(t.name for t in VocTask))

        return parser

    def __init__(self, extractor, save_dir,
            tasks=None, apply_colormap=True, label_map=None,
            allow_attributes=True, **kwargs):
        super().__init__(extractor, save_dir, **kwargs)

        assert tasks is None or isinstance(tasks, (VocTask, list, set))
        if tasks is None:
            tasks = set(VocTask)
        elif isinstance(tasks, VocTask):
            tasks = {tasks}
        else:
            tasks = set(t if t in VocTask else VocTask[t] for t in tasks)
        self._tasks = tasks

        self._apply_colormap = apply_colormap
        self._allow_attributes = allow_attributes

        self._load_categories(label_map)

    def apply(self):
        self.make_dirs()
        self.save_subsets()
        self.save_label_map()

    def make_dirs(self):
        save_dir = self._save_dir
        subsets_dir = osp.join(save_dir, VocPath.SUBSETS_DIR)
        cls_subsets_dir = osp.join(subsets_dir,
            VocPath.TASK_DIR[VocTask.classification])
        action_subsets_dir = osp.join(subsets_dir,
            VocPath.TASK_DIR[VocTask.action_classification])
        layout_subsets_dir = osp.join(subsets_dir,
            VocPath.TASK_DIR[VocTask.person_layout])
        segm_subsets_dir = osp.join(subsets_dir,
            VocPath.TASK_DIR[VocTask.segmentation])
        ann_dir = osp.join(save_dir, VocPath.ANNOTATIONS_DIR)
        img_dir = osp.join(save_dir, VocPath.IMAGES_DIR)
        segm_dir = osp.join(save_dir, VocPath.SEGMENTATION_DIR)
        inst_dir = osp.join(save_dir, VocPath.INSTANCES_DIR)
        images_dir = osp.join(save_dir, VocPath.IMAGES_DIR)

        os.makedirs(subsets_dir, exist_ok=True)
        os.makedirs(ann_dir, exist_ok=True)
        os.makedirs(img_dir, exist_ok=True)
        os.makedirs(segm_dir, exist_ok=True)
        os.makedirs(inst_dir, exist_ok=True)
        os.makedirs(images_dir, exist_ok=True)

        self._subsets_dir = subsets_dir
        self._cls_subsets_dir = cls_subsets_dir
        self._action_subsets_dir = action_subsets_dir
        self._layout_subsets_dir = layout_subsets_dir
        self._segm_subsets_dir = segm_subsets_dir
        self._ann_dir = ann_dir
        self._img_dir = img_dir
        self._segm_dir = segm_dir
        self._inst_dir = inst_dir
        self._images_dir = images_dir

    def get_label(self, label_id):
        return self._extractor. \
            categories()[AnnotationType.label].items[label_id].name

    def save_subsets(self):
        for subset_name in self._extractor.subsets() or [None]:
            if subset_name:
                subset = self._extractor.get_subset(subset_name)
            else:
                subset_name = DEFAULT_SUBSET_NAME
                subset = self._extractor

            class_lists = OrderedDict()
            clsdet_list = OrderedDict()
            action_list = OrderedDict()
            layout_list = OrderedDict()
            segm_list = OrderedDict()

            for item in subset:
                log.debug("Converting item '%s'", item.id)

                image_filename = self._make_image_filename(item)
                if self._save_images:
                    if item.has_image and item.image.has_data:
                        self._save_image(item,
                            osp.join(self._images_dir, image_filename))
                    else:
                        log.debug("Item '%s' has no image", item.id)

                labels = []
                bboxes = []
                masks = []
                for a in item.annotations:
                    if a.type == AnnotationType.label:
                        labels.append(a)
                    elif a.type == AnnotationType.bbox:
                        bboxes.append(a)
                    elif a.type == AnnotationType.mask:
                        masks.append(a)

                if self._tasks is None and bboxes or \
                        self._tasks & {VocTask.detection, VocTask.person_layout,
                            VocTask.action_classification}:
                    root_elem = ET.Element('annotation')
                    if '_' in item.id:
                        folder = item.id[ : item.id.find('_')]
                    else:
                        folder = ''
                    ET.SubElement(root_elem, 'folder').text = folder
                    ET.SubElement(root_elem, 'filename').text = image_filename

                    source_elem = ET.SubElement(root_elem, 'source')
                    ET.SubElement(source_elem, 'database').text = 'Unknown'
                    ET.SubElement(source_elem, 'annotation').text = 'Unknown'
                    ET.SubElement(source_elem, 'image').text = 'Unknown'

                    if item.has_image:
                        h, w = item.image.size
                        if item.image.has_data:
                            image_shape = item.image.data.shape
                            c = 1 if len(image_shape) == 2 else image_shape[2]
                        else:
                            c = 3
                        size_elem = ET.SubElement(root_elem, 'size')
                        ET.SubElement(size_elem, 'width').text = str(w)
                        ET.SubElement(size_elem, 'height').text = str(h)
                        ET.SubElement(size_elem, 'depth').text = str(c)

                    item_segmented = 0 < len(masks)
                    ET.SubElement(root_elem, 'segmented').text = \
                        str(int(item_segmented))

                    objects_with_parts = []
                    objects_with_actions = defaultdict(dict)

                    main_bboxes = []
                    layout_bboxes = []
                    for bbox in bboxes:
                        label = self.get_label(bbox.label)
                        if self._is_part(label):
                            layout_bboxes.append(bbox)
                        elif self._is_label(label):
                            main_bboxes.append(bbox)

                    for new_obj_id, obj in enumerate(main_bboxes):
                        attr = obj.attributes

                        obj_elem = ET.SubElement(root_elem, 'object')

                        obj_label = self.get_label(obj.label)
                        ET.SubElement(obj_elem, 'name').text = obj_label

                        if 'pose' in attr:
                            ET.SubElement(obj_elem, 'pose').text = \
                                str(attr['pose'])

                        if 'truncated' in attr:
                            truncated = _convert_attr('truncated', attr, int, 0)
                            ET.SubElement(obj_elem, 'truncated').text = \
                                '%d' % truncated

                        if 'difficult' in attr:
                            difficult = _convert_attr('difficult', attr, int, 0)
                            ET.SubElement(obj_elem, 'difficult').text = \
                                '%d' % difficult

                        if 'occluded' in attr:
                            occluded = _convert_attr('occluded', attr, int, 0)
                            ET.SubElement(obj_elem, 'occluded').text = \
                                '%d' % occluded

                        bbox = obj.get_bbox()
                        if bbox is not None:
                            _write_xml_bbox(bbox, obj_elem)

                        for part_bbox in filter(
                                lambda x: obj.group and obj.group == x.group,
                                layout_bboxes):
                            part_elem = ET.SubElement(obj_elem, 'part')
                            ET.SubElement(part_elem, 'name').text = \
                                self.get_label(part_bbox.label)
                            _write_xml_bbox(part_bbox.get_bbox(), part_elem)

                            objects_with_parts.append(new_obj_id)

                        label_actions = self._get_actions(obj_label)
                        actions_elem = ET.Element('actions')
                        for action in label_actions:
                            present = 0
                            if action in attr:
                                present = _convert_attr(action, attr,
                                    lambda v: int(v == True), 0)
                                ET.SubElement(actions_elem, action).text = \
                                    '%d' % present

                            objects_with_actions[new_obj_id][action] = present
                        if len(actions_elem) != 0:
                            obj_elem.append(actions_elem)

                        if self._allow_attributes:
                            native_attrs = {'difficult', 'pose',
                                'truncated', 'occluded' }
                            native_attrs.update(label_actions)

                            attrs_elem = ET.Element('attributes')
                            for k, v in attr.items():
                                if k in native_attrs:
                                    continue
                                attr_elem = ET.SubElement(attrs_elem, 'attribute')
                                ET.SubElement(attr_elem, 'name').text = str(k)
                                ET.SubElement(attr_elem, 'value').text = str(v)
                            if len(attrs_elem):
                                obj_elem.append(attrs_elem)

                    if self._tasks & {VocTask.detection, VocTask.person_layout,
                            VocTask.action_classification}:
                        ann_path = osp.join(self._ann_dir, item.id + '.xml')
                        os.makedirs(osp.dirname(ann_path), exist_ok=True)
                        with open(ann_path, 'w') as f:
                            f.write(ET.tostring(root_elem,
                                encoding='unicode', pretty_print=True))

                    clsdet_list[item.id] = True
                    layout_list[item.id] = objects_with_parts
                    action_list[item.id] = objects_with_actions

                for label_ann in labels:
                    label = self.get_label(label_ann.label)
                    if not self._is_label(label):
                        continue
                    class_list = class_lists.get(item.id, set())
                    class_list.add(label_ann.label)
                    class_lists[item.id] = class_list

                    clsdet_list[item.id] = True

                if masks:
                    compiled_mask = CompiledMask.from_instance_masks(masks,
                        instance_labels=[self._label_id_mapping(m.label)
                            for m in masks])

                    self.save_segm(
                        osp.join(self._segm_dir, item.id + VocPath.SEGM_EXT),
                        compiled_mask.class_mask)
                    self.save_segm(
                        osp.join(self._inst_dir, item.id + VocPath.SEGM_EXT),
                        compiled_mask.instance_mask,
                        colormap=VocInstColormap)

                    segm_list[item.id] = True

                if len(item.annotations) == 0:
                    clsdet_list[item.id] = None
                    layout_list[item.id] = None
                    action_list[item.id] = None
                    segm_list[item.id] = None

                if self._tasks & {VocTask.classification, VocTask.detection,
                        VocTask.action_classification, VocTask.person_layout}:
                    self.save_clsdet_lists(subset_name, clsdet_list)
                    if self._tasks & {VocTask.classification}:
                        self.save_class_lists(subset_name, class_lists)
                if self._tasks & {VocTask.action_classification}:
                    self.save_action_lists(subset_name, action_list)
                if self._tasks & {VocTask.person_layout}:
                    self.save_layout_lists(subset_name, layout_list)
                if self._tasks & {VocTask.segmentation}:
                    self.save_segm_lists(subset_name, segm_list)

    def save_action_lists(self, subset_name, action_list):
        if not action_list:
            return

        os.makedirs(self._action_subsets_dir, exist_ok=True)

        ann_file = osp.join(self._action_subsets_dir, subset_name + '.txt')
        with open(ann_file, 'w') as f:
            for item in action_list:
                f.write('%s\n' % item)

        if len(action_list) == 0:
            return

        all_actions = set(chain(*(self._get_actions(l)
            for l in self._label_map)))
        for action in all_actions:
            ann_file = osp.join(self._action_subsets_dir,
                '%s_%s.txt' % (action, subset_name))
            with open(ann_file, 'w') as f:
                for item, objs in action_list.items():
                    if not objs:
                        continue
                    for obj_id, obj_actions in objs.items():
                        presented = obj_actions[action]
                        f.write('%s %s % d\n' % \
                            (item, 1 + obj_id, 1 if presented else -1))

    def save_class_lists(self, subset_name, class_lists):
        if not class_lists:
            return

        os.makedirs(self._cls_subsets_dir, exist_ok=True)

        for label in self._label_map:
            ann_file = osp.join(self._cls_subsets_dir,
                '%s_%s.txt' % (label, subset_name))
            with open(ann_file, 'w') as f:
                for item, item_labels in class_lists.items():
                    if not item_labels:
                        continue
                    item_labels = [self.get_label(l) for l in item_labels]
                    presented = label in item_labels
                    f.write('%s % d\n' % (item, 1 if presented else -1))

    def save_clsdet_lists(self, subset_name, clsdet_list):
        if not clsdet_list:
            return

        os.makedirs(self._cls_subsets_dir, exist_ok=True)

        ann_file = osp.join(self._cls_subsets_dir, subset_name + '.txt')
        with open(ann_file, 'w') as f:
            for item in clsdet_list:
                f.write('%s\n' % item)

    def save_segm_lists(self, subset_name, segm_list):
        if not segm_list:
            return

        os.makedirs(self._segm_subsets_dir, exist_ok=True)

        ann_file = osp.join(self._segm_subsets_dir, subset_name + '.txt')
        with open(ann_file, 'w') as f:
            for item in segm_list:
                f.write('%s\n' % item)

    def save_layout_lists(self, subset_name, layout_list):
        if not layout_list:
            return

        os.makedirs(self._layout_subsets_dir, exist_ok=True)

        ann_file = osp.join(self._layout_subsets_dir, subset_name + '.txt')
        with open(ann_file, 'w') as f:
            for item, item_layouts in layout_list.items():
                if item_layouts:
                    for obj_id in item_layouts:
                        f.write('%s % d\n' % (item, 1 + obj_id))
                else:
                    f.write('%s\n' % (item))

    def save_segm(self, path, mask, colormap=None):
        if self._apply_colormap:
            if colormap is None:
                colormap = self._categories[AnnotationType.mask].colormap
            mask = paint_mask(mask, colormap)
        save_image(path, mask, create_dir=True)

    def save_label_map(self):
        path = osp.join(self._save_dir, VocPath.LABELMAP_FILE)
        write_label_map(path, self._label_map)

    def _load_categories(self, label_map_source=None):
        if label_map_source == LabelmapType.voc.name:
            # use the default VOC colormap
            label_map = make_voc_label_map()

        elif label_map_source == LabelmapType.source.name and \
                AnnotationType.mask not in self._extractor.categories():
            # generate colormap for input labels
            labels = self._extractor.categories() \
                .get(AnnotationType.label, LabelCategories())
            label_map = OrderedDict()
            label_map['background'] = [None, [], []]
            for item in labels.items:
                label_map[item.name] = [None, [], []]

        elif label_map_source == LabelmapType.source.name and \
                AnnotationType.mask in self._extractor.categories():
            # use source colormap
            labels = self._extractor.categories()[AnnotationType.label]
            colors = self._extractor.categories()[AnnotationType.mask]
            label_map = OrderedDict()
            has_black = False
            for idx, item in enumerate(labels.items):
                color = colors.colormap.get(idx)
                if idx is not None:
                    if color == (0, 0, 0):
                        has_black = True
                    label_map[item.name] = [color, [], []]
            if not has_black and 'background' not in label_map:
                label_map['background'] = [(0, 0, 0), [], []]
                label_map.move_to_end('background', last=False)

        elif label_map_source in [LabelmapType.guess.name, None]:
            # generate colormap for union of VOC and input dataset labels
            label_map = make_voc_label_map()

            rebuild_colormap = False
            source_labels = self._extractor.categories() \
                .get(AnnotationType.label, LabelCategories())
            for label in source_labels.items:
                if label.name not in label_map:
                    rebuild_colormap = True
                if label.attributes or label.name not in label_map:
                    label_map[label.name] = [None, [], label.attributes]

            if rebuild_colormap:
                for item in label_map.values():
                    item[0] = None

        elif isinstance(label_map_source, dict):
            label_map = label_map_source

        elif isinstance(label_map_source, str) and osp.isfile(label_map_source):
            label_map = parse_label_map(label_map_source)

            has_black = find(label_map.items(),
                lambda e: e[0] == 'background' or e[1][0] == (0, 0, 0))
            if not has_black and 'background' not in label_map:
                label_map['background'] = [(0, 0, 0), [], []]
                label_map.move_to_end('background', last=False)

        else:
            raise Exception("Wrong labelmap specified, "
                "expected one of %s or a file path" % \
                ', '.join(t.name for t in LabelmapType))

        self._categories = make_voc_categories(label_map)

        self._label_map = label_map
        colormap = self._categories[AnnotationType.mask].colormap
        for label_id, color in colormap.items():
            label_desc = label_map[
                self._categories[AnnotationType.label].items[label_id].name]
            label_desc[0] = color

        self._label_id_mapping = self._make_label_id_map()

    def _is_label(self, s):
        return self._label_map.get(s) is not None

    def _is_part(self, s):
        for label_desc in self._label_map.values():
            if s in label_desc[1]:
                return True
        return False

    def _is_action(self, label, s):
        return s in self._get_actions(label)

    def _get_actions(self, label):
        label_desc = self._label_map.get(label)
        if not label_desc:
            return []
        return label_desc[2]

    def _make_label_id_map(self):
        source_labels = {
            id: label.name for id, label in
            enumerate(self._extractor.categories().get(
                AnnotationType.label, LabelCategories()).items)
        }
        target_labels = {
            label.name: id for id, label in
            enumerate(self._categories[AnnotationType.label].items)
        }
        id_mapping = {
            src_id: target_labels.get(src_label, 0)
            for src_id, src_label in source_labels.items()
        }

        void_labels = [src_label for src_id, src_label in source_labels.items()
            if src_label not in target_labels]
        if void_labels:
            log.warning("The following labels are remapped to background: %s" %
                ', '.join(void_labels))
        log.debug("Saving segmentations with the following label mapping: \n%s" %
            '\n'.join(["#%s '%s' -> #%s '%s'" %
                (
                    src_id, src_label, id_mapping[src_id],
                    self._categories[AnnotationType.label] \
                        .items[id_mapping[src_id]].name
                )
                for src_id, src_label in source_labels.items()
            ])
        )

        def map_id(src_id):
            return id_mapping.get(src_id, 0)
        return map_id

    def _remap_mask(self, mask):
        return remap_mask(mask, self._label_id_mapping)

class VocClassificationConverter(VocConverter):
    def __init__(self, *args, **kwargs):
        kwargs['tasks'] = VocTask.classification
        super().__init__(*args, **kwargs)

class VocDetectionConverter(VocConverter):
    def __init__(self, *args, **kwargs):
        kwargs['tasks'] = VocTask.detection
        super().__init__(*args, **kwargs)

class VocLayoutConverter(VocConverter):
    def __init__(self, *args, **kwargs):
        kwargs['tasks'] = VocTask.person_layout
        super().__init__(*args, **kwargs)

class VocActionConverter(VocConverter):
    def __init__(self, *args, **kwargs):
        kwargs['tasks'] = VocTask.action_classification
        super().__init__(*args, **kwargs)

class VocSegmentationConverter(VocConverter):
    def __init__(self, *args, **kwargs):
        kwargs['tasks'] = VocTask.segmentation
        super().__init__(*args, **kwargs)<|MERGE_RESOLUTION|>--- conflicted
+++ resolved
@@ -19,15 +19,9 @@
 from datumaro.util.image import save_image
 from datumaro.util.mask_tools import paint_mask, remap_mask
 
-<<<<<<< HEAD
-from .format import (VocInstColormap, VocPath, VocTask,
-    make_voc_categories, make_voc_label_map, parse_label_map,
-    write_label_map)
-=======
 from .format import (VocTask, VocPath, VocInstColormap,
     parse_label_map, make_voc_label_map, make_voc_categories, write_label_map
 )
->>>>>>> d7c9a0fd
 
 
 def _convert_attr(name, attributes, type_conv, default=None, warn=True):
