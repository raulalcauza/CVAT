--- conflicted
+++ resolved
@@ -59,15 +59,7 @@
         elif isinstance(tasks, VocTask):
             tasks = {tasks}
         else:
-<<<<<<< HEAD
-            for t in tasks:
-                assert t in VocTask
-            if not isinstance(tasks, set):
-                tasks = set(tasks)
-=======
-            tasks = [t if t in VocTask else VocTask[t] for t in tasks]
-
->>>>>>> 8afb5dda
+            tasks = set(t if t in VocTask else VocTask[t] for t in tasks)
         self._tasks = tasks
 
         self._extractor = extractor
