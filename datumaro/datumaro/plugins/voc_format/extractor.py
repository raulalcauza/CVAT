
# Copyright (C) 2019 Intel Corporation
#
# SPDX-License-Identifier: MIT

from collections import defaultdict
import logging as log
import numpy as np
import os.path as osp
from defusedxml import ElementTree

from datumaro.components.extractor import (SourceExtractor, DatasetItem,
    AnnotationType, Label, Mask, Bbox, CompiledMask
)
from datumaro.util import dir_items
from datumaro.util.image import Image
from datumaro.util.mask_tools import lazy_mask, invert_colormap

from .format import (
    VocTask, VocPath, VocInstColormap, parse_label_map, make_voc_categories
)


_inverse_inst_colormap = invert_colormap(VocInstColormap)

class _VocExtractor(SourceExtractor):
    def __init__(self, path):
        assert osp.isfile(path), path
        self._path = path
        self._dataset_dir = osp.dirname(osp.dirname(osp.dirname(path)))

        super().__init__(subset=osp.splitext(osp.basename(path))[0])

        self._categories = self._load_categories(self._dataset_dir)

        label_color = lambda label_idx: \
            self._categories[AnnotationType.mask].colormap.get(label_idx, None)
        log.debug("Loaded labels: %s" % ', '.join(
            "'%s' %s" % (l.name, ('(%s, %s, %s)' % c) if c else '')
            for i, l, c in ((i, l, label_color(i)) for i, l in enumerate(
                self._categories[AnnotationType.label].items
            ))
        ))
        self._items = self._load_subset_list(path)

    def categories(self):
        return self._categories

    def __len__(self):
        return len(self._items)

    def _get_label_id(self, label):
        label_id, _ = self._categories[AnnotationType.label].find(label)
        assert label_id is not None, label
        return label_id

    @staticmethod
    def _load_categories(dataset_path):
        label_map = None
        label_map_path = osp.join(dataset_path, VocPath.LABELMAP_FILE)
        if osp.isfile(label_map_path):
            label_map = parse_label_map(label_map_path)
        return make_voc_categories(label_map)

    @staticmethod
    def _load_subset_list(subset_path):
        with open(subset_path) as f:
            return [line.split()[0] for line in f]

class VocClassificationExtractor(_VocExtractor):
    def __iter__(self):
        raw_anns = self._load_annotations()
        for item_id in self._items:
            log.debug("Reading item '%s'" % item_id)
            image = osp.join(self._dataset_dir, VocPath.IMAGES_DIR,
                item_id + VocPath.IMAGE_EXT)
            anns = self._parse_annotations(raw_anns, item_id)
            yield DatasetItem(id=item_id, subset=self._subset,
                image=image, annotations=anns)

    def _load_annotations(self):
        annotations = defaultdict(list)
        task_dir = osp.dirname(self._path)
        anno_files = [s for s in dir_items(task_dir, '.txt')
            if s.endswith('_' + osp.basename(self._path))]
        for ann_filename in anno_files:
            with open(osp.join(task_dir, ann_filename)) as f:
                label = ann_filename[:ann_filename.rfind('_')]
                label_id = self._get_label_id(label)
                for line in f:
                    item, present = line.split()
                    if present == '1':
                        annotations[item].append(label_id)

        return dict(annotations)

    @staticmethod
    def _parse_annotations(raw_anns, item_id):
        return [Label(label_id) for label_id in raw_anns.get(item_id, [])]

class _VocXmlExtractor(_VocExtractor):
    def __init__(self, path, task):
        super().__init__(path)
        self._task = task

    def __iter__(self):
        anno_dir = osp.join(self._dataset_dir, VocPath.ANNOTATIONS_DIR)

        for item_id in self._items:
<<<<<<< HEAD
            image = item_id + VocPath.IMAGE_EXT
            height, width = 0, 0
=======
            log.debug("Reading item '%s'" % item_id)
            image = osp.join(self._dataset_dir, VocPath.IMAGES_DIR,
                item_id + VocPath.IMAGE_EXT)
>>>>>>> 0053411f

            anns = []
            ann_file = osp.join(anno_dir, item_id + '.xml')
            if osp.isfile(ann_file):
                root_elem = ElementTree.parse(ann_file)
                height = root_elem.find('size/height')
                if height is not None:
                    height = int(height.text)
                width = root_elem.find('size/width')
                if width is not None:
                    width = int(width.text)
                filename_elem = root_elem.find('filename')
                if filename_elem is not None:
                    image = filename_elem.text
                anns = self._parse_annotations(root_elem)

            image = osp.join(self._dataset_dir, VocPath.IMAGES_DIR, image)
            if height and width:
                image = Image(path=image, size=(height, width))

            yield DatasetItem(id=item_id, subset=self._subset,
                image=image, annotations=anns)

    def _parse_annotations(self, root_elem):
        item_annotations = []

        for obj_id, object_elem in enumerate(root_elem.findall('object')):
            obj_id += 1
            attributes = {}
            group = obj_id

            obj_label_id = None
            label_elem = object_elem.find('name')
            if label_elem is not None:
                obj_label_id = self._get_label_id(label_elem.text)

            obj_bbox = self._parse_bbox(object_elem)

            if obj_label_id is None or obj_bbox is None:
                continue

            difficult_elem = object_elem.find('difficult')
            attributes['difficult'] = difficult_elem is not None and \
                difficult_elem.text == '1'

            truncated_elem = object_elem.find('truncated')
            attributes['truncated'] = truncated_elem is not None and \
                truncated_elem.text == '1'

            occluded_elem = object_elem.find('occluded')
            attributes['occluded'] = occluded_elem is not None and \
                occluded_elem.text == '1'

            pose_elem = object_elem.find('pose')
            if pose_elem is not None:
                attributes['pose'] = pose_elem.text

            point_elem = object_elem.find('point')
            if point_elem is not None:
                point_x = point_elem.find('x')
                point_y = point_elem.find('y')
                point = [float(point_x.text), float(point_y.text)]
                attributes['point'] = point

            actions_elem = object_elem.find('actions')
            actions = {a: False
                for a in self._categories[AnnotationType.label] \
                    .items[obj_label_id].attributes}
            if actions_elem is not None:
                for action_elem in actions_elem:
                    actions[action_elem.tag] = (action_elem.text == '1')
            for action, present in actions.items():
                attributes[action] = present

            has_parts = False
            for part_elem in object_elem.findall('part'):
                part = part_elem.find('name').text
                part_label_id = self._get_label_id(part)
                part_bbox = self._parse_bbox(part_elem)

                if self._task is not VocTask.person_layout:
                    break
                if part_bbox is None:
                    continue
                has_parts = True
                item_annotations.append(Bbox(*part_bbox, label=part_label_id,
                    group=group))

            if self._task is VocTask.person_layout and not has_parts:
                continue
            if self._task is VocTask.action_classification and not actions:
                continue

            item_annotations.append(Bbox(*obj_bbox, label=obj_label_id,
                attributes=attributes, id=obj_id, group=group))

        return item_annotations

    @staticmethod
    def _parse_bbox(object_elem):
        bbox_elem = object_elem.find('bndbox')
        xmin = float(bbox_elem.find('xmin').text)
        xmax = float(bbox_elem.find('xmax').text)
        ymin = float(bbox_elem.find('ymin').text)
        ymax = float(bbox_elem.find('ymax').text)
        return [xmin, ymin, xmax - xmin, ymax - ymin]

class VocDetectionExtractor(_VocXmlExtractor):
    def __init__(self, path):
        super().__init__(path, task=VocTask.detection)

class VocLayoutExtractor(_VocXmlExtractor):
    def __init__(self, path):
        super().__init__(path, task=VocTask.person_layout)

class VocActionExtractor(_VocXmlExtractor):
    def __init__(self, path):
        super().__init__(path, task=VocTask.action_classification)

class VocSegmentationExtractor(_VocExtractor):
    def __iter__(self):
        for item_id in self._items:
            log.debug("Reading item '%s'" % item_id)
            image = osp.join(self._dataset_dir, VocPath.IMAGES_DIR,
                item_id + VocPath.IMAGE_EXT)
            anns = self._load_annotations(item_id)
            yield DatasetItem(id=item_id, subset=self._subset,
                image=image, annotations=anns)

    @staticmethod
    def _lazy_extract_mask(mask, c):
        return lambda: mask == c

    def _load_annotations(self, item_id):
        item_annotations = []

        class_mask = None
        segm_path = osp.join(self._dataset_dir, VocPath.SEGMENTATION_DIR,
            item_id + VocPath.SEGM_EXT)
        if osp.isfile(segm_path):
            inverse_cls_colormap = \
                self._categories[AnnotationType.mask].inverse_colormap
            class_mask = lazy_mask(segm_path, inverse_cls_colormap)

        instances_mask = None
        inst_path = osp.join(self._dataset_dir, VocPath.INSTANCES_DIR,
            item_id + VocPath.SEGM_EXT)
        if osp.isfile(inst_path):
            instances_mask = lazy_mask(inst_path, _inverse_inst_colormap)

        if instances_mask is not None:
            compiled_mask = CompiledMask(class_mask, instances_mask)

            if class_mask is not None:
                label_cat = self._categories[AnnotationType.label]
                instance_labels = compiled_mask.get_instance_labels()
            else:
                instance_labels = {i: None
                    for i in range(compiled_mask.instance_count)}

            for instance_id, label_id in instance_labels.items():
                image = compiled_mask.lazy_extract(instance_id)

                attributes = {}
                if label_id is not None:
                    actions = {a: False
                        for a in label_cat.items[label_id].attributes
                    }
                    attributes.update(actions)

                item_annotations.append(Mask(
                    image=image, label=label_id,
                    attributes=attributes, group=instance_id
                ))
        elif class_mask is not None:
            log.warn("item '%s': has only class segmentation, "
                "instance masks will not be available" % item_id)
            class_mask = class_mask()
            classes = np.unique(class_mask)
            for label_id in classes:
                image = self._lazy_extract_mask(class_mask, label_id)
                item_annotations.append(Mask(image=image, label=label_id))

        return item_annotations<|MERGE_RESOLUTION|>--- conflicted
+++ resolved
@@ -107,14 +107,9 @@
         anno_dir = osp.join(self._dataset_dir, VocPath.ANNOTATIONS_DIR)
 
         for item_id in self._items:
-<<<<<<< HEAD
+            log.debug("Reading item '%s'" % item_id)
             image = item_id + VocPath.IMAGE_EXT
             height, width = 0, 0
-=======
-            log.debug("Reading item '%s'" % item_id)
-            image = osp.join(self._dataset_dir, VocPath.IMAGES_DIR,
-                item_id + VocPath.IMAGE_EXT)
->>>>>>> 0053411f
 
             anns = []
             ann_file = osp.join(anno_dir, item_id + '.xml')
