--- conflicted
+++ resolved
@@ -45,12 +45,7 @@
 
 @attrs(kw_only=True)
 class Categories:
-<<<<<<< HEAD
-    attributes = attrib(factory=set, validator=default_if_none(set))
-=======
-    attributes = attrib(factory=set, validator=default_if_none(set),
-        kw_only=True, eq=False)
->>>>>>> 0982ea3f
+    attributes = attrib(factory=set, validator=default_if_none(set), eq=False)
 
 @attrs
 class LabelCategories(Categories):
