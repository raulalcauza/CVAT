<!--lint disable maximum-heading-length-->

---

title: 'Installation Guide'
linkTitle: 'Installation Guide'
weight: 1
description: 'A CVAT installation guide for different operating systems.'

---

<!--lint disable heading-style-->

# Quick installation guide

Before you can use CVAT, you’ll need to get it installed. The document below
contains instructions for the most popular operating systems. If your system is
not covered by the document it should be relatively straightforward to adapt
the instructions below for other systems.

Probably you need to modify the instructions below in case you are behind a proxy
server. Proxy is an advanced topic and it is not covered by the guide.

For access from China, read [sources for users from China](#sources-for-users-from-china) section.

## Ubuntu 18.04 (x86_64/amd64)

- Open a terminal window. If you don't know how to open a terminal window on
  Ubuntu please read [the answer](https://askubuntu.com/questions/183775/how-do-i-open-a-terminal).

- Type commands below into the terminal window to install Docker and Docker Compose. More
  instructions can be found [here](https://docs.docker.com/install/linux/docker-ce/ubuntu/).

  ```shell
  sudo apt-get update
  sudo apt-get --no-install-recommends install -y \
    apt-transport-https \
    ca-certificates \
    curl \
    gnupg-agent \
    software-properties-common
  curl -fsSL https://download.docker.com/linux/ubuntu/gpg | sudo apt-key add -
  sudo add-apt-repository \
    "deb [arch=amd64] https://download.docker.com/linux/ubuntu \
    $(lsb_release -cs) \
    stable"
  sudo apt-get update
  sudo apt-get --no-install-recommends install -y \
    docker-ce docker-ce-cli containerd.io docker-compose-plugin
  ```

- Perform [post-installation steps](https://docs.docker.com/install/linux/linux-postinstall/)
  to run docker without root permissions.

  ```shell
  sudo groupadd docker
  sudo usermod -aG docker $USER
  ```

  Log out and log back in (or reboot) so that your group membership is
  re-evaluated. You can type `groups` command in a terminal window after
  that and check if `docker` group is in its output.

- Clone _CVAT_ source code from the
  [GitHub repository](https://github.com/opencv/cvat) with Git.

  Following command will clone the latest develop branch:
  ```shell
  git clone https://github.com/opencv/cvat
  cd cvat
  ```

  See [alternatives](#how-to-get-cvat-source-code) if you want to download one of the release
  versions or use the `wget` or `curl` tools.

- To access CVAT over a network or through a different system, export `CVAT_HOST` environment variable

  ```shell
  export CVAT_HOST=your-ip-address
  ```

- Run docker containers. It will take some time to download the latest CVAT
  release and other required images like postgres, redis, etc. from DockerHub and create containers.

  ```shell
  docker compose up -d
  ```

- (Optional) Use `CVAT_VERSION` environment variable to specify the version of CVAT you want to
  install specific version (e.g `v2.1.0`, `dev`).
  Default behavior: `dev` images will be pulled for develop branch,
  and corresponding release images for release versions.
  ```shell
  CVAT_VERSION=dev docker compose up -d
  ```

- Alternative: if you want to build the images locally with unreleased changes
  see [How to pull/build/update CVAT images section](#how-to-pullbuildupdate-cvat-images)

- You can register a user but by default, it will not have rights even to view
  the list of tasks. Thus you should create a superuser. A superuser can use an
  admin panel to assign the correct groups to the user. Please use the command
  below:

  ```shell
  docker exec -it cvat_server bash -ic 'python3 ~/manage.py createsuperuser'
  ```

  Choose a username and a password for your admin account. For more information
  please read [Django documentation](https://docs.djangoproject.com/en/2.2/ref/django-admin/#createsuperuser).

- Google Chrome is the only browser that is supported by CVAT. You need to
  install it as well. Type commands below in a terminal window:

  ```shell
  curl https://dl-ssl.google.com/linux/linux_signing_key.pub | sudo apt-key add -
  sudo sh -c 'echo "deb [arch=amd64] http://dl.google.com/linux/chrome/deb/ stable main" >> /etc/apt/sources.list.d/google-chrome.list'
  sudo apt-get update
  sudo apt-get --no-install-recommends install -y google-chrome-stable
  ```

- Open the installed Google Chrome browser and go to [localhost:8080](http://localhost:8080).
  Type your login/password for the superuser on the login page and press the _Login_
  button. Now you should be able to create a new annotation task. Please read the
  [CVAT manual](/docs/manual/) for more details.

## Windows 10

- Install WSL2 (Windows subsystem for Linux) refer to [this official guide](https://docs.microsoft.com/windows/wsl/install-win10).
  WSL2 requires Windows 10, version 2004 or higher. After installing WSL2, install a Linux Distribution of your choice.

- Download and install [Docker Desktop for Windows](https://desktop.docker.com/win/main/amd64/Docker%20Desktop%20Installer.exe).
  Double-click `Docker for Windows Installer` to run the installer.
  More instructions can be found [here](https://docs.docker.com/docker-for-windows/install/).
  Official guide for docker WSL2 backend can be found
  [here](https://docs.docker.com/docker-for-windows/wsl/). Note: Check that you are specifically using WSL2 backend
  for Docker.

- In Docker Desktop, go to `Settings >> Resources >> WSL Integration`, and
enable integration with the Linux Distribution that you chose.

- Download and install
  [Git for Windows](https://github.com/git-for-windows/git/releases/download/v2.21.0.windows.1/Git-2.21.0-64-bit.exe).
  When installing the package please keep all options by default.
  More information about the package can be found [here](https://gitforwindows.org).

- Download and install [Google Chrome](https://www.google.com/chrome/). It is the only browser
  which is supported by CVAT.

- Go to windows menu, find the Linux distribution you installed and run it. You should see a terminal window.

- Clone _CVAT_ source code from the
  [GitHub repository](https://github.com/opencv/cvat).

  The following command will clone the latest develop branch:
  ```shell
  git clone https://github.com/opencv/cvat
  cd cvat
  ```

  See [alternatives](#how-to-get-cvat-source-code) if you want to download one of the release
  versions.

- Run docker containers. It will take some time to download the latest CVAT
  release and other required images like postgres, redis, etc. from DockerHub and create containers.

  ```shell
  docker compose up -d
  ```

- (Optional) Use `CVAT_VERSION` environment variable to specify the version of CVAT you want to
  install specific version (e.g `v2.1.0`, `dev`).
  Default behavior: `dev` images will be pulled for develop branch,
  and corresponding release images for release versions.
  ```shell
  CVAT_VERSION=dev docker compose up -d
  ```

- Alternative: if you want to build the images locally with unreleased changes
  see [How to pull/build/update CVAT images section](#how-to-pullbuildupdate-cvat-images)

- You can register a user but by default, it will not have rights even to view
  the list of tasks. Thus you should create a superuser. A superuser can use an
  admin panel to assign correct groups to other users. Please use the command
  below:

  ```shell
  sudo docker exec -it cvat_server bash -ic 'python3 ~/manage.py createsuperuser'
  ```

  If you don't have winpty installed or the above command does not work, you may also try the following:

  ```shell
  # enter docker image first
  docker exec -it cvat_server /bin/bash
  # then run
  python3 ~/manage.py createsuperuser
  ```

  Choose a username and a password for your admin account. For more information
  please read [Django documentation](https://docs.djangoproject.com/en/2.2/ref/django-admin/#createsuperuser).

- Open the installed Google Chrome browser and go to [localhost:8080](http://localhost:8080).
  Type your login/password for the superuser on the login page and press the _Login_
  button. Now you should be able to create a new annotation task. Please read the
  [CVAT manual](/docs/manual/) for more details.

## Mac OS Mojave

- Download [Docker for Mac](https://download.docker.com/mac/stable/Docker.dmg).
  Double-click Docker.dmg to open the installer, then drag Moby the whale
  to the Applications folder. Double-click Docker.app in the Applications
  folder to start Docker. More instructions can be found
  [here](https://docs.docker.com/v17.12/docker-for-mac/install/#install-and-run-docker-for-mac).

- There are several ways to install Git on a Mac. The easiest is probably to
  install the Xcode Command Line Tools. On Mavericks (10.9) or above you can
  do this simply by trying to run git from the Terminal the very first time.

  ```shell
  git --version
  ```

  If you don’t have it installed already, it will prompt you to install it.
  More instructions can be found [here](https://git-scm.com/book/en/v2/Getting-Started-Installing-Git).

- Download and install [Google Chrome](https://www.google.com/chrome/). It
  is the only browser which is supported by CVAT.

- Open a terminal window. The terminal app is in the Utilities folder in
  Applications. To open it, either open your Applications folder, then open
  Utilities and double-click on Terminal, or press Command - spacebar to
  launch Spotlight and type "Terminal," then double-click the search result.

- Clone _CVAT_ source code from the
  [GitHub repository](https://github.com/opencv/cvat) with Git.

  The following command will clone the latest develop branch:
  ```shell
  git clone https://github.com/opencv/cvat
  cd cvat
  ```
  See [alternatives](#how-to-get-cvat-source-code) if you want to download one of the release
  versions or use the `wget` or `curl` tools.

- Run docker containers. It will take some time to download the latest CVAT
  release and other required images like postgres, redis, etc. from DockerHub and create containers.

  ```shell
  docker compose up -d
  ```

- (Optional) Use `CVAT_VERSION` environment variable to specify the version of CVAT you want to
  install specific version (e.g `v2.1.0`, `dev`).
  Default behavior: `dev` images will be pulled for develop branch,
  and corresponding release images for release versions.
  ```shell
  CVAT_VERSION=dev docker compose up -d
  ```

- Alternative: if you want to build the images locally with unreleased changes
  see [How to pull/build/update CVAT images section](#how-to-pullbuildupdate-cvat-images)

- You can register a user but by default, it will not have rights even to view
  the list of tasks. Thus you should create a superuser. A superuser can use an
  admin panel to assign correct groups to other users. Please use the command
  below:

  ```shell
  docker exec -it cvat_server bash -ic 'python3 ~/manage.py createsuperuser'
  ```

  Choose a username and a password for your admin account. For more information
  please read [Django documentation](https://docs.djangoproject.com/en/2.2/ref/django-admin/#createsuperuser).

- Open the installed Google Chrome browser and go to [localhost:8080](http://localhost:8080).
  Type your login/password for the superuser on the login page and press the _Login_
  button. Now you should be able to create a new annotation task. Please read the
  [CVAT manual](/docs/manual/) for more details.

## Advanced Topics

### How to get CVAT source code

#### Git (Linux, Mac, Windows)

1. Install Git on your system if it's not already installed
   - Ubuntu:
   ```shell
   sudo apt-get --no-install-recommends install -y git
   ```

   - Windows:
   Follow instructions from [https://git-scm.com/download/win](https://git-scm.com/download/win)

2. Clone _CVAT_ source code from the
   [GitHub repository](https://github.com/opencv/cvat).

   The command below will clone the default branch (develop):
   ```shell
   git clone https://github.com/opencv/cvat
   cd cvat
   ```

   To clone specific tag, e.g. v2.1.0:
   ```shell
   git clone -b v2.1.0 https://github.com/opencv/cvat
   cd cvat
   ```

#### Wget (Linux, Mac)

To download latest develop branch:
```shell
wget https://github.com/opencv/cvat/archive/refs/heads/develop.zip
unzip develop.zip && mv cvat-develop cvat
cd cvat
```

To download specific tag:
```shell
wget https://github.com/opencv/cvat/archive/refs/tags/v1.7.0.zip
unzip v1.7.0.zip && mv cvat-1.7.0 cvat
cd cvat
```

#### Curl (Linux, Mac)

To download the latest develop branch:
```shell
curl -LO https://github.com/opencv/cvat/archive/refs/heads/develop.zip
unzip develop.zip && mv cvat-develop cvat
cd cvat
```

To download specific tag:
```shell
curl -LO https://github.com/opencv/cvat/archive/refs/tags/v1.7.0.zip
unzip v1.7.0.zip && mv cvat-1.7.0 cvat
cd cvat
```

### CVAT healthcheck command
The following command allows testing the CVAT container to make sure it works.
```shell
docker exec -t cvat_server python manage.py health_check
```
The expected output of a healthy CVAT container:
```shell
Cache backend: default   ... working
DatabaseBackend          ... working
DiskUsage                ... working
MemoryUsage              ... working
MigrationsHealthCheck    ... working
OPAHealthCheck           ... working
```

### Deploying CVAT behind a proxy

If you deploy CVAT behind a proxy and do not plan to use any of [serverless functions](#semi-automatic-and-automatic-annotation)
for automatic annotation, the exported environment variables
`http_proxy`, `https_proxy` and `no_proxy` should be enough to build images.
Otherwise please create or edit the file `~/.docker/config.json` in the home directory of the user
which starts containers and add JSON such as the following:

```json
{
  "proxies": {
    "default": {
      "httpProxy": "http://proxy_server:port",
      "httpsProxy": "http://proxy_server:port",
      "noProxy": "*.test.example.com,.example2.com"
    }
  }
}
```

These environment variables are set automatically within any container.
Please see the [Docker documentation](https://docs.docker.com/network/proxy/) for more details.

### Using the Traefik dashboard

If you are customizing the docker compose files and you come upon some unexpected issues, using the Traefik
dashboard might be very useful to see if the problem is with Traefik configuration, or with some of the services.

You can enable the Traefik dashboard by uncommenting the following lines from `docker-compose.yml`

```yml
services:
  traefik:
    # Uncomment to get Traefik dashboard
    #   - "--entryPoints.dashboard.address=:8090"
    #   - "--api.dashboard=true"
    # labels:
    #   - traefik.enable=true
    #   - traefik.http.routers.dashboard.entrypoints=dashboard
    #   - traefik.http.routers.dashboard.service=api@internal
    #   - traefik.http.routers.dashboard.rule=Host(`${CVAT_HOST:-localhost}`)
```

and if you are using `docker-compose.https.yml`, also uncomment these lines
```yml
services:
  traefik:
    command:
      # Uncomment to get Traefik dashboard
      # - "--entryPoints.dashboard.address=:8090"
      # - "--api.dashboard=true"
```

Note that this "insecure" dashboard is not recommended in production (and if your instance is publicly available);
if you want to keep the dashboard in production you should read Traefik's
[documentation](https://doc.traefik.io/traefik/operations/dashboard/) on how to properly secure it.

### Additional components

#### Semi-automatic and automatic annotation

Please follow this [guide](/docs/administration/advanced/installation_automatic_annotation/).

### Stop all containers

The command below stops and removes containers and networks created by `up`.

```shell
docker compose down
```

### Use your own domain

If you want to access your instance of CVAT outside of your localhost (on another domain),
you should specify the `CVAT_HOST` environment variable, like this:

```shell
export CVAT_HOST=<YOUR_DOMAIN>
```

### Share path

You can use shared storage for uploading data when you create a task.
To do that, you must mount the shared storage to the CVAT docker container. Example of
docker-compose.override.yml for this purpose:

```yml
services:
  cvat_server:
    volumes:
      - cvat_share:/home/django/share:ro
  cvat_worker_import:
    volumes:
      - cvat_share:/home/django/share:ro
  cvat_worker_export:
    volumes:
      - cvat_share:/home/django/share:ro
<<<<<<< HEAD
=======
  cvat_worker_annotation:
    volumes:
      - cvat_share:/home/django/share:ro
>>>>>>> 9b38f3e4

volumes:
  cvat_share:
    driver_opts:
      type: none
      device: /mnt/share
      o: bind
```

You can change the share device path to your actual share.

You can [mount](/docs/administration/advanced/mounting_cloud_storages/)
your cloud storage as a FUSE and use it later as a share.

### Email verification

You can enable email verification for newly registered users.
Specify these options in the
[settings file](https://github.com/cvat-ai/cvat/blob/develop/cvat/settings/base.py) to configure Django allauth
to enable email verification (ACCOUNT_EMAIL_VERIFICATION = 'mandatory').
Access is denied until the user's email address is verified.

```python
ACCOUNT_AUTHENTICATION_METHOD = 'username_email'
ACCOUNT_CONFIRM_EMAIL_ON_GET = True
ACCOUNT_EMAIL_REQUIRED = True
ACCOUNT_EMAIL_VERIFICATION = 'mandatory'

# Email backend settings for Django
EMAIL_BACKEND = 'django.core.mail.backends.smtp.EmailBackend'
```

Also, you need to configure the Django email backend to send emails.
This depends on the email server you are using and is not covered in this tutorial, please see
[Django SMTP backend configuration](https://docs.djangoproject.com/en/3.1/topics/email/#django.core.mail.backends.smtp.EmailBackend)
for details.

### Deploy CVAT on the Scaleway public cloud

Please follow
[this tutorial](https://blog.scaleway.com/smart-data-annotation-for-your-computer-vision-projects-cvat-on-scaleway/)
to install and set up remote access to CVAT on a Scaleway cloud instance with data in a mounted object storage bucket.

### Deploy secure CVAT instance with HTTPS

Using Traefik, you can automatically obtain a TLS certificate for your domain from Let's Encrypt,
enabling you to use HTTPS protocol to access your website.

To enable this, first set the `CVAT_HOST` (the domain of your website) and `ACME_EMAIL`
(contact email for Let's Encrypt) environment variables:

```shell
export CVAT_HOST=<YOUR_DOMAIN>
export ACME_EMAIL=<YOUR_EMAIL>
```

Then, use the `docker-compose.https.yml` file to override the base `docker-compose.yml` file:

```shell
docker compose -f docker-compose.yml -f docker-compose.https.yml up -d
```

> In the firewall, ports 80 and 443 must be open for inbound connections from any

Then, the CVAT instance will be available at your domain on ports 443 (HTTPS) and 80 (HTTP, redirects to 443).

### How to pull/build/update CVAT images

- **For a CVAT version lower or equal to 2.1.0**, you need to pull images using docker because
  the compose configuration always points to the latest image tag, e.g.
  ```shell
  docker pull cvat/server:v1.7.0
  docker tag cvat/server:v1.7.0 openvino/cvat_server:latest

  docker pull cvat/ui:v1.7.0
  docker tag cvat/ui:v1.7.0 openvino/cvat_ui:latest
  ```
  **For CVAT version more than v2.1.0** it's possible to pull specific version of
  prebuilt images from DockerHub using `CVAT_VERSION` environment variable to specify
  the version (e.g. `dev`):
  ```shell
  CVAT_VERSION=dev docker compose pull
  ```

- To build images yourself include `docker-compose.dev.yml` compose config file to `docker compose` command.
  This can be useful if you want to build a CVAT with some source code changes.
  ```shell
  docker compose -f docker-compose.yml -f docker-compose.dev.yml build
  ```
- To update local images to `latest` or `dev` tags run:
  ```shell
  CVAT_VERSION=dev docker compose pull
  ```
  or
  ```shell
  CVAT_VERSION=latest docker compose pull
  ```

## Troubleshooting

### Sources for users from China

If you stay in China, for installation you need to override the following sources.

- For use `apt update` using:

  [Ubuntu mirroring help](https://mirrors.tuna.tsinghua.edu.cn/help/ubuntu/)

  Pre-compiled packages:
  ```shell
  deb https://mirrors.tuna.tsinghua.edu.cn/ubuntu/ focal main restricted universe multiverse
  deb https://mirrors.tuna.tsinghua.edu.cn/ubuntu/ focal-updates main restricted universe multiverse
  deb https://mirrors.tuna.tsinghua.edu.cn/ubuntu/ focal-backports main restricted universe multiverse
  deb https://mirrors.tuna.tsinghua.edu.cn/ubuntu/ focal-security main restricted universe multiverse
  ```
  Or source packages:
  ```shell
  deb-src https://mirrors.tuna.tsinghua.edu.cn/ubuntu/ focal main restricted universe multiverse
  deb-src https://mirrors.tuna.tsinghua.edu.cn/ubuntu/ focal-updates main restricted universe multiverse
  deb-src https://mirrors.tuna.tsinghua.edu.cn/ubuntu/ focal-backports main restricted universe multiverse
  deb-src https://mirrors.tuna.tsinghua.edu.cn/ubuntu/ focal-security main restricted universe multiverse
  ```

- [Docker mirror station](https://www.daocloud.io/mirror)

  Add registry mirrors into `daemon.json` file:
  ```json
  {
      "registry-mirrors": [
          "http://f1361db2.m.daocloud.io",
          "https://docker.mirrors.ustc.edu.cn",
          "https://hub-mirror.c.163.com",
          "https://https://mirror.ccs.tencentyun.com",
          "https://mirror.ccs.tencentyun.com",
      ]
  }
  ```

- For using `pip`:

  [PyPI mirroring help](https://mirrors.tuna.tsinghua.edu.cn/help/pypi/)
  ```shell
  pip config set global.index-url https://pypi.tuna.tsinghua.edu.cn/simple
  ```

- For using `npm`:

  [npm mirroring help](https://npmmirror.com/)
  ```shell
  npm config set registry https://registry.npm.taobao.org/
  ```

- Instead of `git` using [`gitee`](https://gitee.com/):

  [CVAT repository on gitee.com](https://gitee.com/monkeycc/cvat)

- For replace acceleration source `docker.com` run:
  ```shell
  curl -fsSL https://download.docker.com/linux/ubuntu/gpg | sudo apt-key add -
  sudo add-apt-repository \
    "deb [arch=amd64] https://download.docker.com/linux/ubuntu \
    $(lsb_release -cs) \
  ```

- For replace acceleration source `google.com` run:
  ```shell
  curl https://dl-ssl.google.com/linux/linux_signing_key.pub | sudo apt-key add -
  ```

### HTTPS is not working because of a certificate

If you're having trouble with an SSL connection, to find the cause,
you'll need to get the logs from traefik by running:

```shell
docker logs traefik
```

The logs will help you find out the problem.

If the error is related to a firewall, then:
- Open ports 80 and 443 for inbound connections from any.
- Delete `acme.json`.
  The location should be something like: `/var/lib/docker/volumes/cvat_cvat_letsencrypt/_data/acme.json`.

After `acme.json` is removed, stop all cvat docker containers:

```shell
docker compose -f docker-compose.yml -f docker-compose.https.yml down
```

Make sure variables set (with your values):

```shell
export CVAT_HOST=<YOUR_DOMAIN>
export ACME_EMAIL=<YOUR_EMAIL>
```

and restart docker:

```shell
docker compose -f docker-compose.yml -f docker-compose.https.yml up -d
```<|MERGE_RESOLUTION|>--- conflicted
+++ resolved
@@ -452,12 +452,9 @@
   cvat_worker_export:
     volumes:
       - cvat_share:/home/django/share:ro
-<<<<<<< HEAD
-=======
   cvat_worker_annotation:
     volumes:
       - cvat_share:/home/django/share:ro
->>>>>>> 9b38f3e4
 
 volumes:
   cvat_share:
