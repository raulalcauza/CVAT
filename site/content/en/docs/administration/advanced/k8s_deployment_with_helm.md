---

title: 'CVAT deployment on Kubernetes with Helm'
linkTitle: 'CVAT deployment on Kubernetes with Helm'
weight: 1
description: 'Instructions for deploying CVAT on a Kubernetes cluster.'

---

<!--lint disable heading-style-->


- [Prerequisites](#prerequisites)
  - [Installing dependencies](#installing-dependencies)
  - [Optional steps](#optional-steps)
- [Configuration](#configuration)
  - [Postgresql password?](#postgresql-password)
  - [(Optional) Enable Auto annotation feature](#optional-enable-auto-annotation-feature)
  - [(Optional) Enable Analytics](#optional-enable-analytics)
- [Deployment](#deployment)
  - [With overrides:](#with-overrides)
  - [Without overrides:](#without-overrides)
- [Post-deployment configuration](#post-deployment-configuration)
  - [How to create superuser?](#how-to-create-superuser)
- [FAQ](#faq)
  - [What is kubernetes and how it is working?](#what-is-kubernetes-and-how-it-is-working)
  - [What is helm and how it is working?](#what-is-helm-and-how-it-is-working)
  - [How to setup Minikube](#how-to-setup-minikube)
  - [How to understand what diff will be inflicted by 'helm upgrade'?](#how-to-understand-what-diff-will-be-inflicted-by-helm-upgrade)
  - [I want to use my own postgresql/redis with your chart.](#i-want-to-use-my-own-postgresqlredis-with-your-chart)
  - [I want to override some settings in values.yaml.](#i-want-to-override-some-settings-in-valuesyaml)
  - [Why you used external charts to provide redis and postgres?](#why-you-used-external-charts-to-provide-redis-and-postgres)

## Prerequisites
1. Installed and configured [kubernetes](https://kubernetes.io/) cluster. If you do not already have a cluster,
   you can create one by using [Minikube](https://github.com/kubernetes/minikube/). [How to setup Minikube](#how-to-setup-minikube).
1. Installed [kubectl](https://kubernetes.io/docs/tasks/tools/#kubectl)
1. Installed [Helm](https://helm.sh/).
1. Installed [dependencies](#installing-dependencies)

### Installing dependencies
To install and/or update run:
```shell
helm dependency update
```

### Optional steps
1. Ingress configuration for the Traefik ingress controller is enabled by default.

   Note for Minikube use:
   - because the Traefik creates its main service with `Loadbalanser` type,
     which involve the assignment of externalIP by Cloud, what never happens on Minikube,
     you need to explicitly set the externalIP address for the traefic service.
     Add the following to `values.override.yaml` file:
     ```yaml
     traefik:
       service:
         externalIPs:
           - "your minikube IP (can be obtained with `minikube ip` command)"
     ```
   - Also ensure that your CVAT ingress appears on your hosts file (/etc/hosts).
     You can do this by running this command:
     `cvat.local` is default domainname, you can override it via `values.override.yaml`.
     ```shell
     echo "$(minikube ip) cvat.local" | sudo tee -a /etc/hosts
     ```

## Configuration
1. Create `values.override.yaml` file inside `helm-chart` directory.
1. Fill `values.override.yaml` with new parameters for chart.
1. Override [postgresql password](#postgresql-password)

### Postgresql password?
Put below into your `values.override.yaml`
```yaml
postgresql:
  secret:
    password: <insert_password>
    postgres_password: <insert_postgres_password>
    replication_password: <insert_replication_password>
```
Or create your own secret and use it with:
```yaml
postgresql:
   global:
     postgresql:
       existingSecret: <secret>
```

### (Optional) Enable Auto annotation feature

Before starting, ensure that the following prerequisites are met:
- The Nuclio [CLI (nuctl)](https://nuclio.io/docs/latest/reference/nuctl/nuctl/) is installed.
  To install the CLI, simply [download](https://github.com/nuclio/nuclio/releases)
  the appropriate CLI version to your installation machine.

1. Set `nuclio.enabled: true` in your `values.override.yaml`
1. Run `helm dependency update` in `helm-chart` directory
1. Because Nuclio functions are images that need to be pushed and pulled to/from the registry,
   you need to configure credentials to pull from your preferable registry with the following settings:
   Options:
   - `values.override.yaml` file:
     ```yaml
     registry:
       loginUrl: someurl
       credentials:
         username: someuser
         password: somepass
     ```
   - Or you can create a secret with credentials as described in the [guide](https://nuclio.io/docs/latest/setup/k8s/running-in-production-k8s/#the-preferred-deployment-method)
     and set `registry.secretName=your-registry-credentials-secret-name` in the `values.override.yaml` file.

   - In the case of using Minikube, you can run a local unsecured registry with minikube add-ons:
     ```shell
     minikube addons enable registry
     minikube addons enable registry-aliases
     ```
     Before Docker container images can be pushed to your newly created unsecure registry,
     you need to add its address (`$(minikube ip):5000`) to the list of unsecure registries to
     instruct Docker to accept working against it:
     follow the instructions in the [Docker documentation](https://docs.docker.com/registry/insecure/#deploy-a-plain-http-registry)

   You might also need to log into your registry account (docker login)
   on the installation machine before running the deployment command.

1. Create cvat project:
   ```shell
   nuctl --namespace <your cvat namespace> create project cvat
   ```
1. Finaly deploy the fuction, i.e.:
   - using minikube registry:
     ```shell
     nuctl deploy --project-name cvat --path serverless/tensorflow/faster_rcnn_inception_v2_coco/nuclio --registry $(minikube ip):5000 --run-registry registry.minikube
     ```
   - using Docker hub:
     ```shell
     nuctl deploy --project-name cvat --path serverless/tensorflow/faster_rcnn_inception_v2_coco/nuclio --registry docker.io/your_username
     ```

### (Optional) Enable Analytics

1. Set `analytics.enabled: true` in your `values.override.yaml`
1. Run `helm dependency update` in `helm-chart` directory
1. Since custom images are required here, you will need to create them yourself
   and push them to your preferred docker registry.
   You might also need to log into your registry account (docker login)
   on the installation machine before running the push command.
   How to set up local registry when using Minikube see [previous section](#how_to_enable_auto_annotation_feature)

   - Let's build custom elasticsearch, logstash and kibana images with the following command
     ```shell
     docker-compose -f docker-compose.yml  -f components/analytics/docker-compose.analytics.yml build
     ```

   - Tag images:
     ```shell
     docker tag cvat_kibana:latest <your registry>/cvat_kibana:latest
     docker tag cvat_elasticsearch:latest <your registry>/cvat_elasticsearch:latest
     docker tag cvat_logstash:latest <your registry>/cvat_logstash:latest
     ```

   - Push to registry
     ```shell
     docker push <your registry>/cvat_kibana:latest
     docker push <your registry>/cvat_elasticsearch:latest
     docker push <your registry>/cvat_logstash:latest
     ```

   - Add corresponding settings into `values.override.yaml`, i.e. for minikube registry:
     ```yaml
      logstash:
        image: "registry.minikube/cvat_logstash"
        imageTag: "latest"

      elasticsearch:
        image: "registry.minikube/cvat_elasticsearch"
        imageTag: "latest"

      kibana:
        image: "registry.minikube/cvat_kibana"
        imageTag: "latest"
     ```

   - Deploy
     ```shell
     helm upgrade <release_name> --namespace <desired namespace>  --install ./helm-chart -f ./helm-chart/values.yaml  -f values.override.yaml
     ```

## Deployment
Make sure you are using correct kubernetes context. You can check it with `kubectl config current-context`.

> **Warning:** The k8s service name of Open Policy Agent is fixed to opa by default.
> This is done to be compatible with CVAT 2.0 but limits this helm chart to a single release per namespace.
> The OPA url currently can´t be set as an environment variable.
> As soon as this is possible you can set cvat.opa.composeCompatibleServiceName
> to false in your value.override.yaml and configure the opa url as additional env.

Execute following command from repo root directory
### With overrides:
```helm upgrade -n <desired_namespace> <release_name> -i --create-namespace ./helm-chart -f ./helm-chart/values.yaml  -f ./helm-chart/values.override.yaml```

### Without overrides:
```helm upgrade -n <desired_namespace> <release_name> -i --create-namespace ./helm-chart -f ./helm-chart/values.yaml```

## Post-deployment configuration

1. Create [super user](#how-to-create-superuser)

### How to create superuser?
```sh
HELM_RELEASE_NAMESPACE="<desired_namespace>" &&\
HELM_RELEASE_NAME="<release_name>" &&\
BACKEND_POD_NAME=$(kubectl get pod --namespace $HELM_RELEASE_NAMESPACE -l tier=backend,app.kubernetes.io/instance=$HELM_RELEASE_NAME -o jsonpath='{.items[0].metadata.name}') &&\
kubectl exec -it --namespace $HELM_RELEASE_NAMESPACE $BACKEND_POD_NAME -c cvat-backend-app-container -- python manage.py createsuperuser
```
## FAQ

### What is kubernetes and how it is working?
See <https://kubernetes.io/>
### What is helm and how it is working?
See <https://helm.sh/>
### How to setup Minikube
1. Please follow the official Minikube installation [guide](https://minikube.sigs.k8s.io/docs/start/)
1. ```shell
   minikube start --addons registry,registry-aliases
   ```
### How to understand what diff will be inflicted by 'helm upgrade'?
You can use <https://github.com/databus23/helm-diff#install> for that
### I want to use my own postgresql/redis with your chart.
Just set `postgresql.enabled` or `redis.enabled` to `false`, as described below.
Then - put your instance params to "external" field
### I want to override some settings in values.yaml.
Just create file `values.override.yaml` and place your changes here, using same structure as in `values.yaml`.
Then reference it in helm update/install command using `-f` flag
### Why you used external charts to provide redis and postgres?
Because they definitely know what they do better then we are, so we are getting more quality and less support
<<<<<<< HEAD
### How to fix fail of `helm upgrade` due label field is immutable reason?
If an error message like this:
```shell
Error: UPGRADE FAILED:cannot patch "cvat-backend-server" with kind Deployment: Deployment.apps "cvat-backend-server" is invalid: spec.selector: Invalid value: v1.LabelSelector{MatchLabels:map[string]string{"app":"cvat-app", "app.kubernetes.io/instance":"cvat", "app.kubernetes.io/managed-by":"Helm", "app.kubernetes.io/name":"cvat", "app.kubernetes.io/version":"latest", "component":"server", "helm.sh/chart":"cvat", "tier":"backend"}, MatchExpressions:[]v1.LabelSelectorRequirement(nil)}: field is immutable
```
To fix that, delete CVAT Deployments before upgrading
```shell
kubectl delete deployments --namespace=foo -l app=cvat-app
=======
### How to use custom domain name with k8s deployment:
The default value `cvat.local` may be overriden with `--set ingress.hosts[0].host` option like this:
```shell
helm upgrade -n default cvat -i --create-namespace helm-chart -f helm-chart/values.yaml -f helm-chart/values.override.yaml --set ingress.hosts[0].host=YOUR_FQDN
>>>>>>> d8c50519
```<|MERGE_RESOLUTION|>--- conflicted
+++ resolved
@@ -234,7 +234,11 @@
 Then reference it in helm update/install command using `-f` flag
 ### Why you used external charts to provide redis and postgres?
 Because they definitely know what they do better then we are, so we are getting more quality and less support
-<<<<<<< HEAD
+### How to use custom domain name with k8s deployment:
+The default value `cvat.local` may be overriden with `--set ingress.hosts[0].host` option like this:
+```shell
+helm upgrade -n default cvat -i --create-namespace helm-chart -f helm-chart/values.yaml -f helm-chart/values.override.yaml --set ingress.hosts[0].host=YOUR_FQDN
+```
 ### How to fix fail of `helm upgrade` due label field is immutable reason?
 If an error message like this:
 ```shell
@@ -243,10 +247,4 @@
 To fix that, delete CVAT Deployments before upgrading
 ```shell
 kubectl delete deployments --namespace=foo -l app=cvat-app
-=======
-### How to use custom domain name with k8s deployment:
-The default value `cvat.local` may be overriden with `--set ingress.hosts[0].host` option like this:
-```shell
-helm upgrade -n default cvat -i --create-namespace helm-chart -f helm-chart/values.yaml -f helm-chart/values.override.yaml --set ingress.hosts[0].host=YOUR_FQDN
->>>>>>> d8c50519
 ```