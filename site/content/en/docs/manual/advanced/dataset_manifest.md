<!--lint disable maximum-heading-length-->

---

title: 'Simple command line to prepare dataset manifest file'
linkTitle: 'Dataset manifest'
weight: 30
description: This section on [GitHub](https://github.com/cvat-ai/cvat/tree/develop/utils/dataset_manifest)

---

<!--lint disable heading-style-->

## Overview

When a new task is created in CVAT, we need to tell where to take the dataset sources.
CVAT allows to use different data sources, including file uploads, a mounted server
file share, cloud storage files and others.

Dataset manifest files in CVAT allow to provide extra information about the source data.
They are mainly used when working with cloud storages to reduce the amount
of network traffic used and speed up the task creation process. However, they can also
be used in other cases.

A manifest file is a text file in the JSONL format.

## How and when to use manifest files

Manifest files can be used in the following cases:
- A video file or a set of images is used as the data source and
  the caching mode is enabled (`use_cache`). [Read mode](/docs/manual/advanced/data_on_fly/)
- The data is located in a cloud storage. [Read more](/docs/manual/basics/cloud-storages/)
- The `predefined` file sorting method is specified. [Read more](/docs/manual/basics/creating_an_annotation_task/#sorting-method)

### The predefined sorting method

Independently of the file source used, when the `predefined`
sorting method is selected, the source files will be ordered according
to the `.jsonl` manifest file, if it is found in the input list of files.
For archives (e.g. `.zip`), a manifest file (`*.jsonl`) required when using
the `predefined` file ordering. A manifest file must be provided next to the archive
in the input list of files (i.e. it must not be inside the archive).

> If the input files are images and available locally to the server at the time of task creation
(i.e. they are not in the cloud), only the file names and extensions are required in
the manifest file.

## How to generate manifest files

CVAT provides a dedicated Python tool to generate manifest files.
The source code can be found [here](https://github.com/opencv/cvat/tree/develop/utils/dataset_manifest).

### Use the script from a Docker image

The script can be used from the `cvat/server` image:

```bash
docker run -it --rm -u "$(id -u)":"$(id -g)" \
    -v "/path/to/host/data/":"/path/inside/container/":rw \
    --entrypoint '/usr/bin/env python' \
    cvat/server \
    utils/dataset_manifest/create.py --output-dir /path/to/manifest/directory/ /path/to/data/
```

Make sure to adapt the command to your file locations.

### Use the script directly

**Ubuntu:20.04**

Install dependencies:

```bash
# General
sudo apt-get update && sudo apt-get --no-install-recommends install -y \
    python3-dev python3-pip python3-venv pkg-config
```

```bash
# Library components
sudo apt-get install --no-install-recommends -y \
    libavformat-dev libavcodec-dev libavdevice-dev \
    libavutil-dev libswscale-dev libswresample-dev libavfilter-dev
```

Create an environment and install the necessary python modules:

```bash
python3 -m venv .env
. .env/bin/activate
pip install -U pip
pip install -r requirements.txt
```

### Usage

```bash
usage: create.py [-h] [--force] [--output-dir .] source

positional arguments:
  source                Source paths

optional arguments:
  -h, --help            show this help message and exit
  --force               Use this flag to prepare the manifest file for video data if by default the video does not meet the requirements
                        and a manifest file is not prepared
  --output-dir OUTPUT_DIR
                        Directory where the manifest file will be saved
```

<<<<<<< HEAD
### Examples
=======
### Alternative way to use with cvat/server

```bash
docker run -it -u root --entrypoint bash -v /path/to/host/data/:/path/inside/container/:rw cvat/server -c "pip3 install -r utils/dataset_manifest/requirements.txt && python3 utils/dataset_manifest/create.py --output-dir /path/to/manifest/directory/ /path/to/data/"
```

### Examples of using
>>>>>>> 286f942b

Create a dataset manifest in the current directory with video which contains enough keyframes:

```bash
python create.py ~/Documents/video.mp4
```

Create a dataset manifest with video which does not contain enough keyframes:

```bash
python create.py --force --output-dir ~/Documents ~/Documents/video.mp4
```

Create a dataset manifest with images:

```bash
python create.py --output-dir ~/Documents ~/Documents/images/
```

Create a dataset manifest with pattern (may be used `*`, `?`, `[]`):

```bash
python create.py --output-dir ~/Documents "/home/${USER}/Documents/**/image*.jpeg"
```

Create a dataset manifest with `cvat/server`:

```bash
docker run -it --entrypoint python3 -v ~/Documents/data/:${HOME}/manifest/:rw cvat/server
utils/dataset_manifest/create.py --output-dir ~/manifest/ ~/manifest/images/
```

### Examples of generated `manifest.jsonl` files

A manifest file contains some intuitive information and some specific like:

`pts` - time at which the frame should be shown to the user
`checksum` - `md5` hash sum for the specific image/frame

#### For a video

```json
{"version":"1.0"}
{"type":"video"}
{"properties":{"name":"video.mp4","resolution":[1280,720],"length":778}}
{"number":0,"pts":0,"checksum":"17bb40d76887b56fe8213c6fded3d540"}
{"number":135,"pts":486000,"checksum":"9da9b4d42c1206d71bf17a7070a05847"}
{"number":270,"pts":972000,"checksum":"a1c3a61814f9b58b00a795fa18bb6d3e"}
{"number":405,"pts":1458000,"checksum":"18c0803b3cc1aa62ac75b112439d2b62"}
{"number":540,"pts":1944000,"checksum":"4551ecea0f80e95a6c32c32e70cac59e"}
{"number":675,"pts":2430000,"checksum":"0e72faf67e5218c70b506445ac91cdd7"}
```

#### For a dataset with images

```json
{"version":"1.0"}
{"type":"images"}
{"name":"image1","extension":".jpg","width":720,"height":405,"meta":{"related_images":[]},"checksum":"548918ec4b56132a5cff1d4acabe9947"}
{"name":"image2","extension":".jpg","width":183,"height":275,"meta":{"related_images":[]},"checksum":"4b4eefd03cc6a45c1c068b98477fb639"}
{"name":"image3","extension":".jpg","width":301,"height":167,"meta":{"related_images":[]},"checksum":"0e454a6f4a13d56c82890c98be063663"}
```

If the images are available to the server at the time of task creation,
extra fields can be omitted:

```json
{"version":"1.0"}
{"type":"images"}
{"name":"image1","extension":".jpg"}
{"name":"subdir/image2","extension":".jpg"}
{"name":"subdir/image3","extension":".png"}
```<|MERGE_RESOLUTION|>--- conflicted
+++ resolved
@@ -55,11 +55,11 @@
 The script can be used from the `cvat/server` image:
 
 ```bash
-docker run -it --rm -u "$(id -u)":"$(id -g)" \
-    -v "/path/to/host/data/":"/path/inside/container/":rw \
-    --entrypoint '/usr/bin/env python' \
+docker run -it --rm -u root \
+    -v "${PWD}":"/local":rw \
+    --entrypoint '/usr/bin/bash' \
     cvat/server \
-    utils/dataset_manifest/create.py --output-dir /path/to/manifest/directory/ /path/to/data/
+    -c 'python -m pip install -r utils/dataset_manifest/requirements.txt && python utils/dataset_manifest/create.py --output-dir /local /local/<path/to/sources>
 ```
 
 Make sure to adapt the command to your file locations.
@@ -108,17 +108,7 @@
                         Directory where the manifest file will be saved
 ```
 
-<<<<<<< HEAD
 ### Examples
-=======
-### Alternative way to use with cvat/server
-
-```bash
-docker run -it -u root --entrypoint bash -v /path/to/host/data/:/path/inside/container/:rw cvat/server -c "pip3 install -r utils/dataset_manifest/requirements.txt && python3 utils/dataset_manifest/create.py --output-dir /path/to/manifest/directory/ /path/to/data/"
-```
-
-### Examples of using
->>>>>>> 286f942b
 
 Create a dataset manifest in the current directory with video which contains enough keyframes:
 
