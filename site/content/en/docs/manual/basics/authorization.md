--- conflicted
+++ resolved
@@ -4,11 +4,7 @@
 weight: 1
 ---
 
-<<<<<<< HEAD
-- First of all, you have to log in to CVAT tool. For authorization, you can use your username or email
-=======
 - First of all, you have to log in to CVAT tool. For authentication, you can use your username or email
->>>>>>> a2155472
   you provided during registration.
 
   ![](/images/image001.jpg)
